--- conflicted
+++ resolved
@@ -128,27 +128,6 @@
 			    data->planar_obj->local_brep->FlipFace(new_face);
 			}
 		    }
-<<<<<<< HEAD
-                }
-            }
-        }
-
-        // Get the loops from the trims
-        for (int j = 0; j < old_edge->TrimCount(); j++) {
-            ON_BrepTrim *old_trim = old_edge->Trim(j);
-            ON_BrepLoop *old_loop = old_trim->Loop();
-            if (face_map.find(old_trim->Face()->m_face_index) != face_map.end()) {
-                if (loops.find(old_loop->m_loop_index) != loops.end()) {
-                    if (loop_map.find(old_loop->m_loop_index) == loop_map.end()) {
-                        // After the initial breakout, all loops in any given subbrep are outer loops,
-                        // whatever they were in the original brep.
-                        ON_BrepLoop &nl = data->planar_obj->local_brep->NewLoop(ON_BrepLoop::outer, data->planar_obj->local_brep->m_F[face_map[old_loop->m_fi]]);
-                        loop_map[old_loop->m_loop_index] = nl.m_loop_index;
-                    }
-                } 
-            }
-        }
-=======
 		}
 	    }
 	}
@@ -168,7 +147,6 @@
 		}
 	    }
 	}
->>>>>>> a966424d
     }
 
     // Now, create new trims using the old loop definitions and the maps
@@ -288,10 +266,6 @@
     pdata->brep = pdata->local_brep;
     pdata->params->bool_op = 'u'; // TODO - not always union?
 
-<<<<<<< HEAD
-    } 
-=======
->>>>>>> a966424d
 }
 
 void
