/*               O P E N N U R B S _ E X T . C P P
 * BRL-CAD
 *
<<<<<<< HEAD
 * Copyright (c) 2007-2018 United States Government as represented by
=======
 * Copyright (c) 2007-2020 United States Government as represented by
>>>>>>> 60304d81
 * the U.S. Army Research Laboratory.
 *
 * This library is free software; you can redistribute it and/or
 * modify it under the terms of the GNU Lesser General Public License
 * version 2.1 as published by the Free Software Foundation.
 *
 * This library is distributed in the hope that it will be useful, but
 * WITHOUT ANY WARRANTY; without even the implied warranty of
 * MERCHANTABILITY or FITNESS FOR A PARTICULAR PURPOSE.  See the GNU
 * Lesser General Public License for more details.
 *
 * You should have received a copy of the GNU Lesser General Public
 * License along with this file; see the file named COPYING for more
 * information.
 */
/** @file opennurbs_ext.cpp
 *
 * Implementation of routines openNURBS left out.
 *
 */

#include "common.h"

#include "bio.h"
#include <assert.h>
#include <vector>

#include "vmath.h"

#include "bu/log.h"
#include "bu/malloc.h"
#include "bu/parallel.h"
#include "brep/defines.h"
#include "brep/curvetree.h"
#include "brep/surfacetree.h"
#include "brep/ray.h"
#include "brep/pullback.h"
#include "brep/cdt.h" // for ON_Brep_Report_Faces - should go away
#include "bg/tri_ray.h" // for ON_Brep_Report_Faces - should go away
#include "bg/lseg.h"
#include "./tools/tools.h"
#include "bn/dvec.h"

#define RANGE_HI 0.55
#define RANGE_LO 0.45
#define UNIVERSAL_SAMPLE_COUNT 1001

#define BBOX_GROW 0.0

/// grows 3D BBox along each axis by this factor
#define BBOX_GROW_3D 0.1

/// another arbitrary calculation tolerance (need to try VDIVIDE_TOL or VUNITIZE_TOL to tighten the bounds)
#define TOL2 0.00001

void
brep_get_plane_ray(const ON_Ray& r, plane_ray& pr)
{
    vect_t v1;
    VMOVE(v1, r.m_dir);
    fastf_t min = MAX_FASTF;
    int index = -1;
    for (int i = 0; i < 3; i++) {
	// find the smallest component
	if (fabs(v1[i]) < min) {
	    min = fabs(v1[i]);
	    index = i;
	}
    }
    v1[index] += 1; // alter the smallest component
    VCROSS(pr.n1, v1, r.m_dir); // n1 is perpendicular to v1
    VUNITIZE(pr.n1);
    VCROSS(pr.n2, pr.n1, r.m_dir);       // n2 is perpendicular to v1 and n1
    VUNITIZE(pr.n2);
    pr.d1 = VDOT(pr.n1, r.m_origin);
    pr.d2 = VDOT(pr.n2, r.m_origin);
    TRACE1("n1:" << ON_PRINT3(pr.n1) << " n2:" << ON_PRINT3(pr.n2) << " d1:" << pr.d1 << " d2:" << pr.d2);
}


void
brep_r(const ON_Surface* surf, const plane_ray& pr, pt2d_t uv, ON_3dPoint& pt, ON_3dVector& su, ON_3dVector& sv, pt2d_t R)
{
    int ret;
    vect_t vp;

    ret = surf->Ev1Der(uv[0], uv[1], pt, su, sv);
    if(!ret) return;

    VMOVE(vp, pt);

    R[0] = VDOT(pr.n1, vp) - pr.d1;
    R[1] = VDOT(pr.n2, vp) - pr.d2;
}


void
brep_newton_iterate(const plane_ray& pr, pt2d_t R, const ON_3dVector& su, const ON_3dVector& sv, pt2d_t uv, pt2d_t out_uv)
{
    vect_t vsu, vsv;
    VMOVE(vsu, su);
    VMOVE(vsv, sv);

    mat2d_t jacob = { VDOT(pr.n1, vsu), VDOT(pr.n1, vsv),
		      VDOT(pr.n2, vsu), VDOT(pr.n2, vsv) };
    mat2d_t inv_jacob;
    if (mat2d_inverse(inv_jacob, jacob)) {
	// check inverse validity
	pt2d_t tmp;
	mat2d_pt2d_mul(tmp, inv_jacob, R);
	pt2dsub(out_uv, uv, tmp);
    } else {
	// FIXME: how to handle this?
	// TRACE2("inverse failed");
	move(out_uv, uv);
    }
}

// This doesn't belong here - just not sure where to put it yet.  By rights
// this should do a ray intersection and report on the faces with that info,
// which means this should really be in libanalyze.  For now, just do a quick
// and dirty bbox check to at least let us narrow down what faces are active
// along a ray.
int
ON_Brep_Report_Faces(struct bu_vls *log, void *bp, const vect_t center, const vect_t dir)
{
    struct bu_vls faces = BU_VLS_INIT_ZERO;
    point_t p1, p2;
    if (!log || !bp) return -1;
    VMOVE(p1, center);
    VADD2(p2, center, dir);
    ON_Line l(ON_3dPoint(p1[X], p1[Y], p1[Z]), ON_3dPoint(p2[X], p2[Y], p2[Z]));

    ON_Brep *brep = (ON_Brep *)bp;
    ON_Brep_CDT_State *s_cdt = ON_Brep_CDT_Create((void *)brep, NULL);
    ON_Brep_CDT_Tessellate(s_cdt, 0, NULL);

    for (int i = 0; i < brep->m_F.Count(); i++) {
	ON_BrepFace &face = brep->m_F[i];
	ON_3dPoint bmin, bmax;
	face.SurfaceOf()->GetBoundingBox(bmin, bmax);
	ON_BoundingBox bb(bmin, bmax);
	double t1, t2;
	if (bb.Intersection(l, &t1, &t2)) {
	    int faces_array = face.m_face_index;
	    int fcnt, vcnt;
	    int *csg_faces;
	    point_t *csg_vertices;
	    ON_Brep_CDT_Mesh(&csg_faces, &fcnt, (fastf_t **)&csg_vertices, &vcnt, NULL, NULL, NULL, NULL, s_cdt, 1, &faces_array);
	    int is_hit = 0;
	    for (int j = 0; j < fcnt; j++) {
		point_t cp1, cp2, cp3, isect;
		VMOVE(cp1, csg_vertices[csg_faces[j*3+0]]);
		VMOVE(cp2, csg_vertices[csg_faces[j*3+1]]);
		VMOVE(cp3, csg_vertices[csg_faces[j*3+2]]);
		is_hit = bg_isect_tri_ray(center, dir, cp1, cp2, cp3, &isect);
		if (is_hit) {
		    if (!bu_vls_strlen(&faces)) {
			bu_vls_printf(&faces, "%d", face.m_face_index);
		    } else {
			bu_vls_printf(&faces, ",%d", face.m_face_index);
		    }
		    break;
		}
	    }
	    bu_free(csg_faces, "free faces");
	    bu_free(csg_vertices, "free faces");
	}
    }

    ON_Brep_CDT_Destroy(s_cdt);
    bu_vls_printf(log, "%s", bu_vls_cstr(&faces));
    bu_vls_free(&faces);

    return 0;
}


/* Implement the closest point on curve algorithm from
 * https://github.com/pboyer/verb - specifically:
 *
 * verb/src/verb/eval/Tess.hx 
 * verb/src/verb/eval/Analyze.hx 
 */

struct curve_search_args {
    const ON_NurbsCurve *nc;
    ON_3dPoint tp;
};

int
curve_closest_search_func(void *farg, double t, double *ft, double *dft)
{
    struct curve_search_args *cargs = (struct curve_search_args *)farg;
    const ON_NurbsCurve *nc = cargs->nc;
    ON_3dPoint tp = cargs->tp;
    ON_3dPoint crv_pnt;
    ON_3dVector crv_d1;
    ON_3dVector crv_d2;
    if (!nc->Ev2Der(t, crv_pnt, crv_d1, crv_d2)) return -1;
    ON_3dVector fparam2 = crv_pnt - tp;
    *ft = ON_DotProduct(crv_d1, fparam2);
    *dft = ON_DotProduct(crv_d2, fparam2) + ON_DotProduct(crv_d1, crv_d1);

    if (*ft < ON_ZERO_TOLERANCE) return 1;
    return 0;
}

bool
ON_NurbsCurve_GetClosestPoint(
	double *t,
	const ON_NurbsCurve *nc,
	const ON_3dPoint &p,
	double maximum_distance = 0.0,
	const ON_Interval *sub_domain = NULL
	)
{
    if (!t || !nc) return false;

    ON_Interval domain = (sub_domain) ? *sub_domain : nc->Domain();
    size_t init_sample_cnt = nc->CVCount() * nc->Degree();
    double span = 1.0/(double)(init_sample_cnt);

    // Get an initial sampling of uniform points along the active
    // curve domain
    std::vector<ON_3dPoint> pnts;
    for (size_t i = 0; i <= init_sample_cnt; i++) {
	double st = domain.ParameterAt(i * span);
	pnts.push_back(nc->PointAt(st));
    }

    // Find an initial domain subset based on the breakdown into segments
    double d1 = domain.Min();
    double d2 = domain.Max();
    double vmin = DBL_MAX;
    for (size_t i = 0; i < pnts.size() - 1; i++) {
	ON_Line l(pnts[i], pnts[i+1]);
	double lt;
	l.ClosestPointTo(p, &lt);
	ON_3dPoint pl = l.PointAt(lt);
	if ((lt < 0 || NEAR_ZERO(lt, ON_ZERO_TOLERANCE))) {
	    pl = l.PointAt(0);
	}
	if ((lt > 1 || NEAR_EQUAL(lt, 1, ON_ZERO_TOLERANCE))) {
	    pl = l.PointAt(1);
	}
	if (pl.DistanceTo(p) < vmin) {
	    vmin = pl.DistanceTo(p);
	    d1 = domain.ParameterAt(i*span);
	    d2 = domain.ParameterAt((i+1)*span);
	}
    }

    // Iterate to find the closest point
    double vdist = DBL_MAX;
    double u = (d1 + d2) * 0.5;
    struct curve_search_args cargs;
    cargs.nc = nc;
    cargs.tp = p;
    double st;
    int osearch = 0;

    if (!nc->IsLinear(TOL2)) {
	osearch = ON_FindLocalMinimum(curve_closest_search_func, &cargs, d1, u, d2, ON_EPSILON, 0.5*ON_ZERO_TOLERANCE, 100, &st);
    }

    if (osearch == 1) {

	(*t) = st;
	vdist = (p.DistanceTo(nc->PointAt(st)));

    } else {

	// ON_FindLocalMinimum failed, fall back on binary search
	double vmin_delta = DBL_MAX;
	ON_3dPoint p1 = nc->PointAt(d1);
	ON_3dPoint p2 = nc->PointAt(d2);
	double vmin_prev = (p1.DistanceTo(p) > p2.DistanceTo(p)) ? p1.DistanceTo(p) : p2.DistanceTo(p);
	while (vmin_delta > ON_ZERO_TOLERANCE) {
	    u = (d1 + d2) * 0.5;
	    if (p1.DistanceTo(p) < p2.DistanceTo(p)) {
		d2 = u;
		p2 = nc->PointAt(u);
	    } else {
		d1 = u;
		p1 = nc->PointAt(u);
	    }
	    vdist = (p.DistanceTo(nc->PointAt(u)));
	    vmin_delta = fabs(vmin_prev - vdist);
	    vmin_prev = vdist;
	}

	(*t) = u;

    }

    if (maximum_distance > 0 && vdist > maximum_distance) return false;

    return true;
}

struct curve_line_search_args {
    const ON_NurbsCurve *nc;
    const ON_Line *l;
    double vdist;
};

int
curve_line_closest_search_func(void *farg, double t, double *ft, double *dft)
{
    struct curve_line_search_args *largs = (struct curve_line_search_args *)farg;
    const ON_NurbsCurve *nc = largs->nc;
    ON_3dPoint crv_pnt;
    ON_3dVector crv_d1;
    ON_3dVector crv_d2;
    if (!nc->Ev2Der(t, crv_pnt, crv_d1, crv_d2)) return -1;

    // Unlike the closet point to test point case, we don't have a single target point
    // to use.  Instead, for the current curve point, find the closest point on the
    // line to that point and use it as the "current" test point.
    double lt;
    largs->l->ClosestPointTo(crv_pnt, &lt);
    ON_3dPoint tp = largs->l->PointAt(lt);
  
    // Since the test point is ephemeral, calculate and stash the distance
    // while we have it  
    largs->vdist = crv_pnt.DistanceTo(tp);
   
    ON_3dVector fparam2 = crv_pnt - tp;
    *ft = ON_DotProduct(crv_d1, fparam2);
    *dft = ON_DotProduct(crv_d2, fparam2) + ON_DotProduct(crv_d1, crv_d1);

    if (*ft < ON_ZERO_TOLERANCE) return 1;
    return 0;
}

bool
ON_NurbsCurve_ClosestPointToLineSegment(
	double *dist,
	double *t,
	const ON_NurbsCurve *nc,
	const ON_Line &l,
	double maximum_distance,
	const ON_Interval *sub_domain
	)
{
    if (!nc) return false;

    ON_Interval domain = (sub_domain) ? *sub_domain : nc->Domain();

    if (nc->IsLinear(TOL2)) {
	// If the curve is linear, this reduces to an lseg/lseg test and
	// (optionally depending on what the user has requested) a get closest
	// point operation to figure out the corresponding t paramater.
	ON_3dPoint onl1 = l.PointAt(0);
	ON_3dPoint onl2 = l.PointAt(1);
	ON_3dPoint onc1 = nc->PointAt(domain.ParameterAt(0));
	ON_3dPoint onc2 = nc->PointAt(domain.ParameterAt(1));
	point_t C0, C1, L0, L1;
	VSET(C0, onc1.x, onc1.y, onc1.z);
	VSET(C1, onc2.x, onc2.y, onc2.z);
	VSET(L0, onl1.x, onl1.y, onl1.z);
	VSET(L1, onl2.x, onl2.y, onl2.z);
	double ndist;
	if (t) {
	    point_t c1i, l1i;
	    ndist = bg_lseg_lseg_dist(&c1i, &l1i, C0, C1, L0, L1);
	    double nt;
	    ON_3dPoint tp(c1i[0], c1i[1], c1i[2]);
	    if (!ON_NurbsCurve_GetClosestPoint(&nt, nc, tp, maximum_distance, &domain)) {
		bu_log("ON_NurbsCurve_ClosestPointToLineSegment: linear closest point t param search failed\n");
		if (dist) {
		    (*dist) = ndist;
		}
		return false;
	    }
	    (*t) = nt;
	} else {
	    ndist = bg_lseg_lseg_dist(NULL, NULL, C0, C1, L0, L1);
	}
	if (dist) {
	    (*dist) = ndist;
	}

	if (maximum_distance > 0 && ndist > maximum_distance) return false;
	return true;
    }

    size_t init_sample_cnt = nc->CVCount() * nc->Degree();
    double span = 1.0/(double)(init_sample_cnt);

    // Get an initial sampling of uniform points along the active
    // curve domain
    std::vector<ON_3dPoint> pnts;
    for (size_t i = 0; i <= init_sample_cnt; i++) {
	double st = domain.ParameterAt(i * span);
	pnts.push_back(nc->PointAt(st));
    }

    // Find an initial domain subset based on the breakdown into segments
    double d1 = domain.Min();
    double d2 = domain.Max();
    double vmin = DBL_MAX;
    for (size_t i = 0; i < pnts.size() - 1; i++) {
	ON_Line lseg(pnts[i], pnts[i+1]);
	double lseglen = lseg.MinimumDistanceTo(l);
	if (lseglen < vmin) {
	    vmin = lseglen;
	    d1 = domain.ParameterAt(i*span);
	    d2 = domain.ParameterAt((i+1)*span);
	}
    }

    // Iterate to find the closest point
    double u = (d1 + d2) * 0.5;
    struct curve_line_search_args largs;
    largs.nc = nc;
    largs.l = &l;
    double st;
    int osearch = ON_FindLocalMinimum(curve_line_closest_search_func, &largs, d1, u, d2, ON_EPSILON, 0.5*ON_ZERO_TOLERANCE, 100, &st);

    if (osearch == 1) {

	if (t) {
	    (*t) = st;
	}
	if (dist) {
	    (*dist) = largs.vdist;
	}

    } else {

	bu_log("ON_NurbsCurve_ClosestPointToLineSegment: ON_FindLocalMinimum search failed\n");
	return false;

    }

    if (maximum_distance > 0 && largs.vdist > maximum_distance) return false;

    return true;
}



static double
trim_binary_search(fastf_t *tparam, const ON_BrepTrim *trim, double tstart, double tend, const ON_3dPoint &edge_3d, double tol, int depth, int force)
{
    double tcparam = (tstart + tend) / 2.0;
    ON_3dPoint trim_2d = trim->PointAt(tcparam);
    const ON_Surface *s = trim->SurfaceOf();
    ON_3dPoint trim_3d = s->PointAt(trim_2d.x, trim_2d.y);
    double dist = edge_3d.DistanceTo(trim_3d);

    if (dist > tol && !force) {
	ON_3dPoint trim_start_2d = trim->PointAt(tstart);
	ON_3dPoint trim_end_2d = trim->PointAt(tend);
	ON_3dPoint trim_start_3d = s->PointAt(trim_start_2d.x, trim_start_2d.y);
	ON_3dPoint trim_end_3d = s->PointAt(trim_end_2d.x, trim_end_2d.y);

	ON_3dVector v1 = edge_3d - trim_start_3d;
	ON_3dVector v2 = edge_3d - trim_end_3d;
	double vdot = ON_DotProduct(v1,v2);

	if (vdot < 0 && dist > ON_ZERO_TOLERANCE) {
	    double tlparam, trparam;
	    double fldist = trim_binary_search(&tlparam, trim, tstart, tcparam, edge_3d, tol, depth+1, 0);
	    double frdist = trim_binary_search(&trparam, trim, tcparam, tend, edge_3d, tol, depth+1, 0);
	    if (fldist >= 0 && frdist < -1) {
		(*tparam) = tlparam;
		return fldist;
	    }
	    if (frdist >= 0 && fldist < -1) {
		(*tparam) = trparam;
		return frdist;
	    }
	    if (fldist < -1 && frdist < -1) {
		fldist = trim_binary_search(&tlparam, trim, tstart, tcparam, edge_3d, tol, depth+1, 1);
		frdist = trim_binary_search(&trparam, trim, tcparam, tend, edge_3d, tol, depth+1, 1);
		if ((fldist < frdist) && (fldist < dist)) {
		    (*tparam) = tlparam;
		    return fldist;
		}
		if ((frdist < fldist) && (frdist < dist)) {
		    (*tparam) = trparam;
		    return frdist;
		}
		(*tparam) = tcparam;
		return dist;

	    }
	} else if (NEAR_ZERO(vdot, ON_ZERO_TOLERANCE)) {
	    (*tparam) = tcparam;
	    return dist;
	} else {
	    // Not in this span
	    if (depth == 0) {
		(*tparam) = tcparam;
		return dist;
	    } else {
		return -2;
	    }
	}
    }

    // close enough - this works
    (*tparam) = tcparam;
    return dist;
}

bool
ON_TrimCurve_GetClosestPoint(
	double *t,
	const ON_BrepTrim *trim,
	const ON_3dPoint &p,
	double maximum_distance,
	const ON_Interval *sub_domain
	)
{
    ON_3dPoint trim_2d;
    ON_3dPoint trim_3d;
    if (!t || !trim) {
	return false;
    }

    ON_Interval domain = (sub_domain) ? *sub_domain : trim->Domain();

    if (trim->m_type == ON_BrepTrim::singular) {
	// If the trim is singular, there's only one point to check.
	if (maximum_distance > 0) {
	    trim_3d = trim->Brep()->m_V[trim->m_vi[0]].Point();
	    if (trim_3d.DistanceTo(p) > maximum_distance) {
		return false;
	    }
	}
	(*t) = domain.ParameterAt(0);
	return true;
    }

    double vdist = trim_binary_search(t, trim, domain.ParameterAt(0), domain.ParameterAt(1), p, maximum_distance, 0, 0);
    if (vdist < 0) {
	return false;
    }

    if (maximum_distance > 0 && vdist > maximum_distance) {
	return false;
    }

    return true;
}








namespace brlcad {

inline void
distribute(const int count, const ON_3dVector* v, double x[], double y[], double z[])
{
    for (int i = 0; i < count; i++) {
	x[i] = v[i].x;
	y[i] = v[i].y;
	z[i] = v[i].z;
    }
}


//--------------------------------------------------------------------------------
// CurveTree
CurveTree::CurveTree(const ON_BrepFace* face) :
    m_face(face),
    m_root(new BRNode(initialLoopBBox(*face))),
    m_stl(new Stl),
    m_sortedX_indices(NULL)
{
    for (int li = 0; li < face->LoopCount(); li++) {
	bool innerLoop = (li > 0) ? true : false;
	const ON_BrepLoop* loop = face->Loop(li);
	// for each trim
	for (int ti = 0; ti < loop->m_ti.Count(); ti++) {
	    int adj_face_index = -1;
	    const int trim_index = loop->m_ti[ti];
	    const ON_BrepTrim& trim = face->Brep()->m_T[trim_index];

	    if (trim.m_ei != -1) { // does not lie on a portion of a singular surface side
		const ON_BrepEdge& edge = face->Brep()->m_E[trim.m_ei];
		switch (trim.m_type) {
		    case ON_BrepTrim::unknown:
			bu_log("ON_BrepTrim::unknown on Face:%d\n", face->m_face_index);
			break;
		    case ON_BrepTrim::boundary:
			//bu_log("ON_BrepTrim::boundary on Face:%d\n", face->m_face_index);
			break;
		    case ON_BrepTrim::mated:
			if (edge.m_ti.Count() == 2) {
			    if (face->m_face_index == face->Brep()->m_T[edge.m_ti[0]].FaceIndexOf()) {
				adj_face_index = face->Brep()->m_T[edge.m_ti[1]].FaceIndexOf();
			    } else {
				adj_face_index = face->Brep()->m_T[edge.m_ti[0]].FaceIndexOf();
			    }
			} else {
			    bu_log("Mated Edge should have 2 adjacent faces, right?  Face(%d) has %d trim indexes\n", face->m_face_index, edge.m_ti.Count());
			}
			break;
		    case ON_BrepTrim::seam:
			if (edge.m_ti.Count() == 2) {
			    if ((face->m_face_index == face->Brep()->m_T[edge.m_ti[0]].FaceIndexOf()) && (face->m_face_index == face->Brep()->m_T[edge.m_ti[1]].FaceIndexOf())) {
				adj_face_index = face->m_face_index;
			    } else {
				bu_log("Seamed Edge should have 1 faces sharing the trim so trim index should be one, right? Face(%d) has %d trim indexes\n", face->m_face_index, edge.m_ti.Count());
				bu_log("Face(%d) has %d, %d trim indexes\n", face->m_face_index, face->Brep()->m_T[edge.m_ti[0]].FaceIndexOf(), face->Brep()->m_T[edge.m_ti[1]].FaceIndexOf());
			    }
			} else if (edge.m_ti.Count() == 1) {
			    adj_face_index = face->m_face_index;
			} else {
			    bu_log("Seamed Edge should have 1 faces sharing the trim so trim index should be one, right? Face(%d) has %d trim indexes\n", face->m_face_index, edge.m_ti.Count());
			}
			break;
		    case ON_BrepTrim::singular:
			bu_log("ON_BrepTrim::singular on Face:%d\n", face->m_face_index);
			break;
		    case ON_BrepTrim::crvonsrf:
			bu_log("ON_BrepTrim::crvonsrf on Face:%d\n", face->m_face_index);
			break;
		    case ON_BrepTrim::ptonsrf:
			bu_log("ON_BrepTrim::ptonsrf on Face:%d\n", face->m_face_index);
			break;
		    case ON_BrepTrim::slit:
			bu_log("ON_BrepTrim::slit on Face:%d\n", face->m_face_index);
			break;
		    default:
			bu_log("ON_BrepTrim::default on Face:%d\n", face->m_face_index);
		}
	    }
	    const ON_Curve* trimCurve = trim.TrimCurveOf();
	    double min, max;
	    (void) trimCurve->GetDomain(&min, &max);
	    ON_Interval t(min, max);

	    TRACE("need to subdivide");
	    // divide on param interval

	    if (!trimCurve->IsLinear()) {
		int knotcnt = trimCurve->SpanCount();
		double *knots = new double[knotcnt + 1];

		trimCurve->GetSpanVector(knots);
		std::list<fastf_t> splitlist;
		for (int knot_index = 1; knot_index <= knotcnt; knot_index++) {
		    ON_Interval range(knots[knot_index - 1], knots[knot_index]);

		    if (range.Length() > BREP_UV_DIST_FUZZ)
			getHVTangents(trimCurve, range, splitlist);
		}
		for (std::list<fastf_t>::const_iterator l = splitlist.begin(); l != splitlist.end(); l++) {
		    double xmax = *l;
		    if (!NEAR_EQUAL(xmax, min, BREP_UV_DIST_FUZZ)) {
			m_root->addChild(subdivideCurve(trimCurve, trim_index, adj_face_index, min, xmax, innerLoop, 0));
		    }
		    min = xmax;
		}
		delete [] knots;
	    } else {
		int knotcnt = trimCurve->SpanCount();
		double *knots = new double[knotcnt + 1];

		trimCurve->GetSpanVector(knots);
		for (int knot_index = 1; knot_index <= knotcnt; knot_index++) {
		    double xmax = knots[knot_index];
		    if (!NEAR_EQUAL(xmax, min, BREP_UV_DIST_FUZZ)) {
			m_root->addChild(subdivideCurve(trimCurve, trim_index, adj_face_index, min, xmax, innerLoop, 0));
		    }
		    min = xmax;
		}
		delete [] knots;
	    }

	    if (!NEAR_EQUAL(max, min, BREP_UV_DIST_FUZZ)) {
		m_root->addChild(subdivideCurve(trimCurve, trim_index, adj_face_index, min, max, innerLoop, 0));
	    }
	}
    }

    std::list<const BRNode *> temp;
    getLeaves(temp);
    temp.sort(sortX);
    m_stl->m_sortedX.insert(m_stl->m_sortedX.end(), temp.begin(), temp.end());

    return;
}


CurveTree::~CurveTree()
{
    delete m_root;
    delete m_stl;
    delete m_sortedX_indices;
}


CurveTree::CurveTree(Deserializer &deserializer, const ON_BrepFace &face) :
    m_face(&face),
    m_root(NULL),
    m_stl(new Stl),
    m_sortedX_indices(NULL)
{
    m_root = new BRNode(deserializer, *m_face->Brep());

    std::list<const BRNode *> temp;
    getLeaves(temp);
    temp.sort(sortX);
    m_stl->m_sortedX.insert(m_stl->m_sortedX.end(), temp.begin(), temp.end());
}


void
CurveTree::serialize(Serializer &serializer) const
{
    m_root->serialize(serializer);
}


std::vector<std::size_t>
CurveTree::serialize_get_leaves_keys(const std::list<const BRNode *> &leaves) const
{
    if (!m_sortedX_indices) {
	m_sortedX_indices = new std::map<const BRNode *, std::size_t>;
	std::size_t index = 0;

	for (std::vector<const BRNode *>::const_iterator it = m_stl->m_sortedX.begin(); it != m_stl->m_sortedX.end(); ++it, ++index)
	    m_sortedX_indices->insert(std::make_pair(*it, index));
    }

    std::vector<std::size_t> result;

    for (std::list<const BRNode *>::const_iterator it = leaves.begin(); it != leaves.end(); ++it)
	result.push_back(m_sortedX_indices->at(*it));

    return result;
}


std::list<const BRNode *>
CurveTree::serialize_get_leaves(const std::size_t *keys, std::size_t num_keys) const
{
    std::list<const BRNode *> result;

    for (std::size_t i = 0; i < num_keys; ++i)
	result.push_back(m_stl->m_sortedX.at(keys[i]));

    return result;
}


void
CurveTree::serialize_cleanup() const
{
    delete m_sortedX_indices;
    m_sortedX_indices = NULL;
}


const BRNode*
CurveTree::getRootNode() const
{
    return m_root;
}


int
CurveTree::depth() const
{
    return m_root->depth();
}


ON_2dPoint
CurveTree::getClosestPointEstimate(const ON_3dPoint& pt) const
{
    return m_root->getClosestPointEstimate(pt);
}


ON_2dPoint
CurveTree::getClosestPointEstimate(const ON_3dPoint& pt, ON_Interval& u, ON_Interval& v) const
{
    return m_root->getClosestPointEstimate(pt, u, v);
}


void
CurveTree::getLeaves(std::list<const BRNode*>& out_leaves) const
{
    m_root->getLeaves(out_leaves);
}


void
CurveTree::getLeavesAbove(std::list<const BRNode*>& out_leaves, const ON_Interval& u, const ON_Interval& v) const
{
    point_t bmin, bmax;
    double dist;
    for (std::vector<const BRNode*>::const_iterator i = m_stl->m_sortedX.begin(); i != m_stl->m_sortedX.end(); i++) {
	const BRNode* br = *i;
	br->GetBBox(bmin, bmax);

	dist = BREP_UV_DIST_FUZZ;//0.03*DIST_PNT_PNT(bmin, bmax);
	if (bmax[X]+dist < u[0])
	    continue;
	if (bmin[X]-dist < u[1]) {
	    if (bmax[Y]+dist > v[0]) {
		out_leaves.push_back(br);
	    }
	}
    }
}


void
CurveTree::getLeavesAbove(std::list<const BRNode*>& out_leaves, const ON_2dPoint& pt, fastf_t tol) const
{
    point_t bmin, bmax;
    for (std::vector<const BRNode*>::const_iterator i = m_stl->m_sortedX.begin(); i != m_stl->m_sortedX.end(); i++) {
	const BRNode* br = *i;
	br->GetBBox(bmin, bmax);

	if (bmax[X]+tol < pt.x)
	    continue;
	if (bmin[X]-tol < pt.x) {
	    if (bmax[Y]+tol > pt.y) {
		out_leaves.push_back(br);
	    }
	}
    }
}


void
CurveTree::getLeavesRight(std::list<const BRNode*>& out_leaves, const ON_Interval& u, const ON_Interval& v) const
{
    point_t bmin, bmax;
    double dist;
    for (std::vector<const BRNode*>::const_iterator i = m_stl->m_sortedX.begin(); i != m_stl->m_sortedX.end(); i++) {
	const BRNode* br = *i;
	br->GetBBox(bmin, bmax);

	dist = BREP_UV_DIST_FUZZ;//0.03*DIST_PNT_PNT(bmin, bmax);
	if (bmax[Y]+dist < v[0])
	    continue;
	if (bmin[Y]-dist < v[1]) {
	    if (bmax[X]+dist > u[0]) {
		out_leaves.push_back(br);
	    }
	}
    }
}


void
CurveTree::getLeavesRight(std::list<const BRNode*>& out_leaves, const ON_2dPoint& pt, fastf_t tol) const
{
    point_t bmin, bmax;
    for (std::vector<const BRNode*>::const_iterator i = m_stl->m_sortedX.begin(); i != m_stl->m_sortedX.end(); i++) {
	const BRNode* br = *i;
	br->GetBBox(bmin, bmax);

	if (bmax[Y]+tol < pt.y)
	    continue;
	if (bmin[Y]-tol < pt.y) {
	    if (bmax[X]+tol > pt.x) {
		out_leaves.push_back(br);
	    }
	}
    }
}


bool
CurveTree::getHVTangents(const ON_Curve* curve, const ON_Interval& t, std::list<fastf_t>& list) const
{
    double x;
    double midpoint = (t[1]+t[0])/2.0;
    ON_Interval left(t[0], midpoint);
    ON_Interval right(midpoint, t[1]);
    int status = ON_Curve_Has_Tangent(curve, t[0], t[1], BREP_UV_DIST_FUZZ);

    switch (status) {

	case 1: /* 1 Vertical tangent */
	    x = ON_Curve_Get_Vertical_Tangent(curve, t[0], t[1], TOL2);
	    list.push_back(x);
	    return true;

	case 2: /* 1 Horizontal tangent */
	    x = ON_Curve_Get_Horizontal_Tangent(curve, t[0], t[1], TOL2);
	    list.push_back(x);
	    return true;

	case 3: /* Horizontal and vertical tangents present - Simple midpoint split */
	    if (left.Length() > BREP_UV_DIST_FUZZ)
		getHVTangents(curve, left, list);
	    if (right.Length() > BREP_UV_DIST_FUZZ)
		getHVTangents(curve, right, list);
	    return true;

	default:
	    return false;

    }

    return false;  //Should never get here
}


BRNode*
CurveTree::curveBBox(const ON_Curve* curve, int trim_index, int adj_face_index, const ON_Interval& t, bool isLeaf, bool innerTrim, const ON_BoundingBox& bb) const
{
    BRNode* node;
    bool vdot = true;

    if (isLeaf) {
	TRACE("creating leaf: u(" << u.Min() << ", " << u.Max() << ") v(" << v.Min() << ", " << v.Max() << ")");
	node = new BRNode(curve, trim_index, adj_face_index, bb, m_face, t, vdot, innerTrim, false);
    } else {
	node = new BRNode(bb);
    }

    return node;

}


ON_BoundingBox
CurveTree::initialLoopBBox(const ON_BrepFace &face)
{
    ON_BoundingBox bb;
    face.SurfaceOf()->GetBBox(bb[0], bb[1]);

    for (int i = 0; i < face.LoopCount(); i++) {
	const ON_BrepLoop* loop = face.Loop(i);
	if (loop->m_type == ON_BrepLoop::outer) {
	    if (loop->GetBBox(bb[0], bb[1], 0)) {
		TRACE("BBox for Loop min<" << bb[0][0] << ", " << bb[0][1] ", " << bb[0][2] << ">");
		TRACE("BBox for Loop max<" << bb[1][0] << ", " << bb[1][1] ", " << bb[1][2] << ">");
	    }
	    break;
	}
    }

    return bb;
}


BRNode*
CurveTree::subdivideCurve(const ON_Curve* curve, int trim_index, int adj_face_index, double min, double max, bool innerTrim, int divDepth) const
{
    ON_Interval dom = curve->Domain();
    ON_3dPoint points[2];
    points[0] = curve->PointAt(min);
    points[1] = curve->PointAt(max);
    point_t minpt, maxpt;
    VSETALL(minpt, INFINITY);
    VSETALL(maxpt, -INFINITY);
    for (int i = 0; i < 2; i++)
	VMINMAX(minpt, maxpt, points[i]);
    points[0]=ON_3dPoint(minpt);
    points[1]=ON_3dPoint(maxpt);
    ON_BoundingBox bb(points[0], points[1]);

    ON_Interval t(min, max);
    if (isLinear(curve, min, max) || divDepth >= BREP_MAX_LN_DEPTH) {
	double delta = (max - min)/(BREP_BB_CRV_PNT_CNT-1);
	point_t pnts[BREP_BB_CRV_PNT_CNT];
	ON_3dPoint pnt;
	for (int i=0;i<BREP_BB_CRV_PNT_CNT-1;i++) {
	    pnt = curve->PointAt(min + delta*i);
	    VSET(pnts[i], pnt[0], pnt[1], pnt[2]);
	}
	pnt = curve->PointAt(max);
	VSET(pnts[BREP_BB_CRV_PNT_CNT-1], pnt[0], pnt[1], pnt[2]);

	VSETALL(minpt, MAX_FASTF);
	VSETALL(maxpt, -MAX_FASTF);
	for (int i = 0; i < BREP_BB_CRV_PNT_CNT; i++)
	    VMINMAX(minpt, maxpt, pnts[i]);

	VMOVE(pnt, minpt);
	bb.Set(pnt, false);
	VMOVE(pnt, maxpt);
	bb.Set(pnt, true);
	return curveBBox(curve, trim_index, adj_face_index, t, true, innerTrim, bb);
    }

    // else subdivide
    BRNode* parent = curveBBox(curve, trim_index, adj_face_index, t, false, innerTrim, bb);
    double mid = (max+min)/2.0;
    BRNode* l = subdivideCurve(curve, trim_index, adj_face_index, min, mid, innerTrim, divDepth+1);
    BRNode* r = subdivideCurve(curve, trim_index, adj_face_index, mid, max, innerTrim, divDepth+1);
    parent->addChild(l);
    parent->addChild(r);
    return parent;
}


/**
 * Determine whether a given curve segment is linear
 */
bool
CurveTree::isLinear(const ON_Curve* curve, double min, double max) const
{
    ON_3dVector tangent_start = curve->TangentAt(min);
    ON_3dVector tangent_end = curve->TangentAt(max);
    double vdot = tangent_start * tangent_end;
    if (vdot < BREP_CURVE_FLATNESS)
	return false;

    ON_3dPoint pmin = curve->PointAt(min);
    ON_3dPoint pmax = curve->PointAt(max);

    const ON_Surface* surf = m_face->SurfaceOf();
    ON_Interval u = surf->Domain(0);
    ON_Interval v = surf->Domain(1);
    point_t a, b;
    VSET(a, u[0], v[0], 0.0);
    VSET(b, u[1], v[1], 0.0);
    double dd = DIST_PNT_PNT(a, b);
    double cd = DIST_PNT_PNT(pmin, pmax);

    if (cd > BREP_TRIM_SUB_FACTOR*dd)
	return false;

    double delta = (max - min)/(BREP_BB_CRV_PNT_CNT-1);
    ON_3dPoint points[BREP_BB_CRV_PNT_CNT];
    for (int i=0;i<BREP_BB_CRV_PNT_CNT-1;i++) {
	points[i] = curve->PointAt(min + delta*i);
    }
    points[BREP_BB_CRV_PNT_CNT-1] = curve->PointAt(max);

    ON_3dVector A;
    ON_3dVector B;
    vdot = 1.0;
    A = points[BREP_BB_CRV_PNT_CNT-1] - points[0];
    A.Unitize();
    for (int i=1;i<BREP_BB_CRV_PNT_CNT-1;i++) {
	B = points[i] - points[0];
	B.Unitize();
	vdot = vdot * (A * B);
	if (vdot < BREP_CURVE_FLATNESS)
	    return false; //already failed
    }

    return vdot >= BREP_CURVE_FLATNESS;
}


//--------------------------------------------------------------------------------
// SurfaceTree
SurfaceTree::SurfaceTree(const ON_BrepFace* face, bool removeTrimmed, int depthLimit, double within_distance_tol) :
    m_ctree(NULL),
    m_removeTrimmed(removeTrimmed),
    m_face(face),
    m_root(NULL),
    m_f_queue(new std::queue<ON_Plane *>)
{
    // build the surface bounding volume hierarchy
    const ON_Surface* surf = face->SurfaceOf();
    if (!surf) {
	TRACE("ERROR: NULL surface encountered in SurfaceTree()");
	return;
    }

    // may be a smaller trimmed subset of surface so worth getting
    // face boundary
    bool bGrowBox = false;
    ON_3dPoint min = ON_3dPoint::UnsetPoint, max = ON_3dPoint::UnsetPoint;
    for (int li = 0; li < face->LoopCount(); li++) {
	for (int ti = 0; ti < face->Loop(li)->TrimCount(); ti++) {
	    const ON_BrepTrim *trim = face->Loop(li)->Trim(ti);
	    trim->GetBoundingBox(min, max, bGrowBox);
	    bGrowBox = true;
	}
    }
    if (!bGrowBox) {
	surf->GetBoundingBox(min, max);
	removeTrimmed = false;
    }

    // first, build the Curve Tree
    if (removeTrimmed)
	m_ctree = new CurveTree(m_face);
    else
	m_ctree = NULL;

    TRACE("Creating surface tree for: " << face->m_face_index);

    ON_Interval u = surf->Domain(0);
    ON_Interval v = surf->Domain(1);

<<<<<<< HEAD
#ifndef _OLD_SUBDIVISION_
=======
>>>>>>> 60304d81
#ifdef LOOSEN_UV
    min[0] -= within_distance_tol;
    max[0] += within_distance_tol;
    min[1] -= within_distance_tol;
    max[1] += within_distance_tol;
#endif
    if ((min != ON_3dPoint::UnsetPoint) && (max != ON_3dPoint::UnsetPoint)) {
	u.Set(min[0], max[0]);
	v.Set(min[1], max[1]);
    }
<<<<<<< HEAD
#endif
=======
>>>>>>> 60304d81

    double uq = u.Length()*0.25;
    double vq = v.Length()*0.25;

    ///////////////////////////////////////////////////////////////////////
    // Populate initial frames array for use in tree build
    ON_Plane frames[9];
    surf->FrameAt(u.Min(), v.Min(), frames[0]);
    surf->FrameAt(u.Max(), v.Min(), frames[1]);
    surf->FrameAt(u.Max(), v.Max(), frames[2]);
    surf->FrameAt(u.Min(), v.Max(), frames[3]);
    surf->FrameAt(u.Mid(), v.Mid(), frames[4]);
    surf->FrameAt(u.Mid() - uq, v.Mid() - vq, frames[5]);
    surf->FrameAt(u.Mid() - uq, v.Mid() + vq, frames[6]);
    surf->FrameAt(u.Mid() + uq, v.Mid() - vq, frames[7]);
    surf->FrameAt(u.Mid() + uq, v.Mid() + vq, frames[8]);

    m_root = subdivideSurface(surf, u, v, frames, 0, depthLimit, 1, within_distance_tol);

    if (m_root) {
	m_root->BuildBBox();
    }
    TRACE("u: [" << u[0] << ", " << u[1] << "]");
    TRACE("v: [" << v[0] << ", " << v[1] << "]");
    TRACE("m_root: " << m_root);
    while (!m_f_queue->empty()) {
	bu_free(m_f_queue->front(), "free subsurface frames array");
	m_f_queue->pop();
    }
}


SurfaceTree::~SurfaceTree()
{
    delete m_ctree;
    delete m_root;
    delete m_f_queue;
}


BBNode*
SurfaceTree::getRootNode() const
{
    return m_root;
}


int
SurfaceTree::depth() const
{
    return m_root->depth();
}


ON_2dPoint
SurfaceTree::getClosestPointEstimate(const ON_3dPoint& pt) const
{
    return m_root->getClosestPointEstimate(pt);
}


ON_2dPoint
SurfaceTree::getClosestPointEstimate(const ON_3dPoint& pt, ON_Interval& u, ON_Interval& v) const
{
    return m_root->getClosestPointEstimate(pt, u, v);
}


void
SurfaceTree::getLeaves(std::list<const BBNode*>& out_leaves) const
{
    m_root->getLeaves(out_leaves);
}


const ON_Surface *
SurfaceTree::getSurface() const
{
    return m_face->SurfaceOf();
}


int
brep_getSurfacePoint(const ON_3dPoint& pt, ON_2dPoint& uv, const BBNode* node) {
    plane_ray pr;
    const ON_Surface *surf = node->get_face().SurfaceOf();
    double umin, umax;
    double vmin, vmax;
    surf->GetDomain(0, &umin, &umax);
    surf->GetDomain(1, &vmin, &vmax);

    ON_3dVector dir = node->m_normal;
    dir.Reverse();
    ON_Ray ray(const_cast<ON_3dPoint &>(pt), dir);
    brep_get_plane_ray(ray, pr);

    //know use this as guess to iterate to closer solution
    pt2d_t Rcurr;
    pt2d_t new_uv;
    ON_3dVector su, sv;
    bool found=false;
    fastf_t Dlast = MAX_FASTF;
    pt2d_t nuv;
    nuv[0] = (node->m_u[1] + node->m_u[0])/2.0;
    nuv[1] = (node->m_v[1] + node->m_v[0])/2.0;
    ON_3dPoint newpt;
    for (int i = 0; i < BREP_MAX_ITERATIONS; i++) {
	brep_r(surf, pr, nuv, newpt, su, sv, Rcurr);
	fastf_t d = v2mag(Rcurr);

	if (d < BREP_INTERSECTION_ROOT_EPSILON) {
	    TRACE1("R:"<<ON_PRINT2(Rcurr));
	    found = true;
	    break;
	} else if (d < BREP_INTERSECTION_ROOT_SETTLE) {
	    found = true;
	}
	brep_newton_iterate(pr, Rcurr, su, sv, nuv, new_uv);

	//Check for closed surface wrap around
	if (surf->IsClosed(0)) {
	    CLAMP(new_uv[0], umin, umax);
	}
	if (surf->IsClosed(1)) {
	    CLAMP(new_uv[1], vmin, vmax);
	}

#ifdef HOOD
	//push answer back to within node bounds
	double ufluff = (node->m_u[1] - node->m_u[0])*0.01;
	double vfluff = (node->m_v[1] - node->m_v[0])*0.01;
#else
	//push answer back to within node bounds
	double ufluff = 0.0;
	double vfluff = 0.0;
#endif

	if (new_uv[0] < node->m_u[0] - ufluff)
	    new_uv[0] = node->m_u[0];
	else if (new_uv[0] > node->m_u[1] + ufluff)
	    new_uv[0] = node->m_u[1];

	if (new_uv[1] < node->m_v[0] - vfluff)
	    new_uv[1] = node->m_v[0];
	else if (new_uv[1] > node->m_v[1] + vfluff)
	    new_uv[1] = node->m_v[1];


	surface_EvNormal(surf, new_uv[0], new_uv[1], newpt, ray.m_dir);
	ray.m_dir.Reverse();
	brep_get_plane_ray(ray, pr);

	if (d < Dlast) {
	    move(nuv, new_uv);
	    Dlast = d;
	}
    }
    if (found) {
	uv.x = nuv[0];
	uv.y = nuv[1];
	return 1;
    }
    return -1;
}


int
SurfaceTree::getSurfacePoint(const ON_3dPoint& pt, ON_2dPoint& uv, const ON_3dPoint& from, double tolerance) const
{
    std::list<const BBNode*> nodes;
    (void)m_root->getLeavesBoundingPoint(from, nodes);

    double min_dist = MAX_FASTF;
    ON_2dPoint curr_uv(0.0, 0.0);
    bool found = false;

    std::list<const BBNode*>::const_iterator i;
    for (i = nodes.begin(); i != nodes.end(); i++) {
	const BBNode* node = (*i);
	if (brep_getSurfacePoint(pt, curr_uv, node)) {
	    ON_3dPoint fp = m_face->SurfaceOf()->PointAt(curr_uv.x, curr_uv.y);
	    double dist = fp.DistanceTo(pt);
	    if (NEAR_ZERO(dist, BREP_SAME_POINT_TOLERANCE)) {
		uv = curr_uv;
		found = true;
		return 1; //close enough to same point so no sense in looking for one closer
	    } else if (NEAR_ZERO(dist, tolerance)) {
		if (dist < min_dist) {
		    uv = curr_uv;
		    min_dist = dist;
		    found = true; //within tolerance but may be a point closer so keep looking
		}
	    }
	}
    }
    if (found) {
	return 1;
    }

    nodes.clear();
    (void)m_root->getLeavesBoundingPoint(pt, nodes);
    for (i = nodes.begin(); i != nodes.end(); i++) {
	const BBNode* node = (*i);
	if (brep_getSurfacePoint(pt, curr_uv, node)) {
	    ON_3dPoint fp = m_face->SurfaceOf()->PointAt(curr_uv.x, curr_uv.y);
	    double dist = fp.DistanceTo(pt);
	    if (NEAR_ZERO(dist, BREP_SAME_POINT_TOLERANCE)) {
		uv = curr_uv;
		found = true;
		return 1; //close enough to same point so no sense in looking for one closer
	    } else if (NEAR_ZERO(dist, tolerance)) {
		if (dist < min_dist) {
		    uv = curr_uv;
		    min_dist = dist;
		    found = true; //within tolerance but may be a point closer so keep looking
		}
	    }
	}
    }

    return -1;
}


//static int bb_cnt=0;
BBNode *
SurfaceTree::surfaceBBox(const ON_Surface *localsurf,
			 bool isLeaf,
			 const ON_Plane frames[9],
			 const ON_Interval& u,
			 const ON_Interval& v,
			 double within_distance_tol) const
{
    point_t min, max, buffer;
    ON_BoundingBox bbox = ON_BoundingBox::EmptyBoundingBox;
    if (!surface_GetBoundingBox(localsurf, u, v, bbox, false)) {
	return NULL;
    }

    VSETALL(buffer, within_distance_tol);

    //bu_log("in bb%d rpp %f %f %f %f %f %f\n", bb_cnt, min[0], max[0], min[1], max[1], min[2], max[2]);
    VMOVE(min, bbox.Min());
    VMOVE(max, bbox.Max());

    // calculate the estimate point on the surface: i.e. use the point
    // on the surface defined by (u.Mid(), v.Mid()) as a heuristic for
    // finding the uv domain bounding a portion of the surface close
    // to an arbitrary model-space point (see
    // getClosestPointEstimate())
    ON_3dPoint estimate;
    ON_3dVector normal;
    estimate = frames[4].origin;
    normal = frames[4].zaxis;

    BBNode* node;
    if (isLeaf) {
	/* vect_t delta; */

	VSUB2(min, min, buffer);
	VADD2(max, max, buffer);
	/*	VSUB2(delta, max, min);
		VSCALE(delta, delta, BBOX_GROW_3D);
		VSUB2(min, min, delta);
		VADD2(max, max, delta);
	*/
	TRACE("creating leaf: u(" << u.Min() << ", " << u.Max() <<
	      ") v(" << v.Min() << ", " << v.Max() << ")");
	node = new BBNode(m_ctree, ON_BoundingBox(ON_3dPoint(min), ON_3dPoint(max)), u, v, false, false);
	node->prepTrims();

    } else {
	node = new BBNode(ON_BoundingBox(ON_3dPoint(min), ON_3dPoint(max)), m_ctree);
    }

    node->m_estimate = estimate;
    node->m_normal = normal;
    node->m_u = u;
    node->m_v = v;
    return node;
}


HIDDEN BBNode*
initialBBox(const CurveTree* ctree, const ON_Surface* surf, const ON_Interval& u, const ON_Interval& v)
{
    ON_BoundingBox bb = ON_BoundingBox::EmptyBoundingBox;
    if (!surface_GetBoundingBox(surf, u, v, bb, false)) {
	return NULL;
    }
    BBNode* node = new BBNode(ctree, bb, u, v, false, false);
    ON_3dPoint estimate;
    ON_3dVector normal;
    if (!surface_EvNormal(surf, surf->Domain(0).Mid(), surf->Domain(1).Mid(), estimate, normal)) {
	bu_bomb("Could not evaluate estimate point on surface");
    }
    node->m_estimate = estimate;
    node->m_normal = normal;
    node->m_u = u;
    node->m_v = v;
    return node;
}


// Cache surface information as file static to ensure initialization once;
static const ON_Surface *prev_surf[MAX_PSW] = {NULL};
static ON_Interval dom[MAX_PSW][2];
static int span_cnt[MAX_PSW][2] = {{0, 0}};
static double *span[MAX_PSW][2] = {{NULL, NULL}};

bool
hasSplit(const ON_Surface *surf, const int dir, const ON_Interval& interval, double &split)
{
    int p = bu_parallel_id();
    if (surf == NULL) {
	// clean up statics and return
	prev_surf[p] = NULL;
	for(int i=0; i<2; i++) {
	    span_cnt[p][i] = 0;
	    if (span[p][i])
		bu_free(span[p][i], "surface span vector");
	    span[p][i] = NULL;
	    dom[p][i] = ON_Interval::EmptyInterval;
	}

	return false;
    }
    if (prev_surf[p] != surf) {
	// load new surf info
	for(int i=0; i<2; i++) {
	    dom[p][i] = surf->Domain(i);
	    span_cnt[p][i] = surf->SpanCount(i);
	    if (span[p][i])
		bu_free(span[p][i], "surface span vector");
	    span[p][i] = (double *)bu_malloc((unsigned)(span_cnt[p][i]+1) * sizeof(double), "surface span vector");
	    surf->GetSpanVector(i, span[p][i]);
	}

	prev_surf[p] = surf;
    }

    // find direction split based on setting of 'dir'

    // first, if closed in 'dir' check to see if it extends over seam and use that as split
    if (surf->IsClosed(dir)) {
	bool testOpen = true;
	if (interval.Includes(dom[p][dir].m_t[0], testOpen)) { //crosses lower boundary
	    split = dom[p][dir].m_t[0];
	    return true;
	} else if (interval.Includes(dom[p][dir].m_t[1], testOpen)) { //crosses upper boundary
	    split = dom[p][dir].m_t[1];
	    return true;
	}
    }

    // next lets see if we have a knots in interval, if so split on middle knot
    if (span_cnt[p][dir] > 1) {
	int sum = 0;
	int cnt = 0;
	for(int i=0; i<span_cnt[p][dir]+1; i++) {
	    bool testOpen = true;
	    if (interval.Includes((span[p][dir])[i], testOpen)) { //crosses lower boundary
		sum = sum + i;
		cnt++;
	    }
	}
	if (cnt > 0) {
	    split = (span[p][dir])[sum/cnt];
	    return true;
	}
    }

    return false;
}


BBNode*
SurfaceTree::subdivideSurface(const ON_Surface *localsurf,
			      const ON_Interval& u,
			      const ON_Interval& v,
			      ON_Plane frames[9],
			      int divDepth,
			      int depthLimit,
			      int prev_knot,
			      double within_distance_tol
    ) const
{
    BBNode* quads[4];
    BBNode* parent = NULL;
    double usplit = 0.0;
    double vsplit = 0.0;
    double width = 0.0;
    double height = 0.0;
    double ratio = 5.0;
    double uq = u.Length()*0.25;
    double vq = v.Length()*0.25;
    localsurf->FrameAt(u.Mid() - uq, v.Mid() - vq, frames[5]);
    localsurf->FrameAt(u.Mid() - uq, v.Mid() + vq, frames[6]);
    localsurf->FrameAt(u.Mid() + uq, v.Mid() - vq, frames[7]);
    localsurf->FrameAt(u.Mid() + uq, v.Mid() + vq, frames[8]);
    unsigned int do_u_split = 0;
    unsigned int do_v_split = 0;
    unsigned int do_both_splits = 0;

    usplit = u.Mid();
    vsplit = v.Mid();

    if (divDepth >= depthLimit) {
	return surfaceBBox(localsurf, true, frames, u, v, within_distance_tol);
    }

    // The non-knot case where all criteria are satisfied is the
    // terminating case for the recursion - handle that first
    if (!prev_knot) {
	width = u.Length();
	height = v.Length();
	if (((width/height < ratio) && (width/height > 1.0/ratio) && isFlat(frames) && isStraight(frames))
	    || (divDepth >= depthLimit)) { //BREP_MAX_FT_DEPTH
	    return surfaceBBox(localsurf, true, frames, u, v, within_distance_tol);
	}
    }

    // Knots
    if (prev_knot) {
	int dir = 0; // U direction
	if (hasSplit(localsurf, dir, u, usplit)) {
	    do_u_split = 1;
	}
	dir = 1; // V direction
	if (hasSplit(localsurf, dir, v, vsplit)) {
	    if (do_u_split) {
		do_both_splits = 1;
		do_u_split = 0;
	    } else {
		do_v_split = 1;
	    }
	}
	parent = initialBBox(m_ctree, localsurf, u, v);
    }
    // Flatness
    if (!prev_knot) {
	bool isUFlat = isFlatU(frames);
	bool isVFlat = isFlatV(frames);

	parent = (divDepth == 0) ? initialBBox(m_ctree, localsurf, u, v) : surfaceBBox(localsurf, false, frames, u, v, within_distance_tol);

	if ((!isVFlat || (width/height > ratio)) && (!isUFlat || (height/width > ratio))) {
	    do_both_splits = 1;
	}
	if ((!isUFlat || (width/height > ratio)) && !do_both_splits) {
	    do_u_split = 1;
	}
	if (!do_both_splits && ! do_u_split) {
	    do_v_split = 1;
	}
    }

    ///////////////////////////////////

    if (do_both_splits) {
	ON_Interval firstu(u.Min(), usplit);
	ON_Interval secondu(usplit, u.Max());
	ON_Interval firstv(v.Min(), vsplit);
	ON_Interval secondv(vsplit, v.Max());

	const ON_Surface *q0surf = localsurf;
	const ON_Surface *q1surf = localsurf;
	const ON_Surface *q2surf = localsurf;
	const ON_Surface *q3surf = localsurf;


	/*********************************************************************
	 * In order to avoid fairly expensive re-calculation of 3d points at
	 * uv coordinates, all values that are shared between children at
	 * the same depth of a surface subdivision are pre-computed and
	 * passed as parameters.
	 *
	 * The majority of these points are already evaluated in the process
	 * of testing whether a subdivision has produced a leaf node.  These
	 * values are in the normals and corners arrays and have index values
	 * corresponding to the values of the figure on the left below.  There
	 * are four other shared values that are precomputed in the sharedcorners
	 * and sharednormals arrays; their index values in those arrays are
	 * illustrated in the figure on the right:
	 *
	 *
	 *   3-------------------2      +---------2---------+
	 *   |                   |      |                   |
	 *   |    6         8    |      |                   |
	 *   |                   |      |                   |
	 *  V|         4         |      1                   3
	 *   |                   |      |                   |
	 *   |    5         7    |      |                   |
	 *   |                   |      |                   |
	 *   0-------------------1      +---------0---------+
	 *             U                          U
	 *
	 *   Values inherited from      Values pre-prepared in
	 *   parent subdivision         shared arrays
	 *
	 *
	 * When the four subdivisions are made, the parent parameters
	 * are passed to the children as follows (values from the
	 * shared arrays are prefaced with an s):
	 *
	 *    3--------------S2     S2--------------2
	 *    |               |     |               |
	 *    |               |     |               |
	 *  V |       6       |     |       8       |
	 *    |               |     |               |
	 *    |               |     |               |
	 *    S1--------------4     4--------------S3
	 *            U                     U
	 *
	 *        Quadrant 3            Quadrant 2
	 *
	 *    S1--------------4     4--------------S3
	 *    |               |     |               |
	 *    |               |     |               |
	 *  V |       5       |     |       7       |
	 *    |               |     |               |
	 *    |               |     |               |
	 *    0--------------S0     S0--------------1
	 *             U                         U
	 *
	 *        Quadrant 0            Quadrant 1
	 *
	 *
	 **********************************************************************/

	ON_Plane sharedframes[4];
	localsurf->FrameAt(usplit, v.Min(), sharedframes[0]);
	localsurf->FrameAt(u.Min(), vsplit, sharedframes[1]);
	localsurf->FrameAt(usplit, v.Max(), sharedframes[2]);
	localsurf->FrameAt(u.Max(), vsplit, sharedframes[3]);
	// When splitting via knots, we don't know what point frames[4] is until
	// the knot is selected
	if (prev_knot) localsurf->FrameAt(usplit, vsplit, frames[4]);

	ON_Plane *newframes;
	if (!m_f_queue->empty()) {
	    newframes = m_f_queue->front(); m_f_queue->pop();
	} else {
	    newframes = (ON_Plane *)bu_malloc(9*sizeof(ON_Plane), "new frames");
	}
	newframes[0] = frames[0];
	newframes[1] = sharedframes[0];
	newframes[2] = frames[4];
	newframes[3] = sharedframes[1];
	newframes[4] = frames[5];
	quads[0] = subdivideSurface(q0surf, firstu, firstv, newframes, divDepth+1, depthLimit, prev_knot, within_distance_tol);
	newframes[0] = sharedframes[0];
	newframes[1] = frames[1];
	newframes[2] = sharedframes[3];
	newframes[3] = frames[4];
	newframes[4] = frames[7];
	quads[1] = subdivideSurface(q1surf, secondu, firstv, newframes, divDepth+1, depthLimit, prev_knot, within_distance_tol);
	newframes[0] = frames[4];
	newframes[1] = sharedframes[3];
	newframes[2] = frames[2];
	newframes[3] = sharedframes[2];
	newframes[4] = frames[8];
	quads[2] = subdivideSurface(q2surf, secondu, secondv, newframes, divDepth+1, depthLimit, prev_knot, within_distance_tol);
	newframes[0] = sharedframes[1];
	newframes[1] = frames[4];
	newframes[2] = sharedframes[2];
	newframes[3] = frames[3];
	newframes[4] = frames[6];
	quads[3] = subdivideSurface(q3surf, firstu, secondv, newframes, divDepth+1, depthLimit, prev_knot, within_distance_tol);
<<<<<<< HEAD
#ifdef _OLD_SUBDIVISION_
	delete q3surf;
#endif
=======
>>>>>>> 60304d81
	for (int i = 0; i < 9; i++) newframes[i] = ON_Plane();
	m_f_queue->push(newframes);

	parent->m_trimmed = true;
	parent->m_checkTrim = false;

	for (int i = 0; i < 4; i++) {
	    if (!quads[i]) {
		continue;
	    }
	    if (!(quads[i]->m_trimmed)) {
		parent->m_trimmed = false;
	    }
	    if (quads[i]->m_checkTrim) {
		parent->m_checkTrim = true;
	    }
	}
	if (m_removeTrimmed) {
	    for (int i = 0; i < 4; i++) {
		if (!quads[i]) {
		    continue;
		}
		if (!(quads[i]->m_trimmed)) {
		    parent->addChild(quads[i]);
		}
	    }
	} else {
	    for (int i = 0; i < 4; i++) {
		parent->addChild(quads[i]);
	    }
	}
	parent->BuildBBox();
	return parent;
    }
    //////////////////////////////////////
    if (do_u_split) {
	ON_Interval firstu(u.Min(), usplit);
	ON_Interval secondu(usplit, u.Max());

	const ON_Surface *east = localsurf;
	const ON_Surface *west = localsurf;

	//////////////////////////////////
	/*********************************************************************
	 * In order to avoid fairly expensive re-calculation of 3d points at
	 * uv coordinates, all values that are shared between children at
	 * the same depth of a surface subdivision are pre-computed and
	 * passed as parameters.
	 *
	 * The majority of these points are already evaluated in the process
	 * of testing whether a subdivision has produced a leaf node.  These
	 * values are in the normals and corners arrays and have index values
	 * corresponding to the values of the figure on the left below.  There
	 * are four other shared values that are precomputed in the sharedcorners
	 * and sharednormals arrays; their index values in those arrays are
	 * illustrated in the figure on the right:
	 *
	 *
	 *   3-------------------2      +---------2---------+
	 *   |                   |      |                   |
	 *   |    6         8    |      |                   |
	 *   |                   |      |                   |
	 *  V|         4         |      1                   3
	 *   |                   |      |                   |
	 *   |    5         7    |      |                   |
	 *   |                   |      |                   |
	 *   0-------------------1      +---------0---------+
	 *             U                          U
	 *
	 *   Values inherited from      Values pre-prepared in
	 *   parent subdivision         shared arrays
	 *
	 *
	 * When the four subdivisions are made, the parent parameters
	 * are passed to the children as follows (values from the
	 * shared arrays are prefaced with an s):
	 *
	 *    3--------------S1     S1--------------2
	 *    |               |     |               |
	 *    |               |     |               |
	 *  V |       4       |     |       5       |
	 *    |               |     |               |
	 *    |               |     |               |
	 *    0--------------S0     S0--------------1
	 *             U                         U
	 *
	 *        East                 West
	 *
	 *
	 **********************************************************************/
	/* When the four subdivisions are made, the parent parameters
	 * are passed to the children as follows (values from the
	 * shared arrays are prefaced with an s):
	 *
	 *    3--------------S2     S2--------------2
	 *    |               |     |               |
	 *    |               |     |               |
	 *  V |       6       |     |       8       |
	 *    |               |     |               |
	 *    |               |     |               |
	 *    S1--------------4     4--------------S3
	 *            U                     U
	 *
	 *        Quadrant 3            Quadrant 2
	 *
	 *    S1--------------4     4--------------S3
	 *    |               |     |               |
	 *    |               |     |               |
	 *  V |       5       |     |       7       |
	 *    |               |     |               |
	 *    |               |     |               |
	 *    0--------------S0     S0--------------1
	 *             U                         U
	 *
	 *        Quadrant 0            Quadrant 1
	 *
	 *
	 **********************************************************************/

	ON_Plane sharedframes[4];
	localsurf->FrameAt(usplit, v.Min(), sharedframes[0]);
	localsurf->FrameAt(usplit, v.Max(), sharedframes[1]);

	ON_Plane *newframes;
	if (!m_f_queue->empty()) {
	    newframes = m_f_queue->front(); m_f_queue->pop();
	} else {
	    newframes = (ON_Plane *)bu_malloc(9*sizeof(ON_Plane), "new frames");
	}
	newframes[0] = frames[0];
	newframes[1] = sharedframes[0];
	newframes[2] = sharedframes[1];
	newframes[3] = frames[3];

	if (prev_knot) {
	    localsurf->FrameAt(firstu.Mid(), v.Mid(), newframes[4]);
	    quads[0] = subdivideSurface(east, firstu, v, newframes, divDepth+1, depthLimit, prev_knot, within_distance_tol);
	} else {
	    ON_Interval first(0, 0.5);
	    localsurf->FrameAt(u.Mid() - uq, v.Mid(), newframes[4]);
	    quads[0] = subdivideSurface(east, u.ParameterAt(first), v, newframes, divDepth + 1, depthLimit, prev_knot, within_distance_tol);
	}

	newframes[0] = sharedframes[0];
	newframes[1] = frames[1];
	newframes[2] = frames[2];
	newframes[3] = sharedframes[1];

	if (prev_knot) {
	    localsurf->FrameAt(secondu.Mid(), v.Mid(), newframes[4]);
	    quads[1] = subdivideSurface(west, secondu, v, newframes, divDepth+1, depthLimit, prev_knot, within_distance_tol);
	} else {
	    ON_Interval second(0.5, 1.0);
	    localsurf->FrameAt(u.Mid() + uq, v.Mid(), newframes[4]);
	    quads[1] = subdivideSurface(west, u.ParameterAt(second), v, newframes, divDepth + 1, depthLimit, prev_knot, within_distance_tol);
	}

	for (int i = 0; i < 9; i++) newframes[i] = ON_Plane();
	m_f_queue->push(newframes);

	parent->m_trimmed = true;
	parent->m_checkTrim = false;

	for (int i = 0; i < 2; i++) {
	    if (!quads[i]) {
		continue;
	    }
	    if (!(quads[i]->m_trimmed)) {
		parent->m_trimmed = false;
	    }
	    if (quads[i]->m_checkTrim) {
		parent->m_checkTrim = true;
	    }
	}
	if (m_removeTrimmed) {
	    for (int i = 0; i < 2; i++) {
		if (!quads[i]) {
		    continue;
		}
		if (!(quads[i]->m_trimmed)) {
		    parent->addChild(quads[i]);
		}
	    }
	} else {
	    for (int i = 0; i < 2; i++) {
		parent->addChild(quads[i]);
	    }
	}
	parent->BuildBBox();
	return parent;
    }
    if (do_v_split || !prev_knot) {
	ON_Interval firstv(v.Min(), vsplit);
	ON_Interval secondv(vsplit, v.Max());

	const ON_Surface *north = localsurf;
	const ON_Surface *south = localsurf;
	//////////////////////////////////
	/*********************************************************************
	 * In order to avoid fairly expensive re-calculation of 3d points at
	 * uv coordinates, all values that are shared between children at
	 * the same depth of a surface subdivision are pre-computed and
	 * passed as parameters.
	 *
	 * The majority of these points are already evaluated in the process
	 * of testing whether a subdivision has produced a leaf node.  These
	 * values are in the normals and corners arrays and have index values
	 * corresponding to the values of the figure on the left below.  There
	 * are four other shared values that are precomputed in the sharedcorners
	 * and sharednormals arrays; their index values in those arrays are
	 * illustrated in the figure on the right:
	 *
	 *
	 *   3-------------------2      +---------2---------+
	 *   |                   |      |                   |
	 *   |    6         8    |      |                   |
	 *   |                   |      |                   |
	 *  V|         4         |      1                   3
	 *   |                   |      |                   |
	 *   |    5         7    |      |                   |
	 *   |                   |      |                   |
	 *   0-------------------1      +---------0---------+
	 *             U                          U
	 *
	 *   Values inherited from      Values pre-prepared in
	 *   parent subdivision         shared arrays
	 *
	 *
	 * When the four subdivisions are made, the parent parameters
	 * are passed to the children as follows (values from the
	 * shared arrays are prefaced with an s):
	 *
	 *    3--------------------2
	 *    |                    |
	 *    |                    |
	 *  V |         5          |
	 *    |                    |
	 *    |                    |
	 *    S0-------------------S1
	 *            U
	 *
	 *        North
	 *
	 *    S0-------------------S1
	 *    |                    |
	 *    |                    |
	 *  V |         4          |
	 *    |                    |
	 *    |                    |
	 *    0--------------------1
	 *             U
	 *
	 *        South
	 *
	 *
	 **********************************************************************/

	ON_Plane sharedframes[2];
	localsurf->FrameAt(u.Min(), vsplit, sharedframes[0]);
	localsurf->FrameAt(u.Max(), vsplit, sharedframes[1]);

	ON_Plane *newframes;
	if (!m_f_queue->empty()) {
	    newframes = m_f_queue->front(); m_f_queue->pop();
	} else {
	    newframes = (ON_Plane *)bu_malloc(9*sizeof(ON_Plane), "new frames");
	}
	newframes[0] = frames[0];
	newframes[1] = frames[1];
	newframes[2] = sharedframes[1];
	newframes[3] = sharedframes[0];
	if (prev_knot) {
	    localsurf->FrameAt(u.Mid(), firstv.Mid(), newframes[4]);
	    quads[0] = subdivideSurface(south, u, firstv, newframes, divDepth+1, depthLimit, prev_knot, within_distance_tol);
	} else {
	    ON_Interval first(0, 0.5);
	    localsurf->FrameAt(u.Mid(), v.Mid() - vq, newframes[4]);
	    quads[0] = subdivideSurface(south, u, v.ParameterAt(first), newframes, divDepth + 1, depthLimit, prev_knot, within_distance_tol);
	}

	newframes[0] = sharedframes[0];
	newframes[1] = sharedframes[1];
	newframes[2] = frames[2];
	newframes[3] = frames[3];

	if (prev_knot) {
	    localsurf->FrameAt(u.Mid(), secondv.Mid(), newframes[4]);
	    quads[1] = subdivideSurface(north, u, secondv, newframes, divDepth+1, depthLimit, prev_knot, within_distance_tol);
	} else {
	    ON_Interval second(0.5, 1.0);
	    localsurf->FrameAt(u.Mid(), v.Mid() + vq, newframes[4]);
	    quads[1] = subdivideSurface(north, u, v.ParameterAt(second), newframes, divDepth + 1, depthLimit, prev_knot, within_distance_tol);
	}

	for (int i = 0; i < 9; i++) newframes[i] = ON_Plane();
	m_f_queue->push(newframes);

	parent->m_trimmed = true;
	parent->m_checkTrim = false;

	for (int i = 0; i < 2; i++) {
	    if (!quads[i]) {
		continue;
	    }
	    if (!(quads[i]->m_trimmed)) {
		parent->m_trimmed = false;
	    }
	    if (quads[i]->m_checkTrim) {
		parent->m_checkTrim = true;
	    }
	}
	if (m_removeTrimmed) {
	    for (int i = 0; i < 2; i++) {
		if (!quads[i]) {
		    continue;
		}
		if (!(quads[i]->m_trimmed)) {
		    parent->addChild(quads[i]);
		}
	    }
	} else {
	    for (int i = 0; i < 2; i++) {
		parent->addChild(quads[i]);
	    }
	}

	parent->BuildBBox();
	return parent;
    }

    if (!do_both_splits && !do_u_split && !do_v_split) {
	(const_cast<ON_Surface *>(localsurf))->ClearBoundingBox();
	delete parent;
	return subdivideSurface(localsurf, u, v, frames, 0, depthLimit, 0, within_distance_tol);
    }

    // Should never get here
    return NULL;
}


bool
SurfaceTree::isFlat(const ON_Plane frames[9]) const
{
    return ON_Surface_IsFlat(frames, BREP_SURFACE_FLATNESS);
}


bool
SurfaceTree::isStraight(const ON_Plane frames[9]) const
{
    return ON_Surface_IsStraight(frames, BREP_SURFACE_FLATNESS);
}


bool
SurfaceTree::isFlatU(const ON_Plane frames[9]) const
{
    return ON_Surface_IsFlat_U(frames, BREP_SURFACE_FLATNESS);
}


bool
SurfaceTree::isFlatV(const ON_Plane frames[9]) const
{
    return ON_Surface_IsFlat_V(frames, BREP_SURFACE_FLATNESS);
}


//--------------------------------------------------------------------------------
// get_closest_point implementation

typedef struct _gcp_data {
    const ON_Surface* surf;
    ON_3dPoint pt;

    // for newton iteration
    ON_3dPoint S;
    ON_3dVector du;
    ON_3dVector dv;
    ON_3dVector duu;
    ON_3dVector dvv;
    ON_3dVector duv;
} GCPData;


bool
gcp_gradient(pt2d_t out_grad, GCPData& data, pt2d_t uv)
{
    ON_BOOL32 evaluated = data.surf->Ev2Der(uv[0],
					    uv[1],
					    data.S,
					    data.du,
					    data.dv,
					    data.duu,
					    data.duv,
					    data.dvv); // calc S(u, v) dS/du dS/dv d2S/du2 d2S/dv2 d2S/dudv
    if (!evaluated) return false;
    out_grad[0] = 2 * (data.du * (data.S - data.pt));
    out_grad[1] = 2 * (data.dv * (data.S - data.pt));
    return true;
}


bool
gcp_newton_iteration(pt2d_t out_uv, const GCPData& data, pt2d_t grad, pt2d_t in_uv)
{
    ON_3dVector delta = data.S - data.pt;
    double g1du = 2 * (data.duu * delta) + 2 * (data.du * data.du);
    double g2du = 2 * (data.duv * delta) + 2 * (data.dv * data.du);
    double g1dv = g2du;
    double g2dv = 2 * (data.dvv * delta) + 2 * (data.dv * data.dv);
    mat2d_t jacob = { g1du, g1dv,
		      g2du, g2dv };
    mat2d_t inv_jacob;
    if (mat2d_inverse(inv_jacob, jacob)) {
	pt2d_t tmp;
	mat2d_pt2d_mul(tmp, inv_jacob, grad);
	pt2dsub(out_uv, in_uv, tmp);
	return true;
    } else {
	// XXX fix the error handling
	// std::cerr << "inverse failed!" << std::endl;
	return false;
    }
}


bool
get_closest_point(ON_2dPoint& outpt,
		  const ON_BrepFace& face,
		  const ON_3dPoint& point,
		  const SurfaceTree* tree,
		  double tolerance)
{
    int try_count = 0;
    bool delete_tree = false;
    bool found = false;
    double d_last = DBL_MAX;
    pt2d_t curr_grad = {0.0, 0.0};
    pt2d_t new_uv = {0.0, 0.0};
    GCPData data;
    data.surf = face.SurfaceOf();
    data.pt = point;

    TRACE("get_closest_point: " << PT(point));

    // get initial estimate
    const SurfaceTree* a_tree = tree;
    if (a_tree == NULL) {
	a_tree = new SurfaceTree(&face);
	delete_tree = true;
    }
    ON_Interval u, v;
    ON_2dPoint est = a_tree->getClosestPointEstimate(point, u, v);
    pt2d_t uv = {est[0], est[1]};

    // do the newton iterations
    // terminates on 1 of 3 conditions:
    // 1. if the gradient falls below an epsilon (preferred :-)
    // 2. if the gradient diverges
    // 3. iterated MAX_FCP_ITERATIONS
try_again:
    int diverge_count = 0;
    for (int i = 0; i < BREP_MAX_FCP_ITERATIONS; i++) {
	assert(gcp_gradient(curr_grad, data, uv));

	ON_3dPoint p = data.surf->PointAt(uv[0], uv[1]);
	double d = p.DistanceTo(point);
	TRACE("dist: " << d);

	if (NEAR_EQUAL(d, d_last, tolerance)) {
	    found = true; break;
	} else if (d > d_last) {
	    TRACE("diverged!");
	    diverge_count++;
	}
	if (gcp_newton_iteration(new_uv, data, curr_grad, uv)) {
	    move(uv, new_uv);
	} else {
	    // iteration failed, nudge diagonally
	    uv[0] += VUNITIZE_TOL;
	    uv[1] += VUNITIZE_TOL;
	}
	d_last = d;
    }
    if (found) {
	// check to see if we've left the surface domain
	double l, h;
	data.surf->GetDomain(0, &l, &h);
	CLAMP(uv[0], l, h); // make sure in range

	data.surf->GetDomain(1, &l, &h);
	CLAMP(uv[1], l, h);

	outpt[0] = uv[0];
	outpt[1] = uv[1];
    } else {
	TRACE("FAILED TO FIND CLOSEST POINT!");
	// XXX: try the mid point of the domain -- HACK! but it seems to work!?
	if (try_count == 0) {
	    uv[0] = u.Mid();
	    uv[1] = v.Mid();
	    ++try_count;
	    goto try_again;
	}
    }

    if (delete_tree)
	delete a_tree;
    return found;
}


bool
sortX(const BRNode* first, const BRNode* second)
{
    point_t first_min, second_min;
    point_t first_max, second_max;

    first->GetBBox(first_min, first_max);
    second->GetBBox(second_min, second_max);

    if (first_min[X] < second_min[X])
	return true;
    else
	return false;
}


bool
sortY(const BRNode* first, const BRNode* second)
{
    point_t first_min, second_min;
    point_t first_max, second_max;

    first->GetBBox(first_min, first_max);
    second->GetBBox(second_min, second_max);

    if (first_min[Y] < second_min[Y])
	return true;
    else
	return false;
}


} /* end namespace */

// Local Variables:
// tab-width: 8
// mode: C++
// c-basic-offset: 4
// indent-tabs-mode: t
// c-file-style: "stroustrup"
// End:
// ex: shiftwidth=4 tabstop=8<|MERGE_RESOLUTION|>--- conflicted
+++ resolved
@@ -1,11 +1,7 @@
 /*               O P E N N U R B S _ E X T . C P P
  * BRL-CAD
  *
-<<<<<<< HEAD
- * Copyright (c) 2007-2018 United States Government as represented by
-=======
  * Copyright (c) 2007-2020 United States Government as represented by
->>>>>>> 60304d81
  * the U.S. Army Research Laboratory.
  *
  * This library is free software; you can redistribute it and/or
@@ -1107,10 +1103,6 @@
     ON_Interval u = surf->Domain(0);
     ON_Interval v = surf->Domain(1);
 
-<<<<<<< HEAD
-#ifndef _OLD_SUBDIVISION_
-=======
->>>>>>> 60304d81
 #ifdef LOOSEN_UV
     min[0] -= within_distance_tol;
     max[0] += within_distance_tol;
@@ -1121,10 +1113,6 @@
 	u.Set(min[0], max[0]);
 	v.Set(min[1], max[1]);
     }
-<<<<<<< HEAD
-#endif
-=======
->>>>>>> 60304d81
 
     double uq = u.Length()*0.25;
     double vq = v.Length()*0.25;
@@ -1694,12 +1682,6 @@
 	newframes[3] = frames[3];
 	newframes[4] = frames[6];
 	quads[3] = subdivideSurface(q3surf, firstu, secondv, newframes, divDepth+1, depthLimit, prev_knot, within_distance_tol);
-<<<<<<< HEAD
-#ifdef _OLD_SUBDIVISION_
-	delete q3surf;
-#endif
-=======
->>>>>>> 60304d81
 	for (int i = 0; i < 9; i++) newframes[i] = ON_Plane();
 	m_f_queue->push(newframes);
 
