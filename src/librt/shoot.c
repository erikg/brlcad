--- conflicted
+++ resolved
@@ -1,11 +1,7 @@
 /*                         S H O O T . C
  * BRL-CAD
  *
-<<<<<<< HEAD
- * Copyright (c) 2000-2018 United States Government as represented by
-=======
  * Copyright (c) 2000-2020 United States Government as represented by
->>>>>>> 60304d81
  * the U.S. Army Research Laboratory.
  *
  * This library is free software; you can redistribute it and/or
@@ -1270,11 +1266,7 @@
     /* finished_segs is only used by special hit routines which don't
      * follow the traditional solid modeling paradigm.
      */
-<<<<<<< HEAD
-    if (RT_G_DEBUG&DEBUG_ALLHITS) rt_pr_partitions(rtip, &FinalPart, "Partition list passed to a_hit() routine");
-=======
     if (RT_G_DEBUG&RT_DEBUG_ALLHITS) rt_pr_partitions(rtip, &FinalPart, "Partition list passed to a_hit() routine");
->>>>>>> 60304d81
 
     /* Invoke caller's a_hit callback with the list of partitions */
     if (ap->a_hit) {
