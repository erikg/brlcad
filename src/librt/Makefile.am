--- conflicted
+++ resolved
@@ -278,12 +278,7 @@
 
 
 noinst_HEADERS = \
-<<<<<<< HEAD
 	primitives/bot/btg.h \
-=======
-	opennurbs_ext.h \
-	primitives/fixpt.h \
->>>>>>> 0283f44e
 	primitives/brep/brep_debug.h \
 	primitives/fixpt.h \
 	primitives/metaball/metaball.h \
