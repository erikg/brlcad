--- conflicted
+++ resolved
@@ -1,4 +1,4 @@
-/*                      G _ S K E T C H . C
+/*                        S K E T C H . C
  * BRL-CAD
  *
  * Copyright (c) 1990-2008 United States Government as represented by
@@ -17,9 +17,9 @@
  * License along with this file; see the file named COPYING for more
  * information.
  */
-/** @addtogroup g_  */
+/** @addtogroup primitives */
 /** @{ */
-/** @file g_sketch.c
+/** @file sketch.c
  *
  * Provide support for 2D sketches.
  *
@@ -1826,67 +1826,41 @@
 }
 
 
-int rt_sketch_tclform( const struct rt_functab *ftp, Tcl_Interp *interp)
+int rt_sketch_form(struct bu_vls *log, const struct rt_functab *ftp)
 {
     BU_CK_VLS(log);
     RT_CK_FUNCTAB(ftp);
 
-<<<<<<< HEAD
-    Tcl_AppendResult(interp,
-		     "V {%f %f %f} A {%f %f %f} B {%f %f %f} VL {{%f %f} {%f %f} ...} SL {{segment_data} {segment_data}}",
-		     (char *)0);
-=======
     bu_vls_printf(log, "V {%%f %%f %%f} A {%%f %%f %%f} B {%%f %%f %%f} VL {{%%f %%f} {%%f %%f} ...} SL {{segment_data} {segment_data}}");
->>>>>>> 26fcd36a
-
-    return TCL_OK;
+
+    return BRLCAD_OK;
 }
 
 
 int
-rt_sketch_tclget(Tcl_Interp *interp, const struct rt_db_internal *intern, const char *attr)
+rt_sketch_get(struct bu_vls *log, const struct rt_db_internal *intern, const char *attr)
 {
     register struct rt_sketch_internal *skt=(struct rt_sketch_internal *)intern->idb_ptr;
-    Tcl_DString     ds;
-    struct bu_vls   vls;
     int i;
-    struct curve	*crv;
-
-<<<<<<< HEAD
-    RT_SKETCH_CK_MAGIC( skt );
-
-    Tcl_DStringInit( &ds );
-    bu_vls_init( &vls );
-=======
+    struct curve *crv;
+
     BU_CK_VLS(log);
     RT_SKETCH_CK_MAGIC(skt);
->>>>>>> 26fcd36a
-
-    if ( attr == (char *)NULL ) {
-	bu_vls_strcpy( &vls, "sketch" );
-	bu_vls_printf( &vls, " V {%.25g %.25g %.25g}", V3ARGS( skt->V ) );
-	bu_vls_printf( &vls, " A {%.25g %.25g %.25g}", V3ARGS( skt->u_vec ) );
-	bu_vls_printf( &vls, " B {%.25g %.25g %.25g}", V3ARGS( skt->v_vec ) );
-	bu_vls_strcat( &vls, " VL {" );
+
+    if (attr == (char *)NULL) {
+	bu_vls_strcpy( log, "sketch" );
+	bu_vls_printf( log, " V {%.25g %.25g %.25g}", V3ARGS( skt->V ) );
+	bu_vls_printf( log, " A {%.25g %.25g %.25g}", V3ARGS( skt->u_vec ) );
+	bu_vls_printf( log, " B {%.25g %.25g %.25g}", V3ARGS( skt->v_vec ) );
+	bu_vls_strcat( log, " VL {" );
 	for ( i=0; i<skt->vert_count; i++ )
-	    bu_vls_printf( &vls, " {%.25g %.25g}", V2ARGS( skt->verts[i] ) );
-	bu_vls_strcat( &vls, " }" );
+	    bu_vls_printf( log, " {%.25g %.25g}", V2ARGS( skt->verts[i] ) );
+	bu_vls_strcat( log, " }" );
 
 	crv = &skt->skt_curve;
-	if ( curve_to_tcl_list( &vls, crv ) ) {
-	    bu_vls_free( &vls );
-	    return( TCL_ERROR );
+	if (curve_to_tcl_list(log, crv)) {
+	    return BRLCAD_ERROR;
 	}
-<<<<<<< HEAD
-    }
-    else if ( !strcmp( attr, "V" ) )
-	bu_vls_printf( &vls, "%.25g %.25g %.25g", V3ARGS( skt->V ) );
-    else if ( !strcmp( attr, "A" ) )
-	bu_vls_printf( &vls, "%.25g %.25g %.25g", V3ARGS( skt->u_vec ) );
-    else if ( !strcmp( attr, "B" ) )
-	bu_vls_printf( &vls, "%.25g %.25g %.25g", V3ARGS( skt->v_vec ) );
-    else if ( !strcmp( attr, "VL" ) ) {
-=======
     } else if ( !strcmp( attr, "V" ) ) {
 	bu_vls_printf( log, "%.25g %.25g %.25g", V3ARGS( skt->V ) );
     } else if ( !strcmp( attr, "A" ) ) {
@@ -1894,36 +1868,28 @@
     } else if ( !strcmp( attr, "B" ) ) {
 	bu_vls_printf( log, "%.25g %.25g %.25g", V3ARGS( skt->v_vec ) );
     } else if ( !strcmp( attr, "VL" ) ) {
->>>>>>> 26fcd36a
 	for ( i=0; i<skt->vert_count; i++ )
-	    bu_vls_printf( &vls, " {%.25g %.25g}", V2ARGS( skt->verts[i] ) );
+	    bu_vls_printf( log, " {%.25g %.25g}", V2ARGS( skt->verts[i] ) );
     } else if ( !strcmp( attr, "SL" ) ) {
 	crv = &skt->skt_curve;
-	if ( curve_to_tcl_list( &vls, crv ) ) {
-	    bu_vls_free( &vls );
-	    return( TCL_ERROR );
+	if (curve_to_tcl_list(log, crv)) {
+	    return BRLCAD_ERROR;
 	}
     } else if ( *attr == 'V' ) {
 	i = atoi( (attr+1) );
 	if ( i < 0 || i >= skt->vert_count ) {
-	    Tcl_SetResult( interp, "ERROR: Illegal vertex number\n", TCL_STATIC );
-	    bu_vls_free( &vls );
-	    return( TCL_ERROR );
+	    bu_vls_printf( log, "ERROR: Illegal vertex number\n");
+	    return BRLCAD_ERROR;
 	}
 
-	bu_vls_printf( &vls, "%.25g %.25g", V2ARGS( skt->verts[i] ) );
+	bu_vls_printf( log, "%.25g %.25g", V2ARGS( skt->verts[i] ) );
     } else {
 	/* unrecognized attribute */
-	Tcl_SetResult( interp, "ERROR: Unknown attribute, choices are V, A, B, VL, SL, or V#\n", TCL_STATIC );
-	bu_vls_free( &vls );
-	return( TCL_ERROR );
-    }
-
-    Tcl_DStringAppend( &ds, bu_vls_addr( &vls ), -1 );
-    Tcl_DStringResult( interp, &ds );
-    Tcl_DStringFree( &ds );
-    bu_vls_free( &vls );
-    return( TCL_OK );
+	bu_vls_printf( log, "ERROR: Unknown attribute, choices are V, A, B, VL, SL, or V#\n");
+	return BRLCAD_ERROR;
+    }
+
+    return BRLCAD_OK;
 }
 
 
@@ -2099,7 +2065,7 @@
 
 
 int
-rt_sketch_tcladjust(Tcl_Interp *interp, struct rt_db_internal *intern, int argc, char **argv)
+rt_sketch_adjust(struct bu_vls *log, struct rt_db_internal *intern, int argc, char **argv)
 {
     struct rt_sketch_internal *skt;
     int ret, array_len;
@@ -2113,32 +2079,26 @@
 	if ( !strcmp( argv[0], "V" ) ) {
 	    new = skt->V;
 	    array_len = 3;
-	    if ( tcl_list_to_fastf_array( interp, argv[1], &new, &array_len) !=
+	    if ( tcl_list_to_fastf_array( brlcad_interp, argv[1], &new, &array_len) !=
 		 array_len ) {
-		Tcl_SetResult( interp,
-			       "ERROR: Incorrect number of coordinates for vertex\n",
-			       TCL_STATIC );
-		return( TCL_ERROR );
+		bu_vls_printf(log, "ERROR: Incorrect number of coordinates for vertex\n");
+		return BRLCAD_ERROR;
 	    }
 	} else if ( !strcmp( argv[0], "A" ) ) {
 	    new = skt->u_vec;
 	    array_len = 3;
-	    if ( tcl_list_to_fastf_array( interp, argv[1], &new, &array_len) !=
+	    if ( tcl_list_to_fastf_array( brlcad_interp, argv[1], &new, &array_len) !=
 		 array_len ) {
-		Tcl_SetResult( interp,
-			       "ERROR: Incorrect number of coordinates for vertex\n",
-			       TCL_STATIC );
-		return( TCL_ERROR );
+		bu_vls_printf(log, "ERROR: Incorrect number of coordinates for vertex\n");
+		return BRLCAD_ERROR;
 	    }
 	} else if ( !strcmp( argv[0], "B" ) ) {
 	    new = skt->v_vec;
 	    array_len = 3;
-	    if ( tcl_list_to_fastf_array( interp, argv[1], &new, &array_len) !=
+	    if ( tcl_list_to_fastf_array( brlcad_interp, argv[1], &new, &array_len) !=
 		 array_len ) {
-		Tcl_SetResult( interp,
-			       "ERROR: Incorrect number of coordinates for vertex\n",
-			       TCL_STATIC );
-		return( TCL_ERROR );
+		bu_vls_printf(log, "ERROR: Incorrect number of coordinates for vertex\n");
+		return BRLCAD_ERROR;
 	    }
 	} else if ( !strcmp( argv[0], "VL" ) ) {
 	    fastf_t *new_verts=(fastf_t *)NULL;
@@ -2156,12 +2116,10 @@
 	    }
 
 	    len = 0;
-	    (void)tcl_list_to_fastf_array( interp, argv[1], &new_verts, &len );
+	    (void)tcl_list_to_fastf_array( brlcad_interp, argv[1], &new_verts, &len );
 	    if ( len%2 ) {
-		Tcl_SetResult( interp,
-			       "ERROR: Incorrect number of coordinates for vertices\n",
-			       TCL_STATIC );
-		return( TCL_ERROR );
+		bu_vls_printf(log, "ERROR: Incorrect number of coordinates for vertices\n");
+		return BRLCAD_ERROR;
 	    }
 
 	    if ( skt->verts )
@@ -2181,7 +2139,7 @@
 	    crv->reverse = (int *)NULL;
 	    crv->segments = (genptr_t)NULL;
 
-	    if ( (ret=get_tcl_curve( interp, crv, tmp )) != TCL_OK )
+	    if ( (ret=get_tcl_curve( brlcad_interp, crv, tmp )) != TCL_OK )
 		return( ret );
 	} else if ( *argv[0] == 'V' && isdigit( *(argv[0]+1) ) ) {
 	    /* changing a specific vertex */
@@ -2191,16 +2149,13 @@
 	    vert_no = atoi( argv[0] + 1 );
 	    new_vert = skt->verts[vert_no];
 	    if ( vert_no < 0 || vert_no > skt->vert_count ) {
-		Tcl_SetResult( interp, "ERROR: Illegal vertex number\n",
-			       TCL_STATIC );
-		return( TCL_ERROR );
+		bu_vls_printf(log, "ERROR: Illegal vertex number\n");
+		return BRLCAD_ERROR;
 	    }
 	    array_len = 2;
-	    if (tcl_list_to_fastf_array( interp, argv[1], &new_vert, &array_len) != array_len ) {
-		Tcl_SetResult( interp,
-			       "ERROR: Incorrect number of coordinates for vertex\n",
-			       TCL_STATIC );
-		return( TCL_ERROR );
+	    if (tcl_list_to_fastf_array( brlcad_interp, argv[1], &new_vert, &array_len) != array_len ) {
+		bu_vls_printf(log, "ERROR: Incorrect number of coordinates for vertex\n");
+		return BRLCAD_ERROR;
 	    }
 	}
 
@@ -2208,9 +2163,18 @@
 	argv += 2;
     }
 
-    return( TCL_OK );
-}
-
+    return BRLCAD_OK;
+}
+
+/**
+ * R T _ S K E T C H _ P A R A M S
+ *
+ */
+int
+rt_sketch_params(struct pc_param_set * ps, const struct rt_db_internal *ip)
+{
+    return(0);			/* OK */
+}
 
 void
 rt_curve_reverse_segment( long *lng )
