/*                       N M G _ T R I . C
 * BRL-CAD
 *
 * Copyright (c) 1994-2011 United States Government as represented by
 * the U.S. Army Research Laboratory.
 *
 * This library is free software; you can redistribute it and/or
 * modify it under the terms of the GNU Lesser General Public License
 * version 2.1 as published by the Free Software Foundation.
 *
 * This library is distributed in the hope that it will be useful, but
 * WITHOUT ANY WARRANTY; without even the implied warranty of
 * MERCHANTABILITY or FITNESS FOR A PARTICULAR PURPOSE.  See the GNU
 * Lesser General Public License for more details.
 *
 * You should have received a copy of the GNU Lesser General Public
 * License along with this file; see the file named COPYING for more
 * information.
 */
/** @addtogroup nmg */
/** @{ */
/** @file primitives/nmg/nmg_tri.c
 *
 * Triangulate the faces of a polygonal NMG.
 *
 */
/** @} */

#include "common.h"

#include <stdlib.h>
#include <stdio.h>
#include <math.h>
#include "bio.h"

#include "vmath.h"
#include "nmg.h"
#include "raytrace.h"
#include "plot3.h"


/* macros for comparing 2D points in scanline order */
/* XXX maybe should use near zero tolerance instead */
#define TOL_2D 1.0e-10
#define P_GT_V(_p, _v) \
    (((_p)->coord[Y] - (_v)->coord[Y]) > TOL_2D || (NEAR_EQUAL((_p)->coord[Y], (_v)->coord[Y], TOL_2D) && (_p)->coord[X] < (_v)->coord[X]))
#define P_LT_V(_p, _v) \
    (((_p)->coord[Y] - (_v)->coord[Y]) < (-TOL_2D) || (NEAR_EQUAL((_p)->coord[Y], (_v)->coord[Y], TOL_2D) && (_p)->coord[X] > (_v)->coord[X]))
#define P_GE_V(_p, _v) \
    (((_p)->coord[Y] - (_v)->coord[Y]) > TOL_2D || (NEAR_EQUAL((_p)->coord[Y], (_v)->coord[Y], TOL_2D) && (_p)->coord[X] <= (_v)->coord[X]))
#define P_LE_V(_p, _v) \
    (((_p)->coord[Y] - (_v)->coord[Y]) < (-TOL_2D) || (NEAR_EQUAL((_p)->coord[Y], (_v)->coord[Y], TOL_2D) && (_p)->coord[X] >= (_v)->coord[X]))

#define NMG_PT2D_MAGIC 0x2d2d2d2d
#define NMG_TRAP_MAGIC 0x1ab1ab
#define NMG_CK_PT2D(_p) NMG_CKMAG(_p, NMG_PT2D_MAGIC, "pt2d")
#define NMG_CK_TRAP(_p) {NMG_CKMAG(_p, NMG_TRAP_MAGIC, "trap");\
	if (! BU_LIST_PREV(bu_list, &(_p)->l)) {\
		bu_log("%s %d bad prev pointer of trapezoid 0x%08x\n", \
			__FILE__, __LINE__, &(_p)->l);\
		bu_bomb("NMG_CK_TRAP: aborting");\
	} else if (! BU_LIST_NEXT(bu_list, &(_p)->l)) {\
		bu_log("%s %d bad next pointer of trapezoid 0x%08x\n", \
			__FILE__, __LINE__, &(_p)->l);\
		bu_bomb("NMG_CL_TRAP: aborting");\
	}}

#define NMG_TBL2D_MAGIC 0x3e3e3e3e
#define NMG_CK_TBL2D(_p) NMG_CKMAG(_p, NMG_TBL2D_MAGIC, "tbl2d")

/* macros to retrieve the next/previous 2D point about loop */
#define PT2D_NEXT(tbl, pt) pt2d_pn(tbl, pt, 1)
#define PT2D_PREV(tbl, pt) pt2d_pn(tbl, pt, -1)

struct pt2d {
    struct bu_list l;		/* scanline ordered list of points */
    fastf_t coord[3];		/* point coordinates in 2-D space */
    struct vertexuse *vu_p;		/* associated vertexuse */
};


struct trap {
    struct bu_list l;
    struct pt2d *top;	   /* point at top of trapezoid */
    struct pt2d *bot;	   /* point at bottom of trapezoid */
    struct edgeuse *e_left;
    struct edgeuse *e_right;
};

struct loopuse_tree_node {
    struct bu_list l;
    struct loopuse *lu;
    struct loopuse_tree_node *parent;
    struct bu_list children_hd;
};

/* if there is an edge in this face which connects the points
 * return 1
 * else
 * return 0
 */


/* subroutine version to pass to the rt_tree functions */
int PvsV(struct trap *p, struct trap *v)
{
    NMG_CK_TRAP(p);
    NMG_CK_TRAP(v);

    if (p->top->coord[Y] > v->top->coord[Y]) return 1;
    else if (p->top->coord[Y] < v->top->coord[Y]) return -1;
    else if (p->top->coord[X] < v->top->coord[X]) return 1;
    else if (p->top->coord[X] > v->top->coord[X]) return -1;
    else return 0;
}


static struct pt2d *find_pt2d(struct bu_list *tbl2d, struct vertexuse *vu);
static FILE *plot_fp;


/* Disable unused functions print_2d_eu, print_trap, and print_tlist. */
#if 0
static void
print_2d_eu(char *s, struct edgeuse *eu, struct bu_list *tbl2d)
{
    struct pt2d *pt, *pt_next;
    NMG_CK_TBL2D(tbl2d);
    NMG_CK_EDGEUSE(eu);

    pt = find_pt2d(tbl2d, eu->vu_p);
    pt_next = find_pt2d(tbl2d, (BU_LIST_PNEXT_CIRC(edgeuse, eu))->vu_p);
    bu_log("%s: 0x%08x %g %g -> %g %g\n", s, eu,
	   pt->coord[X], pt->coord[Y],
	   pt_next->coord[X], pt_next->coord[Y]);
}


static void
print_trap(struct trap *tp, struct bu_list *tbl2d)
{
    NMG_CK_TBL2D(tbl2d);
    NMG_CK_TRAP(tp);

    bu_log("trap 0x%08x top pt2d: 0x%08x %g %g vu:0x%08x\n",
	   tp,
	   &tp->top, tp->top->coord[X], tp->top->coord[Y],
	   tp->top->vu_p);

    if (tp->bot)
	bu_log("\t\tbot pt2d: 0x%08x %g %g vu:0x%08x\n",
	       &tp->bot, tp->bot->coord[X], tp->bot->coord[Y],
	       tp->bot->vu_p);
    else {
	bu_log("\tbot (nil)\n");
    }

    if (tp->e_left)
	print_2d_eu("\t\t  e_left", tp->e_left, tbl2d);

    if (tp->e_right)
	print_2d_eu("\t\t e_right", tp->e_right, tbl2d);
}


static void
print_tlist(struct bu_list *tbl2d, struct bu_list *tlist)
{
    struct trap *tp;
    NMG_CK_TBL2D(tbl2d);

    bu_log("Trapezoid list start ----------\n");
    for (BU_LIST_FOR(tp, trap, tlist)) {
	NMG_CK_TRAP(tp);
	print_trap(tp, tbl2d);
    }
    bu_log("Trapezoid list end ----------\n");
}
#endif
/* This is the endif to disable the functions print_2d_eu,
 * print_trap, print_tlist.
 */


static int flatten_debug=1;

static struct pt2d *
find_pt2d(struct bu_list *tbl2d, struct vertexuse *vu)
{
    struct pt2d *p;
    NMG_CK_TBL2D(tbl2d);

    if (vu) {
	NMG_CK_VERTEXUSE(vu);
    }

    for (BU_LIST_FOR(p, pt2d, tbl2d)) {
	if (p->vu_p == vu) {
	    return p;
	}
    }
    return (struct pt2d *)NULL;
}


static void
nmg_tri_plfu(struct faceuse *fu, struct bu_list *tbl2d)
{
    static int file_number=0;
    FILE *fp;
    char name[25];
    char buf[80];
    long *b;
    struct loopuse *lu;
    struct edgeuse *eu;
    struct vertexuse *vu;
    struct pt2d *p;

    NMG_CK_TBL2D(tbl2d);
    NMG_CK_FACEUSE(fu);

    sprintf(name, "tri%02d.pl", file_number++);
    fp=fopen(name, "wb");
    if (fp == (FILE *)NULL) {
	perror(name);
	abort();
    }

    bu_log("\tplotting %s\n", name);
    b = (long *)bu_calloc(fu->s_p->r_p->m_p->maxindex,
			  sizeof(long), "bit vec"),

	pl_erase(fp);
    pd_3space(fp,
	      fu->f_p->min_pt[0]-1.0,
	      fu->f_p->min_pt[1]-1.0,
	      fu->f_p->min_pt[2]-1.0,
	      fu->f_p->max_pt[0]+1.0,
	      fu->f_p->max_pt[1]+1.0,
	      fu->f_p->max_pt[2]+1.0);

    nmg_pl_fu(fp, fu, b, 255, 255, 255);

    for (BU_LIST_FOR(lu, loopuse, &fu->lu_hd)) {
	NMG_CK_LOOPUSE(lu);
	if (BU_LIST_IS_EMPTY(&lu->down_hd)) {
	    bu_log("Empty child list for loopuse %s %d\n", __FILE__, __LINE__);
	} else if (BU_LIST_FIRST_MAGIC(&lu->down_hd) == NMG_VERTEXUSE_MAGIC) {
	    vu = BU_LIST_FIRST(vertexuse, &lu->down_hd);
	    pdv_3move(fp, vu->v_p->vg_p->coord);
	    p=find_pt2d(tbl2d, vu);
	    if (p) {
		sprintf(buf, "%g, %g",
			p->coord[0], p->coord[1]);
		pl_label(fp, buf);
	    } else
		pl_label(fp, "X, Y (no 2D coords)");

	} else {
	    eu = BU_LIST_FIRST(edgeuse, &lu->down_hd);
	    NMG_CK_EDGEUSE(eu);

	    for (BU_LIST_FOR(eu, edgeuse, &lu->down_hd)) {
		p=find_pt2d(tbl2d, eu->vu_p);
		if (p) {
		    pdv_3move(fp, eu->vu_p->v_p->vg_p->coord);

		    sprintf(buf, "%g, %g",
			    p->coord[0], p->coord[1]);
		    pl_label(fp, buf);
		} else
		    pl_label(fp, "X, Y (no 2D coords)");
	    }
	}
    }


    bu_free((char *)b, "plot table");
    fclose(fp);
}


/**
 * P T 2 D _ P N
 *
 * Return Prev/Next 2D pt about loop from given 2D pt.
 * if vertex is child of loopuse, return parameter 2D pt.
 */
static struct pt2d *
pt2d_pn(struct bu_list *tbl, struct pt2d *pt, int dir)
{
    struct edgeuse *eu, *eu_other;
    struct pt2d *new_pt;

    NMG_CK_TBL2D(tbl);
    NMG_CK_PT2D(pt);
    NMG_CK_VERTEXUSE((pt)->vu_p);

    if (*(pt)->vu_p->up.magic_p == NMG_EDGEUSE_MAGIC) {
	eu = (pt)->vu_p->up.eu_p;
	NMG_CK_EDGEUSE(eu);
	if (dir < 0)
	    eu_other = BU_LIST_PPREV_CIRC(edgeuse, eu);
	else
	    eu_other = BU_LIST_PNEXT_CIRC(edgeuse, eu);

	new_pt = find_pt2d(tbl, eu_other->vu_p);
	if (new_pt == (struct pt2d *)NULL) {
	    if (dir < 0)
		bu_log("can't find prev of %g %g\n",
		       pt->coord[X],
		       pt->coord[Y]);
	    else
		bu_log("can't find next of %g %g\n",
		       pt->coord[X],
		       pt->coord[Y]);
	    bu_bomb("goodbye\n");
	}
	NMG_CK_PT2D(new_pt);
	return new_pt;
    }

    if (*(pt)->vu_p->up.magic_p != NMG_LOOPUSE_MAGIC) {
	bu_log("%s %d Bad vertexuse parent (%g %g %g)\n",
	       __FILE__, __LINE__,
	       V3ARGS((pt)->vu_p->v_p->vg_p->coord));
	bu_bomb("goodbye\n");
    }

    return pt;
}


/**
 * M A P _ V U _ T O _ 2 D
 *
 * Add a vertex to the 2D table if it isn't already there.
 */
static void
map_vu_to_2d(struct vertexuse *vu, struct bu_list *tbl2d, fastf_t *mat, struct faceuse *fu)
{
    struct vertex_g *vg;
    struct vertexuse *vu_p;
    struct vertex *vp;
    struct pt2d *p, *np;

    NMG_CK_TBL2D(tbl2d);
    NMG_CK_VERTEXUSE(vu);
    NMG_CK_FACEUSE(fu);

    /* if this vertexuse has already been transformed, we're done */
    if (find_pt2d(tbl2d, vu)) return;


    np = (struct pt2d *)bu_calloc(1, sizeof(struct pt2d), "pt2d struct");
    np->coord[2] = 0.0;
    np->vu_p = vu;
    BU_LIST_MAGIC_SET(&np->l, NMG_PT2D_MAGIC);

    /* if one of the other vertexuses has been mapped, use that data */
    for (BU_LIST_FOR(vu_p, vertexuse, &vu->v_p->vu_hd)) {
	p = find_pt2d(tbl2d, vu_p);
	if (p) {
	    VMOVE(np->coord, p->coord);
	    return;
	}
    }

    /* transform the 3-D vertex into a 2-D vertex */
    vg = vu->v_p->vg_p;
    MAT4X3PNT(np->coord, mat, vg->coord);


    if (rt_g.NMG_debug & DEBUG_TRI && flatten_debug) bu_log(
	"Transforming 0x%x 3D(%g, %g, %g) to 2D(%g, %g, %g)\n",
	vu, V3ARGS(vg->coord), V3ARGS(np->coord));

    /* find location in scanline ordered list for vertex */
    for (BU_LIST_FOR(p, pt2d, tbl2d)) {
	if (P_GT_V(p, np)) continue;
	break;
    }
    BU_LIST_INSERT(&p->l, &np->l);

    if (rt_g.NMG_debug & DEBUG_TRI && flatten_debug)
	bu_log("transforming other vertexuses...\n");

    /* for all other uses of this vertex in this face, store the
     * transformed 2D vertex
     */
    vp = vu->v_p;

    for (BU_LIST_FOR(vu_p, vertexuse, &vp->vu_hd)) {
	register struct faceuse *fu_of_vu;
	NMG_CK_VERTEXUSE(vu_p);

	if (vu_p == vu) continue;

	fu_of_vu = nmg_find_fu_of_vu(vu_p);
	if (!fu_of_vu) continue;	/* skip vu's of wire edges */
	NMG_CK_FACEUSE(fu_of_vu);
	if (fu_of_vu != fu) continue;

	if (rt_g.NMG_debug & DEBUG_TRI && flatten_debug)
	    bu_log("transform 0x%x... ", vu_p);

	/* if vertexuse already transformed, skip it */
	if (find_pt2d(tbl2d, vu_p)) {
	    if (rt_g.NMG_debug & DEBUG_TRI && flatten_debug) {
		bu_log("%x vertexuse already transformed\n", vu);
		nmg_pr_vu(vu, NULL);
	    }
	    continue;
	}

	/* add vertexuse to list */
	p = (struct pt2d *)bu_calloc(1, sizeof(struct pt2d), "pt2d");
	p->vu_p = vu_p;
	VMOVE(p->coord, np->coord);
	BU_LIST_MAGIC_SET(&p->l, NMG_PT2D_MAGIC);

	BU_LIST_APPEND(&np->l, &p->l);

	if (rt_g.NMG_debug & DEBUG_TRI && flatten_debug)
	    (void)bu_log("vertexuse transformed\n");
    }
    if (rt_g.NMG_debug & DEBUG_TRI && flatten_debug)
	(void)bu_log("Done.\n");
}


/**
 * N M G _ F L A T T E N _ F A C E
 *
 * Create the 2D coordinate table for the vertexuses of a face.
 *
 *	---------	-----------------------------------
 *	|pt2d --+-----> |     struct pt2d.{magic, coord[3]} |
 *	---------	-----------------------------------
 *			|     struct pt2d.{magic, coord[3]} |
 *			-----------------------------------
 *			|     struct pt2d.{magic, coord[3]} |
 *			-----------------------------------
 *
 * When the caller is done, nmg_free_2d_map() should be called to dispose
 * of the map
 */
struct bu_list *
nmg_flatten_face(struct faceuse *fu, fastf_t *TformMat)
{
    static const vect_t twoDspace = { 0.0, 0.0, 1.0 };
    struct bu_list *tbl2d;
    struct vertexuse *vu;
    struct loopuse *lu;
    struct edgeuse *eu;
    vect_t Normal;

    NMG_CK_FACEUSE(fu);

    tbl2d = (struct bu_list *)bu_calloc(1, sizeof(struct bu_list),
					"2D coordinate list");

    /* we use the 0 index entry in the table as the head of the sorted
     * list of verticies.  This is safe since the 0 index is always for
     * the model structure
     */

    BU_LIST_INIT(tbl2d);
    BU_LIST_MAGIC_SET(tbl2d, NMG_TBL2D_MAGIC);

    /* construct the matrix that maps the 3D coordinates into 2D space */
    NMG_GET_FU_NORMAL(Normal, fu);
    bn_mat_fromto(TformMat, Normal, twoDspace);

    if (rt_g.NMG_debug & DEBUG_TRI && flatten_debug)
	bn_mat_print("TformMat", TformMat);


    /* convert each vertex in the face to its 2-D equivalent */
    for (BU_LIST_FOR(lu, loopuse, &fu->lu_hd)) {
	if (rt_g.NMG_debug & DEBUG_TRI) {
	    switch (lu->orientation) {
		case OT_NONE:	bu_log("flattening OT_NONE loop\n"); break;
		case OT_SAME:	bu_log("flattening OT_SAME loop\n"); break;
		case OT_OPPOSITE:bu_log("flattening OT_OPPOSITE loop\n"); break;
		case OT_UNSPEC:	bu_log("flattening OT_UNSPEC loop\n"); break;
		case OT_BOOLPLACE:bu_log("flattening OT_BOOLPLACE loop\n"); break;
		default: bu_log("flattening bad orientation loop\n"); break;
	    }
	}
	if (BU_LIST_FIRST_MAGIC(&lu->down_hd) == NMG_VERTEXUSE_MAGIC) {
	    vu = BU_LIST_FIRST(vertexuse, &lu->down_hd);
	    if (rt_g.NMG_debug & DEBUG_TRI && flatten_debug)
		bu_log("vertex loop\n");
	    map_vu_to_2d(vu, tbl2d, TformMat, fu);

	} else if (BU_LIST_FIRST_MAGIC(&lu->down_hd) == NMG_EDGEUSE_MAGIC) {
	    if (rt_g.NMG_debug & DEBUG_TRI && flatten_debug)
		bu_log("edge loop\n");
	    for (BU_LIST_FOR(eu, edgeuse, &lu->down_hd)) {
		vu = eu->vu_p;
		if (rt_g.NMG_debug & DEBUG_TRI && flatten_debug)
		    bu_log("(%g %g %g) -> (%g %g %g)\n",
			   V3ARGS(vu->v_p->vg_p->coord),
			   V3ARGS(eu->eumate_p->vu_p->v_p->vg_p->coord));
		map_vu_to_2d(vu, tbl2d, TformMat, fu);
	    }
	} else bu_bomb("bad magic of loopuse child\n");
    }

    return tbl2d;
}


static int
is_convex(struct pt2d *a, struct pt2d *b, struct pt2d *c, const struct bn_tol *tol)
{
    vect_t ab, bc, pv, N;
    double angle;

    NMG_CK_PT2D(a);
    NMG_CK_PT2D(b);
    NMG_CK_PT2D(c);

    /* invent surface normal */
    VSET(N, 0.0, 0.0, 1.0);

    /* form vector from a->b */
    VSUB2(ab, b->coord, a->coord);

    /* Form "left" vector */
    VCROSS(pv, N, ab);

    /* form vector from b->c */
    VSUB2(bc, c->coord, b->coord);

    /* find angle about normal in "pv" direction from a->b to b->c */
    angle = bn_angle_measure(bc, ab, pv);

    if (rt_g.NMG_debug & DEBUG_TRI)
	bu_log("\tangle == %g tol angle: %g\n", angle, tol->perp);

    /* Since during loopuse triangulation, sometimes it is necessary
     * to allow degenerate triangles (i.e. zero area). Because of
     * this, we need to allow the definition of convex to include 0
     * and 180 degree angles.
     */
    return (angle >= -SMALL_FASTF) && (angle <= (M_PI + SMALL_FASTF));
}


#define POLY_SIDE 1
#define HOLE_START 2
#define POLY_START 3
#define HOLE_END 4
#define POLY_END 5
#define HOLE_POINT 6
#define POLY_POINT 7


/* Disable unused functions vtype2d, poly_start_vertex,
 * poly_side_vertex, poly_end_vertex, hole_start_vertex,
 * hole_end_vertex, and nmg_trap_face.
 */
#if 0
/**
 *
 * characterize the edges which meet at this vertex.
 *
 *	  1 	     2	       3	   4	    5	      6		7
 *
 *      /- -\	  -------		-\   /-     \---/  -------
 *     /-- --\	  ---O---	O	--\ /--      \-/   ---O---	O
 *    O--- ---O	  --/ \--      /-\	---O---       O	   -------
 *     \-- --/	  -/   \-     /---\	-------
 *      \- -/
 *
 *    Poly Side		    Poly Start 		   Poly End
 *	         Hole Start    		Hole end
 */
static int
vtype2d(struct pt2d *v, struct bu_list *tbl2d, const struct bn_tol *tol)
{
    struct pt2d *p, *n;	/* previous/this edge endpoints */
    struct loopuse *lu;

    NMG_CK_TBL2D(tbl2d);
    NMG_CK_PT2D(v);

    /* get the next/previous points relative to v */
    p = PT2D_PREV(tbl2d, v);
    n = PT2D_NEXT(tbl2d, v);


    lu = nmg_find_lu_of_vu(v->vu_p);

    if (p == n && n == v) {
	/* loopuse of vertexuse or loopuse of 1 edgeuse */
	if (lu->orientation == OT_SAME)
	    return POLY_POINT;
	else if (lu->orientation == OT_OPPOSITE)
	    return HOLE_POINT;
    }

    if (P_GT_V(n, v) && P_GT_V(p, v)) {
	/*
	 *   \   /
	 *    \ /
	 *     .
	 *
	 * if this is a convex point, this is a polygon end
	 * if it is a concave point, this is a hole end
	 */

	if (p == n) {
	    if (lu->orientation == OT_OPPOSITE)
		return HOLE_END;
	    else if (lu->orientation == OT_SAME)
		return POLY_END;
	    else {
		bu_log("%s: %d loopuse is not OT_SAME or OT_OPPOSITE\n",
		       __FILE__, __LINE__);
		bu_bomb("bombing\n");
	    }
	}

	if (is_convex(p, v, n, tol)) return POLY_END;
	else return HOLE_END;

    }

    if (P_LT_V(n, v) && P_LT_V(p, v)) {
	/*      .
	 *     / \
	 *    /   \
	 *
	 * if this is a convex point, this is a polygon start
	 * if this is a concave point, this is a hole start
	 */

	if (p == n) {
	    if (lu->orientation == OT_OPPOSITE)
		return HOLE_START;
	    else if (lu->orientation == OT_SAME)
		return POLY_START;
	    else {
		bu_log("%s: %d loopuse is not OT_SAME or OT_OPPOSITE\n",
		       __FILE__, __LINE__);
		bu_bomb("bombing\n");
	    }
	}

	if (is_convex(p, v, n, tol))
	    return POLY_START;
	else
	    return HOLE_START;
    }
    if ((P_GT_V(n, v) && P_LT_V(p, v)) ||
	(P_LT_V(n, v) && P_GT_V(p, v))) {
	/*
	 *  |
	 *  |
	 *  .
	 *   \
	 *    \
	 *
	 * This is the "side" of a polygon.
	 */
	return POLY_SIDE;
    }
    bu_log(
	"%s %d HELP! special case:\np:(%g %g) v:(%g %g)\nn:(%g %g)\n",
	__FILE__, __LINE__,
	p->coord[X], p->coord[Y],
	v->coord[X], v->coord[Y],
	n->coord[X], n->coord[Y]);

    return 0;
}


/**
 * Polygon point start.
 *
 *	  O
 *	 /-\
 *	/---\
 *	v
 *
 * start new trapezoid
 */
static void
poly_start_vertex(struct pt2d *pt, struct bu_list *tbl2d, struct bu_list *tlist)
{
    struct trap *new_trap;

    NMG_CK_TBL2D(tbl2d);
    NMG_CK_PT2D(pt);
    if (rt_g.NMG_debug & DEBUG_TRI)
	bu_log("%g %g is polygon start vertex\n",
	       pt->coord[X], pt->coord[Y]);

    new_trap = (struct trap *)bu_calloc(sizeof(struct trap), 1, "new poly_start trap");
    new_trap->top = pt;
    new_trap->bot = (struct pt2d *)NULL;
    new_trap->e_left = pt->vu_p->up.eu_p;
    new_trap->e_right = BU_LIST_PPREV_CIRC(edgeuse, pt->vu_p->up.eu_p);
    BU_LIST_MAGIC_SET(&new_trap->l, NMG_TRAP_MAGIC);

    /* add new trapezoid */
    BU_LIST_APPEND(tlist, &new_trap->l);
    NMG_CK_TRAP(new_trap);
}


/**
 *		^
 *	  /-	-\
 *	 /--	--\
 *	O---	---O
 *	 \--	--/
 *	  \-	-/
 *	   v
 *
 * finish trapezoid from vertex, start new trapezoid from vertex
 */
static void
poly_side_vertex(struct pt2d *pt, struct pt2d *tbl2d, struct bu_list *tlist)
{
    struct trap *new_trap, *tp;
    struct edgeuse *upper_edge=NULL, *lower_edge=NULL;
    struct pt2d *pnext, *plast;

    NMG_CK_TBL2D(tbl2d);
    NMG_CK_PT2D(pt);
    pnext = PT2D_NEXT(&tbl2d->l, pt);
    plast = PT2D_PREV(&tbl2d->l, pt);
    if (rt_g.NMG_debug & DEBUG_TRI) {
	bu_log("%g %g is polygon side vertex\n",
	       pt->coord[X], pt->coord[Y]);
	bu_log("%g %g -> %g %g -> %g %g\n",
	       plast->coord[X],
	       plast->coord[Y],
	       pt->coord[X], pt->coord[Y],
	       pnext->coord[X],
	       pnext->coord[Y]);
    }

    /* find upper edge */
    if (P_LT_V(plast, pt) && P_GT_V(pnext, pt)) {
	/* ascending edge */
	upper_edge = pt->vu_p->up.eu_p;
	lower_edge = plast->vu_p->up.eu_p;
    } else if (P_LT_V(pnext, pt) && P_GT_V(plast, pt)) {
	/* descending edge */
	upper_edge = plast->vu_p->up.eu_p;
	lower_edge = pt->vu_p->up.eu_p;
    }

    NMG_CK_EDGEUSE(upper_edge);
    NMG_CK_EDGEUSE(lower_edge);

    /* find the uncompleted trapezoid in the tree
     * which contains the upper edge.  This is the trapezoid we will
     * complete, and where we will add a new trapezoid
     */
    for (BU_LIST_FOR(tp, trap, tlist)) {
	NMG_CK_TRAP(tp);
	NMG_CK_EDGEUSE(tp->e_left);
	NMG_CK_EDGEUSE(tp->e_right);
	if ((tp->e_left == upper_edge || tp->e_right == upper_edge) &&
	    tp->bot == (struct pt2d *)NULL) {
	    break;
	}
    }

    if (BU_LIST_MAGIC_WRONG(&tp->l, NMG_TRAP_MAGIC))
	bu_bomb ("didn't find trapezoid parent\n");

    /* complete trapezoid */
    tp->bot = pt;

    /* create new trapezoid with other (not upper) edge */
    new_trap = (struct trap *)bu_calloc(sizeof(struct trap), 1, "new side trap");
    BU_LIST_MAGIC_SET(&new_trap->l, NMG_TRAP_MAGIC);
    new_trap->top = pt;
    new_trap->bot = (struct pt2d *)NULL;
    if (tp->e_left == upper_edge) {
	new_trap->e_left = lower_edge;
	new_trap->e_right = tp->e_right;
    } else if (tp->e_right == upper_edge) {
	new_trap->e_right = lower_edge;
	new_trap->e_left = tp->e_left;
    } else	/* how did I get here? */
	bu_bomb("Why me?  Always me!\n");

    BU_LIST_INSERT(tlist, &new_trap->l);
    NMG_CK_TRAP(new_trap);
}


/**
 * Polygon point end.
 *
 *	     ^
 *	\---/
 *	 \-/
 *	  O
 *
 * complete trapezoid
 */
static void
poly_end_vertex(struct pt2d *pt, struct bu_list *tbl2d, struct bu_list *tlist)
{
    struct trap *tp;
    struct edgeuse *e_left, *e_right;
    struct pt2d *pprev;

    NMG_CK_TBL2D(tbl2d);
    NMG_CK_PT2D(pt);
    if (rt_g.NMG_debug & DEBUG_TRI)
	bu_log("%g %g is polygon end vertex\n",
	       pt->coord[X], pt->coord[Y]);

    /* get the two edges which end at this point */
    pprev = PT2D_PREV(tbl2d, pt);
    if (pprev == pt)
	bu_bomb("pprev == pt!\n");

    e_left = pprev->vu_p->up.eu_p;
    e_right = pt->vu_p->up.eu_p;

    /* find the trapezoid in tree which has
     * both edges ending at this point.
     */
    for (BU_LIST_FOR(tp, trap, tlist)) {
	NMG_CK_TRAP(tp);
	if (tp->e_left == e_left && tp->e_right == e_right && !tp->bot) {
	    goto trap_found;
	} else if (tp->e_right == e_left && tp->e_left == e_right &&
		   !tp->bot) {
	    /* straighten things out for notational convenience*/
	    e_right = tp->e_right;
	    e_left = tp->e_left;
	    goto trap_found;
	}
    }

    if (!tp->bot)
	bu_bomb("Didn't find trapezoid to close!\n");
    else
	return;

    /* Complete the trapezoid. */
 trap_found:
    tp->bot = pt;
}


/**
 * Hole Start in polygon
 *
 *	-------
 *	---O---
 *	--/ \--
 *	-/   \-
 *	      v
 *
 * Finish existing trapezoid, start 2 new ones
 */
static void
hole_start_vertex(struct pt2d *pt, struct bu_list *tbl2d, struct bu_list *tlist)
{
    struct trap *tp, *new_trap;
    vect_t pv, ev, n;
    struct pt2d *e_pt, *next_pt;

    NMG_CK_TBL2D(tbl2d);
    NMG_CK_PT2D(pt);
    if (rt_g.NMG_debug & DEBUG_TRI)
	bu_log("%g %g is hole start vertex\n",
	       pt->coord[X], pt->coord[Y]);

    /* we need to find the un-completed trapezoid which encloses this
     * point.
     */
    for (BU_LIST_FOR(tp, trap, tlist)) {
	NMG_CK_TRAP(tp);
	/* obviously, if the trapezoid has been completed, it's not
	 * the one we want.
	 */
	if (tp->bot) {
	    if (rt_g.NMG_debug & DEBUG_TRI)
		bu_log("Trapezoid %g %g / %g %g completed... Skipping\n",
		       tp->top->coord[X],
		       tp->top->coord[Y],
		       tp->bot->coord[X],
		       tp->bot->coord[Y]);
	    continue;
	}

	/* if point is at the other end of either the left edge
	 * or the right edge, we've found the trapezoid to complete.
	 *
	 * First, we check the left edge
	 */
	e_pt = find_pt2d(tbl2d, tp->e_left->vu_p);
	next_pt = find_pt2d(tbl2d,
			    (BU_LIST_PNEXT_CIRC(edgeuse, tp->e_left))->vu_p);

	if (e_pt->vu_p->v_p == pt->vu_p->v_p ||
	    next_pt->vu_p->v_p == pt->vu_p->v_p)
	    goto gotit;


	/* check to see if the point is at the end of the right edge
	 * of the trapezoid
	 */
	e_pt = find_pt2d(tbl2d, tp->e_right->vu_p);
	next_pt = find_pt2d(tbl2d,
			    (BU_LIST_PNEXT_CIRC(edgeuse, tp->e_right))->vu_p);

	if (e_pt->vu_p->v_p == pt->vu_p->v_p ||
	    next_pt->vu_p->v_p == pt->vu_p->v_p)
	    goto gotit;


	/* if point is right of left edge and left of right edge
	 * we've found the trapezoid we need to work with.
	 */

	/* form a vector from the start point of each edge to pt.
	 * if crossing this vector with the vector of the edge
	 * produces a vector with a positive Z component then the pt
	 * is "inside" the trapezoid as far as this edge is concerned
	 */
	e_pt = find_pt2d(tbl2d, tp->e_left->vu_p);
	next_pt = find_pt2d(tbl2d,
			    (BU_LIST_PNEXT_CIRC(edgeuse, tp->e_left))->vu_p);
	VSUB2(pv, pt->coord, e_pt->coord);
	VSUB2(ev, next_pt->coord, e_pt->coord);
	VCROSS(n, ev, pv);
	if (n[2] <= 0.0) {
	    if (rt_g.NMG_debug & DEBUG_TRI)
		bu_log("Continue #1\n");
	    continue;
	}

	e_pt = find_pt2d(tbl2d, tp->e_right->vu_p);
	next_pt = find_pt2d(tbl2d,
			    (BU_LIST_PNEXT_CIRC(edgeuse, tp->e_right))->vu_p);
	VSUB2(pv, pt->coord, e_pt->coord);
	VSUB2(ev, next_pt->coord, e_pt->coord);
	VCROSS(n, ev, pv);
	if (n[2] <= 0.0) {
	    if (rt_g.NMG_debug & DEBUG_TRI)
		bu_log("Continue #2\n");
	    continue;
	}

	goto gotit;

    }

    bu_log("didn't find trapezoid for hole-start point at:\n\t%g %g %g\n",
	   V3ARGS(pt->vu_p->v_p->vg_p->coord));

    nmg_stash_model_to_file("tri_lone_hole.g",
			    nmg_find_model(&pt->vu_p->l.magic),
			    "lone hole start");

    bu_bomb("bombing\n");
 gotit:
    /* complete existing trapezoid */
    tp->bot = pt;
    /* create new left and right trapezoids */

    new_trap = (struct trap *)bu_calloc(sizeof(struct trap), 1, "New hole start trapezoids");
    new_trap->top = pt;
    new_trap->bot = (struct pt2d *)NULL;
    new_trap->e_left = tp->e_left;
    new_trap->e_right = BU_LIST_PPREV_CIRC(edgeuse, pt->vu_p->up.eu_p);
    BU_LIST_MAGIC_SET(&new_trap->l, NMG_TRAP_MAGIC);
    BU_LIST_APPEND(&tp->l, &new_trap->l);

    new_trap = (struct trap *)bu_calloc(sizeof(struct trap), 1, "New hole start trapezoids");
    new_trap->top = pt;
    new_trap->bot = (struct pt2d *)NULL;
    new_trap->e_left = pt->vu_p->up.eu_p;
    new_trap->e_right = tp->e_right;
    BU_LIST_MAGIC_SET(&new_trap->l, NMG_TRAP_MAGIC);
    BU_LIST_APPEND(&tp->l, &new_trap->l);
}


/**
 * Close hole
 *
 *	^
 *	-\   /-
 *	--\ /--
 *	---O---
 *	-------
 *
 * complete right and left trapezoids
 * start new trapezoid
 *
 */
static void
hole_end_vertex(struct pt2d *pt, struct bu_list *tbl2d, struct bu_list *tlist)
{
    struct edgeuse *eunext, *euprev;
    struct trap *tp, *tpnext, *tpprev;

    NMG_CK_TBL2D(tbl2d);
    NMG_CK_PT2D(pt);
    if (rt_g.NMG_debug & DEBUG_TRI)
	bu_log("%g %g is hole end vertex\n",
	       pt->coord[X], pt->coord[Y]);

    /* find the trapezoids that will end at this vertex */
    eunext = pt->vu_p->up.eu_p;
    euprev = BU_LIST_PPREV_CIRC(edgeuse, eunext);
    tpnext = tpprev = (struct trap *)NULL;

    if (rt_g.NMG_debug & DEBUG_TRI) {
	print_2d_eu("eunext", eunext, tbl2d);
	print_2d_eu("euprev", euprev, tbl2d);
    }

    for (BU_LIST_FOR(tp, trap, tlist)) {
	NMG_CK_TRAP(tp);
	/* obviously, if the trapezoid has been completed, it's not
	 * the one we want.
	 */
	NMG_CK_TRAP(tp);

	if (tp->bot) {
	    continue;
	} else {
	    if (rt_g.NMG_debug & DEBUG_TRI)
		print_trap(tp, tbl2d);
	}

	if (tp->e_left == eunext || tp->e_right == eunext) {
	    if (rt_g.NMG_debug & DEBUG_TRI)
		bu_log("Found tpnext\n");
	    tpnext = tp;
	}

	if (tp->e_right == euprev || tp->e_left == euprev) {
	    if (rt_g.NMG_debug & DEBUG_TRI)
		bu_log("Found tpprev\n");
	    tpprev = tp;
	}
	if (tpnext && tpprev)
	    goto gotem;
    }

    bu_bomb("couldn't find both trapezoids of hole closing vertex\n");
 gotem:
    NMG_CK_TRAP(tpnext);
    NMG_CK_TRAP(tpprev);

    /* finish off the two trapezoids */
    tpnext->bot = pt;
    tpprev->bot = pt;

    /* start one new trapezoid */

    tp = (struct trap *)bu_calloc(1, sizeof(struct pt2d), "pt2d struct");
    tp->top = pt;
    tp->bot = (struct pt2d *)NULL;
    if (tpnext->e_left == eunext) {
	tp->e_right = tpnext->e_right;
	tp->e_left = tpprev->e_left;
    } else if (tpnext->e_right == eunext) {
	tp->e_left = tpnext->e_left;
	tp->e_right = tpprev->e_right;
    } else
	bu_bomb("Which is my left and which is my right?\n");

    BU_LIST_MAGIC_SET(&tp->l, NMG_TRAP_MAGIC);
    BU_LIST_APPEND(&tpprev->l, &tp->l);
}


/**
 * N M G _ T R A P _ F A C E
 *
 * Produce the trapezoidal decomposition of a face from the set of
 * 2D points.
 */
static void
nmg_trap_face(struct bu_list *tbl2d, struct bu_list *tlist, const struct bn_tol *tol)
{
    struct pt2d *pt;

    NMG_CK_TBL2D(tbl2d);

    for (BU_LIST_FOR(pt, pt2d, tbl2d)) {
	NMG_CK_PT2D(pt);
	switch (vtype2d(pt, tbl2d, tol)) {
	    case POLY_SIDE:
		poly_side_vertex(pt, (struct pt2d *)tbl2d, tlist);
		break;
	    case HOLE_START:
		hole_start_vertex(pt, tbl2d, tlist);
		break;
	    case POLY_START:
		poly_start_vertex(pt, tbl2d, tlist);
		break;
	    case HOLE_END:
		hole_end_vertex(pt, tbl2d, tlist);
		break;
	    case POLY_END:
		poly_end_vertex(pt, tbl2d, tlist);
		break;
	    default:
		bu_log("%g %g is UNKNOWN type vertex %s %d\n",
		       pt->coord[X], pt->coord[Y],
		       __FILE__, __LINE__);
		break;
	}
    }

}
#endif
/* This is the endif to disable the functions vtype2d,
 * poly_start_vertex, poly_side_vertex, poly_end_vertex,
 * hole_start_vertex, hole_end_vertex, nmg_trap_face.
 */


static void
map_new_vertexuse(struct bu_list *tbl2d, struct vertexuse *vu_p)
{
    struct vertexuse *vu;
    struct pt2d *p, *new_pt2d;

    NMG_CK_TBL2D(tbl2d);
    NMG_CK_VERTEXUSE(vu_p);

    /* if it's already mapped we're outta here! */
    p = find_pt2d(tbl2d, vu_p);
    if (p) {
	if (rt_g.NMG_debug & DEBUG_TRI)
	    bu_log("%s %d map_new_vertexuse() vertexuse already mapped!\n",
		   __FILE__, __LINE__);
	return;
    }
    /* allocate memory for new 2D point */
    new_pt2d = (struct pt2d *)
	bu_calloc(1, sizeof(struct pt2d), "pt2d struct");

    /* find another use of the same vertex that is already mapped */
    for (BU_LIST_FOR(vu, vertexuse, &vu_p->v_p->vu_hd)) {
	NMG_CK_VERTEXUSE(vu);
	p=find_pt2d(tbl2d, vu);
	if (!p)
	    continue;

	/* map parameter vertexuse */
	new_pt2d->vu_p = vu_p;
	VMOVE(new_pt2d->coord, p->coord);
	BU_LIST_MAGIC_SET(&new_pt2d->l, NMG_PT2D_MAGIC);
	BU_LIST_APPEND(&p->l, &new_pt2d->l);
	return;
    }

    bu_bomb("Couldn't find mapped vertexuse of vertex!\n");
}


/**
 * Support routine for
 * nmg_find_first_last_use_of_v_in_fu
 *
 * The object of the game here is to find uses of the given vertex whose
 * departing edges have the min/max dot product with the direction vector.
 *
 */
HIDDEN void
pick_edges(struct vertex *v, struct vertexuse **vu_first, int *min_dir, struct vertexuse **vu_last, int *max_dir, struct faceuse *fu, fastf_t *dir)


    /* 1: forward -1 reverse */


{
    struct vertexuse *vu;
    struct edgeuse *eu_next, *eu_last;
    struct vertexuse *vu_next, *vu_prev;
    double dot_max = -2.0;
    double dot_min = 2.0;
    double vu_dot;
    double eu_length_sq;
    vect_t eu_dir;
    if (rt_g.NMG_debug & DEBUG_TRI)
	bu_log("\t    pick_edges(v:(%g %g %g) dir:(%g %g %g))\n",
	       V3ARGS(v->vg_p->coord), V3ARGS(dir));

    /* Look at all the uses of this vertex, and find the uses
     * associated with an edgeuse in this faceuse.
     *
     * Compute the dot product of the direction vector with the vector
     * of the edgeuse, and the PRIOR edgeuse in the loopuse.
     *
     * We're looking for the vertexuses with the min/max edgeuse
     * vector dot product.
     */
    *vu_last = *vu_first = (struct vertexuse *)NULL;
    for (BU_LIST_FOR(vu, vertexuse, &v->vu_hd)) {
	NMG_CK_VERTEXUSE(vu);
	NMG_CK_VERTEX(vu->v_p);
	NMG_CK_VERTEX_G(vu->v_p->vg_p);

	if (vu->v_p != v)
	    bu_bomb("vertexuse does not acknoledge parents\n");

	if (nmg_find_fu_of_vu(vu) != fu ||
	    *vu->up.magic_p == NMG_LOOPUSE_MAGIC) {
	    if (rt_g.NMG_debug & DEBUG_TRI)
		bu_log("\t\tskipping irrelevant vertexuse\n");
	    continue;
	}

	NMG_CK_EDGEUSE(vu->up.eu_p);

	/* compute/compare vu/eu vector w/ ray vector */
	eu_next = BU_LIST_PNEXT_CIRC(edgeuse, vu->up.eu_p);
	NMG_CK_EDGEUSE(eu_next);
	vu_next = eu_next->vu_p;
	NMG_CK_VERTEXUSE(vu_next);
	NMG_CK_VERTEX(vu_next->v_p);
	NMG_CK_VERTEX_G(vu_next->v_p->vg_p);
	VSUB2(eu_dir, vu_next->v_p->vg_p->coord, vu->v_p->vg_p->coord);
	eu_length_sq = MAGSQ(eu_dir);
	VUNITIZE(eu_dir);

	if (rt_g.NMG_debug & DEBUG_TRI)
	    bu_log("\t\tchecking forward edgeuse to %g %g %g\n",
		   V3ARGS(vu_next->v_p->vg_p->coord));

	if (eu_length_sq > SMALL_FASTF) {
	    if ((vu_dot = VDOT(eu_dir, dir)) > dot_max) {
		if (rt_g.NMG_debug & DEBUG_TRI) {
		    bu_log("\t\t\teu_dir %g %g %g\n",
			   V3ARGS(eu_dir));

		    bu_log("\t\t\tnew_last/max 0x%08x %g %g %g -> %g %g %g vdot %g\n",
			   vu,
			   V3ARGS(vu->v_p->vg_p->coord),
			   V3ARGS(vu_next->v_p->vg_p->coord),
			   vu_dot);
		}
		dot_max = vu_dot;
		*vu_last = vu;
		*max_dir = 1;
	    }
	    if (vu_dot < dot_min) {
		if (rt_g.NMG_debug & DEBUG_TRI) {
		    bu_log("\t\t\teu_dir %g %g %g\n", V3ARGS(eu_dir));
		    bu_log("\t\t\tnew_first/min 0x%08x %g %g %g -> %g %g %g vdot %g\n",
			   vu,
			   V3ARGS(vu->v_p->vg_p->coord),
			   V3ARGS(vu_next->v_p->vg_p->coord),
			   vu_dot);
		}

		dot_min = vu_dot;
		*vu_first = vu;
		*min_dir = 1;
	    }
	}


	/* compute/compare vu/prev_eu vector w/ ray vector */
	eu_last = BU_LIST_PPREV_CIRC(edgeuse, vu->up.eu_p);
	NMG_CK_EDGEUSE(eu_last);
	vu_prev = eu_last->vu_p;
	NMG_CK_VERTEXUSE(vu_prev);
	NMG_CK_VERTEX(vu_prev->v_p);
	NMG_CK_VERTEX_G(vu_prev->v_p->vg_p);
	/* form vector in reverse direction so that all vectors
	 * "point out" from the vertex in question.
	 */
	VSUB2(eu_dir, vu_prev->v_p->vg_p->coord, vu->v_p->vg_p->coord);
	eu_length_sq = MAGSQ(eu_dir);
	VUNITIZE(eu_dir);

	if (rt_g.NMG_debug & DEBUG_TRI)
	    bu_log("\t\tchecking reverse edgeuse to %g %g %g\n",
		   V3ARGS(vu_prev->v_p->vg_p->coord));

	if (eu_length_sq > SMALL_FASTF) {
	    if ((vu_dot = VDOT(eu_dir, dir)) > dot_max) {
		if (rt_g.NMG_debug & DEBUG_TRI) {
		    bu_log("\t\t\t-eu_dir %g %g %g\n",
			   V3ARGS(eu_dir));
		    bu_log("\t\t\tnew_last/max 0x%08x %g %g %g <- %g %g %g vdot %g\n",
			   vu,
			   V3ARGS(vu->v_p->vg_p->coord),
			   V3ARGS(vu_prev->v_p->vg_p->coord),
			   vu_dot);
		}
		dot_max = vu_dot;
		*vu_last = vu;
		*max_dir = -1;
	    }
	    if (vu_dot < dot_min) {
		if (rt_g.NMG_debug & DEBUG_TRI) {
		    bu_log("\t\t\teu_dir %g %g %g\n", V3ARGS(eu_dir));
		    bu_log("\t\t\tnew_first/min 0x%08x %g %g %g <- %g %g %g vdot %g\n",
			   vu,
			   V3ARGS(vu->v_p->vg_p->coord),
			   V3ARGS(vu_prev->v_p->vg_p->coord),
			   vu_dot);
		}
		dot_min = vu_dot;
		*vu_first = vu;
		*min_dir = -1;
	    }
	}
    }

}


/**
 * Support routine for
 * nmg_find_first_last_use_of_v_in_fu
 *
 * Given and edgeuse and a faceuse, pick the use of the edge in the faceuse
 * whose left vector has the largest/smallest dot product with the given
 * direction vector.  The parameter "find_max" determines whether we
 * return the edgeuse with the largest (find_max != 0) or the smallest
 * (find_max == 0) left-dot-product.
 */
struct edgeuse *
pick_eu(struct edgeuse *eu_p, struct faceuse *fu, fastf_t *dir, int find_max)
{
    struct edgeuse *eu, *keep_eu=NULL, *eu_next;
    int go_radial_not_mate = 0;
    double dot_limit;
    double euleft_dot;
    vect_t left, eu_vect;

    if (rt_g.NMG_debug & DEBUG_TRI)
	bu_log("\t    pick_eu(%g %g %g  <-> %g %g %g, dir:%g %g %g,  %s)\n",
	       V3ARGS(eu_p->vu_p->v_p->vg_p->coord),
	       V3ARGS(eu_p->eumate_p->vu_p->v_p->vg_p->coord),
	       V3ARGS(dir), (find_max==0?"find min":"find max"));

    if (find_max) dot_limit = -2.0;
    else dot_limit = 2.0;

    /* walk around the edge looking for uses in this face */
    eu = eu_p;
    do {
	if (nmg_find_fu_of_eu(eu) == fu) {
	    /* compute the vector for this edgeuse */
	    eu_next = BU_LIST_PNEXT_CIRC(edgeuse, eu);
	    VSUB2(eu_vect, eu_next->vu_p->v_p->vg_p->coord,
		  eu->vu_p->v_p->vg_p->coord);
	    VUNITIZE(eu_vect);

	    /* compute the "left" vector for this edgeuse */
	    if (nmg_find_eu_leftvec(left, eu)) {
		bu_log("%s %d: edgeuse no longer in faceuse?\n", __FILE__, __LINE__);
		bu_bomb("bombing");
	    }

	    euleft_dot = VDOT(left, dir);

	    if (rt_g.NMG_debug & DEBUG_TRI)
		bu_log("\t\tchecking: %g %g %g -> %g %g %g left vdot:%g\n",
		       V3ARGS(eu->vu_p->v_p->vg_p->coord),
		       V3ARGS(eu_next->vu_p->v_p->vg_p->coord),
		       euleft_dot);


	    /* if this is and edgeuse we need to remember, keep
	     * track of it while we go onward
	     */
	    if (find_max) {
		if (euleft_dot > dot_limit) {
		    dot_limit = euleft_dot;
		    keep_eu = eu;
		    if (rt_g.NMG_debug & DEBUG_TRI)
			bu_log("\t\tnew max\n");
		}
	    } else {
		if (euleft_dot < dot_limit) {
		    dot_limit = euleft_dot;
		    keep_eu = eu;
		    if (rt_g.NMG_debug & DEBUG_TRI)
			bu_log("\t\tnew min\n");
		}
	    }
	}

	if (go_radial_not_mate) eu = eu->eumate_p;
	else eu = eu->radial_p;
	go_radial_not_mate = ! go_radial_not_mate;

    } while (eu != eu_p);

    if (rt_g.NMG_debug & DEBUG_TRI)
	bu_log("\t\tpick_eu() returns %g %g %g -> %g %g %g\n\t\t\tbecause vdot(left) = %g\n",
	       V3ARGS(keep_eu->vu_p->v_p->vg_p->coord),
	       V3ARGS(keep_eu->eumate_p->vu_p->v_p->vg_p->coord),
	       dot_limit);

    return keep_eu;
}


/**
 * Given a pointer to a vertexuse in a face and a ray, find the
 * "first" and "last" uses of the vertex along the ray in the face.
 * Consider the diagram below where 4 OT_SAME loopuses meet at a single
 * vertex.  The ray enters from the upper left and proceeds to the lower
 * right.  The ray encounters vertexuse (represented by "o" below)
 * number 1 first and vertexuse 3 last.
 *
 *
 *			 edge A
 *			 |
 *		     \  ^||
 *		      \ |||
 *		       1||V2
 *		------->o|o------->
 *  edge D --------------.-------------edge B
 *		<-------o|o<------
 *		       4^||3
 *		        ||| \
 *		        |||  \
 *		        ||V   \|
 *			 |    -
 *		    edge C
 *
 * The primary purpose of this routine is to find the vertexuses
 * that should be the parameters to nmg_cut_loop() and nmg_join_loop().
 */
void
nmg_find_first_last_use_of_v_in_fu(struct vertex *v, struct vertexuse **first_vu, struct vertexuse **last_vu, fastf_t *dir, struct faceuse *fu, const struct bn_tol *UNUSED(tol))
{
    struct vertexuse *vu_first, *vu_last;
    int max_dir=0, min_dir=0;	/* 1: forward -1 reverse */
    struct edgeuse *eu_first, *eu_last, *eu_p=NULL;

    NMG_CK_VERTEX(v);
    NMG_CK_FACEUSE(fu);
    if (first_vu == (struct vertexuse **)(NULL)) {
	bu_log("%s: %d first_vu is null ptr\n", __FILE__, __LINE__);
	bu_bomb("terminating\n");
    }
    if (last_vu == (struct vertexuse **)(NULL)) {
	bu_log("%s: %d last_vu is null ptr\n", __FILE__, __LINE__);
	bu_bomb("terminating\n");
    }

    VUNITIZE(dir);

    if (rt_g.NMG_debug & DEBUG_TRI)
	bu_log("\t  nmg_find_first(v:(%g %g %g) dir:(%g %g %g))\n",
	       V3ARGS(v->vg_p->coord), V3ARGS(dir));

    /* go find the edges which are "closest" to the direction vector */
    pick_edges(v, &vu_first, &min_dir, &vu_last, &max_dir, fu, dir);


    /* Now we know which 2 edges are most important to look at.
     * The question now is which vertexuse on this edge to pick.
     * For example, in the diagram above we will choose a use of edge C
     * for our "max".  Either vu3 OR vu4 could be chosen.
     *
     * For our max/last point, we choose the use for which:
     * vdot(ray, eu_left_vector)
     * is largest.
     *
     * For our min/first point, we choose the use for which:
     * vdot(ray, eu_left_vector)
     * is smallest.
     */

    /* get an edgeuse of the proper edge */
    NMG_CK_VERTEXUSE(vu_first);
    switch (min_dir) {
	case -1:
	    eu_p = BU_LIST_PPREV_CIRC(edgeuse, vu_first->up.eu_p);
	    break;
	case 1:
	    eu_p = vu_first->up.eu_p;
	    break;
	default:
	    bu_bomb("bad max_dir\n");
	    break;
    }

    NMG_CK_EDGEUSE(eu_p);
    NMG_CK_VERTEXUSE(eu_p->vu_p);

    eu_first = pick_eu(eu_p, fu, dir, 0);
    NMG_CK_EDGEUSE(eu_first);
    NMG_CK_VERTEXUSE(eu_first->vu_p);
    NMG_CK_VERTEX(eu_first->vu_p->v_p);
    NMG_CK_VERTEX_G(eu_first->vu_p->v_p->vg_p);

    if (rt_g.NMG_debug & DEBUG_TRI)
	bu_log("\t   first_eu: %g %g %g -> %g %g %g\n",
	       V3ARGS(eu_first->vu_p->v_p->vg_p->coord),
	       V3ARGS(eu_first->eumate_p->vu_p->v_p->vg_p->coord));


    if (eu_first->vu_p->v_p == v)
	/* if we wound up with and edgeuse whose vertexuse is
	 * actually on the vertex "v" we're in business, we
	 * simply record the vertexuse with this edgeuse.
	 */
	*first_vu = eu_first->vu_p;
    else {
	/* It looks like we wound up choosing an edgeuse which is
	 * "before" the vertex "v" (an edgeuse that points at "v")
	 * so we need to pick the vertexuse of the NEXT edgeuse
	 */
	NMG_CK_EDGEUSE(eu_first->eumate_p);
	NMG_CK_VERTEXUSE(eu_first->eumate_p->vu_p);
	NMG_CK_VERTEX(eu_first->eumate_p->vu_p->v_p);

	if (eu_first->eumate_p->vu_p->v_p == v) {
	    eu_p = BU_LIST_PNEXT_CIRC(edgeuse, eu_first);
	    NMG_CK_EDGEUSE(eu_p);
	    NMG_CK_VERTEXUSE(eu_p->vu_p);
	    *first_vu = eu_p->vu_p;
	} else {
	    bu_log("I got eu_first: %g %g %g -> %g %g %g but...\n",
		   V3ARGS(eu_first->vu_p->v_p->vg_p->coord),
		   V3ARGS(eu_first->eumate_p->vu_p->v_p->vg_p->coord));
	    bu_bomb("I can't find the right vertex\n");
	}
    }


    NMG_CK_VERTEXUSE(vu_last);
    switch (max_dir) {
	case -1:
	    eu_p = BU_LIST_PPREV_CIRC(edgeuse, vu_last->up.eu_p);
	    break;
	case 1:
	    eu_p = vu_last->up.eu_p;
	    break;
	default:
	    bu_bomb("bad min_dir\n");
	    break;
    }

    NMG_CK_EDGEUSE(eu_p);
    NMG_CK_VERTEXUSE(eu_p->vu_p);

    eu_last = pick_eu(eu_p, fu, dir, 1);

    NMG_CK_EDGEUSE(eu_last);
    NMG_CK_VERTEXUSE(eu_last->vu_p);
    NMG_CK_VERTEX(eu_last->vu_p->v_p);
    if (rt_g.NMG_debug & DEBUG_TRI)
	bu_log("\t   last_eu: %g %g %g -> %g %g %g\n",
	       V3ARGS(eu_last->vu_p->v_p->vg_p->coord),
	       V3ARGS(eu_last->eumate_p->vu_p->v_p->vg_p->coord));


    if (eu_last->vu_p->v_p == v)
	/* if we wound up with and edgeuse whose vertexuse is
	 * actually on the vertex "v" we're in business, we
	 * simply record the vertexuse with this edgeuse.
	 */
	*last_vu = eu_last->vu_p;
    else {
	/* It looks like we wound up choosing an edgeuse which is
	 * "before" the vertex "v" (an edgeuse that points at "v")
	 * so we need to pick the vertexuse of the NEXT edgeuse
	 */
	NMG_CK_EDGEUSE(eu_last->eumate_p);
	NMG_CK_VERTEXUSE(eu_last->eumate_p->vu_p);
	NMG_CK_VERTEX(eu_last->eumate_p->vu_p->v_p);

	if (eu_last->eumate_p->vu_p->v_p == v) {
	    eu_p = BU_LIST_PNEXT_CIRC(edgeuse, eu_last);
	    NMG_CK_EDGEUSE(eu_p);
	    NMG_CK_VERTEXUSE(eu_p->vu_p);
	    *last_vu = eu_p->vu_p;
	} else {
	    bu_log("I got eu_last: %g %g %g -> %g %g %g but...\n",
		   V3ARGS(eu_last->vu_p->v_p->vg_p->coord),
		   V3ARGS(eu_last->eumate_p->vu_p->v_p->vg_p->coord));
	    bu_bomb("I can't find the right vertex\n");
	}
    }


    NMG_CK_VERTEXUSE(*first_vu);
    NMG_CK_VERTEXUSE(*last_vu);
}


static void
pick_pt2d_for_cutjoin(struct bu_list *tbl2d, struct pt2d **p1, struct pt2d **p2, const struct bn_tol *tol)
{
    struct vertexuse *cut_vu1, *cut_vu2, *junk_vu;
    struct faceuse *fu;
    vect_t dir;

    NMG_CK_TBL2D(tbl2d);

    if (rt_g.NMG_debug & DEBUG_TRI)
	bu_log("\tpick_pt2d_for_cutjoin()\n");

    BN_CK_TOL(tol);
    NMG_CK_PT2D(*p1);
    NMG_CK_PT2D(*p2);
    NMG_CK_VERTEXUSE((*p1)->vu_p);
    NMG_CK_VERTEXUSE((*p2)->vu_p);

    cut_vu1 = (*p1)->vu_p;
    cut_vu2 = (*p2)->vu_p;

    NMG_CK_VERTEX(cut_vu1->v_p);
    NMG_CK_VERTEX_G(cut_vu1->v_p->vg_p);
    NMG_CK_VERTEX(cut_vu2->v_p);
    NMG_CK_VERTEX_G(cut_vu2->v_p->vg_p);

    /* If the 'from' and 'to' cut vertexuse are in the same loopuse,
     * it should be safe to assume the current pt2d records for these
     * vertexuse are correct for the cut. Therefore, do not search for
     * other pt2d vertexuse records, just exit this function using the
     * vertexuse pt2d records passed into this function. If we allow
     * this function to continue and search for alternate vertexuse,
     * sometimes, depending on the number of vertexuse at the cut
     * points, and the complexity of the angles between the edges at
     * the cuts, an incorrect vertexuse is often chosen. This change
     * avoids the error prone logic when we can assume the vertexuse
     * passed into this function are the correct vertexuse for the
     * cut, i.e. when the two vertexuse are in the same loopuse.
     */
    if ((*p1)->vu_p->up.eu_p->up.lu_p == (*p2)->vu_p->up.eu_p->up.lu_p) {
        return;
    }

    /* form direction vector for the cut we want to make */
    VSUB2(dir, cut_vu2->v_p->vg_p->coord,
	  cut_vu1->v_p->vg_p->coord);

    if (rt_g.NMG_debug & DEBUG_TRI)
	VPRINT("\t\tdir", dir);

    fu = nmg_find_fu_of_vu(cut_vu1);
    if (!fu) {
	bu_log("%s: %d no faceuse parent of vu\n", __FILE__, __LINE__);
	bu_bomb("Bye now\n");
    }

    nmg_find_first_last_use_of_v_in_fu((*p1)->vu_p->v_p,
				       &junk_vu, &cut_vu1, dir, fu, tol);

    NMG_CK_VERTEXUSE(junk_vu);
    NMG_CK_VERTEXUSE(cut_vu1);
    *p1 = find_pt2d(tbl2d, cut_vu1);

    if (rt_g.NMG_debug & DEBUG_TRI) {
	struct pt2d *pj, *pj_n, *p1_n;

	pj = find_pt2d(tbl2d, junk_vu);
	pj_n = PT2D_NEXT(tbl2d, pj);

	p1_n = PT2D_NEXT(tbl2d, (*p1));

	bu_log("\tp1 pick %g %g -> %g %g (first)\n\t\t%g %g -> %g %g (last)\n",
	       pj->coord[0], pj->coord[1],
	       pj_n->coord[0], pj_n->coord[1],
	       (*p1)->coord[0], (*p1)->coord[1],
	       p1_n->coord[0], p1_n->coord[1]);
    }


    nmg_find_first_last_use_of_v_in_fu((*p2)->vu_p->v_p,
				       &cut_vu2, &junk_vu, dir, fu, tol);


    *p2 = find_pt2d(tbl2d, cut_vu2);
    if (rt_g.NMG_debug & DEBUG_TRI) {
	struct pt2d *pj, *pj_n, *p2_n;

	pj = find_pt2d(tbl2d, junk_vu);
	pj_n = PT2D_NEXT(tbl2d, pj);

	p2_n = PT2D_NEXT(tbl2d, (*p2));
	bu_log("\tp2 pick %g %g -> %g %g (first)\n\t\t%g %g -> %g %g (last)\n",
	       (*p2)->coord[0], (*p2)->coord[1],
	       p2_n->coord[0], p2_n->coord[1],
	       pj->coord[0], pj->coord[1],
	       pj_n->coord[0], pj_n->coord[1]);
    }

}


static void join_mapped_loops(struct bu_list *tbl2d, struct pt2d *p1, struct pt2d *p2, const int *color, const struct bn_tol *tol);

/**
 *
 * Cut a loop which has a 2D mapping.  Since this entails the creation
 * of new vertexuses, it is necessary to add a 2D mapping for the new
 * vertexuses.
 *
 */
static struct pt2d *
cut_mapped_loop(struct bu_list *tbl2d, struct pt2d *p1, struct pt2d *p2, const int *color, const struct bn_tol *tol, int void_ok)
{
    struct loopuse *new_lu;
    struct loopuse *old_lu;
    struct edgeuse *eu;

    NMG_CK_TBL2D(tbl2d);
    BN_CK_TOL(tol);
    NMG_CK_PT2D(p1);
    NMG_CK_PT2D(p2);
    NMG_CK_VERTEXUSE(p1->vu_p);
    NMG_CK_VERTEXUSE(p2->vu_p);

    if (rt_g.NMG_debug & DEBUG_TRI)
	bu_log("\tcutting loop @ %g %g -> %g %g\n",
	       p1->coord[X], p1->coord[Y],
	       p2->coord[X], p2->coord[Y]);

    if (p1->vu_p->up.eu_p->up.lu_p != p2->vu_p->up.eu_p->up.lu_p) {
	bu_log("parent loops are not the same %s %d\n", __FILE__, __LINE__);
	bu_bomb("cut_mapped_loop() goodnight 1\n");
    }

    pick_pt2d_for_cutjoin(tbl2d, &p1, &p2, tol);

    if (p1->vu_p->up.eu_p->up.lu_p != p2->vu_p->up.eu_p->up.lu_p) {
	if (void_ok) {
	    if (rt_g.NMG_debug)
		bu_log("cut_mapped_loop() parent loops are not the same %s %d, trying join\n", __FILE__, __LINE__);
	    join_mapped_loops(tbl2d, p1, p2, color, tol);
	    return (struct pt2d *)NULL;
	} else {
	    char buf[80];
	    char name[32];
	    static int iter=0;
	    vect_t cut_vect, cut_start, cut_end;
	    FILE *fp;

	    bu_log("parent loops are not the same %s %d\n",
		   __FILE__, __LINE__);


	    sprintf(buf, "cut %g %g %g -> %g %g %g\n",
		    V3ARGS(p1->vu_p->v_p->vg_p->coord),
		    V3ARGS(p2->vu_p->v_p->vg_p->coord));

	    sprintf(name, "bad_tri_cut%d.g", iter++);
	    fp=fopen("bad_tri_cut.pl", "wb");
	    if (fp == (FILE *)NULL)
		bu_bomb("cut_mapped_loop() goodnight 2\n");

	    VSUB2(cut_vect, p2->vu_p->v_p->vg_p->coord, p1->vu_p->v_p->vg_p->coord);
	    /* vector goes past end point by 50% */
	    VJOIN1(cut_end, p2->vu_p->v_p->vg_p->coord, 0.5, cut_vect);
	    /* vector starts before start point by 25% */
	    VJOIN1(cut_start, p1->vu_p->v_p->vg_p->coord, -0.25, cut_vect);

	    pl_color(fp, 100, 100, 100);
	    pdv_3line(fp, cut_start, p1->vu_p->v_p->vg_p->coord);
	    pl_color(fp, 255, 255, 255);
	    pdv_3line(fp, p1->vu_p->v_p->vg_p->coord, p2->vu_p->v_p->vg_p->coord);
	    pl_color(fp, 100, 100, 100);
	    pdv_3line(fp, p2->vu_p->v_p->vg_p->coord, cut_end);

	    (void)fclose(fp);
	    nmg_stash_model_to_file("bad_tri_cut.g",
				    nmg_find_model(&p1->vu_p->l.magic), buf);

	    bu_bomb("cut_mapped_loop() goodnight 3\n");
	}
    }

    if (plot_fp) {
	pl_color(plot_fp, V3ARGS(color));
	pdv_3line(plot_fp, p1->coord, p2->coord);
    }

    old_lu = p1->vu_p->up.eu_p->up.lu_p;
    NMG_CK_LOOPUSE(old_lu);
    new_lu = nmg_cut_loop(p1->vu_p, p2->vu_p);
    NMG_CK_LOOPUSE(new_lu);
    NMG_CK_LOOP(new_lu->l_p);
    nmg_loop_g(new_lu->l_p, tol);

    /* XXX Does anyone care about loopuse orientations at this stage?
       nmg_lu_reorient(old_lu);
       nmg_lu_reorient(new_lu);
    */

    /* get the edgeuse of the new vertexuse we just created */
    eu = BU_LIST_PPREV_CIRC(edgeuse, &new_lu->down_hd);
    NMG_CK_EDGEUSE(eu);

    /* if the original vertexuses had normals,
     * copy them to the new vertexuses.
     */
    if (p1->vu_p->a.magic_p && *p1->vu_p->a.magic_p == NMG_VERTEXUSE_A_PLANE_MAGIC) {
	struct vertexuse *vu;
	struct faceuse *fu;
	struct loopuse *lu;
	vect_t ot_same_normal;
	vect_t ot_opposite_normal;

	/* get vertexuse normal */
	VMOVE(ot_same_normal, p1->vu_p->a.plane_p->N);
	fu = nmg_find_fu_of_vu(p1->vu_p);
	NMG_CK_FACEUSE(fu);
	if (fu->orientation == OT_OPPOSITE)
	    VREVERSE(ot_same_normal, ot_same_normal)

		VREVERSE(ot_opposite_normal, ot_same_normal);

	/* look for new vertexuses in new_lu and old_lu */
	for (BU_LIST_FOR(vu, vertexuse, &p1->vu_p->v_p->vu_hd)) {
	    if (vu->a.magic_p)
		continue;

	    lu = nmg_find_lu_of_vu(vu);
	    if (lu != old_lu && lu != old_lu->lumate_p &&
		lu != new_lu && lu != new_lu->lumate_p)
		continue;

	    /* assign appropriate normal */
	    fu = nmg_find_fu_of_vu(vu);
	    if (fu->orientation == OT_SAME)
		nmg_vertexuse_nv(vu, ot_same_normal);
	    else if (fu->orientation == OT_OPPOSITE)
		nmg_vertexuse_nv(vu, ot_opposite_normal);
	}
    }
    if (p2->vu_p->a.magic_p && *p2->vu_p->a.magic_p == NMG_VERTEXUSE_A_PLANE_MAGIC) {
	struct vertexuse *vu;
	struct faceuse *fu;
	struct loopuse *lu;
	vect_t ot_same_normal;
	vect_t ot_opposite_normal;

	/* get vertexuse normal */
	VMOVE(ot_same_normal, p2->vu_p->a.plane_p->N);
	fu = nmg_find_fu_of_vu(p2->vu_p);
	NMG_CK_FACEUSE(fu);
	if (fu->orientation == OT_OPPOSITE)
	    VREVERSE(ot_same_normal, ot_same_normal)

		VREVERSE(ot_opposite_normal, ot_same_normal);

	/* look for new vertexuses in new_lu and old_lu */
	for (BU_LIST_FOR(vu, vertexuse, &p2->vu_p->v_p->vu_hd)) {
	    if (vu->a.magic_p)
		continue;

	    lu = nmg_find_lu_of_vu(vu);
	    if (lu != old_lu && lu != old_lu->lumate_p &&
		lu != new_lu && lu != new_lu->lumate_p)
		continue;

	    /* assign appropriate normal */
	    fu = nmg_find_fu_of_vu(vu);
	    if (fu->orientation == OT_SAME)
		nmg_vertexuse_nv(vu, ot_same_normal);
	    else if (fu->orientation == OT_OPPOSITE)
		nmg_vertexuse_nv(vu, ot_opposite_normal);
	}
    }

    /* map it to the 2D plane */
    map_new_vertexuse(tbl2d, eu->vu_p);

    /* now map the vertexuse on the radially-adjacent edgeuse */
    NMG_CK_EDGEUSE(eu->radial_p);
    map_new_vertexuse(tbl2d, eu->radial_p->vu_p);

    eu = BU_LIST_PPREV_CIRC(edgeuse, &(p1->vu_p->up.eu_p->l));
    return find_pt2d(tbl2d, eu->vu_p);
}


/**
 *
 * Join 2 loops (one forms a hole in the other usually)
 *
 */
static void
join_mapped_loops(struct bu_list *tbl2d, struct pt2d *p1, struct pt2d *p2, const int *color, const struct bn_tol *tol)
{
    struct vertexuse *vu, *vu1, *vu2;
    struct edgeuse *eu = (struct edgeuse *)NULL;
    struct loopuse *lu = (struct loopuse *)NULL;

    NMG_CK_TBL2D(tbl2d);
    NMG_CK_PT2D(p1);
    NMG_CK_PT2D(p2);
    BN_CK_TOL(tol);

    vu = (struct vertexuse *)NULL;
    vu1 = p1->vu_p;
    vu2 = p2->vu_p;

    NMG_CK_VERTEXUSE(vu1);
    NMG_CK_VERTEXUSE(vu2);

    if (rt_g.NMG_debug & DEBUG_TRI)
	bu_log("join_mapped_loops()\n");

    if (((p1->vu_p->up.eu_p->up.lu_p->orientation != OT_OPPOSITE) && 
         (p1->vu_p->up.eu_p->up.lu_p->orientation != OT_SAME)) ||
        ((p2->vu_p->up.eu_p->up.lu_p->orientation != OT_OPPOSITE) && 
         (p2->vu_p->up.eu_p->up.lu_p->orientation != OT_SAME))) {
        bu_bomb("join_mapped_loops(): loopuse orientation is not OT_SAME or OT_OPPOSITE\n");
    }

    if ((p1->vu_p->up.eu_p->up.lu_p->orientation == OT_OPPOSITE) && 
        (p2->vu_p->up.eu_p->up.lu_p->orientation == OT_OPPOSITE)) {
        bu_bomb("join_mapped_loops(): both loopuse can not have orientation OT_OPPOSITE (1)\n");
    }

    if (p1 == p2) {
	bu_log("join_mapped_loops(): %s %d Attempting to join loop to itself at (%g %g %g)?\n",
	       __FILE__, __LINE__,
	       V3ARGS(p1->vu_p->v_p->vg_p->coord));
	bu_bomb("join_mapped_loops(): bombing\n");
    } else if (p1->vu_p->up.eu_p->up.lu_p == p2->vu_p->up.eu_p->up.lu_p) {
	bu_log("join_mapped_loops(): parent loops are the same %s %d\n", __FILE__, __LINE__);
	bu_bomb("join_mapped_loops(): bombing\n");
    }
    /* check to see if we're joining two loops that share a vertex */
    if (p1->vu_p->v_p == p2->vu_p->v_p) {
	if (rt_g.NMG_debug & DEBUG_TRI) {
	    bu_log("join_mapped_loops(): Joining two loops that share a vertex at (%g %g %g)\n",
		   V3ARGS(p1->vu_p->v_p->vg_p->coord));
	}
	vu = nmg_join_2loops(p1->vu_p,  p2->vu_p);
        goto out;
    }

    pick_pt2d_for_cutjoin(tbl2d, &p1, &p2, tol);

    if (p1->vu_p->up.eu_p->up.lu_p == p2->vu_p->up.eu_p->up.lu_p) {
        bu_bomb("join_mapped_loops(): attempting to join a loopuse to itself\n");
    }
    if (p1->vu_p == p2->vu_p) {
        bu_bomb("join_mapped_loops(): attempting to join a vertexuse to itself\n");
    }

    vu1 = p1->vu_p;
    vu2 = p2->vu_p;
    NMG_CK_VERTEXUSE(vu1);
    NMG_CK_VERTEXUSE(vu2);

    if (p1 == p2) {
	bu_log("join_mapped_loops(): %s %d trying to join a vertexuse (%g %g %g) to itself\n",
	       __FILE__, __LINE__,
	       V3ARGS(p1->vu_p->v_p->vg_p->coord));
    } else if (p1->vu_p->up.eu_p->up.lu_p == p2->vu_p->up.eu_p->up.lu_p) {
	if (rt_g.NMG_debug & DEBUG_TRI) {
	    bu_log("join_mapped_loops(): parent loops are the same %s %d\n",
		   __FILE__, __LINE__);
	}
	(void)cut_mapped_loop(tbl2d, p1, p2, color, tol, 1);
	return;
    }

    if ((vu1->up.eu_p->up.lu_p->orientation == OT_OPPOSITE) && 
        (vu2->up.eu_p->up.lu_p->orientation == OT_OPPOSITE)) {
        bu_bomb("join_mapped_loops(): both loopuse can not have orientation OT_OPPOSITE (2)\n");
    }

    if (*vu2->up.magic_p != NMG_EDGEUSE_MAGIC) {
        bu_bomb("join_mapped_loops(): vertexuse vu2 must belong to an edgeuse\n");
    }

    NMG_CK_EDGEUSE(vu2->up.eu_p);

    /* need to save this so we can use it later to get
     * the new "next" edge/vertexuse
     */
    eu = BU_LIST_PPREV_CIRC(edgeuse, vu2->up.eu_p);


    if (rt_g.NMG_debug & DEBUG_TRI) {
	struct edgeuse *pr1_eu;
	struct edgeuse *pr2_eu;

	pr1_eu = BU_LIST_PNEXT_CIRC(edgeuse, vu1->up.eu_p);
	pr2_eu = BU_LIST_PNEXT_CIRC(edgeuse, vu2->up.eu_p);

	bu_log("join_mapped_loops(): joining loops between:\n\t%g %g %g -> (%g %g %g)\n\tand%g %g %g -> (%g %g %g)\n",
	       V3ARGS(vu1->v_p->vg_p->coord),
	       V3ARGS(pr1_eu->vu_p->v_p->vg_p->coord),
	       V3ARGS(vu2->v_p->vg_p->coord),
	       V3ARGS(pr2_eu->vu_p->v_p->vg_p->coord));
    }

    vu = nmg_join_2loops(vu1, vu2);
    if (plot_fp) {
	pl_color(plot_fp, V3ARGS(color));
	pdv_3line(plot_fp, p1->coord,  p2->coord);
    }


    NMG_CK_VERTEXUSE(vu);

    if (vu == vu2) {
        bu_bomb("join_mapped_loops(): vu == vu2\n");
    }
    /* since we've just made some new vertexuses
     * we need to map them to the 2D plane.
     *
     * XXX This should be made more direct and efficient.  For now we
     * just go looking for vertexuses without a mapping.
     */
out:
    NMG_CK_EDGEUSE(vu->up.eu_p);
    NMG_CK_LOOPUSE(vu->up.eu_p->up.lu_p);
    lu = vu->up.eu_p->up.lu_p;
    for (BU_LIST_FOR(eu, edgeuse, &lu->down_hd)) {
	if (!find_pt2d(tbl2d, eu->vu_p)) {
	    map_new_vertexuse(tbl2d, eu->vu_p);
	}
    }
}


/* Disable unused functions skip_cut, cut_diagonals, cut_unimonotone,
 * and nmg_plot_flat_face.
 */
#if 0
/**
 * Check to see if the edge between the top/bottom of the trapezoid
 * already exists.
 */
static int
skip_cut(struct bu_list *tbl2d, struct pt2d *top, struct pt2d *bot)
{
    struct vertexuse *vu_top;
    struct vertexuse *vu_bot;
    struct vertexuse *vu;
    struct vertex *v;
    struct faceuse *fu;
    struct edgeuse *eu;
    struct edgeuse *eu_next;
    struct pt2d *top_next, *bot_next;

    NMG_CK_TBL2D(tbl2d);
    NMG_CK_PT2D(top);
    NMG_CK_PT2D(bot);


    top_next = PT2D_NEXT(tbl2d, top);
    bot_next = PT2D_NEXT(tbl2d, bot);

    if (top_next == bot || bot_next == top) {
	return 1;
    }

    vu_top = top->vu_p;
    vu_bot = bot->vu_p;
    NMG_CK_VERTEXUSE(vu_top);
    NMG_CK_VERTEXUSE(vu_bot);

    v = vu_top->v_p;
    NMG_CK_VERTEX(v);
    NMG_CK_VERTEX(vu_bot->v_p);

    fu = nmg_find_fu_of_vu(vu_top);

    for (BU_LIST_FOR(vu, vertexuse, &v->vu_hd)) {
	/* if parent is edge of this loop/face, and next
	 * vertex around loop is the one for vu_bot, don't
	 * make the cut.
	 */
	if (nmg_find_fu_of_vu(vu) != fu) continue;
	if (!vu->up.magic_p) {
	    bu_log("NULL vertexuse up %s %d\n",
		   __FILE__, __LINE__);
	    bu_bomb("");
	}
	if (*vu->up.magic_p != NMG_EDGEUSE_MAGIC) continue;
	eu = vu->up.eu_p;
	eu_next = BU_LIST_PNEXT_CIRC(edgeuse, eu);

	/* if the edge exists, don't try to re-cut it */
	if (eu_next->vu_p->v_p == vu_bot->v_p)
	    return 1;
    }

    fu = nmg_find_fu_of_vu(vu_bot);
    v = vu_bot->v_p;
    for (BU_LIST_FOR(vu, vertexuse, &v->vu_hd)) {
	/* if parent is edge of this loop/face, and next
	 * vertex around loop is the one for vu_bot, don't
	 * make the cut.
	 */
	if (nmg_find_fu_of_vu(vu) != fu) continue;
	if (!vu->up.magic_p) {
	    bu_log("NULL vertexuse up %s %d\n",
		   __FILE__, __LINE__);
	    bu_bomb("");
	}
	if (*vu->up.magic_p != NMG_EDGEUSE_MAGIC) continue;
	eu = vu->up.eu_p;
	eu_next = BU_LIST_PNEXT_CIRC(edgeuse, eu);

	/* if the edge exists, don't try to re-cut it */
	if (eu_next->vu_p->v_p == vu_top->v_p)
	    return 1;
    }
    return 0;
}


static void
cut_diagonals(struct bu_list *tbl2d, struct bu_list *tlist, const struct faceuse *fu, const struct bn_tol *tol)
{
    struct trap *tp;
    int cut_count=0;

    static const int cut_color[3] = {255, 80, 80};
    static const int join_color[3] = {80, 80, 255};

    extern struct loopuse *nmg_find_lu_of_vu(const struct vertexuse *vu);
    struct loopuse *toplu, *botlu;
    struct loopuse *lu;

    NMG_CK_TBL2D(tbl2d);
    BN_CK_TOL(tol);

    /* Convert trap list to unimonotone polygons */
    for (BU_LIST_FOR(tp, trap, tlist)) {
	/* if top and bottom points are not on same edge of
	 * trapezoid, we cut across the trapezoid with a new edge.
	 */

	/* If the edge already exists in the face, don't bother
	 * to add it.
	 */
	if (!tp->top || !tp->bot) {
	    bu_log("tp->top and/or tp->bot is/are NULL!!!!!!!\n");
	    if (rt_g.NMG_debug & DEBUG_TRI) {
		nmg_pr_fu_briefly(fu, "");
		if (tp->top)
		    bu_log("tp->top is (%g %g %g)\n", V3ARGS(tp->top->vu_p->v_p->vg_p->coord));
		if (tp->bot)
		    bu_log("tp->bot is (%g %g %g)\n", V3ARGS(tp->bot->vu_p->v_p->vg_p->coord));
	    }
	    bu_bomb("tp->top and/or tp->bot is/are NULL");
	}
	if (nmg_find_eu_in_face(tp->top->vu_p->v_p, tp->bot->vu_p->v_p, fu,
				(struct edgeuse *)NULL, 0) != (struct edgeuse *)NULL) {
	    if (rt_g.NMG_debug & DEBUG_TRI)
		bu_log("skipping %g %g/%g %g ... edge exists\n",
		       tp->top->coord[X],
		       tp->top->coord[Y],
		       tp->bot->coord[X],
		       tp->bot->coord[Y]);
	    continue;
	}


	if (skip_cut(tbl2d, tp->top, tp->bot)) {
	    if (rt_g.NMG_debug & DEBUG_TRI)
		bu_log("skipping %g %g/%g %g ... pts on same edge\n",
		       tp->top->coord[X],
		       tp->top->coord[Y],
		       tp->bot->coord[X],
		       tp->bot->coord[Y]);
	    continue;
	}

	if (rt_g.NMG_debug & DEBUG_TRI) {
	    bu_log("trying to cut ...\n");
	    print_trap(tp, tbl2d);
	}

	/* top/bottom points are not on same side of trapezoid. */

	toplu = nmg_find_lu_of_vu(tp->top->vu_p);
	botlu = nmg_find_lu_of_vu(tp->bot->vu_p);
	NMG_CK_VERTEXUSE(tp->top->vu_p);
	NMG_CK_VERTEXUSE(tp->bot->vu_p);
	NMG_CK_LOOPUSE(toplu);
	NMG_CK_LOOPUSE(botlu);

	if (toplu == botlu) {

	    /* if points are the same, this is a split-loop op */
	    if (tp->top->vu_p->v_p == tp->bot->vu_p->v_p) {

		int touching_jaunt=0;
		struct edgeuse *eu1, *eu2, *eu1_prev, *eu2_prev;

		eu1 = tp->top->vu_p->up.eu_p;
		eu2 = tp->bot->vu_p->up.eu_p;

		eu1_prev = BU_LIST_PPREV_CIRC(edgeuse, &eu1->l);
		eu2_prev = BU_LIST_PPREV_CIRC(edgeuse, &eu2->l);
		if (NMG_ARE_EUS_ADJACENT(eu1, eu1_prev))
		    touching_jaunt = 1;
		else if (NMG_ARE_EUS_ADJACENT(eu2, eu2_prev))
		    touching_jaunt = 1;

		if (touching_jaunt) {
		    if (rt_g.NMG_debug & DEBUG_TRI)
			bu_log("splitting self-touching jaunt loop at (%g %g %g)\n",
			       V3ARGS(tp->bot->vu_p->v_p->vg_p->coord));

		    nmg_loop_split_at_touching_jaunt(toplu, tol);
		} else {
		    if (rt_g.NMG_debug & DEBUG_TRI)
			bu_log("splitting self-touching loop at (%g %g %g)\n",
			       V3ARGS(tp->bot->vu_p->v_p->vg_p->coord));

		    nmg_split_touchingloops(toplu, tol);
		}
		for (BU_LIST_FOR(lu, loopuse, &fu->lu_hd))
		    nmg_lu_reorient(lu);

		if (rt_g.NMG_debug & DEBUG_TRI) {
		    char fname[32];

		    sprintf(fname, "split%d.g", cut_count);
		    nmg_stash_model_to_file(fname,
					    nmg_find_model(&toplu->l.magic),
					    "after split_touching_loop()");
		    cut_count++;
		}

	    } else {

		/* points are in same loop.  Cut the loop */

		(void)cut_mapped_loop(tbl2d, tp->top,
				      tp->bot, cut_color, tol, 1);

		if (rt_g.NMG_debug & DEBUG_TRI) {
		    char fname[32];

		    sprintf(fname, "cut%d.g", cut_count);
		    nmg_stash_model_to_file(fname,
					    nmg_find_model(&toplu->l.magic),
					    "after cut_mapped_loop()");
		    cut_count++;
		}

	    }

	} else {

	    /* points are in different loops, join the
	     * loops together.
	     */

	    if (toplu->orientation == OT_OPPOSITE &&
		botlu->orientation == OT_OPPOSITE)
		bu_bomb("trying to join 2 interior loops in triangulator?\n");

	    if (rt_g.NMG_debug & DEBUG_TRI)
		bu_log("joining 2 loops @ %g %g -> %g %g\n",
		       tp->top->coord[X],
		       tp->top->coord[Y],
		       tp->bot->coord[X],
		       tp->bot->coord[Y]);

	    join_mapped_loops(tbl2d, tp->top, tp->bot, join_color, tol);
	    NMG_CK_LOOPUSE(toplu);

	    if (rt_g.NMG_debug & DEBUG_TRI) {
		char fname[32];

		sprintf(fname, "join%d.g", cut_count);
		nmg_stash_model_to_file(fname,
					nmg_find_model(&toplu->l.magic),
					"after join_mapped_loop()");
		cut_count++;
	    }

	}

	if (rt_g.NMG_debug & DEBUG_TRI) {
	    nmg_tri_plfu(nmg_find_fu_of_vu(tp->top->vu_p),  tbl2d);
	    print_tlist(tbl2d, tlist);
	}
    }

}


/**
 * C U T _ U N I M O N O T O N E
 *
 * Given a unimonotone loopuse, triangulate it into multiple loopuses
 */
HIDDEN void
cut_unimonotone(struct bu_list *tbl2d, struct loopuse *lu, const struct bn_tol *tol)
{
    struct pt2d *min, *max, *new, *first=NULL, *prev, *next, *current;
    struct edgeuse *eu;
    int verts=0;
    int vert_count_sq;	/* XXXXX Hack for catching infinite loop */
    int loop_count=0;	/* See above */
    static const int cut_color[3] = { 90, 255, 90};

    NMG_CK_TBL2D(tbl2d);
    BN_CK_TOL(tol);
    NMG_CK_LOOPUSE(lu);

    if (rt_g.NMG_debug & DEBUG_TRI)
	bu_log("cutting unimonotone:\n");

    min = max = (struct pt2d *)NULL;

    /* find min/max points & count vertex points */
    for (BU_LIST_FOR(eu, edgeuse, &lu->down_hd)) {
	new = find_pt2d(tbl2d, eu->vu_p);
	if (!new) {
	    bu_log("why can't I find a 2D point for %g %g %g?\n",
		   V3ARGS(eu->vu_p->v_p->vg_p->coord));
	    bu_bomb("bombing\n");
	}

	if (rt_g.NMG_debug & DEBUG_TRI)
	    bu_log("%g %g\n", new->coord[X], new->coord[Y]);

	verts++;

	if (!min || P_LT_V(new, min))
	    min = new;
	if (!max || P_GT_V(new, max))
	    max = new;
    }
    vert_count_sq = verts * verts;

    /* pick the pt which does NOT have the other as a "next" pt in loop
     * as the place from which we start marching around the uni-monotone
     */
    if (PT2D_NEXT(tbl2d, max) == min)
	first = min;
    else if (PT2D_NEXT(tbl2d, min) == max)
	first = max;
    else {
	bu_log("is this a unimonotone loop of just 2 points?:\t%g %g %g and %g %g %g?\n",
	       V3ARGS(min->vu_p->v_p->vg_p->coord),
	       V3ARGS(max->vu_p->v_p->vg_p->coord));

	bu_bomb("aborting\n");
    }

    /* */
    if (rt_g.NMG_debug & DEBUG_TRI)
	bu_log("%d verts in unimonotone, Min: %g %g  Max: %g %g first:%g %g 0x%08x\n", verts,
	       min->coord[X], min->coord[Y],
	       max->coord[X], max->coord[Y],
	       first->coord[X], first->coord[Y], first);

    current = PT2D_NEXT(tbl2d, first);

    while (verts > 3) {

	loop_count++;
	if (loop_count > vert_count_sq) {
	    bu_log("Cut_unimontone is in an infinite loop!!!\n");
	    bu_bomb("Cut_unimontone is in an infinite loop");
	}

	prev = PT2D_PREV(tbl2d, current);
	next = PT2D_NEXT(tbl2d, current);

	if (rt_g.NMG_debug & DEBUG_TRI)
	    bu_log("%g %g -> %g %g -> %g %g ...\n",
		   prev->coord[X],
		   prev->coord[Y],
		   current->coord[X],
		   current->coord[Y],
		   next->coord[X],
		   next->coord[Y]);

	if (is_convex(prev, current, next, tol)) {
	    struct pt2d *t;
	    /* cut a triangular piece off of the loop to
	     * create a new loop.
	     */
	    NMG_CK_LOOPUSE(lu);
	    if (rt_g.NMG_debug & DEBUG_TRI) {
		bu_log("Before cut loop:\n");
		nmg_pr_fu_briefly(lu->up.fu_p, "");
	    }
	    current = cut_mapped_loop(tbl2d, next, prev, cut_color, tol, 0);
	    if (rt_g.NMG_debug & DEBUG_TRI) {
		bu_log("After cut loop:\n");
		nmg_pr_fu_briefly(lu->up.fu_p, "");
	    }
	    verts--;
	    NMG_CK_LOOPUSE(lu);

	    if (rt_g.NMG_debug & DEBUG_TRI)
		nmg_tri_plfu(lu->up.fu_p, tbl2d);

	    if (current->vu_p->v_p == first->vu_p->v_p) {
		t = PT2D_NEXT(tbl2d, first);
		if (rt_g.NMG_debug & DEBUG_TRI)
		    bu_log("\tfirst(0x%08x -> %g %g\n", first, t->coord[X], t->coord[Y]);
		t = PT2D_NEXT(tbl2d, current);

		if (rt_g.NMG_debug & DEBUG_TRI)
		    bu_log("\tcurrent(0x%08x) -> %g %g\n", current, t->coord[X], t->coord[Y]);

		current = PT2D_NEXT(tbl2d, current);
		if (rt_g.NMG_debug & DEBUG_TRI)
		    bu_log("\tcurrent(0x%08x) -> %g %g\n", current, t->coord[X], t->coord[Y]);
	    }
	} else {
	    if (rt_g.NMG_debug & DEBUG_TRI)
		bu_log("\tConcave, moving ahead\n");
	    current = next;
	}
    }
}


static void
nmg_plot_flat_face(struct faceuse *fu, struct bu_list *tbl2d)
{
    struct loopuse *lu;
    struct edgeuse *eu;
    char buf[80];
    vect_t pt;
    struct pt2d *p, *pn;

    NMG_CK_TBL2D(tbl2d);
    NMG_CK_FACEUSE(fu);

    if (!plot_fp) {
	plot_fp = fopen("triplot.pl", "wb");
	if (plot_fp == (FILE *)NULL) {
	    bu_bomb("ERROR: cannot open triplot.pl\n");
	}
    }

    pl_erase(plot_fp);
    pd_3space(plot_fp,
	      fu->f_p->min_pt[0]-1.0,
	      fu->f_p->min_pt[1]-1.0,
	      fu->f_p->min_pt[2]-1.0,
	      fu->f_p->max_pt[0]+1.0,
	      fu->f_p->max_pt[1]+1.0,
	      fu->f_p->max_pt[2]+1.0);

    for (BU_LIST_FOR(lu, loopuse, &fu->lu_hd)) {
	if (BU_LIST_FIRST_MAGIC(&lu->down_hd) == NMG_VERTEXUSE_MAGIC) {
	    register struct vertexuse *vu;

	    vu = BU_LIST_FIRST(vertexuse, &lu->down_hd);
	    if (rt_g.NMG_debug & DEBUG_TRI)
		bu_log("lone vert @ %g %g %g\n",
		       V3ARGS(vu->v_p->vg_p->coord));

	    pl_color(plot_fp, 200, 200, 100);

	    p=find_pt2d(tbl2d, vu);
	    if (!p)
		bu_bomb("didn't find vertexuse in list!\n");

	    pdv_3point(plot_fp, p->coord);
	    sprintf(buf, "%g, %g", p->coord[0], p->coord[1]);
	    pl_label(plot_fp, buf);

	    continue;
	}

	for (BU_LIST_FOR(eu, edgeuse, &lu->down_hd)) {
	    register struct edgeuse *eu_pnext;

	    eu_pnext = BU_LIST_PNEXT_CIRC(edgeuse, &eu->l);

	    p=find_pt2d(tbl2d, eu->vu_p);
	    if (!p)
		bu_bomb("didn't find vertexuse in list!\n");

	    pn=find_pt2d(tbl2d, eu_pnext->vu_p);
	    if (!pn)
		bu_bomb("didn't find vertexuse in list!\n");


	    VSUB2(pt, pn->coord, p->coord);

	    VSCALE(pt, pt, 0.80);
	    VADD2(pt, p->coord, pt);

	    pl_color(plot_fp, 200, 200, 200);
	    pdv_3line(plot_fp, p->coord, pt);
	    pd_3move(plot_fp, V3ARGS(p->coord));

	    sprintf(buf, "%g, %g", p->coord[0], p->coord[1]);
	    pl_label(plot_fp, buf);
	}
    }
}
#endif
/* This is the endif to disable the functions skip_cut,
 * cut_diagonals, cut_unimonotone, nmg_plot_flat_face.
 */


void
nmg_plot_fu(const char *prefix, const struct faceuse *fu, const struct bn_tol *tol)
{
    struct loopuse *lu;
    struct edgeuse *eu;
    int vert_count;
#if 0
    int loopuse_count_tmp = 0;
    struct loopuse *lu1;
#endif

    int edgeuse_vert_count = 0;
    int non_consec_edgeuse_vert_count = 0;
    int faceuse_loopuse_count = 0;
    fastf_t dist_btw_prev_curr = 0.0;
    fastf_t temp;
    struct vertex *prev_v_p = (struct vertex *)NULL;
    struct vertex *curr_v_p = (struct vertex *)NULL;
    struct vertex *first_v_p = (struct vertex *)NULL;
    struct edgeuse *curr_eu = (struct edgeuse *)NULL;
    struct edgeuse *prev_eu = (struct edgeuse *)NULL;
    struct edgeuse *first_eu = (struct edgeuse *)NULL;
    FILE *plotfp;
    struct bu_vls plot_file_name;

    temp = tol->dist; /* used to quiet compiler until this variable is used */

#if 0
    /* loop to remove loopuse with < 3 vertices */
    for (BU_LIST_FOR(lu, loopuse, &fu->lu_hd)) {
        edgeuse_vert_count = 0;
	for (BU_LIST_FOR(eu, edgeuse, &lu->down_hd)) {
            edgeuse_vert_count++;
        }
        if (edgeuse_vert_count < 3) {
            bu_log("killed loopuse 0x%lx with < 3 vertices\n", (unsigned long)lu);
            nmg_klu(lu);
            loopuse_count_tmp = 0;
            for (BU_LIST_FOR(lu1, loopuse, &fu->lu_hd)) {
                loopuse_count_tmp++;
            }
            bu_log("loopuse_count_tmp = %d\n", loopuse_count_tmp);
            if (loopuse_count_tmp < 1) {
                bu_bomb("stopped after 'nmg_klu' within nmg_triangulate_fu\n");
            }
            lu = BU_LIST_FIRST(loopuse, &fu->lu_hd);
            continue;
        }
        edgeuse_vert_count = 0;
    }
#endif

    for (BU_LIST_FOR(lu, loopuse, &fu->lu_hd)) {

        non_consec_edgeuse_vert_count = 0;
        edgeuse_vert_count = 0;
        prev_v_p = (struct vertex *)NULL;
        curr_v_p = (struct vertex *)NULL;
        first_v_p = (struct vertex *)NULL;
        curr_eu = (struct edgeuse *)NULL;
        prev_eu = (struct edgeuse *)NULL;
        first_eu = (struct edgeuse *)NULL;
        dist_btw_prev_curr = 0.0;

        faceuse_loopuse_count++;

        bu_vls_init(&plot_file_name);
        bu_vls_sprintf(&plot_file_name, "%s_faceuse_%x_loopuse_%x.pl", prefix, fu, lu);
        plotfp = fopen(bu_vls_addr(&plot_file_name), "wb");

#if 0
	if (!((lu->orientation == OT_SAME) || (lu->orientation == OT_OPPOSITE))) {
   	    bu_bomb("nmg_plot_fu(): loopuse orientation not OT_SAME or OT_OPPOSITE\n");
	}
#endif
	for (BU_LIST_FOR(eu, edgeuse, &lu->down_hd)) {
            curr_v_p = eu->vu_p->v_p; 
            curr_eu = eu;
            if (edgeuse_vert_count == 0) {
                first_v_p = curr_v_p;
                first_eu = eu;
            }
            if (edgeuse_vert_count <= 1) {
                if (first_eu->e_p->is_real) {
                    /* if 1st edgeuse is real set start edge plot color to hot pink */
                    pl_color(plotfp, 255,105,180);
                } else {
                    /* set first segment red */
                    pl_color(plotfp, 255,0,0);
                }
            } else {
                if (prev_eu->e_p->is_real) {
                    /* set middle segments shades of yellow */
                    pl_color(plotfp, ((edgeuse_vert_count * 30) % 155) + 100,
                                     ((edgeuse_vert_count * 30) % 155) + 100, 0);
                } else {
                    /* set middle segments shades of green */
                    pl_color(plotfp, 0, ((edgeuse_vert_count * 30) % 155) + 100, 0);
                }
            }
            vert_count++;
            edgeuse_vert_count++;
            if (curr_v_p != prev_v_p) {
                non_consec_edgeuse_vert_count++;
            }
            if (edgeuse_vert_count == 1) {
#if 0
                bu_log("curr loopuse (%x) first edgeuse (%x) edge is_real (%ld) first coord (%lf) (%lf) (%lf) \n", lu, eu, eu->e_p->is_real, curr_v_p->vg_p->coord[0], curr_v_p->vg_p->coord[1], curr_v_p->vg_p->coord[2]);
#endif
            }
            if (edgeuse_vert_count > 1) {
                dist_btw_prev_curr = bn_dist_pt3_pt3(prev_v_p->vg_p->coord,curr_v_p->vg_p->coord);
#if 0
                bu_log("curr loopuse (%x) curr edgeuse (%x) edge is_real (%ld) dist btw prev curr (%lf) curr coord (%lf) (%lf) (%lf) \n", lu, eu, eu->e_p->is_real, dist_btw_prev_curr, curr_v_p->vg_p->coord[0], curr_v_p->vg_p->coord[1], curr_v_p->vg_p->coord[2]);
#endif
                pdv_3line(plotfp, prev_v_p->vg_p->coord, curr_v_p->vg_p->coord);
            }
            prev_v_p = curr_v_p;
            prev_eu = curr_eu;
        }

#if 0
        bu_log("faceuse (%x) loopuse (%x) loopuse# (%d) loopuse ori (%d) edgeuse cnt (%d) non consec edgeuse cnt (%d) \n", 
            fu, lu, faceuse_loopuse_count, lu->orientation, edgeuse_vert_count, non_consec_edgeuse_vert_count);
#endif

#if 0
        if (edgeuse_vert_count < 3) {
   	    bu_bomb("nmg_plot_fu(): found loopuse with fewer than 3 edgeuse\n");
        }
#endif
        if (curr_v_p && first_v_p) {
            dist_btw_prev_curr = bn_dist_pt3_pt3(first_v_p->vg_p->coord,curr_v_p->vg_p->coord);
#if 0
            bu_log("curr loopuse (%x) dist btw last first (%lf) \n\n", lu, dist_btw_prev_curr);
#endif
            if (curr_eu->e_p->is_real) {
                /* set last segment if is_real to cyan */
                pl_color(plotfp, 0, 255, 255);
            } else {
                /* set last segment blue */
                pl_color(plotfp, 0,0,255);
            }
            pdv_3line(plotfp, curr_v_p->vg_p->coord, first_v_p->vg_p->coord);
        }
        (void)fclose(plotfp);
        bu_vls_free(&plot_file_name);
    }
}


/**
 * N M G _ I S E C T _ L S E G 3 _ E U
 *
 * Given the faceuse 'fu' test if the line segment, defined by
 * vertexuse vu1 and vu2, intersects any edgeuse of any loopuse of
 * the faceuse.
 *
 * Return 1 if intersect found otherwise return 0.
 */
int
nmg_isect_lseg3_eu(struct vertexuse *vu1, struct vertexuse *vu2, struct faceuse *fu, const struct bn_tol *tol)
{
    point_t p1, p2, q1, q2;
    vect_t  pdir, qdir;
    fastf_t dist[2];
    int status;
    int hit = 0;
    struct loopuse *lu;
    struct edgeuse *eu;

    BN_CK_TOL(tol);
    NMG_CK_FACEUSE(fu);


    /* Loop thru all loopuse, looking for intersections */
    hit = 0;
    for (BU_LIST_FOR(lu, loopuse, &fu->lu_hd)) {
        NMG_CK_LOOPUSE(lu);

        for (BU_LIST_FOR(eu, edgeuse, &lu->down_hd)) {  
            NMG_CK_EDGEUSE(eu);

            NMG_CK_VERTEXUSE(vu2);
            NMG_CK_VERTEXUSE(vu1);
            NMG_CK_VERTEXUSE(eu->vu_p);
            NMG_CK_VERTEXUSE(eu->eumate_p->vu_p);

            NMG_CK_VERTEX(vu2->v_p);
            NMG_CK_VERTEX(vu1->v_p);
            NMG_CK_VERTEX(eu->vu_p->v_p);
            NMG_CK_VERTEX(eu->eumate_p->vu_p->v_p);

            NMG_CK_VERTEX_G(vu2->v_p->vg_p);
            NMG_CK_VERTEX_G(vu1->v_p->vg_p);
            NMG_CK_VERTEX_G(eu->vu_p->v_p->vg_p);
            NMG_CK_VERTEX_G(eu->eumate_p->vu_p->v_p->vg_p);

            /* Test if edge is zero length, if so bomb since this
             * should not happen.
             */
            if (eu->vu_p->v_p->vg_p->coord == eu->eumate_p->vu_p->v_p->vg_p->coord) {
                bu_bomb("nmg_isect_lseg3_eu(): found zero length edge\n");
            }

            VMOVE(p1, vu2->v_p->vg_p->coord);
            VMOVE(p2, vu1->v_p->vg_p->coord);
            VSUB2(pdir, p2, p1);
            VMOVE(q1, eu->vu_p->v_p->vg_p->coord);
            VMOVE(q2, eu->eumate_p->vu_p->v_p->vg_p->coord);
            VSUB2(qdir, q2, q1); 

            status = bn_isect_lseg3_lseg3(dist, p1, pdir, q1, qdir, tol);

            if (status == 0) {  /* colinear and overlapping */
                /* Hit because, can only skip if hit on end point only
                 * and overlapping indicates more than an end point
                 * was hit.
                 */
                hit = 1;
            } else if (status == 1) {  /* normal intersection */

                /* When either (p1 = q1) or (p2 = q1) meaning either
                 * the start or end vertex of pot-cut (potential cut
                 * between hole-loopuse and non-hole-loopuse) is the
                 * same as the 1st vertex of the current edgeuse being
                 * tested then the corresponding vertex pointers
                 * should also be equal, verify this is true, if not,
                 * bomb so problem can be investigated.
                 */

                if (((NEAR_ZERO(dist[0], SMALL_FASTF) && NEAR_ZERO(dist[1], SMALL_FASTF))
                    != (vu2->v_p == eu->vu_p->v_p)) ||
                    ((NEAR_EQUAL(dist[0], 1.0, SMALL_FASTF) && NEAR_ZERO(dist[1], SMALL_FASTF))
                    != (vu1->v_p == eu->vu_p->v_p))) {
                    bu_bomb("nmg_isect_lseg3_eu(): logic error possibly in 'bn_isect_lseg3_lseg3'\n");
                }

                /* True when either (p1 = q1) or (p2 = q1) or
                 * (p1 = q2) or (p2 = q2) meaning either the start or
                 * end vertex of pot-cut (potential cut between
                 * hole-loopuse and non-hole-loopuse) is the same as
                 * the 1st vertex of the current edgeuse being tested.
                 * When this is true this is ok because we already
                 * know of these intersections, we are testing
                 * everywhere else for intersections.
                 */
                if ((NEAR_ZERO(dist[0], SMALL_FASTF) && NEAR_ZERO(dist[1], SMALL_FASTF)) || 
                    (NEAR_EQUAL(dist[0], 1.0, SMALL_FASTF) && NEAR_ZERO(dist[1], SMALL_FASTF)) ||
                    (NEAR_ZERO(dist[0], SMALL_FASTF) && NEAR_EQUAL(dist[1], 1.0, SMALL_FASTF)) ||
                    (NEAR_EQUAL(dist[0], 1.0, SMALL_FASTF) && NEAR_EQUAL(dist[1], 1.0, SMALL_FASTF))) {
                } else {
                    /* Set hit true so elsewhere logic can skip this
                     * pot-cut and try the next one.
                     */
                    hit = 1;
                }
            }

            if (hit) {
                /* Break from eu for-loop since a hit was found and
                 * we need to stop testing the current pot-cut and
                 * start testing the next.
                 */
                break;  /* Break from eu for-loop */
            }
        } /* End of eu for-loop */

        if (hit) {
            /* Break from lu for-loop since a hit was found and we
             * need to stop testing the current pot-cut and start
             * testing the next.
             */
            break;  /* Break from lu for-loop */
        }

    } /* End of lu for-loop */

    return hit;
}


void
nmg_triangulate_rm_holes(struct faceuse *fu, struct bu_list *tbl2d, const struct bn_tol *tol)
{
    vect_t N;
    int hit;
    struct loopuse *lu1, *lu2, *lu_tmp;
    struct edgeuse *eu1, *eu2, *eu_tmp;
    struct vertexuse *vu1, *vu2;
    struct pt2d *pt2d_cut_to = (struct pt2d *)NULL;
    struct pt2d *pt2d_cut_from = (struct pt2d *)NULL;
    static const int cut_color[3] = { 90, 255, 90};
    int fast_exit = 0;
    int holes = 0;

    VSETALL(N, 0);

    BN_CK_TOL(tol);
    NMG_CK_FACEUSE(fu);

    fast_exit = 0;
    holes = 0;

    for (BU_LIST_FOR(lu_tmp, loopuse, &fu->lu_hd)) {
        if (lu_tmp->orientation == OT_OPPOSITE) {
            holes = 1;
            lu1 = BU_LIST_FIRST(loopuse, &fu->lu_hd);
            break;
        }
    }

    while (holes) {
        NMG_CK_LOOPUSE(lu1);
        fast_exit = 0;
        if (lu1->orientation == OT_OPPOSITE) {

            /* Test lu1 to determine if any of the vertex is shared
             * with a outer loopuse.
             */
            vu2 = NULL;
            /* Loop thru each eu of lu1 hole loopuse. */
            for (BU_LIST_FOR(eu1, edgeuse, &lu1->down_hd)) {
                for (BU_LIST_FOR(vu1, vertexuse, &eu1->vu_p->v_p->vu_hd)) { 
                    /* Ensure same faceuse */
                    if (lu1->up.fu_p == vu1->up.eu_p->up.lu_p->up.fu_p) {
                        if (vu1->up.eu_p->up.lu_p->orientation == OT_SAME) {
                            /* Non-hole edgeuse */
                            pt2d_cut_from = find_pt2d(tbl2d, vu1);
                            /* Hole edgeuse */
                            pt2d_cut_to = find_pt2d(tbl2d, eu1->vu_p);

                            if ( !pt2d_cut_from || !pt2d_cut_to ) {
                                bu_bomb("nmg_triangulate_rm_holes(): failed to find vu in tbl2d table\n");
                            }

                            NMG_CK_PT2D(pt2d_cut_from);
                            NMG_CK_PT2D(pt2d_cut_to);
                            join_mapped_loops(tbl2d, pt2d_cut_from, pt2d_cut_to, cut_color, tol);
                            fast_exit = 1;
                            break;
                        }
                    }
                }
                if (fast_exit) {
                    break;
                }
            }

            if (!fast_exit) {
                /* Loop thru each eu of hole loopuse, vu2 of pot-cut. */
                for (BU_LIST_FOR(eu1, edgeuse, &lu1->down_hd)) {

                    /* Loop thru each non-hole loopuse to create pot-cut. */
                    for (BU_LIST_FOR(lu2, loopuse, &fu->lu_hd)) {
                        NMG_CK_LOOPUSE(lu2);
                        if (lu2->orientation != OT_OPPOSITE) {

                            NMG_CK_EDGEUSE(eu1);
                            /* Loop thru each eu of non-hole loopuse,
                             * vu1 of pot-cut.
                             */
                            for (BU_LIST_FOR(eu2, edgeuse, &lu2->down_hd)) {
                                NMG_CK_EDGEUSE(eu2);
                                /* The pot-cut should be from non-hole
                                 * loopuse to a hole-loopuse it is
                                 * assumed that vertices are fused.
                                 */

                                /* Test if edge is zero length, if so
                                 * skip this edge.
                                 */
                                if (eu2->vu_p->v_p->vg_p->coord == eu1->vu_p->v_p->vg_p->coord) {
                                    continue;
                                }

                                hit = nmg_isect_lseg3_eu(eu1->vu_p, eu2->vu_p, fu, tol);

                                if (!hit) {
                                    /* perform cut */
                                    fast_exit = 1;

                                    /* p1, non-hole edgeuse */
                                    pt2d_cut_from = find_pt2d(tbl2d, eu2->vu_p);
                                    /* p2, hole edgeuse */
                                    pt2d_cut_to = find_pt2d(tbl2d, eu1->vu_p);

                                    if ( !pt2d_cut_from || !pt2d_cut_to ) {
                                        bu_bomb("nmg_triangulate_rm_holes(): failed to find vu in tbl2d table\n");
                                    }

                                    NMG_CK_PT2D(pt2d_cut_from);
                                    NMG_CK_PT2D(pt2d_cut_to);
                                    join_mapped_loops(tbl2d, pt2d_cut_from, pt2d_cut_to, cut_color, tol);

                                    if (fast_exit) {
                                        break; /* Break from eu2 */
                                    }
                                }

                            } /* End of for-loop eu2 traversing all
                               * possible pot-cut v1 of current
                               * non-hole-loopuse.
                               */

                        } /* End of if-statement making sure lu2 is
                           * NOT a hole-loopuse, makes sure the start vertex
                           * of pot-cut is on a non-hole-loopuse.
                           */

                        if (fast_exit) break;

                    } /* End of lu2 for-loop. */

                    if (fast_exit) {
                        break;
                    }

                } /* End of eu1 for-loop. */
            }
        }

        if (fast_exit) {
            lu1 = BU_LIST_FIRST(loopuse, &fu->lu_hd);
        } else {
            lu1 = BU_LIST_PNEXT_CIRC(loopuse, lu1);
        }

        holes = 0;
        for (BU_LIST_FOR(lu_tmp, loopuse, &fu->lu_hd)) {
            if (lu_tmp->orientation == OT_OPPOSITE) {
                holes = 1;
                break;
            }
        }
    }

    /* When we get to this point, all hole-loopuse should be removed 
     * by joining them with a non-hole-loopuse, which converts them to
     * a non-hole-loopuse.
     */
    
    /* This is at the end of processing of the current hole-loopuse, 
     * if a cut was not made for this hole-loopuse then bomb. Maybe
     * enhance process to create a vertex to cut into since could not
     * find an existing vertex.
     */
     if (0) {
        bu_log("nmg_triangulate_rm_holes(): hole-loopuse lu1 0x%lx no cut found\n", (unsigned long)lu1);
        for (BU_LIST_FOR(lu_tmp, loopuse, &fu->lu_hd)) {
            for (BU_LIST_FOR(eu_tmp, edgeuse, &lu_tmp->down_hd)) {  
                bu_log("nmg_triangulate_rm_holes(): lu_p = 0x%lx lu_orient = %d fu_p = 0x%lx vu_p = 0x%lx eu_p = 0x%lx v_p = 0x%lx vg_p = 0x%lx 3D coord = %g %g %g\n",
                    (unsigned long)lu_tmp, lu_tmp->orientation, (unsigned long)lu_tmp->up.fu_p,
                    (unsigned long)eu_tmp->vu_p, (unsigned long)eu_tmp, (unsigned long)eu_tmp->vu_p->v_p,
                    (unsigned long)eu_tmp->vu_p->v_p->vg_p, V3ARGS(eu_tmp->vu_p->v_p->vg_p->coord));

            }
        } 
        bu_bomb("nmg_triangulate_rm_holes(): could not find cut for current hole-loopuse\n");
    }

#ifdef DEBUG_TRI_P
    {
       struct model *my_m2;
       struct edgeuse *myeu2; 
       lu_tmp = BU_LIST_FIRST(loopuse, &fu->lu_hd);
       myeu2 = BU_LIST_FIRST(edgeuse, &(lu_tmp->down_hd));
       nmg_plot_lu_around_eu("holes_removed", myeu2, tol);

       my_m2 = nmg_find_model(lu_tmp->up.magic_p);
       NMG_CK_MODEL(my_m2);
       nmg_stash_model_to_file("holes_removed.g", my_m2, "holes_removed");
    }
#endif

    return;
}


void
nmg_triangulate_rm_degen_loopuse(struct faceuse *fu, const struct bn_tol *tol)
{
    struct loopuse *lu;
    struct edgeuse *eu;
    int loopuse_count_tmp = 0;
    int edgeuse_vert_count = 0;
    struct loopuse *lu1, *lu_tmp;
    int lu_done = 0;

    size_t *book_keeping_array, *book_keeping_array_tmp;
    int book_keeping_array_alloc_cnt = 40;  /* initial allocated record count */
    int unique_vertex_cnt = 0;
    int idx = 0;
    int done = 0;
    int match = 0;
    int killed_lu = 0;

    BN_CK_TOL(tol);
    NMG_CK_FACEUSE(fu);

    book_keeping_array = (size_t *)bu_calloc(book_keeping_array_alloc_cnt, sizeof(size_t),
                          "book_keeping_array"); 

    /* remove loopuse with < 3 vertices */
    lu_done = 0;
    lu = BU_LIST_FIRST(loopuse, &fu->lu_hd);
    while (!lu_done) {

        if (BU_LIST_IS_HEAD(lu, &fu->lu_hd)) {
            lu_done = 1;
        } else {
            NMG_CK_LOOPUSE(lu);
            lu_tmp = lu;
            killed_lu = 0;
            if (BU_LIST_FIRST_MAGIC(&lu->down_hd) == NMG_EDGEUSE_MAGIC) {
                edgeuse_vert_count = 0;
                for (BU_LIST_FOR(eu, edgeuse, &lu->down_hd)) {
                    NMG_CK_EDGEUSE(eu);
                    edgeuse_vert_count++;
                }
                if (edgeuse_vert_count < 3) {
                    nmg_klu(lu);
                    killed_lu = 1;
                    bu_log("nmg_triangulate_rm_degen_loopuse(): faceuse 0x%lx -- killed loopuse 0x%lx with %d vertices\n", 
                            (unsigned long)fu, (unsigned long)lu_tmp, edgeuse_vert_count);
                }
            } else if ((BU_LIST_FIRST_MAGIC(&lu->down_hd) == NMG_VERTEXUSE_MAGIC) && 
                       (BU_LIST_FIRST_MAGIC(&lu->lumate_p->down_hd) == NMG_VERTEXUSE_MAGIC)) {
                nmg_kvu(BU_LIST_FIRST(vertexuse, &lu->down_hd));
                nmg_kvu(BU_LIST_FIRST(vertexuse, &lu->lumate_p->down_hd));
                nmg_klu(lu);
                killed_lu = 1;
                bu_log("nmg_triangulate_rm_degen_loopuse(): faceuse 0x%lx -- killed single vertex loopuse 0x%lx\n",
                        (unsigned long)fu, (unsigned long)lu_tmp);
            } else {
                bu_log("nmg_triangulate_rm_degen_loopuse(): faceuse 0x%lx -- unknown loopuse content\n",
                        (unsigned long)fu);
                bu_bomb("nmg_triangulate_rm_degen_loopuse(): unknown loopuse content\n");
            }

            if (killed_lu) {
                loopuse_count_tmp = 0;
                for (BU_LIST_FOR(lu1, loopuse, &fu->lu_hd)) {
                    loopuse_count_tmp++;
                }

                bu_log("nmg_triangulate_rm_degen_loopuse(): faceuse 0x%lx -- %d loopuse remain in faceuse after killing loopuse 0x%lx\n", 
                        (unsigned long)fu, loopuse_count_tmp, (unsigned long)lu_tmp);
                if (loopuse_count_tmp < 1) {
                    lu_done = 1;
                    bu_log("nmg_triangulate_rm_degen_loopuse(): faceuse 0x%lx -- contains no loopuse\n",
                            (unsigned long)fu);
                    bu_bomb("nmg_triangulate_rm_degen_loopuse(): faceuse contains no loopuse\n");
                }

                lu = BU_LIST_FIRST(loopuse, &fu->lu_hd);
            } else {
                /* test for at least 3 unique vertices */
                unique_vertex_cnt = 0;
                done = 0;
                eu = BU_LIST_FIRST(edgeuse, &lu->down_hd);
                while (!done) {
                    if (BU_LIST_IS_HEAD(eu, &lu->down_hd)) {
                        done = 1;
                        if (unique_vertex_cnt == 0) {
                            bu_bomb("nmg_triangulate_rm_degen_loopuse(): empty loopuse\n");
                        }
                    } else {
                        NMG_CK_EDGEUSE(eu);
                        if (unique_vertex_cnt == 0) {
                            /* insert first record */
                            book_keeping_array[unique_vertex_cnt] = (size_t)eu->vu_p->v_p->vg_p;
                            unique_vertex_cnt++;
                        } else {
                            match = 0;
                            for (idx = 0 ; idx < unique_vertex_cnt ; idx++) {
                                if (book_keeping_array[idx] == (size_t)eu->vu_p->v_p->vg_p) {
                                    match = 1;
                                    {
                                        struct edgeuse *eu1;
                                        int cnt = 0;
                                        for (BU_LIST_FOR(eu1, edgeuse, &lu->down_hd)) {
                                            cnt++;
                                            bu_log("%d -- vu_p = %x vg_p = %x dup_vu_p = %x dup_vg_p = %x\n", 
                                                   cnt, eu1->vu_p, eu1->vu_p->v_p->vg_p, 
                                                   eu->vu_p, eu->vu_p->v_p->vg_p);
                                        }
                                    }
                                    bu_bomb("nmg_triangulate_rm_degen_loopuse(): found duplicate vertex\n");
                                    break;
                                }
                            }
                            if (!match) {
                                book_keeping_array[unique_vertex_cnt] = (size_t)eu->vu_p->v_p->vg_p;
                                unique_vertex_cnt++;
                                if (unique_vertex_cnt >= book_keeping_array_alloc_cnt) {
                                    book_keeping_array_alloc_cnt = unique_vertex_cnt;
                                    book_keeping_array_alloc_cnt += 10;
                                    book_keeping_array_tmp = (size_t *)bu_realloc((genptr_t)book_keeping_array,
                                                             book_keeping_array_alloc_cnt * sizeof(size_t),
                                                             "book_keeping_array realloc"); 
                                    book_keeping_array = book_keeping_array_tmp;
                                }
                            }
                        }
                    }
                    eu = BU_LIST_PNEXT(edgeuse, eu);
                } /* end of while-not-done loop */

                if (unique_vertex_cnt < 3) {
                    nmg_klu(lu);
                    bu_log("killed loopuse 0x%lx with %d vertices (i.e. < 3 unique vertices)\n", 
                            (unsigned long)lu_tmp, edgeuse_vert_count);

                    loopuse_count_tmp = 0;
                    for (BU_LIST_FOR(lu1, loopuse, &fu->lu_hd)) {
                        loopuse_count_tmp++;
                    }

                    bu_log("nmg_triangulate_rm_degen_loopuse(): %d remaining loopuse in faceuse after killing loopuse 0x%lx\n", loopuse_count_tmp, (unsigned long)lu_tmp);
                    if (loopuse_count_tmp < 1) {
                        lu_done = 1;
                        bu_bomb("nmg_triangulate_rm_degen_loopuse(): faceuse contains no loopuse\n");
                    }

                    lu = BU_LIST_FIRST(loopuse, &fu->lu_hd);

                } else {
                    lu = BU_LIST_PNEXT(loopuse, lu);
                }
            }
        }
    }

    bu_free(book_keeping_array, "book_keeping_array");
    return;
}


void
nmg_dump_model(struct model *m)
{
    struct nmgregion *r;
    struct shell *s;
    struct faceuse *fu;
    struct loopuse *lu;
    struct edgeuse *eu;
    struct vertex_g *vg;
    FILE *fp;
    size_t r_cnt = 0;
    size_t s_cnt = 0;
    size_t fu_cnt = 0;
    size_t lu_cnt = 0;
    size_t eu_cnt = 0;

    if ((fp = fopen("nmg_vertex_dump.txt", "a")) == NULL) {
        bu_bomb("nmg_vertex_dump, open failed\n");
    }

    r_cnt = 0;
    for (BU_LIST_FOR(r, nmgregion, &m->r_hd)) {
        r_cnt++;
        NMG_CK_REGION(r);
        s_cnt = 0;
        for (BU_LIST_FOR(s, shell, &r->s_hd)) {
            s_cnt++;
            NMG_CK_SHELL(s);
            fu_cnt = 0;
            for (BU_LIST_FOR (fu, faceuse, &s->fu_hd)) {
                fu_cnt++;
                NMG_CK_FACEUSE(fu);
                lu_cnt = 0;
                for (BU_LIST_FOR (lu, loopuse, &fu->lu_hd)) {
                    lu_cnt++;
                    NMG_CK_LOOPUSE(lu);
                    eu_cnt = 0;
                    for (BU_LIST_FOR (eu, edgeuse, &lu->down_hd)) {
                        eu_cnt++;
                        NMG_CK_EDGEUSE(eu);
                        NMG_CK_VERTEXUSE(eu->vu_p);
                        NMG_CK_VERTEX(eu->vu_p->v_p);
                        NMG_CK_VERTEX_G(eu->vu_p->v_p->vg_p); 
                        vg = eu->vu_p->v_p->vg_p;
                        (void)fprintf(fp, "%ld %ld %ld %ld %ld %g %g %g\n", 
                              (unsigned long)r_cnt, 
                              (unsigned long)s_cnt, 
                              (unsigned long)fu_cnt, 
                              (unsigned long)lu_cnt,
                              (unsigned long)eu_cnt,
                              V3ARGS(vg->coord));
                    }
                }
            }
        }
    }

    fclose(fp);
    return;
}


HIDDEN void
nmg_tri_kill_accordions(struct loopuse *lu, struct bu_list *tbl2d)
{
    struct edgeuse *eu_curr, *eu_prev, *eu_next;
    struct pt2d *tmp = (struct pt2d *)NULL;
    int vert_cnt = 0;

    NMG_CK_LOOPUSE(lu);

    eu_curr = eu_prev = eu_next = (struct edgeuse *)NULL;

    if (tbl2d) {
        NMG_CK_TBL2D(tbl2d);
    }

    if (BU_LIST_IS_EMPTY(&lu->down_hd)) {
        return;
    }

    if (BU_LIST_FIRST_MAGIC(&lu->down_hd) != NMG_EDGEUSE_MAGIC) {
        return;
    }

    for (BU_LIST_FOR(eu_curr, edgeuse, &lu->down_hd)) {
        vert_cnt++;
    }

    eu_curr = BU_LIST_FIRST(edgeuse, &lu->down_hd);
    while (BU_LIST_NOT_HEAD(&eu_curr->l, &lu->down_hd) && vert_cnt > 2) {

        eu_prev = BU_LIST_PPREV_CIRC(edgeuse, &eu_curr->l);
        eu_next = BU_LIST_PNEXT_CIRC(edgeuse, &eu_curr->l);

        if ((eu_prev->vu_p->v_p == eu_next->vu_p->v_p) && (eu_curr != eu_prev)) {
            if (eu_prev != eu_next) {
                if ((rt_g.NMG_debug & DEBUG_BASIC) || (rt_g.NMG_debug & DEBUG_CUTLOOP)) {
                    bu_log("nmg_tri_kill_accordions(): killing jaunt in accordion eu's x%x and x%x\n",
                           eu_curr, eu_prev);
                }
                if (tbl2d) {
                    if ((tmp = find_pt2d(tbl2d, eu_curr->vu_p))) {
                        tmp->vu_p = (struct vertexuse *)NULL;
                    } else {
                        bu_bomb("nmg_tri_kill_accordions(): could not find eu_curr->vu_p in tbl2d table (1)\n");
                    }
                    if ((tmp = find_pt2d(tbl2d, eu_prev->vu_p))) {
                        tmp->vu_p = (struct vertexuse *)NULL;
                    } else {
                        bu_bomb("nmg_tri_kill_accordions(): could not find eu_prev->vu_p in tbl2d table\n");
                    }
                }
                (void)nmg_keu(eu_curr);
                (void)nmg_keu(eu_prev);
                vert_cnt -= 2;
            } else {
                if ((rt_g.NMG_debug & DEBUG_BASIC) || (rt_g.NMG_debug & DEBUG_CUTLOOP)) {
                    bu_log("nmg_tri_kill_accordions(): killing jaunt in accordion eu x%x\n", eu_curr);
                }
                if (tbl2d) {
                    if ((tmp = find_pt2d(tbl2d, eu_curr->vu_p))) {
                        tmp->vu_p = (struct vertexuse *)NULL;
                    } else {
                        bu_bomb("nmg_tri_kill_accordions(): could not find eu_curr->vu_p in tbl2d table (2)\n");
                    }
                }
                (void)nmg_keu(eu_curr);
                vert_cnt--;
            }
            eu_curr = BU_LIST_FIRST(edgeuse, &lu->down_hd);
        } else {
            eu_curr = BU_LIST_PNEXT(edgeuse, eu_curr);
        }
    }
}


HIDDEN void
validate_tbl2d(const char *str, struct bu_list *tbl2d, struct faceuse *fu)
{
    struct loopuse *lu = (struct loopuse *)NULL;
    struct edgeuse *eu = (struct edgeuse *)NULL;
    struct pt2d *pt = (struct pt2d *)NULL;
    int error_cnt = 0;

    for (BU_LIST_FOR(lu, loopuse, &fu->lu_hd)) {
        NMG_CK_LOOPUSE(lu);

        if (BU_LIST_FIRST_MAGIC(&lu->down_hd) != NMG_EDGEUSE_MAGIC) {
            continue;
        }

        for (BU_LIST_FOR(eu, edgeuse, &lu->down_hd)) {
            NMG_CK_EDGEUSE(eu);
            if (!(pt = find_pt2d(tbl2d, eu->vu_p))) {
                error_cnt++;
                bu_log("validate_tbl2d(): %d: fu = %x fu_orient = %d lu = %x lu_orient = %d missing vu = %x coord = %f %f %f \n", 
                        error_cnt, fu, fu->orientation, lu, 
                        lu->orientation, eu->vu_p, 
                        V3ARGS(eu->vu_p->v_p->vg_p->coord));
            } else {
                NMG_CK_VERTEXUSE(pt->vu_p);
                NMG_CK_VERTEX(pt->vu_p->v_p);
                NMG_CK_VERTEX_G(pt->vu_p->v_p->vg_p);
                NMG_CK_EDGEUSE(pt->vu_p->up.eu_p);
                NMG_CK_LOOPUSE(pt->vu_p->up.eu_p->up.lu_p);
                NMG_CK_FACEUSE(pt->vu_p->up.eu_p->up.lu_p->up.fu_p);
            }
        }
    }
    if (error_cnt != 0) {
        bu_log("validate_tbl2d(): %s\n", str);
        bu_bomb("validate_tbl2d(): missing entries in tbl2d table\n");
    }
}


/**
 * C U T _ U N I M O N O T O N E
 *
 * Given a unimonotone loopuse, triangulate it into multiple loopuses
 */
HIDDEN void
cut_unimonotone(struct bu_list *tbl2d, struct loopuse *lu, const struct bn_tol *tol)
{
<<<<<<< HEAD
    struct pt2d *min, *max, *new, *first=NULL, *prev, *next, *current;
    struct pt2d *prev_orig, *next_orig;
    struct edgeuse *eu;
    int verts=0;
    int vert_count_sq;	/* XXXXX Hack for catching infinite loop */
    int vert_count;
    int loop_count=0;	/* See above */
    static const int cut_color[3] = { 90, 255, 90};
=======
    int verts = 0;
    int excess_loop_count = 0;
    int loop_count = 0;
    int status;
    int ccw_result;
    int tmp_vert_cnt = 0;

    /* boolean variables */
    int inside_triangle = 0;
    int isect_vertex = 0;
>>>>>>> dd03dbfe

    struct pt2d *pt;
    struct model *my_m2;
    struct edgeuse *myeu2; 
    vect_t v0, v1, v2;
    fastf_t dot00, dot01, dot02, dot11, dot12;
    fastf_t invDenom, u, v;
<<<<<<< HEAD
    int inside_triangle = 0;
=======
    fastf_t dist;

    struct pt2d *min, *max, *new, *first, *prev, *next, *current, *tmp;
    struct pt2d *prev_orig, *next_orig, *pt, *t;

    struct model *m;
    struct faceuse *fu;
    struct loopuse *lu2, *orig_lu_p;
    struct edgeuse *eu;
>>>>>>> dd03dbfe
    struct vertex_g *prev_vg_p = NULL; 
    struct pt2d *t;

    struct loopuse *orig_lu_p;
    struct edgeuse *eu1;
    struct vertexuse *vu1;
    fastf_t dist;
    int status;

    int hit = 0;

#if 1
    /* needed for ccw check after cut */
    int ccw_result1, ccw_result2;
    vect_t fu_normal;
#endif

    NMG_CK_TBL2D(tbl2d);
    BN_CK_TOL(tol);
    NMG_CK_LOOPUSE(lu);

<<<<<<< HEAD
    if (rt_g.NMG_debug & DEBUG_TRI)
	bu_log("cutting unimonotone:\n");
=======
    min = max = new = first = prev = next = current = (struct pt2d *)NULL;
    prev_orig = next_orig = pt = t = tmp = (struct pt2d *)NULL;
>>>>>>> dd03dbfe

    min = max = (struct pt2d *)NULL;

<<<<<<< HEAD
    pt = (struct pt2d *)NULL;

    verts = 1;
    orig_lu_p = lu;
    for (BU_LIST_FOR(eu, edgeuse, &lu->down_hd)) {
        if (!(new = find_pt2d(tbl2d, eu->vu_p))) {
            bu_bomb("cut_unimonotone(): missing entry in pt2d table\n");
        } else {
            if (eu->up.lu_p != new->vu_p->up.eu_p->up.lu_p) {
                bu_bomb("cut_unimonotone(): (1) outdated/corrupt entry in pt2d table\n");
                if (eu->up.lu_p != lu) {
                    bu_bomb("cut_unimonotone(): (2) outdated/corrupt entry in pt2d table\n");
                }
            }
        }
#ifdef DEBUG_TRI_P
        bu_log("cut_unimonotone(): lu_p = %x vertex %d 3D coord = %g %g %g\n", eu->up.lu_p, verts, V3ARGS(eu->vu_p->v_p->vg_p->coord));
#endif
            verts++;
    }
    verts = 0;


#if 0
    for (BU_LIST_FOR(pt, pt2d, tbl2d)) {
        bu_log("cut_unimonotone(): start, raw pt2d table, pt2d ptr = %x 2D coord = %g %g 3D coord = %g %g %g vu_p = %x eu_p = %x lu_p = %x lu_orient = %d fu_p = %x vg_p = %x\n",
               pt,
	       pt->coord[X], pt->coord[Y],
	       V3ARGS(pt->vu_p->v_p->vg_p->coord),
               pt->vu_p,
               pt->vu_p->up.eu_p,
               pt->vu_p->up.eu_p->up.lu_p,
               pt->vu_p->up.eu_p->up.lu_p->orientation,
               pt->vu_p->up.eu_p->up.lu_p->up.fu_p,
	       pt->vu_p->v_p->vg_p);
=======
    if (rt_g.NMG_debug & DEBUG_TRI) {
	validate_tbl2d("start of function cut_unimonotone()", tbl2d, lu->up.fu_p);
>>>>>>> dd03dbfe
    }
#endif

    /* find min/max points & count vertex points */
    for (BU_LIST_FOR(eu, edgeuse, &lu->down_hd)) {
	new = find_pt2d(tbl2d, eu->vu_p);
	if (!new) {
	    bu_log("why can't I find a 2D point for %g %g %g?\n",
		   V3ARGS(eu->vu_p->v_p->vg_p->coord));
	    bu_bomb("bombing\n");
	}

	if (rt_g.NMG_debug & DEBUG_TRI)
	    bu_log("%g %g\n", new->coord[X], new->coord[Y]);

	verts++;

#if 0
        bu_log("finding min/max verts = %d pt2d ptr = %x 2D coord = %g %g 3D coord = %g %g %g vu_p = %x eu_p = %x lu_p = %x lu_orient = %d fu_p = %x vg_p = %x\n",
               verts,
               new,
	       new->coord[X], new->coord[Y],
	       V3ARGS(new->vu_p->v_p->vg_p->coord),
               new->vu_p,
               new->vu_p->up.eu_p,
               new->vu_p->up.eu_p->up.lu_p,
               new->vu_p->up.eu_p->up.lu_p->orientation,
               new->vu_p->up.eu_p->up.lu_p->up.fu_p,
	       new->vu_p->v_p->vg_p);
#endif

	if (!min || P_LT_V(new, min))
	    min = new;
	if (!max || P_GT_V(new, max))
	    max = new;
    }
    vert_count_sq = verts * verts;
    vert_count = verts;

    /* pick the pt which does NOT have the other as a "next" pt in loop
     * as the place from which we start marching around the uni-monotone
     */

    first = max;

    if (rt_g.NMG_debug & DEBUG_TRI)
	bu_log("%d verts in unimonotone, Min: %g %g  Max: %g %g first:%g %g 0x%08x\n", verts,
	       min->coord[X], min->coord[Y],
	       max->coord[X], max->coord[Y],
	       first->coord[X], first->coord[Y], first);
<<<<<<< HEAD

=======
    }

    excess_loop_count = verts * verts;
>>>>>>> dd03dbfe
    current = PT2D_NEXT(tbl2d, first);
    while (verts > 3) {

	loop_count++;
<<<<<<< HEAD
#if 0
	if (loop_count > vert_count_sq) {
#endif
	if (loop_count > vert_count * 2) {
	    bu_log("Cut_unimontone is in an infinite loop!!!\n");
            my_m2 = (struct model *)NULL;
            myeu2 = (struct edgeuse *)NULL; 
            myeu2 = BU_LIST_FIRST(edgeuse, &(current->vu_p->up.eu_p->up.lu_p->down_hd));
            nmg_plot_lu_around_eu("infinite_loopuse", myeu2, tol);

            my_m2 = nmg_find_model(current->vu_p->up.eu_p->up.lu_p->up.magic_p);
            nmg_stash_model_to_file("infinite_model.g", my_m2, "infinite_model");

            nmg_pr_lu(current->vu_p->up.eu_p->up.lu_p, "loopuse");

#ifdef DEBUG_TRI_P
            nmg_plot_fu("infinite_loopuse", current->vu_p->up.eu_p->up.lu_p->up.fu_p, tol);
#endif

	    bu_bomb("Cut_unimontone is in an infinite loop");
=======
	if (loop_count > excess_loop_count) {
	    if (rt_g.NMG_debug & DEBUG_TRI) {
		eu = BU_LIST_FIRST(edgeuse, &(current->vu_p->up.eu_p->up.lu_p->down_hd));
		nmg_plot_lu_around_eu("cut_unimonotone_infinite_loopuse", eu, tol);
		m = nmg_find_model(current->vu_p->up.eu_p->up.lu_p->up.magic_p);
		nmg_stash_model_to_file("cut_unimonotone_infinite_model.g", m, "cut_unimonotone_infinite_model");
		nmg_pr_lu(current->vu_p->up.eu_p->up.lu_p, "cut_unimonotone_loopuse");
		nmg_plot_fu("cut_unimonotone_infinite_loopuse", current->vu_p->up.eu_p->up.lu_p->up.fu_p, tol);
	    }
	    bu_log("cut_unimonotone(): infinite loop %x\n", current->vu_p->up.eu_p->up.lu_p);
	    bu_bomb("cut_unimonotone(): infinite loop\n");
>>>>>>> dd03dbfe
	}

	prev = PT2D_PREV(tbl2d, current);
	next = PT2D_NEXT(tbl2d, current);

	if (rt_g.NMG_debug & DEBUG_TRI)
	    bu_log("%g %g -> %g %g -> %g %g ...\n",
		   prev->coord[X],
		   prev->coord[Y],
		   current->coord[X],
		   current->coord[Y],
		   next->coord[X],
		   next->coord[Y]);

        VSETALL(v0, 0.0);
        VSETALL(v1, 0.0);
        VSETALL(v2, 0.0);
        dot00 = dot01 = dot02 = dot11 = dot12 = 0.0;
        invDenom = u = v = 0.0;
        prev_vg_p = (struct vertex_g *)NULL; 

        /* test if any of the loopuse vertices are within the triangle
         * to be created. it is assumed none of the loopuse within the
         * faceuse intersects any of the other loopuse with the exception
         * of having a common edge or vertex
         */
        inside_triangle = 0;
        for (BU_LIST_FOR(pt, pt2d, tbl2d)) {

<<<<<<< HEAD
            /* skip testing vertices not in the current loopuse, i.e.
             * the loopuse which is being ear-clipped. 
             * this assumes none of the loopuse within the faceuse,
             * intersects any of the other loopuse with the exception
             * of having a common edge or vertex
             */
=======
            if (inside_triangle) {
                break;
            }

            if (pt->vu_p == (struct vertexuse *)NULL) {
                /* skip tbl2d entries with a null vertexuse */
                continue;
            }

            if (pt->vu_p->up.eu_p == (struct edgeuse *)NULL) {
                /* skip tbl2d entries with a null edgeuse */
                continue;
            }

            NMG_CK_EDGEUSE(pt->vu_p->up.eu_p);
            NMG_CK_LOOPUSE(pt->vu_p->up.eu_p->up.lu_p);

>>>>>>> dd03dbfe
            if (pt->vu_p->up.eu_p->up.lu_p == current->vu_p->up.eu_p->up.lu_p) { 
                /* true when the vertexuse to be tested is in the
                 * same loopuse as the potential cut
                 */

            /* skips processing the same vertex */
            if ( prev_vg_p != pt->vu_p->v_p->vg_p ) {

                VSUB2(v0, next->coord, prev->coord);
                VSUB2(v1, current->coord, prev->coord);
                VSUB2(v2, pt->coord, prev->coord);
                dot00 = VDOT(v0, v0);
                dot01 = VDOT(v0, v1);
                dot02 = VDOT(v0, v2);
                dot11 = VDOT(v1, v1);
                dot12 = VDOT(v1, v2);

                invDenom = 1.0 / (dot00 * dot11 - dot01 * dot01);
                u = (dot11 * dot02 - dot01 * dot12) * invDenom;
                v = (dot00 * dot12 - dot01 * dot02) * invDenom;

                /* evaluates to true if point inside triangle */
                if ((u > SMALL_FASTF) && (v > SMALL_FASTF) && ((u + v) < (1.0 - SMALL_FASTF))) {
#ifdef DEBUG_TRI_P
                    bu_log("point inside triangle, lu_p = %x, point = %g %g %g\n", lu, V3ARGS(pt->vu_p->v_p->vg_p->coord));
#endif
                    inside_triangle = 1;
#if 0
                    VUNITIZE(v0);
                    VUNITIZE(v1);
                    dot01 = VDOT(v0, v1);
<<<<<<< HEAD
                    /* allow ears to be degenerate, i.e. zero area */
                    if (!BN_VECT_ARE_PARALLEL(dot01, tol)) {
=======
                    dot02 = VDOT(v0, v2);
                    dot11 = VDOT(v1, v1);
                    dot12 = VDOT(v1, v2);
                    invDenom = 1.0 / (dot00 * dot11 - dot01 * dot01);
                    u = (dot11 * dot02 - dot01 * dot12) * invDenom;
                    v = (dot00 * dot12 - dot01 * dot02) * invDenom;

                    if ((u > SMALL_FASTF) && (v > SMALL_FASTF) && ((u + v) < (1.0 - SMALL_FASTF))) {
                        /* true if point inside triangle */
		        if (rt_g.NMG_debug & DEBUG_TRI) {
			    bu_log("cut_unimonotone(): point inside triangle, lu_p = %x, point = %g %g %g\n", 
                                    lu, V3ARGS(pt->vu_p->v_p->vg_p->coord));
		        }
>>>>>>> dd03dbfe
                        inside_triangle = 1;
#if 0
	                bu_log("cut_unimonotone(): inside triangle, lu_p = %x, 2Dprev = %g %g %g 2Dcurr = %g %g %g 2Dnext = %g %g %g 2Dpoint = %g %g %g\n",
                            lu,
                            V3ARGS(prev->coord),
                            V3ARGS(current->coord),
                            V3ARGS(next->coord),
                            V3ARGS(pt->coord));
#endif
	                bu_log("cut_unimonotone(): inside triangle, lu_p = %x, 3Dprev = %g %g %g 3Dcurr = %g %g %g 3Dnext = %g %g %g 3Dpoint = %g %g %g, NOT PARALLEL, dot01 = %f\n",
                            lu,
                            V3ARGS(prev->vu_p->v_p->vg_p->coord),
                            V3ARGS(current->vu_p->v_p->vg_p->coord),
                            V3ARGS(next->vu_p->v_p->vg_p->coord),
                            V3ARGS(pt->vu_p->v_p->vg_p->coord),
                            dot01);
                        break;
                    } else {
	                bu_log("cut_unimonotone(): inside triangle, lu_p = %x, 3Dprev = %g %g %g 3Dcurr = %g %g %g 3Dnext = %g %g %g 3Dpoint = %g %g %g, PARALLEL, dot01 = %f\n",
                            lu,
                            V3ARGS(prev->vu_p->v_p->vg_p->coord),
                            V3ARGS(current->vu_p->v_p->vg_p->coord),
                            V3ARGS(next->vu_p->v_p->vg_p->coord),
                            V3ARGS(pt->vu_p->v_p->vg_p->coord),
                            dot01);
                    }
#endif
                } else {
#ifdef DEBUG_TRI_P
	            bu_log("cut_unimonotone(): outside triangle, lu_p = %x, 3Dprev = %g %g %g 3Dcurr = %g %g %g 3Dnext = %g %g %g 3Dpoint = %g %g %g is_convex = %d\n",
                        lu,
                        V3ARGS(prev->vu_p->v_p->vg_p->coord),
                        V3ARGS(current->vu_p->v_p->vg_p->coord),
                        V3ARGS(next->vu_p->v_p->vg_p->coord),
                        V3ARGS(pt->vu_p->v_p->vg_p->coord),
	                is_convex(prev, current, next, tol));
#endif
                }
            }
            prev_vg_p = pt->vu_p->v_p->vg_p;
            } /* end of if-statement to skip testing vertices not in the current loopuse */
        }
<<<<<<< HEAD
#if 1
/* test if the line segment to be cut intersects with any vertices in 
 * the loopuse. 
 */
        for (BU_LIST_FOR(eu1, edgeuse, &next->vu_p->up.eu_p->up.lu_p->down_hd)) { 
            for (BU_LIST_FOR(vu1, vertexuse, &eu1->vu_p->v_p->vu_hd)) { 
                /* make sure to skip if either of the line segment end points is to be tested */
                if ((prev->vu_p->v_p != eu1->vu_p->v_p) &&
                    (current->vu_p->v_p != eu1->vu_p->v_p) && 
                    (next->vu_p->v_p != eu1->vu_p->v_p)) {
                    status = bn_isect_pt_lseg(&dist, prev->vu_p->v_p->vg_p->coord, next->vu_p->v_p->vg_p->coord,
                                               eu1->vu_p->v_p->vg_p->coord, tol);
                    if (status == 3) { /* true when line segment is intersected, not on end points */
                        inside_triangle = 1;
#ifdef DEBUG_TRI_P
                        bu_log("cut prev %g %g %g -> next %g %g %g point = %g %g %g\n",
                               V3ARGS(prev->vu_p->v_p->vg_p->coord), 
                               V3ARGS(next->vu_p->v_p->vg_p->coord), 
                               V3ARGS(eu1->vu_p->v_p->vg_p->coord)); 
                        bu_log("cut and vertex intersect\n");
#endif
                        break;
                    }
                }
            }
            if (inside_triangle) {
                break;
            }
        }

#endif
#if 0
        hit = nmg_isect_lseg3_eu(prev->vu_p, next->vu_p, next->vu_p->up.eu_p->up.lu_p->up.fu_p, tol);
#endif

        hit = 0;
	if (is_convex(prev, current, next, tol) && !inside_triangle && !hit) {
#if 0
            bu_log("is convex\n");
#endif
#if 0
	                bu_log("cut_unimonotone(): is convex, 2Dprev = %g %g %g 2Dcurr = %g %g %g 2Dnext = %g %g %g 3Dprev = %g %g %g 3Dcurr = %g %g %g 3Dnext = %g %g %g\n",
                            V3ARGS(prev->coord),
                            V3ARGS(current->coord),
                            V3ARGS(next->coord),
                            V3ARGS(prev->vu_p->v_p->vg_p->coord),
                            V3ARGS(current->vu_p->v_p->vg_p->coord),
                            V3ARGS(next->vu_p->v_p->vg_p->coord));
#endif

            /* continue if this angle is convex and there are no vertices within
             * the triangle to be created by these two edges
=======

        /* test if the potential cut would intersect a vertex which
         * would not belong to the resulting triangle to be created
         * by the cut
         */
        isect_vertex = 0;
	for (BU_LIST_FOR(eu, edgeuse, &next->vu_p->up.eu_p->up.lu_p->down_hd)) { 

            if (isect_vertex) {
                break;
            }

	    if ((prev->vu_p->v_p != eu->vu_p->v_p) && 
                (current->vu_p->v_p != eu->vu_p->v_p) && 
		(next->vu_p->v_p != eu->vu_p->v_p)) {
                /* true when the vertex tested would not belong to
                 * the resulting triangle
                 */
		status = bn_isect_pt_lseg(&dist, prev->vu_p->v_p->vg_p->coord, 
                                          next->vu_p->v_p->vg_p->coord,
					  eu->vu_p->v_p->vg_p->coord, tol);
		if (status == 3) { 
                    /* true when the potential cut intersects a vertex */
                    isect_vertex = 1;
		    if (rt_g.NMG_debug & DEBUG_TRI) {
			bu_log("cut_unimonotone(): cut prev %g %g %g -> next %g %g %g point = %g %g %g\n",
				V3ARGS(prev->vu_p->v_p->vg_p->coord), 
				V3ARGS(next->vu_p->v_p->vg_p->coord), 
				V3ARGS(eu->vu_p->v_p->vg_p->coord)); 
			bu_log("cut_unimonotone(): cut and vertex intersect\n");
		    }
		}
	    }
        }

	if (is_convex(prev, current, next, tol) && !inside_triangle && !isect_vertex) {
            /* true if the angle is convex and there are no vertices
             * from this loopuse within the triangle to be created
             * and the potential cut does not intersect any vertices,
             * from this loopuse, which are not part of the triangle
             * to be created. convex here is between 0 and 180 degrees
             * including 0 and 180.
>>>>>>> dd03dbfe
             */
	    t = (struct pt2d *)NULL;
	    /* cut a triangular piece off of the loop to
	     * create a new loop.
	     */
	    NMG_CK_LOOPUSE(lu);
	    if (rt_g.NMG_debug & DEBUG_TRI) {
		bu_log("cut_unimonotone(): before cut loop:\n");
		nmg_pr_fu_briefly(lu->up.fu_p, "");
	    }

<<<<<<< HEAD
#ifdef DEBUG_TRI_P
            bu_log("cut_unimonotone(): ---before cut orig_lu_p = %x prev lu_p = %x 3D %g %g %g curr lu_p = %x 3D %g %g %g next lu_p = %x 3D %g %g %g\n", 
                 orig_lu_p, 
                 prev->vu_p->up.eu_p->up.lu_p,
                 V3ARGS(prev->vu_p->v_p->vg_p->coord),
                 current->vu_p->up.eu_p->up.lu_p,
                 V3ARGS(current->vu_p->v_p->vg_p->coord),
                 next->vu_p->up.eu_p->up.lu_p,
                 V3ARGS(next->vu_p->v_p->vg_p->coord));
#endif

#if 0
            bu_log("cut_unimonotone(): ---before cut orig_lu_p = %x lu_p = %x 3D %g %g %g --> lu_p = %x 3D %g %g %g\n", 
                 orig_lu_p, 
                 prev->vu_p->up.eu_p->up.lu_p,
                 V3ARGS(prev->vu_p->v_p->vg_p->coord),
                 next->vu_p->up.eu_p->up.lu_p,
                 V3ARGS(next->vu_p->v_p->vg_p->coord));
#endif
=======
	    if (rt_g.NMG_debug & DEBUG_TRI) {
		bu_log("cut_unimonotone(): before cut orig_lu_p = %x prev lu_p = %x 3D %g %g %g curr lu_p = %x 3D %g %g %g next lu_p = %x 3D %g %g %g\n", 
			orig_lu_p, prev->vu_p->up.eu_p->up.lu_p,
			V3ARGS(prev->vu_p->v_p->vg_p->coord),
			current->vu_p->up.eu_p->up.lu_p,
			V3ARGS(current->vu_p->v_p->vg_p->coord),
			next->vu_p->up.eu_p->up.lu_p,
			V3ARGS(next->vu_p->v_p->vg_p->coord));
	    }
>>>>>>> dd03dbfe


            if (next->vu_p == prev->vu_p) {
                bu_bomb("cut_unimonotone(): trying to cut to/from same vertexuse\n");
            }

	    if (rt_g.NMG_debug & DEBUG_TRI) {
                validate_tbl2d("before cut_unimonotone -- cut_mapped_loop", 
                                tbl2d, current->vu_p->up.eu_p->up.lu_p->up.fu_p);
            }

            prev_orig = prev;
            next_orig = next;

#if 0
            if (next->vu_p->v_p == prev->vu_p->v_p) {
                if (next->vu_p->up.eu_p->up.lu_p == prev->vu_p->up.eu_p->up.lu_p) {
                    bu_bomb("cutting apart loopuse\n");
                }
            } 
#endif

	    current = cut_mapped_loop(tbl2d, next, prev, cut_color, tol, 0);

            prev = prev_orig;
            next = next_orig;

<<<<<<< HEAD
#if 1
            NMG_GET_FU_NORMAL(fu_normal, next->vu_p->up.eu_p->up.lu_p->up.fu_p);

            ccw_result1 = nmg_loop_is_ccw(next->vu_p->up.eu_p->up.lu_p, fu_normal, tol);

            if (ccw_result1 != 1) {
                bu_log("lu_p = 0x%lx ccw_result = %d, skipping loopuse +1=ccw -1=cw 0=err\n",
                    (unsigned long)next->vu_p->up.eu_p->up.lu_p, ccw_result1);
                bu_log("cut_unimonotone(): after cut_mapped_loop, next loopuse has ccw_result != 1\n");
                nmg_lu_reorient(next->vu_p->up.eu_p->up.lu_p);
                ccw_result2 = nmg_loop_is_ccw(next->vu_p->up.eu_p->up.lu_p, fu_normal, tol);
                if (ccw_result2 != 1) {
                    bu_log("cut_unimonotone(): lu reorient was run but failed to change to OT_SAME, lu_p = 0x%lx ccw_result = %d\n", (unsigned long)next->vu_p->up.eu_p->up.lu_p, ccw_result2);
=======
            if (!current) {
                bu_bomb("cut_unimonotone(): function cut_mapped_loop returned null\n");
            }
            if (current == next) {
                bu_bomb("cut_unimonotone(): current == next\n");
            }

	    if (rt_g.NMG_debug & DEBUG_TRI) {
                validate_tbl2d("after cut_unimonotone -- cut_mapped_loop", 
                                tbl2d, current->vu_p->up.eu_p->up.lu_p->up.fu_p);
            }

            if (BU_LIST_FIRST_MAGIC(&next->vu_p->up.eu_p->up.lu_p->down_hd) != NMG_EDGEUSE_MAGIC) {
                bu_bomb("cut_unimonotone(): next loopuse contains no edgeuse\n");
            }

            /* check direction (cw/ccw) of loopuse after cut */
            NMG_GET_FU_NORMAL(fu_normal, next->vu_p->up.eu_p->up.lu_p->up.fu_p);
            ccw_result = nmg_loop_is_ccw(next->vu_p->up.eu_p->up.lu_p, fu_normal, tol);

            if (ccw_result == 0) {
                /* true if could not determine direction */

                /* need to save the lu pointer since the vu pointer
                 * may become invalid after nmg_tri_kill_accordions 
                 * removes the accordions
                 */
                lu2 = next->vu_p->up.eu_p->up.lu_p;

	        if (rt_g.NMG_debug & DEBUG_TRI) {
                    validate_tbl2d("cut_unimonotone() before nmg_tri_kill_accordions", 
                                    tbl2d, lu2->up.fu_p);
                }

                nmg_tri_kill_accordions(lu2, tbl2d);

                if (BU_LIST_FIRST_MAGIC(&lu2->down_hd) != NMG_EDGEUSE_MAGIC) {
                    bu_bomb("cut_unimonotone(): after nmg_tri_kill_accordions, loopuse has no edgeuse\n");
                }

	        if (rt_g.NMG_debug & DEBUG_TRI) {
                    validate_tbl2d("cut_unimonotone() after nmg_tri_kill_accordions", 
                                    tbl2d, lu2->up.fu_p);
                }

                NMG_CK_LOOPUSE(lu2);
                /* find the pt2d table entry for the first vu within
                 * the resulting lu
                 */
                eu = BU_LIST_FIRST(edgeuse, &lu2->down_hd);
                if (!(next = find_pt2d(tbl2d, eu->vu_p))) {
                    bu_bomb("cut_unimonotone(): unable to find next vertexuse\n");
                }

                /* count the number of vertexuse in the 'next' loopuse */
                for (BU_LIST_FOR(eu, edgeuse, &next->vu_p->up.eu_p->up.lu_p->down_hd)) {
                    tmp_vert_cnt++;
                }

                /* set the vertexuse counter (i.e. verts) to the current
                 * number of vertexuse in the loopuse. this is needed 
                 * since nmg_tri_kill_accordions, if it kills any 
                 * accordions in the loopuse, will reduce the number of
                 * vertexuse in the loopuse
                 */
                verts = tmp_vert_cnt;

                if (verts > 3) {
                    bu_bomb("cut_unimonotone(): can not determine loopuse cw/ccw and loopuse contains > 3 vertices\n");
                }

            } else if (ccw_result == -1) {
                /* true if the loopuse has a cw rotation */
                bu_log("cut_unimonotone(): after cut_mapped_loop, next loopuse was cw.\n");

	        if (rt_g.NMG_debug & DEBUG_TRI) {
                    validate_tbl2d("cut_unimonotone() before flip direction", 
                                    tbl2d, next->vu_p->up.eu_p->up.lu_p->up.fu_p);
                }
                fu = next->vu_p->up.eu_p->up.lu_p->up.fu_p;
                lu2 = next->vu_p->up.eu_p->up.lu_p;

                NMG_CK_LOOPUSE(lu2);
                NMG_CK_FACEUSE(fu);
                if (*lu2->up.magic_p == NMG_FACEUSE_MAGIC) {
                    /* loop is in wrong direction, exchange lu and lu_mate */
                    BU_LIST_DEQUEUE(&lu2->l);
                    BU_LIST_DEQUEUE(&lu2->lumate_p->l);
                    BU_LIST_APPEND(&fu->lu_hd, &lu2->lumate_p->l);
                    lu2->lumate_p->up.fu_p = fu;
                    BU_LIST_APPEND(&fu->fumate_p->lu_hd, &lu2->l);
                    lu2->up.fu_p = fu->fumate_p;
                } else if (*lu2->up.magic_p == NMG_SHELL_MAGIC) {
                    bu_bomb("cut_unimonotone(): loopuse parent is shell\n");
                } else {
                    bu_bomb("cut_unimonotone(): loopuse parent is unknown\n");
                }

                /* add the new vertexuse to the pt2d table. these new
                 * vertexuse are from loopuse-mate before the switch.
                 */
#if 1
                lu2 = BU_LIST_FIRST(loopuse, &fu->lu_hd);
#else
                lu2 = next->vu_p->up.eu_p->up.lu_p;
#endif
                for (BU_LIST_FOR(eu, edgeuse, &lu2->down_hd)) {
                    NMG_CK_EDGEUSE(eu);
                    map_new_vertexuse(tbl2d, eu->vu_p); 
	            if (rt_g.NMG_debug & DEBUG_TRI) {
                        if (!(tmp = find_pt2d(tbl2d, eu->vu_p))) {
                            bu_bomb("cut_unimonotone(): vertexuse not added to tbl2d table\n");
                        }
                    }
>>>>>>> dd03dbfe
                }

                eu = BU_LIST_FIRST(edgeuse, &lu2->down_hd);
                if (!(next = find_pt2d(tbl2d, eu->vu_p))) {
                    bu_bomb("cut_unimonotone(): unable to find next vertexuse in tbl2d table\n");
                }

                /* make sure loopuse orientation is marked OT_SAME */
                nmg_set_lu_orientation(lu2, 0);

	        current = PT2D_PREV(tbl2d, next);
	        prev = PT2D_PREV(tbl2d, current);

                orig_lu_p = next->vu_p->up.eu_p->up.lu_p;

	        if (rt_g.NMG_debug & DEBUG_TRI) {
                    validate_tbl2d("cut_unimonotone() after flip direction", 
                                    tbl2d, next->vu_p->up.eu_p->up.lu_p->up.fu_p);
                }
            } else if (ccw_result == 1) {
                /* make sure loopuse orientation is marked OT_SAME */
                nmg_set_lu_orientation(next->vu_p->up.eu_p->up.lu_p, 0);
            } else {
                bu_bomb("cut_unimonotone(): function 'nmg_loop_is_ccw' returned an invalid result\n"); 
            }
#endif

#if 0
            nmg_lu_reorient(next->vu_p->up.eu_p->up.lu_p);

<<<<<<< HEAD
            if (prev->vu_p->up.eu_p->up.lu_p != next->vu_p->up.eu_p->up.lu_p) {
                nmg_lu_reorient(prev->vu_p->up.eu_p->up.lu_p);
=======
            if (rt_g.NMG_debug & DEBUG_TRI) {
                bu_log("cut_unimonotone(): after cut orig_lu_p = %x lu_p = %x 3D %g %g %g --> lu_p = %x 3D %g %g %g\n", 
                    orig_lu_p, prev->vu_p->up.eu_p->up.lu_p,
                    V3ARGS(prev->vu_p->v_p->vg_p->coord),
                    next->vu_p->up.eu_p->up.lu_p,
                    V3ARGS(next->vu_p->v_p->vg_p->coord));
>>>>>>> dd03dbfe
            }
#endif

#ifdef DEBUG_TRI_P
            bu_log("cut_unimonotone(): ----after cut orig_lu_p = %x lu_p = %x 3D %g %g %g --> lu_p = %x 3D %g %g %g\n", 
                 orig_lu_p, 
                 prev->vu_p->up.eu_p->up.lu_p,
                 V3ARGS(prev->vu_p->v_p->vg_p->coord),
                 next->vu_p->up.eu_p->up.lu_p,
                 V3ARGS(next->vu_p->v_p->vg_p->coord));
#endif

            if (orig_lu_p != next->vu_p->up.eu_p->up.lu_p) {
<<<<<<< HEAD
                /* dump contents of pt2d table WEISS */
            bu_log("cut_unimonotone(): next pt2d table entry, next ptr = %x 2D coord = %g %g 3D coord = %g %g %g vu_p = %x eu_p = %x lu_p = %x lu_orient = %d fu_p = %x vg_p = %x\n",
               next,
	       next->coord[X], next->coord[Y],
	       V3ARGS(next->vu_p->v_p->vg_p->coord),
               next->vu_p,
               next->vu_p->up.eu_p,
               next->vu_p->up.eu_p->up.lu_p,
               next->vu_p->up.eu_p->up.lu_p->orientation,
               next->vu_p->up.eu_p->up.lu_p->up.fu_p,
	       next->vu_p->v_p->vg_p);
#if 1
    for (BU_LIST_FOR(pt, pt2d, tbl2d)) {
        if ((DIST_PT_PT_SQ(next->vu_p->v_p->vg_p->coord,pt->vu_p->v_p->vg_p->coord) < tol->dist_sq) &&
           (pt->vu_p->v_p->vg_p != next->vu_p->v_p->vg_p)) {
           bu_log("this happens when a vertex was not fused\n");
           bu_bomb("bomb\n");
        }

        if (pt->vu_p->v_p->vg_p == next->vu_p->v_p->vg_p) {
            bu_log("cut_unimonotone(): start, raw pt2d table, pt2d ptr = %x 2D coord = %g %g 3D coord = %g %g %g vu_p = %x eu_p = %x lu_p = %x lu_orient = %d fu_p = %x vg_p = %x\n",
               pt,
	       pt->coord[X], pt->coord[Y],
	       V3ARGS(pt->vu_p->v_p->vg_p->coord),
               pt->vu_p,
               pt->vu_p->up.eu_p,
               pt->vu_p->up.eu_p->up.lu_p,
               pt->vu_p->up.eu_p->up.lu_p->orientation,
               pt->vu_p->up.eu_p->up.lu_p->up.fu_p,
	       pt->vu_p->v_p->vg_p);
        }
    }
#endif
=======
                bu_bomb("cut_unimonotone(): next loopuse to cut is not the original loopuse\n");
>>>>>>> dd03dbfe
            }


	    if (rt_g.NMG_debug & DEBUG_TRI) {
		bu_log("cut_unimonotone(): after cut loop:\n");
		nmg_pr_fu_briefly(lu->up.fu_p, "");
	    }
            if (next->vu_p->v_p == prev->vu_p->v_p) {
                /* the vert count must be decremented 2 when
                 * the cut was between the same vertex
                 */
                verts -= 2;
            } else {
	        verts--;
            }

	    NMG_CK_LOOPUSE(lu);

	    if (rt_g.NMG_debug & DEBUG_TRI)
		nmg_tri_plfu(lu->up.fu_p, tbl2d);

#if 0
	    if (current->vu_p->v_p == first->vu_p->v_p) {
#endif
	    if (current->vu_p == first->vu_p) {
		t = PT2D_NEXT(tbl2d, first);
<<<<<<< HEAD
		if (rt_g.NMG_debug & DEBUG_TRI)
		    bu_log("\tfirst(0x%08x -> %g %g\n", first, t->coord[X], t->coord[Y]);
		t = PT2D_NEXT(tbl2d, current);

		if (rt_g.NMG_debug & DEBUG_TRI)
		    bu_log("\tcurrent(0x%08x) -> %g %g\n", current, t->coord[X], t->coord[Y]);

		current = PT2D_NEXT(tbl2d, current);
		if (rt_g.NMG_debug & DEBUG_TRI)
		    bu_log("\tcurrent(0x%08x) -> %g %g\n", current, t->coord[X], t->coord[Y]);
=======
		if (rt_g.NMG_debug & DEBUG_TRI) {
		    bu_log("cut_unimonotone(): first(0x%08x -> %g %g\n", 
                            first, t->coord[X], t->coord[Y]);
                }

		t = PT2D_NEXT(tbl2d, current);
		if (rt_g.NMG_debug & DEBUG_TRI) {
		    bu_log("cut_unimonotone(): current(0x%08x) -> %g %g\n", 
                            current, t->coord[X], t->coord[Y]);
                }

		current = PT2D_NEXT(tbl2d, current);
		if (rt_g.NMG_debug & DEBUG_TRI) {
		    bu_log("cut_unimonotone(): current(0x%08x) -> %g %g\n", 
                            current, t->coord[X], t->coord[Y]);
                }
>>>>>>> dd03dbfe
	    }
	} else {
#ifdef DEBUG_TRI_P
            bu_log("cut_unimonotone(): not-cut orig_lu_p = %x lu_p = %x 3D %g %g %g --> lu_p = %x 3D %g %g %g\n", 
                 orig_lu_p, 
                 prev->vu_p->up.eu_p->up.lu_p,
                 V3ARGS(prev->vu_p->v_p->vg_p->coord),
                 next->vu_p->up.eu_p->up.lu_p,
                 V3ARGS(next->vu_p->v_p->vg_p->coord));
#endif
#if 0
            bu_log("is not convex\n");
#endif
#if 0
	                bu_log("cut_unimonotone(): not convex, 2Dprev = %g %g %g 2Dcurr = %g %g %g 2Dnext = %g %g %g 3Dprev = %g %g %g 3Dcurr = %g %g %g 3Dnext = %g %g %g\n",
                            V3ARGS(prev->coord),
                            V3ARGS(current->coord),
                            V3ARGS(next->coord),
                            V3ARGS(prev->vu_p->v_p->vg_p->coord),
                            V3ARGS(current->vu_p->v_p->vg_p->coord),
                            V3ARGS(next->vu_p->v_p->vg_p->coord));
#endif

<<<<<<< HEAD
	    if (rt_g.NMG_debug & DEBUG_TRI)
		bu_log("\tConcave, moving ahead\n");
=======
	    if (rt_g.NMG_debug & DEBUG_TRI) {
		bu_log("cut_unimonotone(): cut not performed, moving to next potential cut\n");
            }
>>>>>>> dd03dbfe
	    current = next;
	}
    }
}


void
print_loopuse_tree(struct bu_list *head, struct loopuse_tree_node *parent, const struct bn_tol *tol) 
{
    struct loopuse_tree_node *node, *node_first;
    struct bu_vls plot_file_desc;

    bu_vls_init(&plot_file_desc);

    if (head->magic != BU_LIST_HEAD_MAGIC) {
        bu_bomb("print_loopuse_tree(): head not bu_list head\n");
    }

    if (BU_LIST_IS_EMPTY(head)) {
        bu_bomb("print_loopuse_tree(): empty bu_list\n");
    }

    node_first = BU_LIST_FIRST(loopuse_tree_node, head);
    NMG_CK_LOOPUSE(node_first->lu);

    bu_vls_sprintf(&plot_file_desc, "parent_%x_", parent);
    nmg_plot_fu(bu_vls_addr(&plot_file_desc), node_first->lu->up.fu_p, tol);
    bu_vls_free(&plot_file_desc);

    for (BU_LIST_FOR(node, loopuse_tree_node, head)) {
        bu_log("print_loopuse_tree() parent ptr %x head ptr = %x siblings node %x lu %x %d child_hd ptr %x\n",
                parent, head, node, node->lu, node->lu->orientation, &(node->children_hd)); 
        if (BU_LIST_NON_EMPTY(&(node->children_hd))) {
            print_loopuse_tree(&(node->children_hd), node, tol);
        }
    }
}

int
nmg_classify_pt_loop_new(const struct vertex *line1_pt1_v_ptr, const struct loopuse *lu, const struct bn_tol *tol)
{
    struct edgeuse *eu1, *eu2;
    int status;
    int hit_cnt = 0;
    int in_cnt = 0;
    int out_cnt = 0;
    int on_cnt = 0;
    int done = 0;
    double angle1 = 0;
    plane_t N = {0.0, 0.0, 0.0, 0.0};
    vect_t  x_dir = {0.0, 0.0, 0.0};
    vect_t  y_dir = {0.0, 0.0, 0.0};
    vect_t  vec1 = {0.0, 0.0, 0.0};
    vect_t  vec2 = {0.0, 0.0, 0.0};
    vect_t  line1_dir = {0.0, 0.0, 0.0};
    vect_t  line2_dir = {0.0, 0.0, 0.0};
    fastf_t *line1_pt1, *line1_pt2, *line2_pt1, *line2_pt2;
    fastf_t line1_dist = 0.0;
    fastf_t line2_dist = 0.0;
    fastf_t vec2_mag = 0.0;

    vect_t  min_pt = {MAX_FASTF, MAX_FASTF, MAX_FASTF};
    vect_t  max_pt = {-MAX_FASTF, -MAX_FASTF, -MAX_FASTF};

    bu_log("\nnmg_classify_pt_loop_new(): START ==========================================\n\n");

    line1_pt1 = line1_pt1_v_ptr->vg_p->coord;
    NMG_CK_LOOPUSE(lu);

    if (BU_LIST_FIRST_MAGIC(&lu->down_hd) != NMG_EDGEUSE_MAGIC) {
        bu_bomb("nmg_classify_pt_loop_new(): loopuse contains no edgeuse\n");
    }


    for (BU_LIST_FOR(eu1, edgeuse, &lu->down_hd)) {
        NMG_CK_EDGEUSE(eu1);
        if (eu1->vu_p->v_p->vg_p->coord[X] > max_pt[X]) {
            max_pt[X] = eu1->vu_p->v_p->vg_p->coord[X];
        }
        if (eu1->vu_p->v_p->vg_p->coord[Y] > max_pt[Y]) {
            max_pt[Y] = eu1->vu_p->v_p->vg_p->coord[Y];
        }
        if (eu1->vu_p->v_p->vg_p->coord[Z] > max_pt[Z]) {
            max_pt[Z] = eu1->vu_p->v_p->vg_p->coord[Z];
        }
        if (eu1->vu_p->v_p->vg_p->coord[X] < min_pt[X]) {
            min_pt[X] = eu1->vu_p->v_p->vg_p->coord[X];
        }
        if (eu1->vu_p->v_p->vg_p->coord[Y] < min_pt[Y]) {
            min_pt[Y] = eu1->vu_p->v_p->vg_p->coord[Y];
        }
        if (eu1->vu_p->v_p->vg_p->coord[Z] < min_pt[Z]) {
            min_pt[Z] = eu1->vu_p->v_p->vg_p->coord[Z];
        }
    }

    if (V3PT_OUT_RPP_TOL(line1_pt1, min_pt, max_pt, tol)) {
        /* True when the point is outside the loopuse bounding box.
         * Considering distance tolerance, the point is also not on
         * the bounding box and therefore the point can not be on the
         * loopuse.
         */
        bu_log("pt = %g %g %g min_pt = %g %g %g max_pt = %g %g %g\n", 
               V3ARGS(line1_pt1), V3ARGS(min_pt), V3ARGS(max_pt));
        bu_log("nmg_classify_pt_loop_new(): pt outside loopuse bb\n");
        bu_log("\nnmg_classify_pt_loop_new(): END ==========================================\n\n");
        return NMG_CLASS_AoutB;
    }

    for (BU_LIST_FOR(eu1, edgeuse, &lu->down_hd)) {
        NMG_CK_EDGEUSE(eu1);
        if (eu1->vu_p->v_p == line1_pt1_v_ptr) {
            bu_log("nmg_classify_pt_loop_new(): pt %g %g %g is same as a loopuse vertex\n",
                    V3ARGS(eu1->vu_p->v_p->vg_p->coord));
            bu_log("\nnmg_classify_pt_loop_new(): END ==========================================\n\n");
            return NMG_CLASS_AonBshared;
        } else {
            if (bn_pt3_pt3_equal(eu1->vu_p->v_p->vg_p->coord, line1_pt1_v_ptr->vg_p->coord, tol)) {
                bu_bomb("nmg_classify_pt_loop_new(): found unfused vertex\n");
            }
        }
    }

    NMG_GET_FU_NORMAL(N, lu->up.fu_p);

    for (BU_LIST_FOR(eu1, edgeuse, &lu->down_hd)) {
        NMG_CK_EDGEUSE(eu1);
        if (eu1->eumate_p->vu_p->v_p->vg_p == eu1->vu_p->v_p->vg_p) {
            bu_bomb("nmg_classify_pt_loop_new(): zero length edge\n");
        } else if (bn_pt3_pt3_equal(eu1->eumate_p->vu_p->v_p->vg_p->coord, eu1->vu_p->v_p->vg_p->coord, tol)) {
            bu_bomb("nmg_classify_pt_loop_new(): found unfused vertex, zero length edge\n");
        }

        line1_pt2 = eu1->vu_p->v_p->vg_p->coord;
        VSUB2(line1_dir, line1_pt2, line1_pt1);

        hit_cnt = 0;
        done = 0;
        eu2 = BU_LIST_FIRST(edgeuse, &lu->down_hd);
        while(!done) {
            if (BU_LIST_IS_HEAD(eu2, &lu->down_hd)) {
                done = 1;
            } else {
                line2_pt1 = eu2->vu_p->v_p->vg_p->coord;
                line2_pt2 = eu2->eumate_p->vu_p->v_p->vg_p->coord;
                VSUB2(line2_dir, line2_pt2, line2_pt1);

                status = bn_isect_line3_line3(&line1_dist, &line2_dist, 
                         line1_pt1, line1_dir, line2_pt1, line2_dir, tol);

                if ( status == 1 ) {
                    int on_vertex = 0;
                    VSUB2(vec2, line2_pt2, line2_pt1);
                    vec2_mag = MAGNITUDE(vec2);
                    if ((line1_dist > -(tol->dist)) && (line2_dist > -(tol->dist)) &&
                        (line2_dist < (vec2_mag + tol->dist))) {
                        /* true when intercept is on the ray and on the edgeuse */

                        if (NEAR_ZERO(line1_dist, tol->dist)) {
                            /* true when start point of ray is within distance tolerance of edgeuse */
                            bu_log("normal intercept, pt on loopuse but not vertexuse, lu_ptr = %x pt = %g %g %g line1_dist = %g line2_dist = %g edgeuse pt1 %g %g %g pt2 %g %g %g\n",
                                   lu, V3ARGS(line1_pt1), line1_dist, line2_dist, V3ARGS(line2_pt1), V3ARGS(line2_pt2));
                            bu_bomb("normal intercept, pt on loopuse but not vertexuse\n");
                            return NMG_CLASS_AonBshared;
                        }

                        if (NEAR_ZERO(line2_dist, tol->dist)) { 
                            /* true when hit is on 1st vertex of edgeuse */
                            VSUB2(x_dir, line2_pt1, line1_pt1);
                            VCROSS(y_dir, N, x_dir);
                            VSUB2(vec1, line2_pt2, line1_pt1);
                            angle1 = bn_angle_measure(vec1, x_dir, y_dir);
                            on_vertex = 1;
                        }

                        if (NEAR_ZERO(line2_dist - vec2_mag, tol->dist)) {
                            /* true when hit is on 2st vertex of edgeuse */
                            VSUB2(x_dir, line2_pt2, line1_pt1);
                            VCROSS(y_dir, N, x_dir);
                            VSUB2(vec1, line2_pt1, line1_pt1);
                            angle1 = bn_angle_measure(vec1, x_dir, y_dir);
                            on_vertex = 1;
                        }

                        if (on_vertex) {
                            if (angle1 > M_PI) {
                                /* count hit only when non-hit vertex of edgeuse lies below ray */
                                bu_log("hit-on-edgeuse-vertex ... ray = %g %g %g -> %g %g %g edge = %g %g %g -> %g %g %g edge lu_ptr = %x ang1 = %g vec1 = %g %g %g N = %g %g %g %g, x_dir = %g %g %g y_dir = %g %g %g\n",
                                      V3ARGS(line1_pt1), V3ARGS(line1_pt2), V3ARGS(line2_pt1), 
                                      V3ARGS(line2_pt2), lu, angle1, V3ARGS(vec1), V4ARGS(N), 
                                      V3ARGS(x_dir), V3ARGS(y_dir));
                                hit_cnt++;
                            }
                        } else {
                            bu_log("hit-on-edgeuse-non-vertex ray = %g %g %g -> %g %g %g edge = %g %g %g -> %g %g %g edge lu_ptr = %x N = %g %g %g %g\n",
                                  V3ARGS(line1_pt1), V3ARGS(line1_pt2), V3ARGS(line2_pt1), 
                                  V3ARGS(line2_pt2), lu, V4ARGS(N));
                            hit_cnt++;
                        }
                    }
                    eu2 = BU_LIST_PNEXT(edgeuse, eu2);
                }

                if (status == 0) {
                    bu_log("nmg_classify_pt_loop_new(): co-linear, ray = %g %g %g -> %g %g %g edge = %g %g %g -> %g %g %g lu_ptr = %x line1_dist = %g line2_dist = %g\n",
                           V3ARGS(line1_pt1), V3ARGS(line1_pt2), V3ARGS(line2_pt1), 
                           V3ARGS(line2_pt2), lu, line1_dist, line2_dist);
                    VSUB2(line1_dir, line1_pt2, line1_pt1);
                    VSUB2(line2_dir, line2_pt2, line2_pt1);

                    /* test if ray start point is on edgeuse */
                    if (((line1_dist > SMALL_FASTF) && (line2_dist < -SMALL_FASTF)) ||
                        ((line1_dist < -SMALL_FASTF) && (line2_dist > SMALL_FASTF))) {
                        /* true when the sign of the two distances are opposite */
                        /* if the point was on one of the loopuse vertices, it would
                         * have been determined in the earlier logic. no need to
                         * consider any of the in/out results because they are
                         * inconclusive if the point is on the edgeuse.
                         */

                        bu_log("co-linear, pt on loopuse but not vertexuse, lu_ptr = %x pt = %g %g %g line1_dist = %g line2_dist = %g edgeuse pt1 %g %g %g pt2 %g %g %g\n",
                               lu, V3ARGS(line1_pt1), line1_dist, line2_dist, 
                               V3ARGS(line2_pt1), V3ARGS(line2_pt2));
                        bu_bomb("co-linear, pt on loopuse but not vertexuse\n");
                        return NMG_CLASS_AonBshared;

                    } else if ((line1_dist > SMALL_FASTF) && (line2_dist > SMALL_FASTF)) {
                        /* true when both intercepts are on the ray 
                         * this is not a hit but we need to keep track of these
                         * future hits on these vertices are inconclusive
                         */
                        bu_log("nmg_classify_pt_loop_new(): co-linear ON RAY, ray = %g %g %g -> %g %g %g edge = %g %g %g -> %g %g %g lu_ptr = %x line1_dist = %g line2_dist = %g\n",
                               V3ARGS(line1_pt1), V3ARGS(line1_pt2), V3ARGS(line2_pt1), 
                               V3ARGS(line2_pt2), lu, line1_dist, line2_dist);
                        eu2 = BU_LIST_PNEXT(edgeuse, eu2);
                    } else {
                        eu2 = BU_LIST_PNEXT(edgeuse, eu2);
                    }
                } /* end of status = 0 if statement */

                if (status != 1 && status != 0) {
                    eu2 = BU_LIST_PNEXT(edgeuse, eu2);
                }
            }
        } /* end of while-loop */

        if (hit_cnt != 0) {
            if (NEAR_ZERO((hit_cnt/2.0) - floor(hit_cnt/2.0), SMALL_FASTF)) {
                /* true when hit_cnt is even */
                bu_log("nmg_classify_pt_loop_new(): hit_cnt = %d %f %f EVEN\n", 
                        hit_cnt, (hit_cnt/2.0), floor(hit_cnt/2.0));
                out_cnt++;
            } else {
                bu_log("nmg_classify_pt_loop_new(): hit_cnt = %d %f %f ODD\n", 
                        hit_cnt, (hit_cnt/2.0), floor(hit_cnt/2.0));
                in_cnt++;
            }
        }
    }

    if (((out_cnt > 0) && (in_cnt != 0)) || ((in_cnt > 0) && (out_cnt != 0))) {
        bu_log("lu ptr = %x pt = %g %g %g in_cnt = %d out_cnt = %d on_cnt = %d\n", 
               lu, V3ARGS(line1_pt1), in_cnt, out_cnt, on_cnt);
        bu_log("nmg_classify_pt_loop_new(): inconsistent result, point both inside and outside loopuse\n");
    }

    if (out_cnt > 0) {
        bu_log("\nnmg_classify_pt_loop_new(): END ==========================================\n\n");
        return NMG_CLASS_AoutB;
    }
    if (in_cnt > 0) {
        bu_log("\nnmg_classify_pt_loop_new(): END ==========================================\n\n");
        return NMG_CLASS_AinB;
    }

    bu_log("in_cnt = %d out_cnt = %d on_cnt = %d\n", in_cnt, out_cnt, on_cnt);
    bu_bomb("nmg_classify_pt_loop_new(): should not be here\n");

    return NMG_CLASS_Unknown; /* error */
}


int
nmg_classify_lu_lu_new(const struct loopuse *lu1, const struct loopuse *lu2, const struct bn_tol *tol)
{
    struct edgeuse *eu;
    int status;
    int in_cnt = 0;
    int out_cnt = 0;
    int on_cnt = 0;

    NMG_CK_LOOPUSE(lu1);
    NMG_CK_LOOPUSE(lu2);

    if (BU_LIST_FIRST_MAGIC(&lu1->down_hd) != NMG_EDGEUSE_MAGIC) {
        bu_bomb("nmg_classify_lu_lu_new(): loopuse lu1 contains no edgeuse\n");
    }

    for (BU_LIST_FOR(eu, edgeuse, &lu1->down_hd)) {

        status = nmg_classify_pt_loop_new(eu->vu_p->v_p, lu2, tol);

        if (status == NMG_CLASS_AoutB) {
            out_cnt++;
        }
        if (status == NMG_CLASS_AinB) {
            in_cnt++;
        }
        if (status == NMG_CLASS_AonBshared) {
            on_cnt++;
        }
    }

    if (((out_cnt > 0) && (in_cnt != 0)) || ((in_cnt > 0) && (out_cnt != 0))) {
        bu_log("in_cnt = %d out_cnt = %d on_cnt = %d\n", in_cnt, out_cnt, on_cnt);
        bu_log("nmg_classify_lu_lu_new(): inconsistent result, point both inside and outside loopuse\n");
    }

    if (out_cnt > 0) {
        return NMG_CLASS_AoutB;
    }
    if (in_cnt > 0) {
        return NMG_CLASS_AinB;
    }

    bu_log("lu1_ptr = %x lu2_ptr = %x in_cnt = %d out_cnt = %d on_cnt = %d\n", 
            lu1, lu2, in_cnt, out_cnt, on_cnt);
    bu_bomb("nmg_classify_lu_lu_new(): should not be here\n");

    return NMG_CLASS_Unknown; /* error */
}


void
insert_above(struct loopuse *lu, struct loopuse_tree_node *node, const struct bn_tol *tol)
{
    struct loopuse_tree_node *new_node, *node_tmp, *node_idx;
    int done = 0;
    int result;

    if (node->l.magic == BU_LIST_HEAD_MAGIC) {
        bu_bomb("insert_above(): was passed bu_list head, should have received bu_list node\n");
    }

    NMG_CK_LOOPUSE(lu);
    BU_GETSTRUCT(new_node, loopuse_tree_node);
    BU_LIST_INIT(&(new_node->l));
    new_node->l.magic = 0;
    new_node->lu = lu;
    new_node->parent = node->parent;
    BU_LIST_INIT(&(new_node->children_hd));
    new_node->children_hd.magic = BU_LIST_HEAD_MAGIC;
    node_idx = BU_LIST_PNEXT(loopuse_tree_node, &(node->l));
    BU_LIST_DEQUEUE(&(node->l));
    node->parent = new_node;
    BU_LIST_APPEND(&(new_node->children_hd), &(node->l));


    bu_log("insert_above(): lu_p = %x node ptr = %x new_node ptr = %x\n", lu, node, new_node);

    if (node_idx->l.magic == BU_LIST_HEAD_MAGIC) {
        return;
    }

    while (!done) {
        if (node_idx->l.magic == BU_LIST_HEAD_MAGIC) {
            done = 1;
        } else {
            NMG_CK_LOOPUSE(node_idx->lu);
            result = nmg_classify_lu_lu(node_idx->lu, lu, tol);

            if (result == NMG_CLASS_AinB) {
                node_tmp = BU_LIST_PNEXT(loopuse_tree_node, node_idx);
                BU_LIST_DEQUEUE(&(node_idx->l));
                node_idx->parent = new_node;
                BU_LIST_APPEND(&(new_node->children_hd), &(node_idx->l));
                bu_log("insert_above(): adjust lu_p = %x node ptr = %x new_node ptr = %x\n", lu, node_idx, new_node);
                node_idx = node_tmp;
            } else {
                node_idx = BU_LIST_PNEXT(loopuse_tree_node, node_idx);
            }
        }
    }
    BU_LIST_APPEND(&(new_node->parent->children_hd), &(new_node->l));

    return;
}

void
insert_node(struct loopuse *lu, struct bu_list *head,
            struct loopuse_tree_node *parent, const struct bn_tol *tol)
{
    /* when 'insert_node' is first called, the level must be '0' */
    int found = 0;
    int result1 = 0; /* AinB */
    int result2 = 0; /* BinA */
    int result_tmp = 0;
    struct loopuse_tree_node *node = 0;
    struct loopuse_tree_node *new_node = 0;
    int orientation_tmp_a, orientation_tmp_b;

    NMG_CK_LOOPUSE(lu);

    if (BU_LIST_NON_EMPTY(head)) {
        for (BU_LIST_FOR(node, loopuse_tree_node, head)) {
            NMG_CK_LOOPUSE(node->lu);

            orientation_tmp_a = lu->orientation;
            orientation_tmp_b = node->lu->orientation;
            lu->orientation = 1;
            node->lu->orientation = 1;
            result1 = nmg_classify_lu_lu(lu, node->lu, tol);
            lu->orientation = orientation_tmp_a;
            node->lu->orientation = orientation_tmp_b;
            bu_log("---- lu %x %d vs lu %x %d result1 = %d\n", 
                   lu, lu->orientation, node->lu, node->lu->orientation, result1);

            orientation_tmp_a = node->lu->orientation;
            orientation_tmp_b = lu->orientation;
            node->lu->orientation = 1;
            lu->orientation = 1;
            result_tmp = nmg_classify_lu_lu_new(node->lu, lu, tol);
            bu_log("NEW FUNCTION ---- lu %x lu-orient = %d vs lu %x lu-orient = %d result_tmp = %d\n", 
                   node->lu, node->lu->orientation, lu, lu->orientation, result_tmp);
            result2 = nmg_classify_lu_lu(node->lu, lu, tol);

            node->lu->orientation = orientation_tmp_a;
            lu->orientation = orientation_tmp_b;
            bu_log("OLD FUNCTION ---- lu %x lu-orient = %d vs lu %x lu-orient = %d ...result2 = %d\n", 
                   node->lu, node->lu->orientation, lu, lu->orientation, result2);

            if (result_tmp != result2) {
                bu_log("nmg_classify_lu_lu_new != nmg_classify_lu_lu\n");
            }

            if (result1 == NMG_CLASS_AinB) {
                /* insert new node below current node */
                found = 1;
                bu_log("lu %x in lu %x\n", lu, node->lu);
                insert_node(lu, &(node->children_hd), parent, tol);
                break;
            }
            if (result2 == NMG_CLASS_AinB) {
                /* insert new node above current node */
                found = 1;
                bu_log("lu %x in lu %x\n", node->lu, lu);
                break;
            }
        }
    }

    if (!found) {
        bu_log("lu %x in lu %x\n", lu, parent->lu);
    }

    if (!found || (result2 == NMG_CLASS_AinB)) {
        BU_GETSTRUCT(new_node, loopuse_tree_node);
        BU_LIST_INIT(&(new_node->l));
        /* unset magic from BU_LIST_HEAD_MAGIC to zero since this node
         * is not going to be a head
         */ 
        new_node->l.magic = 1;
        new_node->lu = lu;
        new_node->parent = parent;
        BU_LIST_INIT(&(new_node->children_hd));  /* also sets magic to BU_LIST_HEAD_MAGIC */
        BU_LIST_APPEND(head, &(new_node->l));
        bu_log("insert-node, insert-node ptr = %x, lu_p = %x parent ptr = %x\n", 
                &(new_node->l), new_node->lu, new_node->parent);
    }

    if (found) {
        if (result2 == NMG_CLASS_AinB) {
            BU_LIST_DEQUEUE(&(node->l));
            BU_LIST_APPEND(&(new_node->children_hd), &(node->l));
        }
    }

    return;
}


void
nmg_build_loopuse_tree(struct faceuse *fu, struct loopuse_tree_node **root, const struct bn_tol *tol)
{

    struct loopuse *lu;
    int loopuse_cnt = 0;
    NMG_CK_FACEUSE(fu);

    /* create initial head node */
    BU_GETSTRUCT(*root, loopuse_tree_node);
    BU_LIST_INIT(&((*root)->l));
    BU_LIST_INIT(&((*root)->children_hd));
    (*root)->parent = (struct loopuse_tree_node *)NULL;
    (*root)->lu = (struct loopuse *)NULL;
    bu_log("root node addr = %x\n", &((*root)->l));

    loopuse_cnt = 0;
    for (BU_LIST_FOR(lu, loopuse, &fu->lu_hd)) {
        NMG_CK_LOOPUSE(lu);
        loopuse_cnt++;
        bu_log("nmg_build_loopuse_tree(): %d fu_p = %x lu_p = %x\n", loopuse_cnt, fu, lu);
    }

    loopuse_cnt = 0;
    for (BU_LIST_FOR(lu, loopuse, &fu->lu_hd)) {
        NMG_CK_LOOPUSE(lu);
        loopuse_cnt++;
        bu_log("nmg_build_loopuse_tree(): %d fu_p = %x lu_p = %x\n", loopuse_cnt, fu, lu);
        bu_log("nmg_build_loopuse_tree(): root child ptr = %x root ptr = %x\n", &((*root)->children_hd), *root);
        insert_node(lu, &((*root)->children_hd), *root, tol);
    }
}


void
nmg_triangulate_fu(struct faceuse *fu, const struct bn_tol *tol)
{
<<<<<<< HEAD
    mat_t TformMat;
    struct bu_list *tbl2d;
    struct loopuse *lu;
    struct edgeuse *eu;
    struct pt2d *pt;
    int vert_count;
    static int iter=0;
    vect_t N;

    int loopuse_count_before = 0;
    int loopuse_count_tmp = 0;

    char db_name[32];

    int need_triangulation = 0;
    int edgeuse_vert_count = 0;

#if 0
    struct loopuse *lu_tmp;
#endif

    int fu_done = 0;
    int lu_done = 0;
#if 0
    int eu_done = 0;
#endif
    int run_cut = 0;
    int ccw_result;
=======
    int ccw_result;
    int vert_count = 0;

    /* boolean variables */
    int cut = 0;
    int need_triangulation = 0;

    struct bu_list *tbl2d;
    struct loopuse *lu;
    struct edgeuse *eu;
    struct pt2d *pt;

>>>>>>> dd03dbfe
    vect_t fu_normal;

    VSETALL(N, 0);

    BN_CK_TOL(tol);
    NMG_CK_FACEUSE(fu);

    NMG_GET_FU_NORMAL(fu_normal, fu);

    if (rt_g.NMG_debug & DEBUG_TRI) {
<<<<<<< HEAD
	NMG_GET_FU_NORMAL(N, fu);
=======
>>>>>>> dd03dbfe
	bu_log("---------------- Triangulate face fu_p = 0x%lx fu Normal = %g %g %g\n",
	       (unsigned long)fu, V3ARGS(N));
    }

#ifdef DEBUG_TRI_P
    nmg_plot_fu("before_cleanup_before_degen_loopuse_killed", fu, tol);
#endif

<<<<<<< HEAD
#if 0
    nmg_dump_model(fu->s_p->r_p->m_p);
#endif
=======
    /* test if this faceuse needs triangulation. this for-loop is
     * to prevent extra processing on simple faceuse. after 
     * initial processing of more complex faceuse we will need to
     * test the faceuse again if it needs to be triangulated
     */
    need_triangulation = 0;
    for (BU_LIST_FOR(lu, loopuse, &fu->lu_hd)) {
        NMG_CK_LOOPUSE(lu);
        if (BU_LIST_FIRST_MAGIC(&lu->down_hd) != NMG_EDGEUSE_MAGIC) {
            continue;
        }
        if (!((lu->orientation == OT_SAME) || (lu->orientation == OT_OPPOSITE))) {
            bu_bomb("nmg_triangulate_fu(): loopuse orientation must be OT_SAME or OT_OPPOSITE\n");
        }
        if (lu->orientation == OT_OPPOSITE) {
            /* the faceuse must contain only exterior loopuse
             * to possibly skip triangulation
             */
            need_triangulation++;
        } else {
            vert_count = 0;
            for (BU_LIST_FOR(eu, edgeuse, &lu->down_hd)) {
                NMG_CK_EDGEUSE(eu);
                vert_count++;
            }
            if (vert_count != 3) {
                /* we want to process the loopuse if any have more
                 * or less than 3 vertices. if less than 3, we want
                 * to remove these loopuse, if greater than 3 we
                 * want to triangulate them
                 */
                need_triangulation++;
            }
        }
    }
    if (!need_triangulation) {
        return;
    }
>>>>>>> dd03dbfe

    /* attempt to do some cleanup before anything else */
    for (BU_LIST_FOR(lu, loopuse, &fu->lu_hd))
	(void)nmg_loop_split_at_touching_jaunt(lu, tol);
    for (BU_LIST_FOR(lu, loopuse, &fu->lu_hd))
	nmg_split_touchingloops(lu, tol);
    for (BU_LIST_FOR(lu, loopuse, &fu->lu_hd))
	nmg_lu_reorient(lu);

    /* removes loopuse with < 3 vertices i.e. degenerate loopuse */
    /* does not check if returning faceuse contains no loopuse */
    nmg_triangulate_rm_degen_loopuse(fu, tol);

    if (BU_LIST_IS_EMPTY(&fu->lu_hd)) {
        /* faceuse contains no loopuse */
        return;
    }

#ifdef DEBUG_TRI_P
    nmg_plot_fu("after_cleanup_after_degen_loopuse_killed", fu, tol);
#endif

    if (rt_g.NMG_debug & DEBUG_TRI) {
<<<<<<< HEAD
	vect_t normal;
	NMG_GET_FU_NORMAL(normal, fu);
	bu_log("---------------- proceeding to triangulate face %g %g %g\n", V3ARGS(normal));
    }

    /* count loopuse */
    loopuse_count_before = 0;
    for (BU_LIST_FOR(lu, loopuse, &fu->lu_hd)) {
        loopuse_count_before++;
=======
	bu_log("nmg_triangulate_fu(): proceeding to triangulate face %g %g %g\n", V3ARGS(fu_normal));
>>>>>>> dd03dbfe
    }

    /* convert 3D face to face in the X-Y plane */
    tbl2d = nmg_flatten_face(fu, TformMat);

<<<<<<< HEAD
#if 0
    nmg_plot_fu("before_remove_holes", fu, tol);
#endif

    /* remove holes from faceuse */
    nmg_triangulate_rm_holes(fu, tbl2d, tol);

#if 0
    nmg_plot_fu("after_remove_holes", fu, tol);
#endif

    if (rt_g.NMG_debug & DEBUG_TRI) {
	sprintf(db_name, "uni%d.g", iter);
	nmg_stash_model_to_file(db_name,
				nmg_find_model(&fu->s_p->l.magic),
				"trangles and unimonotones");
    }

    if (rt_g.NMG_debug & DEBUG_TRI) {
	sprintf(db_name, "uni_sj%d.g", iter);
	nmg_stash_model_to_file(db_name,
				nmg_find_model(&fu->s_p->l.magic),
				"after split_at_touching_jaunt");
    }

    if (rt_g.NMG_debug & DEBUG_TRI) {
	sprintf(db_name, "uni_split%d.g", iter++);
	nmg_stash_model_to_file(db_name,
				nmg_find_model(&fu->s_p->l.magic),
				"split trangles and unimonotones");
    }


/* the start of new while-loop to perform cut_unimonotone */
    fu_done = 0;
    while(!fu_done) {
        lu = BU_LIST_FIRST(loopuse, &fu->lu_hd);
        lu_done = 0;
        while(!lu_done) {
            run_cut = 0;
            if (BU_LIST_IS_HEAD(lu, &fu->lu_hd)) {
                lu_done = 1;
            } else if (BU_LIST_FIRST_MAGIC(&lu->down_hd) != NMG_EDGEUSE_MAGIC) {
                /* block structure of logic allow skipping this condition instead of bomb */
                bu_bomb("nmg_triangulate_fu(): found loopuse with no vertexuse\n");
            } else {
                NMG_CK_LOOPUSE(lu);
                if (lu->orientation == OT_OPPOSITE) {
                    /* block structure of logic allow skipping this condition instead of bomb */
                    nmg_plot_fu("found_ot_opposite_but_should_not_exist", fu, tol);
                    bu_log("nmg_triangulate_fu(): found OT_OPPOSITE loopuse %lx, all should have been removed\n",
                           (unsigned long)lu);
                    bu_bomb("nmg_triangulate_fu(): found OT_OPPOSITE loopuse, all should have been removed\n");
                } else {
                    edgeuse_vert_count = 0;
                    for (BU_LIST_FOR(eu, edgeuse, &lu->down_hd)) {
                        edgeuse_vert_count++;
                    }
                    if (edgeuse_vert_count < 3) {
                        /* block structure of logic allow skipping this condition instead of bomb */
                        bu_log("nmg_triangulate_fu(): found loopuse with < 3 vertices, all these loopuse should have been removed\n");
                    } else if (edgeuse_vert_count == 3) {
#ifdef DEBUG_TRI_P
                        bu_log("nmg_triangulate_fu(): skipping already triangulated loopuse\n");
#endif
                    } else {
                        /* loopuse contains > 3 vertices */
                        NMG_GET_FU_NORMAL(fu_normal, fu);
                        ccw_result = nmg_loop_is_ccw(lu, fu_normal, tol);
                        if (ccw_result != 1) {
                            bu_log("nmg_triangulate_fu(): lu_p = 0x%lx ccw_result = %d, skipping loopuse\n",
                                    (unsigned long)lu, ccw_result);
#ifdef DEBUG_TRI_P
                            edgeuse_vert_count = 0;
                            for (BU_LIST_FOR(eu, edgeuse, &lu->down_hd)) {
                                edgeuse_vert_count++;
	                        bu_log("nmg_triangulate_fu(): unknown ccw, vert %d lu_p = %x coord = %g %g %g\n", 
                                       edgeuse_vert_count, lu, V3ARGS(eu->vu_p->v_p->vg_p->coord));
                            }
#endif
                        } else if (lu->orientation != OT_SAME) {
                            /* block structure of logic allow skipping this condition instead of bomb */
                            /* the logic should have exited before this block if the current loopuse
                             * orientation is OT_OPPOSITE so if the current loopuse is not OT_SAME
                             * then the orientation is undefined and we can not triangulate the
                             * loopuse.
                             */
                            bu_bomb("nmg_triangulate_fu(): found non-OT_SAME and non-OT_OPPOSITE loopuse, this should not happen\n");
                        } else {
                            /* perform cut */
                            cut_unimonotone(tbl2d, lu, tol);
                            run_cut = 1;
                        }
=======
    if (rt_g.NMG_debug & DEBUG_TRI) {
        validate_tbl2d("before nmg_triangulate_rm_holes", tbl2d, fu);
    }

    /* remove holes from faceuse. this is done by converting inner
     * loopuse (i.e. holes, loopuse with cw rotation, loopuse with
     * OT_OPPOSITE orientation) by joining/connecting these inner
     * loopuse with outer loopuse so the inner loopuse becomes part
     * of the outer loopuse
     */
    nmg_triangulate_rm_holes(fu, tbl2d, tol);

    if (rt_g.NMG_debug & DEBUG_TRI) {
        validate_tbl2d("after nmg_triangulate_rm_holes", tbl2d, fu);
    }

    /* this 'while loop' goes through each loopuse within the faceuse
     * and performs ear-clipping (i.e. triangulation). the 'while loop'
     * ends when we can go through all the loopuse within the faceuse
     * and no cuts need to be performed. each time a cut is performed
     * we restart at the beginning of the list of loopuse. the reason
     * for this is we can not be sure of the ordering of the loopuse
     * within the faceuse after loopuse are cut.
     */
    lu = BU_LIST_FIRST(loopuse, &fu->lu_hd);
    vert_count = 0;
    while(BU_LIST_NOT_HEAD(lu, &fu->lu_hd)) {
        NMG_CK_LOOPUSE(lu);
        cut = 0;
        if (BU_LIST_FIRST_MAGIC(&lu->down_hd) == NMG_EDGEUSE_MAGIC) {
            /* true when loopuse contains edgeuse */
            vert_count = 0;
            for (BU_LIST_FOR(eu, edgeuse, &lu->down_hd)) {
                NMG_CK_EDGEUSE(eu);
                vert_count++;
            }
            /* only ear-clip loopuse with > 3 vertices */
            if (vert_count > 3) {
                /* test loopuse rotation */                       
                ccw_result = nmg_loop_is_ccw(lu, fu_normal, tol);
                if (ccw_result == 1) {
                    /* true when loopuse rotation is ccw */
                    if (lu->orientation != OT_SAME) {
                        /* set loopuse orientation to OT_SAME */
                        nmg_set_lu_orientation(lu, 0);
                    }
                    /* ear clip loopuse */
                    cut_unimonotone(tbl2d, lu, tol);
                    cut = 1;
                } else if (ccw_result == -1 || ccw_result == 0) {
                    /* true when loopuse rotation is cw or unknown */
                    bu_log("nmg_triangulate_fu(): lu = 0x%lx ccw_result = %d\n", 
                           (unsigned long)lu, ccw_result);
                    vert_count = 0;
                    for (BU_LIST_FOR(eu, edgeuse, &lu->down_hd)) {
                        vert_count++;
                        bu_log("nmg_triangulate_fu(): %d ccw_result = %d lu = %x coord = %g %g %g\n", 
                               vert_count, ccw_result, lu, V3ARGS(eu->vu_p->v_p->vg_p->coord));
>>>>>>> dd03dbfe
                    }
                    bu_bomb("nmg_triangulate_fu(): attempted to cut problem loopuse\n");
                } else {
                    bu_bomb("nmg_triangulate_fu(): function nmg_loop_is_ccw returned invalid result\n");
                }
            }
        }
        if (cut) {
            /* since a cut was made, continue with the first
             * loopuse in the faceuse
             */
            lu = BU_LIST_FIRST(loopuse, &fu->lu_hd);
        } else {
            /* since no cut was made, continue with the next
             * loopuse in the faceuse
             */
            lu = BU_LIST_PNEXT(loopuse, lu);
        }
    } /* close of 'loopuse while loop' */
        
    if (1 || rt_g.NMG_debug & DEBUG_TRI) {
        /* sanity check */
        /* after triangulation, verify all loopuse contains <= 3 vertices
         * and those loopuse with 3 vertices do not have a cw rotation 
         */
        for (BU_LIST_FOR(lu, loopuse, &fu->lu_hd)) {
            if (BU_LIST_FIRST_MAGIC(&lu->down_hd) == NMG_EDGEUSE_MAGIC) {
<<<<<<< HEAD
                if ((lu->orientation != OT_SAME) && (lu->orientation != OT_UNSPEC)) {
                    /* There should be no OT_OPPOSITE loopuse remaining, some loopuse may legitimately be
                     * OT_UPSPEC in addition to OT_SAME but nothing else.
                     */
                    bu_bomb("nmg_triangulate_fu(): internal error, encountered unexpected loopuse orientation\n");
                } else {
                    edgeuse_vert_count = 0;
                    for (BU_LIST_FOR(eu, edgeuse, &lu->down_hd)) {
                        edgeuse_vert_count++;
                        if (edgeuse_vert_count > 3) {
                            fu_done = 0;
                            bu_log("loop running cut_unimonotone found remaining loopuse(s) with #verts > 3\n");
                            break;
                        }
                    }
                    if (edgeuse_vert_count != 3) {
                        bu_log("loop running cut_unimonotone found remaining loopuse(s) with %d #verts != 3\n",
                                 edgeuse_vert_count);
#if 0
                        bu_bomb("loop running cut_unimonotone found remaining loopuse(s) with #verts != 3\n");
#endif
                    }
                }
            }
            if (fu_done == 0) {
                break;
            }
        }
        if (fu_done == 0) {
            bu_bomb("restarting loop running cut_unimonotone\n");
=======
                vert_count = 0;
                for (BU_LIST_FOR(eu, edgeuse, &lu->down_hd)) {
                    vert_count++;
                    if (vert_count > 3) {
                        bu_bomb("nmg_triangulate_fu(): after ear-clipping found loopuse with > 3 vertices\n");
                    } else if (vert_count == 3) {
                        ccw_result = nmg_loop_is_ccw(lu, fu_normal, tol);
                        if (ccw_result == -1) {
                            bu_bomb("nmg_triangulate_fu(): after ear-clipping found loopuse with cw rotation\n");
                        }
                    }
                }
            }
>>>>>>> dd03dbfe
        }
    }

    if (rt_g.NMG_debug & DEBUG_TRI) {
        validate_tbl2d("nmg_triangulate_fu() after triangulation, before lu_reorient", tbl2d, fu);
    }

    /* removes loopuse with < 3 vertices i.e. degenerate loopuse */
    /* does not check if returning faceuse contains no loopuse */
    nmg_triangulate_rm_degen_loopuse(fu, tol);

/* the end of new while-loop to perform cut_unimonotone */

#if 0
    NMG_GET_FU_NORMAL(fu_normal, fu);
    fu_done = 0;
    while(!fu_done) {

    lu = BU_LIST_FIRST(loopuse, &fu->lu_hd);
    lu_done = 0;
    while(!lu_done) {

        /* When we encounter the head of the loopuse bu_list and
         * cut_unimonotone was not run, we either have a faceuse
         * with no loopuse or all the loopuse have 3 or less
         * vertices, ie all have been triangulated.
         */
#if 0
        if (BU_LIST_IS_HEAD(lu, &fu->lu_hd) && run_cut == 0) {
#endif
        if (BU_LIST_IS_HEAD(lu, &fu->lu_hd)) {
            lu_done = 1;
        } else {

            if (BU_LIST_FIRST_MAGIC(&lu->down_hd) != NMG_EDGEUSE_MAGIC) {
                bu_bomb("loopuse has no vertexuse?\n");
            }

            NMG_CK_LOOPUSE(lu);


            /* for this new triangulation logic to work, we need all
             * the loopuse at this point in the process to have an
             * orientation be OT_SAME meaning they are an outer loop,
             * not a hole. all holes should have been converted to
             * outer loops in the trapezoid creation and cut steps.
             */
 
            if (BU_LIST_FIRST_MAGIC(&lu->down_hd) != NMG_EDGEUSE_MAGIC) {
                bu_bomb("loopuse does not contain any edgeuse, skipping loopuse\n");
                lu = BU_LIST_PNEXT(loopuse, lu);
            } else if (lu->orientation == OT_OPPOSITE) {
#if 0
                bu_log("lu_p = 0x%lx orientation = %d\n", (unsigned long)lu, lu->orientation);
                bu_log("expecting non-hole loopuse, skipping loopuse\n");
#endif
                lu = BU_LIST_PNEXT(loopuse, lu);
            } else if (ccw_result != 1) {
                bu_log("lu_p = 0x%lx ccw_result = %d, skipping loopuse\n", (unsigned long)lu, ccw_result);

                /* WEISS */ 
                edgeuse_vert_count = 0;
                for (BU_LIST_FOR(eu, edgeuse, &lu->down_hd)) {
                    edgeuse_vert_count++;
	            bu_log("nmg_triangulate_fu(): unknown ccw, lu_p = %x coord = %g %g %g\n", lu, V3ARGS(eu->vu_p->v_p->vg_p->coord));
                }

                if (edgeuse_vert_count < 3) {
                    lu_tmp = lu;
                    lu = BU_LIST_PNEXT(loopuse, lu);
                    nmg_klu(lu_tmp);
                } else {
                    lu = BU_LIST_PNEXT(loopuse, lu);
                }
#if 0
                bu_bomb("ccw_result != 1\n");
#endif
            } else {

#if 0
                bu_log("lu_p = 0x%lx orientation = %d\n", (unsigned long)lu, lu->orientation);
#endif

                eu = BU_LIST_FIRST(edgeuse, &lu->down_hd);
                /* if edgeuse is head, this means the loopuse has no edgeuse,
                 * meaning go to next loopuse
                 */
                if (BU_LIST_IS_HEAD(eu, &lu->down_hd)) {
                    bu_bomb("loopuse contains no edgeuse, skipping loopuse\n");
                    lu = BU_LIST_PNEXT(loopuse, lu);
                } else {

                    NMG_CK_EDGEUSE(eu);
                    vert_count = 1; /* start at 1 */
                    eu_done = 0;

                    /* while loops tests if loop has more than 3 vertices */
                    while (!eu_done) {
                      eu = BU_LIST_PNEXT(edgeuse, eu);
                      if (BU_LIST_IS_HEAD(eu, &lu->down_hd)) {
                          eu_done = 1;
                      } else if (vert_count > 3) {
                          eu_done = 1;
                      } else {
                          vert_count++;
                      }
                    }

                    if (vert_count < 3) {
                        bu_bomb("degenerate loopuse\n");
                    }

                    run_cut = 0;
                    if (vert_count > 3) {
                        /* needs pt2d table and adds more entires as needed */

                        if (lu->up.fu_p->orientation != OT_SAME) {
                            bu_bomb("fu_p->orientation != OT_SAME\n");
                        }

#if 0
                        bu_log("lu_p = 0x%lx fu plane distance = %g\n", 
                               (unsigned long)lu, lu->up.fu_p->f_p->g.plane_p->N[W]);
#endif


                        NMG_GET_FU_NORMAL(fu_normal, lu->up.fu_p);
                        ccw_result = nmg_loop_is_ccw(lu, fu_normal, tol);
                        if (ccw_result != 1) {
                            bu_log("lu_p = 0x%lx ccw_result = %d, skipping loopuse\n", (unsigned long)lu, ccw_result);
                            bu_bomb("just before calling cut_unimonotone, ccw_result != 1\n");
                        }

                        cut_unimonotone(tbl2d, lu, tol);

#if 0
                        run_cut = 1;
#endif
#if 0
                        lu_done = 1; /* test logic to only run cut_unimonotone once */
#endif
                                     /* test logic to only run cut_unimonotone once
                                      * for this faceuse. with the assumption that
                                      * after boolean operations, there is only one
                                      * OT_SAME loopuse per faceuse and there may be
                                      * multiple OT_OPPOSITE, then cut_unimonotone is
                                      * run there should be only one loopuse which
                                      * us the original OT_SAME with all the OT_OPPOSITE
                                      * joined into it. once this single joined loopuse
                                      * is triangulated using ear-clipping, there should
                                      * be nothing more to trinagulate for the current
                                      * faceuse
                                      */
#if 0
                        lu = BU_LIST_FIRST(loopuse, &fu->lu_hd);
                    } else {
                        lu = BU_LIST_PNEXT(loopuse, lu);
#endif
                    }
                    lu = BU_LIST_PNEXT(loopuse, lu);
                }
            }
        }
    }

    /* test if fu has any more lu of ot-same and verts > 3, if not
     * the set fu_done = 1 WEISS
     */
    edgeuse_vert_count = 0;
    fu_done = 1;
    for (BU_LIST_FOR(lu, loopuse, &fu->lu_hd)) {
<<<<<<< HEAD
        if (BU_LIST_FIRST_MAGIC(&lu->down_hd) == NMG_EDGEUSE_MAGIC) {
#if 0
            if (lu->orientation == OT_SAME) {
#endif
            if (lu->orientation != OT_OPPOSITE) {
                edgeuse_vert_count = 0;
                for (BU_LIST_FOR(eu, edgeuse, &lu->down_hd)) {
                    edgeuse_vert_count++;
                    if (edgeuse_vert_count > 3) {
                        fu_done = 0;
                        bu_bomb("loop running cut_unimonotone found remaining loopuse(s) with #verts > 3\n");
                        break;
                    }
                }
                if (edgeuse_vert_count != 3) {
                    bu_log("loop running cut_unimonotone found remaining loopuse(s) with %d #verts != 3\n",
                             edgeuse_vert_count);
                    bu_bomb("loop running cut_unimonotone found remaining loopuse(s) with #verts != 3\n");
                }
            }
        }
        if (fu_done == 0) {
            break;
        }
=======
        /* set the loopuse orientation to OT_SAME */
        nmg_set_lu_orientation(lu, 0);
    }

    if (rt_g.NMG_debug & DEBUG_TRI) {
        validate_tbl2d("nmg_triangulate_fu() after triangulation, after lu_reorient", tbl2d, fu);
>>>>>>> dd03dbfe
    }

    } /* end of fu_done while-loop */
#endif

    for (BU_LIST_FOR(lu, loopuse, &fu->lu_hd))
	nmg_lu_reorient(lu);

    if (rt_g.NMG_debug & DEBUG_TRI)
	nmg_tri_plfu(fu, tbl2d);

    while (BU_LIST_WHILE(pt, pt2d, tbl2d)) {
	BU_LIST_DEQUEUE(&pt->l);
	bu_free((char *)pt, "pt2d free");
    }

    bu_free((char *)tbl2d, "discard tbl2d");
}


/* Disable the old version of function nmg_triangulate_fu */
#if 0
void
nmg_triangulate_fu(struct faceuse *fu, const struct bn_tol *tol)
{
    mat_t TformMat;
    struct bu_list *tbl2d;
    struct loopuse *lu;
    struct edgeuse *eu;
    struct vertexuse *vu;
    struct bu_list tlist;
    struct trap *tp;
    struct pt2d *pt;
    int vert_count;
    static int iter=0;
    static int monotone=0;
    vect_t N;

    char db_name[32];

    VSETALL(N, 0);

    BN_CK_TOL(tol);
    NMG_CK_FACEUSE(fu);

    if (rt_g.NMG_debug & DEBUG_TRI) {
	NMG_GET_FU_NORMAL(N, fu);
	bu_log("---------------- Triangulate face %g %g %g\n",
	       V3ARGS(N));
    }


    /* make a quick check to see if we need to bother or not */
    for (BU_LIST_FOR(lu, loopuse, &fu->lu_hd)) {
	if (lu->orientation != OT_SAME) {
	    if (rt_g.NMG_debug & DEBUG_TRI)
		bu_log("faceuse has non-OT_SAME orientation loop\n");
	    goto triangulate;
	}
	vert_count = 0;
	for (BU_LIST_FOR(eu, edgeuse, &lu->down_hd))
	    if (++vert_count > 3) {
		if (rt_g.NMG_debug & DEBUG_TRI)
		    bu_log("loop has more than 3 verticies\n");
		goto triangulate;
	    }
    }

    if (rt_g.NMG_debug & DEBUG_TRI) {
	bu_log("---------------- face %g %g %g already triangular\n",
	       V3ARGS(N));

	for (BU_LIST_FOR(lu, loopuse, &fu->lu_hd))
	    for (BU_LIST_FOR(eu, edgeuse, &lu->down_hd))
		VPRINT("pt", eu->vu_p->v_p->vg_p->coord);

    }
    return;

 triangulate:
    if (rt_g.NMG_debug & DEBUG_TRI) {
	vect_t normal;
	NMG_GET_FU_NORMAL(normal, fu);
	bu_log("---------------- proceeding to triangulate face %g %g %g\n", V3ARGS(normal));
    }


    /* convert 3D face to face in the X-Y plane */
    tbl2d = nmg_flatten_face(fu, TformMat);

    /* avoid having a hole start as the first point */
    {
	struct pt2d *pt1, *pt2;

	pt1 = BU_LIST_FIRST(pt2d, tbl2d);
	pt2 = BU_LIST_PNEXT(pt2d, &pt1->l);

	if (vtype2d(pt1, tbl2d, tol) == HOLE_START
	    && pt1->vu_p->v_p == pt2->vu_p->v_p)
	{
	    /* swap first and second points */
	    if (rt_g.NMG_debug & DEBUG_TRI)
		bu_log("Swapping first two points on vertex list (first one was a HOLE_START)\n");

	    BU_LIST_DEQUEUE(&pt1->l);
	    BU_LIST_APPEND(&pt2->l, &pt1->l);
	}
    }

    if (rt_g.NMG_debug & DEBUG_TRI) {
	struct pt2d *point;
	bu_log("Face Flattened\n");
	bu_log("Vertex list:\n");
	for (BU_LIST_FOR(point, pt2d, tbl2d)) {
	    bu_log("\tpt2d %26.20e %26.20e\n", point->coord[0], point->coord[1]);
	}

	nmg_tri_plfu(fu, tbl2d);
	nmg_plot_flat_face(fu, tbl2d);
	bu_log("Face plotted\n\tmaking trapezoids...\n");
    }


    BU_LIST_INIT(&tlist);
    nmg_trap_face(tbl2d, &tlist, tol);

    if (rt_g.NMG_debug & DEBUG_TRI) {
	print_tlist(tbl2d, &tlist);

	bu_log("Cutting diagonals ----------\n");
    }
    cut_diagonals(tbl2d, &tlist, fu, tol);
    if (rt_g.NMG_debug & DEBUG_TRI)
	bu_log("Diagonals are cut ----------\n");

    if (rt_g.NMG_debug & DEBUG_TRI) {
	sprintf(db_name, "uni%d.g", iter);
	nmg_stash_model_to_file(db_name,
				nmg_find_model(&fu->s_p->l.magic),
				"trangles and unimonotones");
    }

    for (BU_LIST_FOR(lu, loopuse, &fu->lu_hd))
	(void)nmg_loop_split_at_touching_jaunt(lu, tol);

    if (rt_g.NMG_debug & DEBUG_TRI) {
	sprintf(db_name, "uni_sj%d.g", iter);
	nmg_stash_model_to_file(db_name,
				nmg_find_model(&fu->s_p->l.magic),
				"after split_at_touching_jaunt");
    }

    for (BU_LIST_FOR(lu, loopuse, &fu->lu_hd))
	nmg_split_touchingloops(lu, tol);

    if (rt_g.NMG_debug & DEBUG_TRI) {
	sprintf(db_name, "uni_split%d.g", iter++);
	nmg_stash_model_to_file(db_name,
				nmg_find_model(&fu->s_p->l.magic),
				"split trangles and unimonotones");
    }

    /* now we're left with a face that has some triangle loops and some
     * uni-monotone loops.  Find the uni-monotone loops and triangulate.
     */
    for (BU_LIST_FOR(lu, loopuse, &fu->lu_hd)) {

	if (BU_LIST_FIRST_MAGIC(&lu->down_hd) == NMG_VERTEXUSE_MAGIC) {
	    vu = BU_LIST_FIRST(vertexuse, &lu->down_hd);

	    bu_log("How did I miss this vertex loop %g %g %g?\n%s\n",
		   V3ARGS(vu->v_p->vg_p->coord),
		   "I'm supposed to be dealing with unimonotone loops now");
	    bu_bomb("aborting\n");

	} else if (BU_LIST_FIRST_MAGIC(&lu->down_hd) == NMG_EDGEUSE_MAGIC) {
	    vert_count = 0;
	    for (BU_LIST_FOR(eu, edgeuse, &lu->down_hd)) {
		if (++vert_count > 3) {
		    cut_unimonotone(tbl2d, lu, tol);

		    if (rt_g.NMG_debug & DEBUG_TRI) {
			sprintf(db_name, "uni_mono%d.g", monotone++);
			nmg_stash_model_to_file(db_name,
						nmg_find_model(&fu->s_p->l.magic),
						"newly cut unimonotone");
		    }

		    break;
		}
	    }
	}
    }


    for (BU_LIST_FOR(lu, loopuse, &fu->lu_hd))
	nmg_lu_reorient(lu);

    if (rt_g.NMG_debug & DEBUG_TRI)
	nmg_tri_plfu(fu, tbl2d);

    while (BU_LIST_WHILE(tp, trap, &tlist)) {
	BU_LIST_DEQUEUE(&tp->l);
	bu_free((char *)tp, "trapezoid free");
    }

    while (BU_LIST_WHILE(pt, pt2d, tbl2d)) {
	BU_LIST_DEQUEUE(&pt->l);
	bu_free((char *)pt, "pt2d free");
    }
    bu_free((char *)tbl2d, "discard tbl2d");

    return;
}
#endif
/* This is the endif to disable the old version of function
 * nmg_triangulate_fu.
 */


void
nmg_triangulate_shell(struct shell *s, const struct bn_tol *tol)
{
    struct faceuse *fu;

    BN_CK_TOL(tol);
    NMG_CK_SHELL(s);

    for (BU_LIST_FOR(fu, faceuse, &s->fu_hd)) {
	NMG_CK_FACEUSE(fu);
	if (fu->orientation == OT_SAME)
	    nmg_triangulate_fu(fu, tol);
    }
}


void
nmg_triangulate_model(struct model *m, const struct bn_tol *tol)
{
    struct nmgregion *r;
    struct shell *s;
    struct faceuse *fu;

    BN_CK_TOL(tol);
    NMG_CK_MODEL(m);
    nmg_vmodel(m);

    if (rt_g.NMG_debug & DEBUG_TRI)
	bu_log("Triangulating NMG\n");

    (void)nmg_model_edge_g_fuse(m, tol);

    (void)nmg_unbreak_region_edges(&m->magic);

    for (BU_LIST_FOR(r, nmgregion, &m->r_hd)) {
	NMG_CK_REGION(r);
	for (BU_LIST_FOR(s, shell, &r->s_hd)) {
	    NMG_CK_SHELL(s);

	    for (BU_LIST_FOR(fu, faceuse, &s->fu_hd)) {
		NMG_CK_FACEUSE(fu);
		if (fu->orientation == OT_SAME)
		    nmg_triangulate_fu(fu, tol);
	    }
	}
    }
    nmg_vmodel(m);

    if (rt_g.NMG_debug & DEBUG_TRI)
	bu_log("Triangulation completed\n");
}


/*
 * Local Variables:
 * mode: C
 * tab-width: 8
 * indent-tabs-mode: t
 * c-file-style: "stroustrup"
 * End:
 * ex: shiftwidth=4 tabstop=8
 */
<|MERGE_RESOLUTION|>--- conflicted
+++ resolved
@@ -774,7 +774,7 @@
 	}
     }
 
-    if (BU_LIST_MAGIC_WRONG(&tp->l, NMG_TRAP_MAGIC))
+    if (UNLIKELY(!BU_LIST_MAGIC_EQUAL(&tp->l, NMG_TRAP_MAGIC)))
 	bu_bomb ("didn't find trapezoid parent\n");
 
     /* complete trapezoid */
@@ -2524,11 +2524,6 @@
     struct loopuse *lu;
     struct edgeuse *eu;
     int vert_count;
-#if 0
-    int loopuse_count_tmp = 0;
-    struct loopuse *lu1;
-#endif
-
     int edgeuse_vert_count = 0;
     int non_consec_edgeuse_vert_count = 0;
     int faceuse_loopuse_count = 0;
@@ -2543,32 +2538,7 @@
     FILE *plotfp;
     struct bu_vls plot_file_name;
 
-    temp = tol->dist; /* used to quiet compiler until this variable is used */
-
-#if 0
-    /* loop to remove loopuse with < 3 vertices */
-    for (BU_LIST_FOR(lu, loopuse, &fu->lu_hd)) {
-        edgeuse_vert_count = 0;
-	for (BU_LIST_FOR(eu, edgeuse, &lu->down_hd)) {
-            edgeuse_vert_count++;
-        }
-        if (edgeuse_vert_count < 3) {
-            bu_log("killed loopuse 0x%lx with < 3 vertices\n", (unsigned long)lu);
-            nmg_klu(lu);
-            loopuse_count_tmp = 0;
-            for (BU_LIST_FOR(lu1, loopuse, &fu->lu_hd)) {
-                loopuse_count_tmp++;
-            }
-            bu_log("loopuse_count_tmp = %d\n", loopuse_count_tmp);
-            if (loopuse_count_tmp < 1) {
-                bu_bomb("stopped after 'nmg_klu' within nmg_triangulate_fu\n");
-            }
-            lu = BU_LIST_FIRST(loopuse, &fu->lu_hd);
-            continue;
-        }
-        edgeuse_vert_count = 0;
-    }
-#endif
+    temp = tol->dist;
 
     for (BU_LIST_FOR(lu, loopuse, &fu->lu_hd)) {
 
@@ -2588,11 +2558,6 @@
         bu_vls_sprintf(&plot_file_name, "%s_faceuse_%x_loopuse_%x.pl", prefix, fu, lu);
         plotfp = fopen(bu_vls_addr(&plot_file_name), "wb");
 
-#if 0
-	if (!((lu->orientation == OT_SAME) || (lu->orientation == OT_OPPOSITE))) {
-   	    bu_bomb("nmg_plot_fu(): loopuse orientation not OT_SAME or OT_OPPOSITE\n");
-	}
-#endif
 	for (BU_LIST_FOR(eu, edgeuse, &lu->down_hd)) {
             curr_v_p = eu->vu_p->v_p; 
             curr_eu = eu;
@@ -2623,37 +2588,16 @@
             if (curr_v_p != prev_v_p) {
                 non_consec_edgeuse_vert_count++;
             }
-            if (edgeuse_vert_count == 1) {
-#if 0
-                bu_log("curr loopuse (%x) first edgeuse (%x) edge is_real (%ld) first coord (%lf) (%lf) (%lf) \n", lu, eu, eu->e_p->is_real, curr_v_p->vg_p->coord[0], curr_v_p->vg_p->coord[1], curr_v_p->vg_p->coord[2]);
-#endif
-            }
             if (edgeuse_vert_count > 1) {
                 dist_btw_prev_curr = bn_dist_pt3_pt3(prev_v_p->vg_p->coord,curr_v_p->vg_p->coord);
-#if 0
-                bu_log("curr loopuse (%x) curr edgeuse (%x) edge is_real (%ld) dist btw prev curr (%lf) curr coord (%lf) (%lf) (%lf) \n", lu, eu, eu->e_p->is_real, dist_btw_prev_curr, curr_v_p->vg_p->coord[0], curr_v_p->vg_p->coord[1], curr_v_p->vg_p->coord[2]);
-#endif
                 pdv_3line(plotfp, prev_v_p->vg_p->coord, curr_v_p->vg_p->coord);
             }
             prev_v_p = curr_v_p;
             prev_eu = curr_eu;
         }
 
-#if 0
-        bu_log("faceuse (%x) loopuse (%x) loopuse# (%d) loopuse ori (%d) edgeuse cnt (%d) non consec edgeuse cnt (%d) \n", 
-            fu, lu, faceuse_loopuse_count, lu->orientation, edgeuse_vert_count, non_consec_edgeuse_vert_count);
-#endif
-
-#if 0
-        if (edgeuse_vert_count < 3) {
-   	    bu_bomb("nmg_plot_fu(): found loopuse with fewer than 3 edgeuse\n");
-        }
-#endif
         if (curr_v_p && first_v_p) {
             dist_btw_prev_curr = bn_dist_pt3_pt3(first_v_p->vg_p->coord,curr_v_p->vg_p->coord);
-#if 0
-            bu_log("curr loopuse (%x) dist btw last first (%lf) \n\n", lu, dist_btw_prev_curr);
-#endif
             if (curr_eu->e_p->is_real) {
                 /* set last segment if is_real to cyan */
                 pl_color(plotfp, 0, 255, 255);
@@ -3343,16 +3287,6 @@
 HIDDEN void
 cut_unimonotone(struct bu_list *tbl2d, struct loopuse *lu, const struct bn_tol *tol)
 {
-<<<<<<< HEAD
-    struct pt2d *min, *max, *new, *first=NULL, *prev, *next, *current;
-    struct pt2d *prev_orig, *next_orig;
-    struct edgeuse *eu;
-    int verts=0;
-    int vert_count_sq;	/* XXXXX Hack for catching infinite loop */
-    int vert_count;
-    int loop_count=0;	/* See above */
-    static const int cut_color[3] = { 90, 255, 90};
-=======
     int verts = 0;
     int excess_loop_count = 0;
     int loop_count = 0;
@@ -3363,17 +3297,11 @@
     /* boolean variables */
     int inside_triangle = 0;
     int isect_vertex = 0;
->>>>>>> dd03dbfe
-
-    struct pt2d *pt;
-    struct model *my_m2;
-    struct edgeuse *myeu2; 
+
+    vect_t fu_normal;
     vect_t v0, v1, v2;
     fastf_t dot00, dot01, dot02, dot11, dot12;
     fastf_t invDenom, u, v;
-<<<<<<< HEAD
-    int inside_triangle = 0;
-=======
     fastf_t dist;
 
     struct pt2d *min, *max, *new, *first, *prev, *next, *current, *tmp;
@@ -3383,161 +3311,63 @@
     struct faceuse *fu;
     struct loopuse *lu2, *orig_lu_p;
     struct edgeuse *eu;
->>>>>>> dd03dbfe
     struct vertex_g *prev_vg_p = NULL; 
-    struct pt2d *t;
-
-    struct loopuse *orig_lu_p;
-    struct edgeuse *eu1;
-    struct vertexuse *vu1;
-    fastf_t dist;
-    int status;
-
-    int hit = 0;
-
-#if 1
-    /* needed for ccw check after cut */
-    int ccw_result1, ccw_result2;
-    vect_t fu_normal;
-#endif
+
+    static const int cut_color[3] = { 90, 255, 90};
+
+    if (rt_g.NMG_debug & DEBUG_TRI) {
+	bu_log("cutting unimonotone:\n");
+    }
 
     NMG_CK_TBL2D(tbl2d);
     BN_CK_TOL(tol);
     NMG_CK_LOOPUSE(lu);
 
-<<<<<<< HEAD
-    if (rt_g.NMG_debug & DEBUG_TRI)
-	bu_log("cutting unimonotone:\n");
-=======
     min = max = new = first = prev = next = current = (struct pt2d *)NULL;
     prev_orig = next_orig = pt = t = tmp = (struct pt2d *)NULL;
->>>>>>> dd03dbfe
-
-    min = max = (struct pt2d *)NULL;
-
-<<<<<<< HEAD
-    pt = (struct pt2d *)NULL;
-
-    verts = 1;
+
     orig_lu_p = lu;
-    for (BU_LIST_FOR(eu, edgeuse, &lu->down_hd)) {
-        if (!(new = find_pt2d(tbl2d, eu->vu_p))) {
-            bu_bomb("cut_unimonotone(): missing entry in pt2d table\n");
-        } else {
-            if (eu->up.lu_p != new->vu_p->up.eu_p->up.lu_p) {
-                bu_bomb("cut_unimonotone(): (1) outdated/corrupt entry in pt2d table\n");
-                if (eu->up.lu_p != lu) {
-                    bu_bomb("cut_unimonotone(): (2) outdated/corrupt entry in pt2d table\n");
-                }
-            }
-        }
-#ifdef DEBUG_TRI_P
-        bu_log("cut_unimonotone(): lu_p = %x vertex %d 3D coord = %g %g %g\n", eu->up.lu_p, verts, V3ARGS(eu->vu_p->v_p->vg_p->coord));
-#endif
-            verts++;
-    }
-    verts = 0;
-
-
-#if 0
-    for (BU_LIST_FOR(pt, pt2d, tbl2d)) {
-        bu_log("cut_unimonotone(): start, raw pt2d table, pt2d ptr = %x 2D coord = %g %g 3D coord = %g %g %g vu_p = %x eu_p = %x lu_p = %x lu_orient = %d fu_p = %x vg_p = %x\n",
-               pt,
-	       pt->coord[X], pt->coord[Y],
-	       V3ARGS(pt->vu_p->v_p->vg_p->coord),
-               pt->vu_p,
-               pt->vu_p->up.eu_p,
-               pt->vu_p->up.eu_p->up.lu_p,
-               pt->vu_p->up.eu_p->up.lu_p->orientation,
-               pt->vu_p->up.eu_p->up.lu_p->up.fu_p,
-	       pt->vu_p->v_p->vg_p);
-=======
+
     if (rt_g.NMG_debug & DEBUG_TRI) {
 	validate_tbl2d("start of function cut_unimonotone()", tbl2d, lu->up.fu_p);
->>>>>>> dd03dbfe
-    }
-#endif
+    }
 
     /* find min/max points & count vertex points */
+    verts = 0;
     for (BU_LIST_FOR(eu, edgeuse, &lu->down_hd)) {
+        NMG_CK_EDGEUSE(eu);
 	new = find_pt2d(tbl2d, eu->vu_p);
 	if (!new) {
-	    bu_log("why can't I find a 2D point for %g %g %g?\n",
+	    bu_log("cut_unimonotone(): can not find a 2D point for %g %g %g\n",
 		   V3ARGS(eu->vu_p->v_p->vg_p->coord));
-	    bu_bomb("bombing\n");
-	}
-
-	if (rt_g.NMG_debug & DEBUG_TRI)
+	    bu_bomb("cut_unimonotone(): can not find a 2D point\n");
+	}
+
+	if (rt_g.NMG_debug & DEBUG_TRI) {
 	    bu_log("%g %g\n", new->coord[X], new->coord[Y]);
-
+        }
+
+	if (!min || P_LT_V(new, min)) {
+	    min = new;
+        }
+	if (!max || P_GT_V(new, max)) {
+	    max = new;
+        }
 	verts++;
-
-#if 0
-        bu_log("finding min/max verts = %d pt2d ptr = %x 2D coord = %g %g 3D coord = %g %g %g vu_p = %x eu_p = %x lu_p = %x lu_orient = %d fu_p = %x vg_p = %x\n",
-               verts,
-               new,
-	       new->coord[X], new->coord[Y],
-	       V3ARGS(new->vu_p->v_p->vg_p->coord),
-               new->vu_p,
-               new->vu_p->up.eu_p,
-               new->vu_p->up.eu_p->up.lu_p,
-               new->vu_p->up.eu_p->up.lu_p->orientation,
-               new->vu_p->up.eu_p->up.lu_p->up.fu_p,
-	       new->vu_p->v_p->vg_p);
-#endif
-
-	if (!min || P_LT_V(new, min))
-	    min = new;
-	if (!max || P_GT_V(new, max))
-	    max = new;
-    }
-    vert_count_sq = verts * verts;
-    vert_count = verts;
-
-    /* pick the pt which does NOT have the other as a "next" pt in loop
-     * as the place from which we start marching around the uni-monotone
-     */
+    }
 
     first = max;
 
-    if (rt_g.NMG_debug & DEBUG_TRI)
-	bu_log("%d verts in unimonotone, Min: %g %g  Max: %g %g first:%g %g 0x%08x\n", verts,
-	       min->coord[X], min->coord[Y],
-	       max->coord[X], max->coord[Y],
+    if (rt_g.NMG_debug & DEBUG_TRI) {
+	bu_log("cut_unimonotone(): %d verts, min: %g %g  max: %g %g first:%g %g 0x%08x\n", verts,
+	       min->coord[X], min->coord[Y], max->coord[X], max->coord[Y],
 	       first->coord[X], first->coord[Y], first);
-<<<<<<< HEAD
-
-=======
     }
 
     excess_loop_count = verts * verts;
->>>>>>> dd03dbfe
     current = PT2D_NEXT(tbl2d, first);
     while (verts > 3) {
-
 	loop_count++;
-<<<<<<< HEAD
-#if 0
-	if (loop_count > vert_count_sq) {
-#endif
-	if (loop_count > vert_count * 2) {
-	    bu_log("Cut_unimontone is in an infinite loop!!!\n");
-            my_m2 = (struct model *)NULL;
-            myeu2 = (struct edgeuse *)NULL; 
-            myeu2 = BU_LIST_FIRST(edgeuse, &(current->vu_p->up.eu_p->up.lu_p->down_hd));
-            nmg_plot_lu_around_eu("infinite_loopuse", myeu2, tol);
-
-            my_m2 = nmg_find_model(current->vu_p->up.eu_p->up.lu_p->up.magic_p);
-            nmg_stash_model_to_file("infinite_model.g", my_m2, "infinite_model");
-
-            nmg_pr_lu(current->vu_p->up.eu_p->up.lu_p, "loopuse");
-
-#ifdef DEBUG_TRI_P
-            nmg_plot_fu("infinite_loopuse", current->vu_p->up.eu_p->up.lu_p->up.fu_p, tol);
-#endif
-
-	    bu_bomb("Cut_unimontone is in an infinite loop");
-=======
 	if (loop_count > excess_loop_count) {
 	    if (rt_g.NMG_debug & DEBUG_TRI) {
 		eu = BU_LIST_FIRST(edgeuse, &(current->vu_p->up.eu_p->up.lu_p->down_hd));
@@ -3549,20 +3379,10 @@
 	    }
 	    bu_log("cut_unimonotone(): infinite loop %x\n", current->vu_p->up.eu_p->up.lu_p);
 	    bu_bomb("cut_unimonotone(): infinite loop\n");
->>>>>>> dd03dbfe
 	}
 
 	prev = PT2D_PREV(tbl2d, current);
 	next = PT2D_NEXT(tbl2d, current);
-
-	if (rt_g.NMG_debug & DEBUG_TRI)
-	    bu_log("%g %g -> %g %g -> %g %g ...\n",
-		   prev->coord[X],
-		   prev->coord[Y],
-		   current->coord[X],
-		   current->coord[Y],
-		   next->coord[X],
-		   next->coord[Y]);
 
         VSETALL(v0, 0.0);
         VSETALL(v1, 0.0);
@@ -3579,14 +3399,6 @@
         inside_triangle = 0;
         for (BU_LIST_FOR(pt, pt2d, tbl2d)) {
 
-<<<<<<< HEAD
-            /* skip testing vertices not in the current loopuse, i.e.
-             * the loopuse which is being ear-clipped. 
-             * this assumes none of the loopuse within the faceuse,
-             * intersects any of the other loopuse with the exception
-             * of having a common edge or vertex
-             */
-=======
             if (inside_triangle) {
                 break;
             }
@@ -3604,42 +3416,18 @@
             NMG_CK_EDGEUSE(pt->vu_p->up.eu_p);
             NMG_CK_LOOPUSE(pt->vu_p->up.eu_p->up.lu_p);
 
->>>>>>> dd03dbfe
             if (pt->vu_p->up.eu_p->up.lu_p == current->vu_p->up.eu_p->up.lu_p) { 
                 /* true when the vertexuse to be tested is in the
                  * same loopuse as the potential cut
                  */
 
-            /* skips processing the same vertex */
-            if ( prev_vg_p != pt->vu_p->v_p->vg_p ) {
-
-                VSUB2(v0, next->coord, prev->coord);
-                VSUB2(v1, current->coord, prev->coord);
-                VSUB2(v2, pt->coord, prev->coord);
-                dot00 = VDOT(v0, v0);
-                dot01 = VDOT(v0, v1);
-                dot02 = VDOT(v0, v2);
-                dot11 = VDOT(v1, v1);
-                dot12 = VDOT(v1, v2);
-
-                invDenom = 1.0 / (dot00 * dot11 - dot01 * dot01);
-                u = (dot11 * dot02 - dot01 * dot12) * invDenom;
-                v = (dot00 * dot12 - dot01 * dot02) * invDenom;
-
-                /* evaluates to true if point inside triangle */
-                if ((u > SMALL_FASTF) && (v > SMALL_FASTF) && ((u + v) < (1.0 - SMALL_FASTF))) {
-#ifdef DEBUG_TRI_P
-                    bu_log("point inside triangle, lu_p = %x, point = %g %g %g\n", lu, V3ARGS(pt->vu_p->v_p->vg_p->coord));
-#endif
-                    inside_triangle = 1;
-#if 0
-                    VUNITIZE(v0);
-                    VUNITIZE(v1);
+                /* skips processing the same vertex */
+                if (prev_vg_p != pt->vu_p->v_p->vg_p) {
+                    VSUB2(v0, next->coord, prev->coord);
+                    VSUB2(v1, current->coord, prev->coord);
+                    VSUB2(v2, pt->coord, prev->coord);
+                    dot00 = VDOT(v0, v0);
                     dot01 = VDOT(v0, v1);
-<<<<<<< HEAD
-                    /* allow ears to be degenerate, i.e. zero area */
-                    if (!BN_VECT_ARE_PARALLEL(dot01, tol)) {
-=======
                     dot02 = VDOT(v0, v2);
                     dot11 = VDOT(v1, v1);
                     dot12 = VDOT(v1, v2);
@@ -3653,103 +3441,21 @@
 			    bu_log("cut_unimonotone(): point inside triangle, lu_p = %x, point = %g %g %g\n", 
                                     lu, V3ARGS(pt->vu_p->v_p->vg_p->coord));
 		        }
->>>>>>> dd03dbfe
                         inside_triangle = 1;
-#if 0
-	                bu_log("cut_unimonotone(): inside triangle, lu_p = %x, 2Dprev = %g %g %g 2Dcurr = %g %g %g 2Dnext = %g %g %g 2Dpoint = %g %g %g\n",
-                            lu,
-                            V3ARGS(prev->coord),
-                            V3ARGS(current->coord),
-                            V3ARGS(next->coord),
-                            V3ARGS(pt->coord));
-#endif
-	                bu_log("cut_unimonotone(): inside triangle, lu_p = %x, 3Dprev = %g %g %g 3Dcurr = %g %g %g 3Dnext = %g %g %g 3Dpoint = %g %g %g, NOT PARALLEL, dot01 = %f\n",
-                            lu,
-                            V3ARGS(prev->vu_p->v_p->vg_p->coord),
-                            V3ARGS(current->vu_p->v_p->vg_p->coord),
-                            V3ARGS(next->vu_p->v_p->vg_p->coord),
-                            V3ARGS(pt->vu_p->v_p->vg_p->coord),
-                            dot01);
-                        break;
                     } else {
-	                bu_log("cut_unimonotone(): inside triangle, lu_p = %x, 3Dprev = %g %g %g 3Dcurr = %g %g %g 3Dnext = %g %g %g 3Dpoint = %g %g %g, PARALLEL, dot01 = %f\n",
-                            lu,
-                            V3ARGS(prev->vu_p->v_p->vg_p->coord),
-                            V3ARGS(current->vu_p->v_p->vg_p->coord),
-                            V3ARGS(next->vu_p->v_p->vg_p->coord),
-                            V3ARGS(pt->vu_p->v_p->vg_p->coord),
-                            dot01);
+		        if (rt_g.NMG_debug & DEBUG_TRI) {
+			    bu_log("cut_unimonotone(): outside triangle, lu_p = %x, 3Dprev = %g %g %g 3Dcurr = %g %g %g 3Dnext = %g %g %g 3Dpoint = %g %g %g is_convex = %d\n",
+				    lu, V3ARGS(prev->vu_p->v_p->vg_p->coord),
+				    V3ARGS(current->vu_p->v_p->vg_p->coord),
+				    V3ARGS(next->vu_p->v_p->vg_p->coord),
+				    V3ARGS(pt->vu_p->v_p->vg_p->coord),
+				    is_convex(prev, current, next, tol));
+		        }
                     }
-#endif
-                } else {
-#ifdef DEBUG_TRI_P
-	            bu_log("cut_unimonotone(): outside triangle, lu_p = %x, 3Dprev = %g %g %g 3Dcurr = %g %g %g 3Dnext = %g %g %g 3Dpoint = %g %g %g is_convex = %d\n",
-                        lu,
-                        V3ARGS(prev->vu_p->v_p->vg_p->coord),
-                        V3ARGS(current->vu_p->v_p->vg_p->coord),
-                        V3ARGS(next->vu_p->v_p->vg_p->coord),
-                        V3ARGS(pt->vu_p->v_p->vg_p->coord),
-	                is_convex(prev, current, next, tol));
-#endif
                 }
-            }
-            prev_vg_p = pt->vu_p->v_p->vg_p;
+                prev_vg_p = pt->vu_p->v_p->vg_p;
             } /* end of if-statement to skip testing vertices not in the current loopuse */
         }
-<<<<<<< HEAD
-#if 1
-/* test if the line segment to be cut intersects with any vertices in 
- * the loopuse. 
- */
-        for (BU_LIST_FOR(eu1, edgeuse, &next->vu_p->up.eu_p->up.lu_p->down_hd)) { 
-            for (BU_LIST_FOR(vu1, vertexuse, &eu1->vu_p->v_p->vu_hd)) { 
-                /* make sure to skip if either of the line segment end points is to be tested */
-                if ((prev->vu_p->v_p != eu1->vu_p->v_p) &&
-                    (current->vu_p->v_p != eu1->vu_p->v_p) && 
-                    (next->vu_p->v_p != eu1->vu_p->v_p)) {
-                    status = bn_isect_pt_lseg(&dist, prev->vu_p->v_p->vg_p->coord, next->vu_p->v_p->vg_p->coord,
-                                               eu1->vu_p->v_p->vg_p->coord, tol);
-                    if (status == 3) { /* true when line segment is intersected, not on end points */
-                        inside_triangle = 1;
-#ifdef DEBUG_TRI_P
-                        bu_log("cut prev %g %g %g -> next %g %g %g point = %g %g %g\n",
-                               V3ARGS(prev->vu_p->v_p->vg_p->coord), 
-                               V3ARGS(next->vu_p->v_p->vg_p->coord), 
-                               V3ARGS(eu1->vu_p->v_p->vg_p->coord)); 
-                        bu_log("cut and vertex intersect\n");
-#endif
-                        break;
-                    }
-                }
-            }
-            if (inside_triangle) {
-                break;
-            }
-        }
-
-#endif
-#if 0
-        hit = nmg_isect_lseg3_eu(prev->vu_p, next->vu_p, next->vu_p->up.eu_p->up.lu_p->up.fu_p, tol);
-#endif
-
-        hit = 0;
-	if (is_convex(prev, current, next, tol) && !inside_triangle && !hit) {
-#if 0
-            bu_log("is convex\n");
-#endif
-#if 0
-	                bu_log("cut_unimonotone(): is convex, 2Dprev = %g %g %g 2Dcurr = %g %g %g 2Dnext = %g %g %g 3Dprev = %g %g %g 3Dcurr = %g %g %g 3Dnext = %g %g %g\n",
-                            V3ARGS(prev->coord),
-                            V3ARGS(current->coord),
-                            V3ARGS(next->coord),
-                            V3ARGS(prev->vu_p->v_p->vg_p->coord),
-                            V3ARGS(current->vu_p->v_p->vg_p->coord),
-                            V3ARGS(next->vu_p->v_p->vg_p->coord));
-#endif
-
-            /* continue if this angle is convex and there are no vertices within
-             * the triangle to be created by these two edges
-=======
 
         /* test if the potential cut would intersect a vertex which
          * would not belong to the resulting triangle to be created
@@ -3792,39 +3498,12 @@
              * from this loopuse, which are not part of the triangle
              * to be created. convex here is between 0 and 180 degrees
              * including 0 and 180.
->>>>>>> dd03dbfe
              */
-	    t = (struct pt2d *)NULL;
-	    /* cut a triangular piece off of the loop to
-	     * create a new loop.
-	     */
-	    NMG_CK_LOOPUSE(lu);
 	    if (rt_g.NMG_debug & DEBUG_TRI) {
 		bu_log("cut_unimonotone(): before cut loop:\n");
 		nmg_pr_fu_briefly(lu->up.fu_p, "");
 	    }
 
-<<<<<<< HEAD
-#ifdef DEBUG_TRI_P
-            bu_log("cut_unimonotone(): ---before cut orig_lu_p = %x prev lu_p = %x 3D %g %g %g curr lu_p = %x 3D %g %g %g next lu_p = %x 3D %g %g %g\n", 
-                 orig_lu_p, 
-                 prev->vu_p->up.eu_p->up.lu_p,
-                 V3ARGS(prev->vu_p->v_p->vg_p->coord),
-                 current->vu_p->up.eu_p->up.lu_p,
-                 V3ARGS(current->vu_p->v_p->vg_p->coord),
-                 next->vu_p->up.eu_p->up.lu_p,
-                 V3ARGS(next->vu_p->v_p->vg_p->coord));
-#endif
-
-#if 0
-            bu_log("cut_unimonotone(): ---before cut orig_lu_p = %x lu_p = %x 3D %g %g %g --> lu_p = %x 3D %g %g %g\n", 
-                 orig_lu_p, 
-                 prev->vu_p->up.eu_p->up.lu_p,
-                 V3ARGS(prev->vu_p->v_p->vg_p->coord),
-                 next->vu_p->up.eu_p->up.lu_p,
-                 V3ARGS(next->vu_p->v_p->vg_p->coord));
-#endif
-=======
 	    if (rt_g.NMG_debug & DEBUG_TRI) {
 		bu_log("cut_unimonotone(): before cut orig_lu_p = %x prev lu_p = %x 3D %g %g %g curr lu_p = %x 3D %g %g %g next lu_p = %x 3D %g %g %g\n", 
 			orig_lu_p, prev->vu_p->up.eu_p->up.lu_p,
@@ -3834,7 +3513,6 @@
 			next->vu_p->up.eu_p->up.lu_p,
 			V3ARGS(next->vu_p->v_p->vg_p->coord));
 	    }
->>>>>>> dd03dbfe
 
 
             if (next->vu_p == prev->vu_p) {
@@ -3849,34 +3527,12 @@
             prev_orig = prev;
             next_orig = next;
 
-#if 0
-            if (next->vu_p->v_p == prev->vu_p->v_p) {
-                if (next->vu_p->up.eu_p->up.lu_p == prev->vu_p->up.eu_p->up.lu_p) {
-                    bu_bomb("cutting apart loopuse\n");
-                }
-            } 
-#endif
-
+	    /* cut a triangular piece off of the loop to create a new loop */
 	    current = cut_mapped_loop(tbl2d, next, prev, cut_color, tol, 0);
 
             prev = prev_orig;
             next = next_orig;
 
-<<<<<<< HEAD
-#if 1
-            NMG_GET_FU_NORMAL(fu_normal, next->vu_p->up.eu_p->up.lu_p->up.fu_p);
-
-            ccw_result1 = nmg_loop_is_ccw(next->vu_p->up.eu_p->up.lu_p, fu_normal, tol);
-
-            if (ccw_result1 != 1) {
-                bu_log("lu_p = 0x%lx ccw_result = %d, skipping loopuse +1=ccw -1=cw 0=err\n",
-                    (unsigned long)next->vu_p->up.eu_p->up.lu_p, ccw_result1);
-                bu_log("cut_unimonotone(): after cut_mapped_loop, next loopuse has ccw_result != 1\n");
-                nmg_lu_reorient(next->vu_p->up.eu_p->up.lu_p);
-                ccw_result2 = nmg_loop_is_ccw(next->vu_p->up.eu_p->up.lu_p, fu_normal, tol);
-                if (ccw_result2 != 1) {
-                    bu_log("cut_unimonotone(): lu reorient was run but failed to change to OT_SAME, lu_p = 0x%lx ccw_result = %d\n", (unsigned long)next->vu_p->up.eu_p->up.lu_p, ccw_result2);
-=======
             if (!current) {
                 bu_bomb("cut_unimonotone(): function cut_mapped_loop returned null\n");
             }
@@ -3991,7 +3647,6 @@
                             bu_bomb("cut_unimonotone(): vertexuse not added to tbl2d table\n");
                         }
                     }
->>>>>>> dd03dbfe
                 }
 
                 eu = BU_LIST_FIRST(edgeuse, &lu2->down_hd);
@@ -4017,74 +3672,18 @@
             } else {
                 bu_bomb("cut_unimonotone(): function 'nmg_loop_is_ccw' returned an invalid result\n"); 
             }
-#endif
-
-#if 0
-            nmg_lu_reorient(next->vu_p->up.eu_p->up.lu_p);
-
-<<<<<<< HEAD
-            if (prev->vu_p->up.eu_p->up.lu_p != next->vu_p->up.eu_p->up.lu_p) {
-                nmg_lu_reorient(prev->vu_p->up.eu_p->up.lu_p);
-=======
+
             if (rt_g.NMG_debug & DEBUG_TRI) {
                 bu_log("cut_unimonotone(): after cut orig_lu_p = %x lu_p = %x 3D %g %g %g --> lu_p = %x 3D %g %g %g\n", 
                     orig_lu_p, prev->vu_p->up.eu_p->up.lu_p,
                     V3ARGS(prev->vu_p->v_p->vg_p->coord),
                     next->vu_p->up.eu_p->up.lu_p,
                     V3ARGS(next->vu_p->v_p->vg_p->coord));
->>>>>>> dd03dbfe
             }
-#endif
-
-#ifdef DEBUG_TRI_P
-            bu_log("cut_unimonotone(): ----after cut orig_lu_p = %x lu_p = %x 3D %g %g %g --> lu_p = %x 3D %g %g %g\n", 
-                 orig_lu_p, 
-                 prev->vu_p->up.eu_p->up.lu_p,
-                 V3ARGS(prev->vu_p->v_p->vg_p->coord),
-                 next->vu_p->up.eu_p->up.lu_p,
-                 V3ARGS(next->vu_p->v_p->vg_p->coord));
-#endif
 
             if (orig_lu_p != next->vu_p->up.eu_p->up.lu_p) {
-<<<<<<< HEAD
-                /* dump contents of pt2d table WEISS */
-            bu_log("cut_unimonotone(): next pt2d table entry, next ptr = %x 2D coord = %g %g 3D coord = %g %g %g vu_p = %x eu_p = %x lu_p = %x lu_orient = %d fu_p = %x vg_p = %x\n",
-               next,
-	       next->coord[X], next->coord[Y],
-	       V3ARGS(next->vu_p->v_p->vg_p->coord),
-               next->vu_p,
-               next->vu_p->up.eu_p,
-               next->vu_p->up.eu_p->up.lu_p,
-               next->vu_p->up.eu_p->up.lu_p->orientation,
-               next->vu_p->up.eu_p->up.lu_p->up.fu_p,
-	       next->vu_p->v_p->vg_p);
-#if 1
-    for (BU_LIST_FOR(pt, pt2d, tbl2d)) {
-        if ((DIST_PT_PT_SQ(next->vu_p->v_p->vg_p->coord,pt->vu_p->v_p->vg_p->coord) < tol->dist_sq) &&
-           (pt->vu_p->v_p->vg_p != next->vu_p->v_p->vg_p)) {
-           bu_log("this happens when a vertex was not fused\n");
-           bu_bomb("bomb\n");
-        }
-
-        if (pt->vu_p->v_p->vg_p == next->vu_p->v_p->vg_p) {
-            bu_log("cut_unimonotone(): start, raw pt2d table, pt2d ptr = %x 2D coord = %g %g 3D coord = %g %g %g vu_p = %x eu_p = %x lu_p = %x lu_orient = %d fu_p = %x vg_p = %x\n",
-               pt,
-	       pt->coord[X], pt->coord[Y],
-	       V3ARGS(pt->vu_p->v_p->vg_p->coord),
-               pt->vu_p,
-               pt->vu_p->up.eu_p,
-               pt->vu_p->up.eu_p->up.lu_p,
-               pt->vu_p->up.eu_p->up.lu_p->orientation,
-               pt->vu_p->up.eu_p->up.lu_p->up.fu_p,
-	       pt->vu_p->v_p->vg_p);
-        }
-    }
-#endif
-=======
                 bu_bomb("cut_unimonotone(): next loopuse to cut is not the original loopuse\n");
->>>>>>> dd03dbfe
             }
-
 
 	    if (rt_g.NMG_debug & DEBUG_TRI) {
 		bu_log("cut_unimonotone(): after cut loop:\n");
@@ -4101,26 +3700,12 @@
 
 	    NMG_CK_LOOPUSE(lu);
 
-	    if (rt_g.NMG_debug & DEBUG_TRI)
+	    if (rt_g.NMG_debug & DEBUG_TRI) {
 		nmg_tri_plfu(lu->up.fu_p, tbl2d);
-
-#if 0
-	    if (current->vu_p->v_p == first->vu_p->v_p) {
-#endif
+            }
+
 	    if (current->vu_p == first->vu_p) {
 		t = PT2D_NEXT(tbl2d, first);
-<<<<<<< HEAD
-		if (rt_g.NMG_debug & DEBUG_TRI)
-		    bu_log("\tfirst(0x%08x -> %g %g\n", first, t->coord[X], t->coord[Y]);
-		t = PT2D_NEXT(tbl2d, current);
-
-		if (rt_g.NMG_debug & DEBUG_TRI)
-		    bu_log("\tcurrent(0x%08x) -> %g %g\n", current, t->coord[X], t->coord[Y]);
-
-		current = PT2D_NEXT(tbl2d, current);
-		if (rt_g.NMG_debug & DEBUG_TRI)
-		    bu_log("\tcurrent(0x%08x) -> %g %g\n", current, t->coord[X], t->coord[Y]);
-=======
 		if (rt_g.NMG_debug & DEBUG_TRI) {
 		    bu_log("cut_unimonotone(): first(0x%08x -> %g %g\n", 
                             first, t->coord[X], t->coord[Y]);
@@ -4137,38 +3722,19 @@
 		    bu_log("cut_unimonotone(): current(0x%08x) -> %g %g\n", 
                             current, t->coord[X], t->coord[Y]);
                 }
->>>>>>> dd03dbfe
 	    }
 	} else {
-#ifdef DEBUG_TRI_P
-            bu_log("cut_unimonotone(): not-cut orig_lu_p = %x lu_p = %x 3D %g %g %g --> lu_p = %x 3D %g %g %g\n", 
-                 orig_lu_p, 
-                 prev->vu_p->up.eu_p->up.lu_p,
-                 V3ARGS(prev->vu_p->v_p->vg_p->coord),
-                 next->vu_p->up.eu_p->up.lu_p,
-                 V3ARGS(next->vu_p->v_p->vg_p->coord));
-#endif
-#if 0
-            bu_log("is not convex\n");
-#endif
-#if 0
-	                bu_log("cut_unimonotone(): not convex, 2Dprev = %g %g %g 2Dcurr = %g %g %g 2Dnext = %g %g %g 3Dprev = %g %g %g 3Dcurr = %g %g %g 3Dnext = %g %g %g\n",
-                            V3ARGS(prev->coord),
-                            V3ARGS(current->coord),
-                            V3ARGS(next->coord),
-                            V3ARGS(prev->vu_p->v_p->vg_p->coord),
-                            V3ARGS(current->vu_p->v_p->vg_p->coord),
-                            V3ARGS(next->vu_p->v_p->vg_p->coord));
-#endif
-
-<<<<<<< HEAD
-	    if (rt_g.NMG_debug & DEBUG_TRI)
-		bu_log("\tConcave, moving ahead\n");
-=======
+	    if (rt_g.NMG_debug & DEBUG_TRI) {
+                bu_log("cut_unimonotone(): not-cut orig_lu_p = %x lu_p = %x 3D %g %g %g --> lu_p = %x 3D %g %g %g\n", 
+                     orig_lu_p, prev->vu_p->up.eu_p->up.lu_p,
+                     V3ARGS(prev->vu_p->v_p->vg_p->coord),
+                     next->vu_p->up.eu_p->up.lu_p,
+                     V3ARGS(next->vu_p->v_p->vg_p->coord));
+            }
+
 	    if (rt_g.NMG_debug & DEBUG_TRI) {
 		bu_log("cut_unimonotone(): cut not performed, moving to next potential cut\n");
             }
->>>>>>> dd03dbfe
 	    current = next;
 	}
     }
@@ -4687,52 +4253,20 @@
 void
 nmg_triangulate_fu(struct faceuse *fu, const struct bn_tol *tol)
 {
-<<<<<<< HEAD
-    mat_t TformMat;
+    int ccw_result;
+    int vert_count = 0;
+
+    /* boolean variables */
+    int cut = 0;
+    int need_triangulation = 0;
+
     struct bu_list *tbl2d;
     struct loopuse *lu;
     struct edgeuse *eu;
     struct pt2d *pt;
-    int vert_count;
-    static int iter=0;
-    vect_t N;
-
-    int loopuse_count_before = 0;
-    int loopuse_count_tmp = 0;
-
-    char db_name[32];
-
-    int need_triangulation = 0;
-    int edgeuse_vert_count = 0;
-
-#if 0
-    struct loopuse *lu_tmp;
-#endif
-
-    int fu_done = 0;
-    int lu_done = 0;
-#if 0
-    int eu_done = 0;
-#endif
-    int run_cut = 0;
-    int ccw_result;
-=======
-    int ccw_result;
-    int vert_count = 0;
-
-    /* boolean variables */
-    int cut = 0;
-    int need_triangulation = 0;
-
-    struct bu_list *tbl2d;
-    struct loopuse *lu;
-    struct edgeuse *eu;
-    struct pt2d *pt;
-
->>>>>>> dd03dbfe
+
     vect_t fu_normal;
-
-    VSETALL(N, 0);
+    mat_t TformMat;
 
     BN_CK_TOL(tol);
     NMG_CK_FACEUSE(fu);
@@ -4740,23 +4274,14 @@
     NMG_GET_FU_NORMAL(fu_normal, fu);
 
     if (rt_g.NMG_debug & DEBUG_TRI) {
-<<<<<<< HEAD
-	NMG_GET_FU_NORMAL(N, fu);
-=======
->>>>>>> dd03dbfe
 	bu_log("---------------- Triangulate face fu_p = 0x%lx fu Normal = %g %g %g\n",
-	       (unsigned long)fu, V3ARGS(N));
-    }
-
-#ifdef DEBUG_TRI_P
-    nmg_plot_fu("before_cleanup_before_degen_loopuse_killed", fu, tol);
-#endif
-
-<<<<<<< HEAD
-#if 0
-    nmg_dump_model(fu->s_p->r_p->m_p);
-#endif
-=======
+	       (unsigned long)fu, V3ARGS(fu_normal));
+    }
+
+    if (rt_g.NMG_debug & DEBUG_TRI) {
+        nmg_plot_fu("nmg_triangulate_fu_unprocessed_faceuse", fu, tol);
+    }
+
     /* test if this faceuse needs triangulation. this for-loop is
      * to prevent extra processing on simple faceuse. after 
      * initial processing of more complex faceuse we will need to
@@ -4795,18 +4320,22 @@
     if (!need_triangulation) {
         return;
     }
->>>>>>> dd03dbfe
-
-    /* attempt to do some cleanup before anything else */
-    for (BU_LIST_FOR(lu, loopuse, &fu->lu_hd))
+
+    /* do some cleanup before anything else */
+    for (BU_LIST_FOR(lu, loopuse, &fu->lu_hd)) {
 	(void)nmg_loop_split_at_touching_jaunt(lu, tol);
-    for (BU_LIST_FOR(lu, loopuse, &fu->lu_hd))
+    }
+    for (BU_LIST_FOR(lu, loopuse, &fu->lu_hd)) {
 	nmg_split_touchingloops(lu, tol);
-    for (BU_LIST_FOR(lu, loopuse, &fu->lu_hd))
+    }
+    for (BU_LIST_FOR(lu, loopuse, &fu->lu_hd)) {
 	nmg_lu_reorient(lu);
-
-    /* removes loopuse with < 3 vertices i.e. degenerate loopuse */
-    /* does not check if returning faceuse contains no loopuse */
+    }
+
+    /* remove loopuse with < 3 vertices i.e. degenerate loopuse, this
+     * function does not check if returning faceuse contains no loopuse.
+     * the above cleanup can create loopuse with < 3 vertices
+     */
     nmg_triangulate_rm_degen_loopuse(fu, tol);
 
     if (BU_LIST_IS_EMPTY(&fu->lu_hd)) {
@@ -4814,124 +4343,17 @@
         return;
     }
 
-#ifdef DEBUG_TRI_P
-    nmg_plot_fu("after_cleanup_after_degen_loopuse_killed", fu, tol);
-#endif
-
     if (rt_g.NMG_debug & DEBUG_TRI) {
-<<<<<<< HEAD
-	vect_t normal;
-	NMG_GET_FU_NORMAL(normal, fu);
-	bu_log("---------------- proceeding to triangulate face %g %g %g\n", V3ARGS(normal));
-    }
-
-    /* count loopuse */
-    loopuse_count_before = 0;
-    for (BU_LIST_FOR(lu, loopuse, &fu->lu_hd)) {
-        loopuse_count_before++;
-=======
+        nmg_plot_fu("nmg_triangulate_fu_after_cleanup_after_degen_loopuse_killed", fu, tol);
+    }
+
+    if (rt_g.NMG_debug & DEBUG_TRI) {
 	bu_log("nmg_triangulate_fu(): proceeding to triangulate face %g %g %g\n", V3ARGS(fu_normal));
->>>>>>> dd03dbfe
     }
 
     /* convert 3D face to face in the X-Y plane */
     tbl2d = nmg_flatten_face(fu, TformMat);
 
-<<<<<<< HEAD
-#if 0
-    nmg_plot_fu("before_remove_holes", fu, tol);
-#endif
-
-    /* remove holes from faceuse */
-    nmg_triangulate_rm_holes(fu, tbl2d, tol);
-
-#if 0
-    nmg_plot_fu("after_remove_holes", fu, tol);
-#endif
-
-    if (rt_g.NMG_debug & DEBUG_TRI) {
-	sprintf(db_name, "uni%d.g", iter);
-	nmg_stash_model_to_file(db_name,
-				nmg_find_model(&fu->s_p->l.magic),
-				"trangles and unimonotones");
-    }
-
-    if (rt_g.NMG_debug & DEBUG_TRI) {
-	sprintf(db_name, "uni_sj%d.g", iter);
-	nmg_stash_model_to_file(db_name,
-				nmg_find_model(&fu->s_p->l.magic),
-				"after split_at_touching_jaunt");
-    }
-
-    if (rt_g.NMG_debug & DEBUG_TRI) {
-	sprintf(db_name, "uni_split%d.g", iter++);
-	nmg_stash_model_to_file(db_name,
-				nmg_find_model(&fu->s_p->l.magic),
-				"split trangles and unimonotones");
-    }
-
-
-/* the start of new while-loop to perform cut_unimonotone */
-    fu_done = 0;
-    while(!fu_done) {
-        lu = BU_LIST_FIRST(loopuse, &fu->lu_hd);
-        lu_done = 0;
-        while(!lu_done) {
-            run_cut = 0;
-            if (BU_LIST_IS_HEAD(lu, &fu->lu_hd)) {
-                lu_done = 1;
-            } else if (BU_LIST_FIRST_MAGIC(&lu->down_hd) != NMG_EDGEUSE_MAGIC) {
-                /* block structure of logic allow skipping this condition instead of bomb */
-                bu_bomb("nmg_triangulate_fu(): found loopuse with no vertexuse\n");
-            } else {
-                NMG_CK_LOOPUSE(lu);
-                if (lu->orientation == OT_OPPOSITE) {
-                    /* block structure of logic allow skipping this condition instead of bomb */
-                    nmg_plot_fu("found_ot_opposite_but_should_not_exist", fu, tol);
-                    bu_log("nmg_triangulate_fu(): found OT_OPPOSITE loopuse %lx, all should have been removed\n",
-                           (unsigned long)lu);
-                    bu_bomb("nmg_triangulate_fu(): found OT_OPPOSITE loopuse, all should have been removed\n");
-                } else {
-                    edgeuse_vert_count = 0;
-                    for (BU_LIST_FOR(eu, edgeuse, &lu->down_hd)) {
-                        edgeuse_vert_count++;
-                    }
-                    if (edgeuse_vert_count < 3) {
-                        /* block structure of logic allow skipping this condition instead of bomb */
-                        bu_log("nmg_triangulate_fu(): found loopuse with < 3 vertices, all these loopuse should have been removed\n");
-                    } else if (edgeuse_vert_count == 3) {
-#ifdef DEBUG_TRI_P
-                        bu_log("nmg_triangulate_fu(): skipping already triangulated loopuse\n");
-#endif
-                    } else {
-                        /* loopuse contains > 3 vertices */
-                        NMG_GET_FU_NORMAL(fu_normal, fu);
-                        ccw_result = nmg_loop_is_ccw(lu, fu_normal, tol);
-                        if (ccw_result != 1) {
-                            bu_log("nmg_triangulate_fu(): lu_p = 0x%lx ccw_result = %d, skipping loopuse\n",
-                                    (unsigned long)lu, ccw_result);
-#ifdef DEBUG_TRI_P
-                            edgeuse_vert_count = 0;
-                            for (BU_LIST_FOR(eu, edgeuse, &lu->down_hd)) {
-                                edgeuse_vert_count++;
-	                        bu_log("nmg_triangulate_fu(): unknown ccw, vert %d lu_p = %x coord = %g %g %g\n", 
-                                       edgeuse_vert_count, lu, V3ARGS(eu->vu_p->v_p->vg_p->coord));
-                            }
-#endif
-                        } else if (lu->orientation != OT_SAME) {
-                            /* block structure of logic allow skipping this condition instead of bomb */
-                            /* the logic should have exited before this block if the current loopuse
-                             * orientation is OT_OPPOSITE so if the current loopuse is not OT_SAME
-                             * then the orientation is undefined and we can not triangulate the
-                             * loopuse.
-                             */
-                            bu_bomb("nmg_triangulate_fu(): found non-OT_SAME and non-OT_OPPOSITE loopuse, this should not happen\n");
-                        } else {
-                            /* perform cut */
-                            cut_unimonotone(tbl2d, lu, tol);
-                            run_cut = 1;
-                        }
-=======
     if (rt_g.NMG_debug & DEBUG_TRI) {
         validate_tbl2d("before nmg_triangulate_rm_holes", tbl2d, fu);
     }
@@ -4990,7 +4412,6 @@
                         vert_count++;
                         bu_log("nmg_triangulate_fu(): %d ccw_result = %d lu = %x coord = %g %g %g\n", 
                                vert_count, ccw_result, lu, V3ARGS(eu->vu_p->v_p->vg_p->coord));
->>>>>>> dd03dbfe
                     }
                     bu_bomb("nmg_triangulate_fu(): attempted to cut problem loopuse\n");
                 } else {
@@ -5018,38 +4439,6 @@
          */
         for (BU_LIST_FOR(lu, loopuse, &fu->lu_hd)) {
             if (BU_LIST_FIRST_MAGIC(&lu->down_hd) == NMG_EDGEUSE_MAGIC) {
-<<<<<<< HEAD
-                if ((lu->orientation != OT_SAME) && (lu->orientation != OT_UNSPEC)) {
-                    /* There should be no OT_OPPOSITE loopuse remaining, some loopuse may legitimately be
-                     * OT_UPSPEC in addition to OT_SAME but nothing else.
-                     */
-                    bu_bomb("nmg_triangulate_fu(): internal error, encountered unexpected loopuse orientation\n");
-                } else {
-                    edgeuse_vert_count = 0;
-                    for (BU_LIST_FOR(eu, edgeuse, &lu->down_hd)) {
-                        edgeuse_vert_count++;
-                        if (edgeuse_vert_count > 3) {
-                            fu_done = 0;
-                            bu_log("loop running cut_unimonotone found remaining loopuse(s) with #verts > 3\n");
-                            break;
-                        }
-                    }
-                    if (edgeuse_vert_count != 3) {
-                        bu_log("loop running cut_unimonotone found remaining loopuse(s) with %d #verts != 3\n",
-                                 edgeuse_vert_count);
-#if 0
-                        bu_bomb("loop running cut_unimonotone found remaining loopuse(s) with #verts != 3\n");
-#endif
-                    }
-                }
-            }
-            if (fu_done == 0) {
-                break;
-            }
-        }
-        if (fu_done == 0) {
-            bu_bomb("restarting loop running cut_unimonotone\n");
-=======
                 vert_count = 0;
                 for (BU_LIST_FOR(eu, edgeuse, &lu->down_hd)) {
                     vert_count++;
@@ -5063,7 +4452,6 @@
                     }
                 }
             }
->>>>>>> dd03dbfe
         }
     }
 
@@ -5075,209 +4463,14 @@
     /* does not check if returning faceuse contains no loopuse */
     nmg_triangulate_rm_degen_loopuse(fu, tol);
 
-/* the end of new while-loop to perform cut_unimonotone */
-
-#if 0
-    NMG_GET_FU_NORMAL(fu_normal, fu);
-    fu_done = 0;
-    while(!fu_done) {
-
-    lu = BU_LIST_FIRST(loopuse, &fu->lu_hd);
-    lu_done = 0;
-    while(!lu_done) {
-
-        /* When we encounter the head of the loopuse bu_list and
-         * cut_unimonotone was not run, we either have a faceuse
-         * with no loopuse or all the loopuse have 3 or less
-         * vertices, ie all have been triangulated.
-         */
-#if 0
-        if (BU_LIST_IS_HEAD(lu, &fu->lu_hd) && run_cut == 0) {
-#endif
-        if (BU_LIST_IS_HEAD(lu, &fu->lu_hd)) {
-            lu_done = 1;
-        } else {
-
-            if (BU_LIST_FIRST_MAGIC(&lu->down_hd) != NMG_EDGEUSE_MAGIC) {
-                bu_bomb("loopuse has no vertexuse?\n");
-            }
-
-            NMG_CK_LOOPUSE(lu);
-
-
-            /* for this new triangulation logic to work, we need all
-             * the loopuse at this point in the process to have an
-             * orientation be OT_SAME meaning they are an outer loop,
-             * not a hole. all holes should have been converted to
-             * outer loops in the trapezoid creation and cut steps.
-             */
- 
-            if (BU_LIST_FIRST_MAGIC(&lu->down_hd) != NMG_EDGEUSE_MAGIC) {
-                bu_bomb("loopuse does not contain any edgeuse, skipping loopuse\n");
-                lu = BU_LIST_PNEXT(loopuse, lu);
-            } else if (lu->orientation == OT_OPPOSITE) {
-#if 0
-                bu_log("lu_p = 0x%lx orientation = %d\n", (unsigned long)lu, lu->orientation);
-                bu_log("expecting non-hole loopuse, skipping loopuse\n");
-#endif
-                lu = BU_LIST_PNEXT(loopuse, lu);
-            } else if (ccw_result != 1) {
-                bu_log("lu_p = 0x%lx ccw_result = %d, skipping loopuse\n", (unsigned long)lu, ccw_result);
-
-                /* WEISS */ 
-                edgeuse_vert_count = 0;
-                for (BU_LIST_FOR(eu, edgeuse, &lu->down_hd)) {
-                    edgeuse_vert_count++;
-	            bu_log("nmg_triangulate_fu(): unknown ccw, lu_p = %x coord = %g %g %g\n", lu, V3ARGS(eu->vu_p->v_p->vg_p->coord));
-                }
-
-                if (edgeuse_vert_count < 3) {
-                    lu_tmp = lu;
-                    lu = BU_LIST_PNEXT(loopuse, lu);
-                    nmg_klu(lu_tmp);
-                } else {
-                    lu = BU_LIST_PNEXT(loopuse, lu);
-                }
-#if 0
-                bu_bomb("ccw_result != 1\n");
-#endif
-            } else {
-
-#if 0
-                bu_log("lu_p = 0x%lx orientation = %d\n", (unsigned long)lu, lu->orientation);
-#endif
-
-                eu = BU_LIST_FIRST(edgeuse, &lu->down_hd);
-                /* if edgeuse is head, this means the loopuse has no edgeuse,
-                 * meaning go to next loopuse
-                 */
-                if (BU_LIST_IS_HEAD(eu, &lu->down_hd)) {
-                    bu_bomb("loopuse contains no edgeuse, skipping loopuse\n");
-                    lu = BU_LIST_PNEXT(loopuse, lu);
-                } else {
-
-                    NMG_CK_EDGEUSE(eu);
-                    vert_count = 1; /* start at 1 */
-                    eu_done = 0;
-
-                    /* while loops tests if loop has more than 3 vertices */
-                    while (!eu_done) {
-                      eu = BU_LIST_PNEXT(edgeuse, eu);
-                      if (BU_LIST_IS_HEAD(eu, &lu->down_hd)) {
-                          eu_done = 1;
-                      } else if (vert_count > 3) {
-                          eu_done = 1;
-                      } else {
-                          vert_count++;
-                      }
-                    }
-
-                    if (vert_count < 3) {
-                        bu_bomb("degenerate loopuse\n");
-                    }
-
-                    run_cut = 0;
-                    if (vert_count > 3) {
-                        /* needs pt2d table and adds more entires as needed */
-
-                        if (lu->up.fu_p->orientation != OT_SAME) {
-                            bu_bomb("fu_p->orientation != OT_SAME\n");
-                        }
-
-#if 0
-                        bu_log("lu_p = 0x%lx fu plane distance = %g\n", 
-                               (unsigned long)lu, lu->up.fu_p->f_p->g.plane_p->N[W]);
-#endif
-
-
-                        NMG_GET_FU_NORMAL(fu_normal, lu->up.fu_p);
-                        ccw_result = nmg_loop_is_ccw(lu, fu_normal, tol);
-                        if (ccw_result != 1) {
-                            bu_log("lu_p = 0x%lx ccw_result = %d, skipping loopuse\n", (unsigned long)lu, ccw_result);
-                            bu_bomb("just before calling cut_unimonotone, ccw_result != 1\n");
-                        }
-
-                        cut_unimonotone(tbl2d, lu, tol);
-
-#if 0
-                        run_cut = 1;
-#endif
-#if 0
-                        lu_done = 1; /* test logic to only run cut_unimonotone once */
-#endif
-                                     /* test logic to only run cut_unimonotone once
-                                      * for this faceuse. with the assumption that
-                                      * after boolean operations, there is only one
-                                      * OT_SAME loopuse per faceuse and there may be
-                                      * multiple OT_OPPOSITE, then cut_unimonotone is
-                                      * run there should be only one loopuse which
-                                      * us the original OT_SAME with all the OT_OPPOSITE
-                                      * joined into it. once this single joined loopuse
-                                      * is triangulated using ear-clipping, there should
-                                      * be nothing more to trinagulate for the current
-                                      * faceuse
-                                      */
-#if 0
-                        lu = BU_LIST_FIRST(loopuse, &fu->lu_hd);
-                    } else {
-                        lu = BU_LIST_PNEXT(loopuse, lu);
-#endif
-                    }
-                    lu = BU_LIST_PNEXT(loopuse, lu);
-                }
-            }
-        }
-    }
-
-    /* test if fu has any more lu of ot-same and verts > 3, if not
-     * the set fu_done = 1 WEISS
-     */
-    edgeuse_vert_count = 0;
-    fu_done = 1;
     for (BU_LIST_FOR(lu, loopuse, &fu->lu_hd)) {
-<<<<<<< HEAD
-        if (BU_LIST_FIRST_MAGIC(&lu->down_hd) == NMG_EDGEUSE_MAGIC) {
-#if 0
-            if (lu->orientation == OT_SAME) {
-#endif
-            if (lu->orientation != OT_OPPOSITE) {
-                edgeuse_vert_count = 0;
-                for (BU_LIST_FOR(eu, edgeuse, &lu->down_hd)) {
-                    edgeuse_vert_count++;
-                    if (edgeuse_vert_count > 3) {
-                        fu_done = 0;
-                        bu_bomb("loop running cut_unimonotone found remaining loopuse(s) with #verts > 3\n");
-                        break;
-                    }
-                }
-                if (edgeuse_vert_count != 3) {
-                    bu_log("loop running cut_unimonotone found remaining loopuse(s) with %d #verts != 3\n",
-                             edgeuse_vert_count);
-                    bu_bomb("loop running cut_unimonotone found remaining loopuse(s) with #verts != 3\n");
-                }
-            }
-        }
-        if (fu_done == 0) {
-            break;
-        }
-=======
         /* set the loopuse orientation to OT_SAME */
         nmg_set_lu_orientation(lu, 0);
     }
 
     if (rt_g.NMG_debug & DEBUG_TRI) {
         validate_tbl2d("nmg_triangulate_fu() after triangulation, after lu_reorient", tbl2d, fu);
->>>>>>> dd03dbfe
-    }
-
-    } /* end of fu_done while-loop */
-#endif
-
-    for (BU_LIST_FOR(lu, loopuse, &fu->lu_hd))
-	nmg_lu_reorient(lu);
-
-    if (rt_g.NMG_debug & DEBUG_TRI)
-	nmg_tri_plfu(fu, tbl2d);
+    }
 
     while (BU_LIST_WHILE(pt, pt2d, tbl2d)) {
 	BU_LIST_DEQUEUE(&pt->l);
@@ -5496,10 +4689,23 @@
     BN_CK_TOL(tol);
     NMG_CK_SHELL(s);
 
+    if (rt_g.NMG_debug & DEBUG_TRI) {
+	bu_log("nmg_triangulate_shell(): Triangulating NMG shell.\n");
+    }
+
+    (void)nmg_edge_g_fuse(&s->l.magic, tol);
+    (void)nmg_unbreak_region_edges(&s->l.magic);
+
     for (BU_LIST_FOR(fu, faceuse, &s->fu_hd)) {
 	NMG_CK_FACEUSE(fu);
 	if (fu->orientation == OT_SAME)
 	    nmg_triangulate_fu(fu, tol);
+    }
+
+    nmg_vsshell(s, s->r_p);
+
+    if (rt_g.NMG_debug & DEBUG_TRI) {
+	bu_log("nmg_triangulate_shell(): Triangulating NMG shell completed.\n");
     }
 }
 
@@ -5509,35 +4715,24 @@
 {
     struct nmgregion *r;
     struct shell *s;
-    struct faceuse *fu;
 
     BN_CK_TOL(tol);
     NMG_CK_MODEL(m);
-    nmg_vmodel(m);
-
-    if (rt_g.NMG_debug & DEBUG_TRI)
-	bu_log("Triangulating NMG\n");
-
-    (void)nmg_model_edge_g_fuse(m, tol);
-
-    (void)nmg_unbreak_region_edges(&m->magic);
+
+    if (rt_g.NMG_debug & DEBUG_TRI) {
+	bu_log("nmg_triangulate_model(): Triangulating NMG model.\n");
+    }
 
     for (BU_LIST_FOR(r, nmgregion, &m->r_hd)) {
 	NMG_CK_REGION(r);
 	for (BU_LIST_FOR(s, shell, &r->s_hd)) {
-	    NMG_CK_SHELL(s);
-
-	    for (BU_LIST_FOR(fu, faceuse, &s->fu_hd)) {
-		NMG_CK_FACEUSE(fu);
-		if (fu->orientation == OT_SAME)
-		    nmg_triangulate_fu(fu, tol);
-	    }
-	}
-    }
-    nmg_vmodel(m);
-
-    if (rt_g.NMG_debug & DEBUG_TRI)
-	bu_log("Triangulation completed\n");
+            nmg_triangulate_shell(s, tol);
+	}
+    }
+
+    if (rt_g.NMG_debug & DEBUG_TRI) {
+	bu_log("nmg_triangulate_model(): Triangulating NMG model completed.\n");
+    }
 }
 
 
