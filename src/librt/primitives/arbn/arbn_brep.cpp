/*                    A R B N _ B R E P . C P P
 * BRL-CAD
 *
 * Copyright (c) 2008-2014 United States Government as represented by
 * the U.S. Army Research Laboratory.
 *
 * This library is free software; you can redistribute it and/or
 * modify it under the terms of the GNU Lesser General Public License
 * version 2.1 as published by the Free Software Foundation.
 *
 * This library is distributed in the hope that it will be useful, but
 * WITHOUT ANY WARRANTY; without even the implied warranty of
 * MERCHANTABILITY or FITNESS FOR A PARTICULAR PURPOSE.  See the GNU
 * Lesser General Public License for more details.
 *
 * You should have received a copy of the GNU Lesser General Public
 * License along with this file; see the file named COPYING for more
 * information.
 */
/** @file arbn_brep.cpp
 *
 * Convert an Arbitrary Regular Polyhedron with an arbitrary number
 * of faces to b-rep form
 *
 */

#include "common.h"

#include "raytrace.h"
#include "rtgeom.h"
#include "nmg.h"
#include "brep.h"


extern "C" {
    extern void rt_arbn_tess(struct shell **s, struct rt_db_internal *ip, const struct rt_tess_tol *ttol, const struct bn_tol *tol);
    extern void rt_nmg_brep(ON_Brep **bi, struct rt_db_internal *ip, const struct bn_tol *tol);
}


extern "C" void
rt_arbn_brep(ON_Brep **b, const struct rt_db_internal *ip, const struct bn_tol *tol)
{
    struct rt_db_internal *tmp_internal;
    struct rt_tess_tol ttmptol;

    BU_ALLOC(tmp_internal, struct rt_db_internal);
    RT_DB_INTERNAL_INIT(tmp_internal);

    ttmptol.abs = 0;
    ttmptol.rel = 0.01;
    ttmptol.norm = 0;

    const struct rt_tess_tol *ttol = &ttmptol;
    struct shell *s = nmg_ms();

<<<<<<< HEAD
    tmp_internal->idb_ptr = (genptr_t)ip->idb_ptr;
    rt_arbn_tess(&s, tmp_internal, ttol, tol);
    tmp_internal->idb_ptr = (genptr_t)s;
=======
    tmp_internal->idb_ptr = (void *)ip->idb_ptr;
    rt_arbn_tess(&arbnmgr, arbn_nmg, tmp_internal, ttol, tol);
    tmp_internal->idb_ptr = (void *)arbn_nmg;
>>>>>>> 6ce0493a
    rt_nmg_brep(b, tmp_internal, tol);

    FREE_SHELL(s);
    bu_free(tmp_internal, "free temporary rt_db_internal");
}


// Local Variables:
// tab-width: 8
// mode: C++
// c-basic-offset: 4
// indent-tabs-mode: t
// c-file-style: "stroustrup"
// End:
// ex: shiftwidth=4 tabstop=8<|MERGE_RESOLUTION|>--- conflicted
+++ resolved
@@ -54,15 +54,9 @@
     const struct rt_tess_tol *ttol = &ttmptol;
     struct shell *s = nmg_ms();
 
-<<<<<<< HEAD
-    tmp_internal->idb_ptr = (genptr_t)ip->idb_ptr;
+    tmp_internal->idb_ptr = (void *)ip->idb_ptr;
     rt_arbn_tess(&s, tmp_internal, ttol, tol);
-    tmp_internal->idb_ptr = (genptr_t)s;
-=======
-    tmp_internal->idb_ptr = (void *)ip->idb_ptr;
-    rt_arbn_tess(&arbnmgr, arbn_nmg, tmp_internal, ttol, tol);
-    tmp_internal->idb_ptr = (void *)arbn_nmg;
->>>>>>> 6ce0493a
+    tmp_internal->idb_ptr = (void *)s;
     rt_nmg_brep(b, tmp_internal, tol);
 
     FREE_SHELL(s);
