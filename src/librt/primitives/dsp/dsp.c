--- conflicted
+++ resolved
@@ -1,4 +1,4 @@
-/*                         G _ D S P . C
+/*                           D S P . C
  * BRL-CAD
  *
  * Copyright (c) 1999-2008 United States Government as represented by
@@ -17,9 +17,9 @@
  * License along with this file; see the file named COPYING for more
  * information.
  */
-/** @addtogroup g_  */
+/** @addtogroup primitives */
 /** @{ */
-/** @file g_dsp.c
+/** @file dsp.c
  *
  * Intersect a ray with a displacement map.
  *
@@ -4063,9 +4063,9 @@
 
 
 /**
- *			R T _ P A R S E T A B _ T C L G E T
- *
- *  This is the generic routine to be listed in rt_functab[].ft_tclget
+ *			R T _ D S P _ G E T
+ *
+ *  This is the generic routine to be listed in rt_functab[].ft_get
  *  for those solid types which are fully described by their ft_parsetab
  *  entry.
  *
@@ -4073,14 +4073,10 @@
  *  Example:  "db get ell.s B" to get only the B vector.
  */
 int
-rt_dsp_tclget(Tcl_Interp *interp, const struct rt_db_internal *intern, const char *attr)
+rt_dsp_get(struct bu_vls *log, const struct rt_db_internal *intern, const char *attr)
 {
     register const struct bu_structparse	*sp = NULL;
     const struct rt_dsp_internal *dsp_ip;
-    int                     status;
-    Tcl_DString             ds;
-    struct bu_vls           str;
-
 
     /* XXX if dsp_datasrc == RT_DSP_SRC_V4_FILE we have a V4 dsp
      * otherwise, a V5 dsp.  Take advantage of this.
@@ -4089,14 +4085,10 @@
     RT_CK_DB_INTERNAL( intern );
     dsp_ip = (struct rt_dsp_internal *)intern->idb_ptr;
 
-    bu_vls_init( &str );
-    Tcl_DStringInit( &ds );
-
-    if ( attr == (char *)0 ) {
+    if (attr == (char *)0) {
 	/* Print out solid type and all attributes */
 
-	Tcl_DStringAppendElement( &ds, "dsp" );
-
+	bu_vls_printf(log, "dsp");
 
 	switch (dsp_ip->dsp_datasrc) {
 	    case RT_DSP_SRC_V4_FILE:
@@ -4108,21 +4100,13 @@
 		break;
 	}
 
-<<<<<<< HEAD
-	while ( sp && sp->sp_name != NULL ) {
-	    Tcl_DStringAppendElement( &ds, sp->sp_name );
-	    bu_vls_trunc( &str, 0 );
-	    bu_vls_struct_item(&str, sp, (char *)dsp_ip, ' ');
-	    Tcl_DStringAppendElement( &ds, bu_vls_addr(&str) );
-=======
 	while (sp && sp->sp_name != NULL) {
 	    bu_vls_printf(log, " %s ", sp->sp_name);
 	    bu_vls_struct_item(log, sp, (char *)dsp_ip, ' ');
->>>>>>> a479ea4e
 	    ++sp;
 	}
-	status = TCL_OK;
-
+
+	return BRLCAD_OK;
     } else {
 	switch (dsp_ip->dsp_datasrc) {
 	    case RT_DSP_SRC_V4_FILE:
@@ -4133,37 +4117,31 @@
 		break;
 	}
 
-	if ( bu_vls_struct_item_named( &str, sp, attr,
-				       (char *)dsp_ip, ' ') < 0 ) {
-	    bu_vls_printf(&str,
+	if (bu_vls_struct_item_named(log, sp, attr,
+				     (char *)dsp_ip, ' ') < 0) {
+	    bu_vls_printf(log,
 			  "Objects of type %s do not have a %s attribute.",
 			  "dsp", attr);
-	    status = TCL_ERROR;
+	    return BRLCAD_ERROR;
 	} else {
-	    status = TCL_OK;
-	}
-	Tcl_DStringAppendElement( &ds, bu_vls_addr(&str) );
-    }
-
-    Tcl_DStringResult( interp, &ds );
-    Tcl_DStringFree( &ds );
-    bu_vls_free( &str );
-
-    return status;
+	    return BRLCAD_OK;
+	}
+    }
+
+    return BRLCAD_OK;
 }
 
 /**
  *			R T _ P A R S E T A B _ T C L A D J U S T
  *
  *  For those solids entirely defined by their parsetab.
- *  Invoked via rt_functab[].ft_tcladjust()
+ *  Invoked via rt_functab[].ft_adjust()
  */
 int
-rt_dsp_tcladjust(Tcl_Interp *interp, struct rt_db_internal *intern, int argc, char **argv)
+rt_dsp_adjust(struct bu_vls *log, struct rt_db_internal *intern, int argc, char **argv)
 {
     register const struct bu_structparse	*sp = NULL;
     const struct rt_dsp_internal *dsp_ip;
-
 
     RT_CK_DB_INTERNAL(intern);
     dsp_ip = (struct rt_dsp_internal *)intern->idb_ptr;
@@ -4179,10 +4157,10 @@
 	    break;
     }
 
-    if (! sp) return TCL_ERROR;
-
-    return bu_structparse_argv(interp, argc, argv, sp,
-			       (char *)intern->idb_ptr );
+    if (! sp) return BRLCAD_ERROR;
+
+    return bu_structparse_argv(log, argc, argv, sp,
+			       (char *)intern->idb_ptr);
 }
 
 void
@@ -4207,6 +4185,16 @@
     MAT_IDN( dsp->dsp_stom );
     dsp->dsp_datasrc = RT_DSP_SRC_FILE;
 
+}
+
+/**
+ * R T _ D S P _ P A R A M S
+ *
+ */
+int
+rt_dsp_params(struct pc_pc_set * ps, const struct rt_db_internal *ip)
+{
+    return(0);			/* OK */
 }
 
 /**	S W A P _ C E L L _ P T S
