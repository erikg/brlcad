--- conflicted
+++ resolved
@@ -15,20 +15,6 @@
   )
 ENDIF(BRLCAD-ENABLE_X11)
 
-<<<<<<< HEAD
-BRLCAD_ADDEXEC(all_sf all_sf.c librt)
-BRLCAD_ADDEXEC(showtherm showtherm.c librt)
-BRLCAD_ADDEXEC(firpass "firpass.c subroutines.c" librt)
-BRLCAD_ADDEXEC(ir-sgi ir-sgi.c libbu)
-BRLCAD_ADDEXEC(secpass "secpass.c subroutines.c" librt)
-BRLCAD_ADDEXEC(shapefact shapefact.c librt)
-
-SET(irprep_MANS
-  ${irprep_X_MANS}
-  firpass.1 
-  ir-sgi.1 
-  secpass.1 
-=======
 BRLCAD_ADDEXEC(all_sf all_sf.c "librt ${M_LIBRARY}")
 BRLCAD_ADDEXEC(showtherm showtherm.c "librt ${M_LIBRARY}")
 BRLCAD_ADDEXEC(firpass "firpass.c subroutines.c" "librt ${M_LIBRARY}")
@@ -39,16 +25,10 @@
   ${irprep_X_MANS}
   firpass.1
   secpass.1
->>>>>>> dd03dbfe
   shapefact.1
   showtherm.1
 )
-#  pictsgi.1
 #  pictx.1
 ADD_MAN_PAGES(1 irprep_MANS)
-<<<<<<< HEAD
-CMAKEFILES(pictsgi.1 pictx.1 Compile.sgi pictsgi.c pictx.c)
-=======
 CMAKEFILES(pictx.1 pictx.c)
-CMAKEFILES(Makefile.am)
->>>>>>> dd03dbfe
+CMAKEFILES(Makefile.am)