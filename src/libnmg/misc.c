/*                      N M G _ M I S C . C
 * BRL-CAD
 *
<<<<<<< HEAD
 * Copyright (c) 1993-2018 United States Government as represented by
=======
 * Copyright (c) 1993-2020 United States Government as represented by
>>>>>>> 2965d039
 * the U.S. Army Research Laboratory.
 *
 * This library is free software; you can redistribute it and/or
 * modify it under the terms of the GNU Lesser General Public License
 * version 2.1 as published by the Free Software Foundation.
 *
 * This library is distributed in the hope that it will be useful, but
 * WITHOUT ANY WARRANTY; without even the implied warranty of
 * MERCHANTABILITY or FITNESS FOR A PARTICULAR PURPOSE.  See the GNU
 * Lesser General Public License for more details.
 *
 * You should have received a copy of the GNU Lesser General Public
 * License along with this file; see the file named COPYING for more
 * information.
 */
/** @addtogroup nmg */
/** @{ */
/** @file primitives/nmg/nmg_misc.c
 *
 * As the name implies, these are miscellaneous routines that work with
 * the NMG structures.
 *
 */
/** @} */

#include "common.h"

#include <math.h>
#include <string.h>
#include "bio.h"

#include "vmath.h"
#include "bu/malloc.h"
#include "bn/mat.h"
#include "nmg.h"

/* externed */
uint32_t nmg_debug;
struct bu_list re_nmgfree;     /**< @brief  head of NMG hitmiss freelist */

void (*nmg_vlblock_anim_upcall)(void);

void (*nmg_mged_debug_display_hack)(void);

int
nmg_snurb_calc_lu_uv_orient(const struct loopuse *lu)
{
    struct edgeuse *eu;
    size_t edge_count=0;
    size_t edge_no;
    vect_t area = VINIT_ZERO;
    point_t *pts;

    NMG_CK_LOOPUSE(lu);

    if (BU_LIST_FIRST_MAGIC(&lu->down_hd) != NMG_EDGEUSE_MAGIC)
	bu_bomb("nmg_snurb_calc_lu_uv_orient: LU has no edges\n");

    if (*lu->up.magic_p != NMG_FACEUSE_MAGIC)
	bu_bomb("nmg_snurb_calc_lu_uv_orient: LU is not part of a faceuse\n");

    NMG_CK_FACEUSE(lu->up.fu_p);
    NMG_CK_FACE(lu->up.fu_p->f_p);

    if (*lu->up.fu_p->f_p->g.magic_p != NMG_FACE_G_SNURB_MAGIC)
	bu_bomb("nmg_snurb_calc_lu_uv_orient: LU is not part of a SNURB face\n");

    /* count "pseudo-vertices" in loop */
    for (BU_LIST_FOR (eu, edgeuse, &lu->down_hd)) {
	struct edge_g_cnurb *eg;

	NMG_CK_EDGEUSE(eu);

	if (*eu->g.magic_p != NMG_EDGE_G_CNURB_MAGIC)
	    bu_bomb("nmg_snurb_calc_lu_uv_orient: EU on NURB face does not have edge_g_cnurb geometry\n");

	eg = eu->g.cnurb_p;
	NMG_CK_EDGE_G_CNURB(eg);

	if (eg->order <= 0)
	    edge_count++;
	else
	    edge_count += 5;
    }

    /* allocate memory for "pseudo-vertices" */
    pts = (point_t *)nmg_calloc(edge_count, sizeof(point_t), "Orient_nurb_face_loops: pts");

    /* Assign uv geometry to each "pseudo-vertex" */
    edge_no = 0;
    for (BU_LIST_FOR (eu, edgeuse, &lu->down_hd)) {
	struct edge_g_cnurb *eg;
	struct vertexuse *vu;
	struct vertexuse_a_cnurb *vg1;

	eg = eu->g.cnurb_p;

	if (eg->order <= 0) {
	    vu = eu->vu_p;
	    NMG_CK_VERTEXUSE(vu);
	    if (*vu->a.magic_p != NMG_VERTEXUSE_A_CNURB_MAGIC)
		bu_bomb("Orient_nurb_face_loops: vertexuse in face_g_snurb faceuse doesn't have edge_g_cnurb attribute\n");
	    vg1 = vu->a.cnurb_p;
	    VMOVE(pts[edge_no], vg1->param);
	    edge_no++;
	} else {
	    fastf_t t1, t2;
	    hpoint_t crv_pt;
	    int coords;
	    int i;

	    t1 = eg->k.knots[0];
	    t2 = eg->k.knots[eg->k.k_size-1];
	    coords = RT_NURB_EXTRACT_COORDS(eg->pt_type);

	    for (i = 0; coords > 0 && i < 5; i++) {
		fastf_t t;

		t = t1 + (t2 - t1) * 0.2 * (fastf_t)i;

		VSETALLN(crv_pt, 0.0, coords);
		nmg_nurb_c_eval(eg, t, crv_pt);
		if (RT_NURB_IS_PT_RATIONAL(eg->pt_type)) {
		    VSCALE(pts[edge_no], crv_pt, crv_pt[coords-1]);
		} else {
		    VMOVE(pts[edge_no], crv_pt);
		}
		edge_no++;
	    }
	}
    }

    /* translate loop such that pts[0] is at (0, 0, 0) */
    for (edge_no = 1; edge_no < edge_count; edge_no++) {
	VSUB2(pts[edge_no], pts[edge_no], pts[0]);
	pts[edge_no][Z] = 0.0;
    }
    VSETALL(pts[0], 0.0);

    /* calculate area of loop in uv-space */
    for (edge_no = 1; edge_no < edge_count - 1; edge_no++) {
	vect_t cross;

	VCROSS(cross, pts[edge_no], pts[edge_no+1]);
	VADD2(area, area, cross);
    }

    nmg_free((char *)pts, "nmg_snurb_calc_lu_uv_orient: pts");

    if (area[Z] > 0.0)
	return OT_SAME;
    if (area[Z] < 0.0)
	return OT_OPPOSITE;

    return OT_NONE;
}


void
nmg_snurb_fu_eval(const struct faceuse *fu, const fastf_t u, const fastf_t v, fastf_t *pt_on_srf)
{
    struct face *f;
    hpoint_t tmp_pt = HINIT_ZERO;

    NMG_CK_FACEUSE(fu);

    f = fu->f_p;
    NMG_CK_FACE(f);
    if (!f->g.magic_p) {
	bu_log("nmg_snurb_fu_get_norm: face has no geometry (%p)\n", (void *)f);
	bu_bomb("nmg_snurb_fu_get_norm: bad face\n");
    }
    if (*f->g.magic_p != NMG_FACE_G_SNURB_MAGIC) {
	bu_log("nmg_snurb_fu_get_norm: face is not a NURB face (%p)\n", (void *)f);
	bu_bomb("nmg_snurb_fu_get_norm: bad face\n");
    }

    nmg_nurb_s_eval(f->g.snurb_p, u, v, tmp_pt);

    if (RT_NURB_IS_PT_RATIONAL(f->g.snurb_p->pt_type)) {
	double d;

	d = 1.0 / tmp_pt[W];
	VSCALE(pt_on_srf, tmp_pt, d);
    } else {
	VMOVE(pt_on_srf, tmp_pt);
    }
}


void
nmg_snurb_fu_get_norm(const struct faceuse *fu, const fastf_t u, const fastf_t v, fastf_t *norm)
{
    struct face *f;

    NMG_CK_FACEUSE(fu);

    f = fu->f_p;
    NMG_CK_FACE(f);
    if (!f->g.magic_p) {
	bu_log("nmg_snurb_fu_get_norm: face has no geometry (%p)\n", (void *)f);
	bu_bomb("nmg_snurb_fu_get_norm: bad face\n");
    }
    if (*f->g.magic_p != NMG_FACE_G_SNURB_MAGIC) {
	bu_log("nmg_snurb_fu_get_norm: face is not a NURB face (%p)\n", (void *)f);
	bu_bomb("nmg_snurb_fu_get_norm: bad face\n");
    }

    nmg_nurb_s_norm(f->g.snurb_p, u, v, norm);

    if ((fu->orientation != OT_SAME) != (f->flip != 0))
	VREVERSE(norm, norm);
}


void
nmg_snurb_fu_get_norm_at_vu(const struct faceuse *fu, const struct vertexuse *vu, fastf_t *norm)
{
    struct vertexuse_a_cnurb *va;

    NMG_CK_FACEUSE(fu);
    NMG_CK_VERTEXUSE(vu);

    if (!vu->a.magic_p) {
	bu_log("nmg_snurb_fu_get_norm_at_vu: vertexuse does not have an attribute (%p)\n",
	       (void *)vu);
	bu_bomb("nmg_snurb_fu_get_norm_at_vu: bad VU\n");
    }

    if (*vu->a.magic_p != NMG_VERTEXUSE_A_CNURB_MAGIC) {
	bu_log("nmg_snurb_fu_get_norm_at_vu: vertexuse does not have a cnurb attribute (%p)\n",
	       (void *)vu);
	bu_bomb("nmg_snurb_fu_get_norm_at_vu: bad VU\n");
    }

    va = vu->a.cnurb_p;
    NMG_CK_VERTEXUSE_A_CNURB(va);

    nmg_snurb_fu_get_norm(fu, va->param[0], va->param[1], norm);

}


void
nmg_find_zero_length_edges(const struct model *m, struct bu_list *vlfree)
{
    struct bu_ptbl eu_tab;
    struct edgeuse *eu;
    size_t i;

    bu_ptbl_init(&eu_tab, 64, " &eu_tab");

    nmg_edgeuse_tabulate(&eu_tab, &m->magic, vlfree);

    for (i=0; i<BU_PTBL_LEN(&eu_tab); i++) {
	struct loopuse *lu;

	eu = (struct edgeuse *)BU_PTBL_GET(&eu_tab, i);
	NMG_CK_EDGEUSE(eu);

	if (eu->vu_p->v_p != eu->eumate_p->vu_p->v_p)
	    continue;

	/* found a zero length edge */

	bu_log("Edgeuse %p (vp %p to vp %p)\n",
	       (void *)eu, (void *)eu->vu_p->v_p, (void *)eu->eumate_p->vu_p->v_p);
	if (*eu->up.magic_p != NMG_LOOPUSE_MAGIC) {
	    bu_log("\tThis is a wire edge\n");
	    continue;
	}

	lu = eu->up.lu_p;

	nmg_pr_lu_briefly(lu, "");
    }

    bu_ptbl_free(&eu_tab);
}


/**
 * Finds the topmost face in a shell (in given direction).  Expects to
 * have a translation table (variable "flags") for the model, and will
 * ignore face structures that have their flag set in the table.
 *
 * dir must be X, Y, or Z
 */
struct face *
nmg_find_top_face_in_dir(const struct shell *s, int dir, long int *flags)
{
    fastf_t extreme_value=(-MAX_FASTF);
    fastf_t extreme_slope=(-MAX_FASTF);
    vect_t edge;
    vect_t normal;
    struct face *f_top=(struct face *)NULL;
    struct edge *e_top=(struct edge *)NULL;
    struct vertex *vp_top=(struct vertex *)NULL;
    struct loopuse *lu;
    struct faceuse *fu;
    struct edgeuse *eu, *eu1;
    struct vertexuse *vu;
    struct vertex *v1, *v2;

    if (nmg_debug & NMG_DEBUG_BASIC)
	bu_log("nmg_find_top_face_in_dir(s = %p, dir=%d, flags = %p)\n",
	       (void *)s, dir, (void *)flags);

    NMG_CK_SHELL(s);

    if (dir < X || dir > Z) {
	bu_log("nmg_find_top_face_in_dir: illegal direction: %d\n", dir);
	return (struct face *)NULL;
    }

    /* find extreme vertex */
    for (BU_LIST_FOR (fu, faceuse, &s->fu_hd)) {
	NMG_CK_FACEUSE(fu);

	/* skip flagged faceuses */
	if (NMG_INDEX_TEST(flags, fu->f_p))
	    continue;
	for (BU_LIST_FOR (lu, loopuse, &fu->lu_hd)) {
	    NMG_CK_LOOPUSE(lu);
	    if (BU_LIST_FIRST_MAGIC(&lu->down_hd) == NMG_EDGEUSE_MAGIC) {
		for (BU_LIST_FOR (eu, edgeuse, &lu->down_hd)) {
		    NMG_CK_EDGEUSE(eu);

		    if (eu->vu_p->v_p->vg_p->coord[dir] > extreme_value) {
			extreme_value = eu->vu_p->v_p->vg_p->coord[dir];
			vp_top = eu->vu_p->v_p;
		    }
		}
	    }
	}
    }
    if (vp_top == (struct vertex *)NULL) {
	bu_log("Find_top_face_in_dir: Could not find extreme vertex");
	return (struct face *)NULL;
    }

    if (nmg_debug & NMG_DEBUG_BASIC)
	bu_log("top vertex is %p at (%g %g %g)\n",
	       (void *)vp_top, V3ARGS(vp_top->vg_p->coord));

    /* find edge from vp_top with extreme slope in "dir" direction */
    for (BU_LIST_FOR (vu, vertexuse, &vp_top->vu_hd)) {
	struct vertexuse *vu1;

	NMG_CK_VERTEXUSE(vu);

	/* only consider edgeuses */
	if (*vu->up.magic_p != NMG_EDGEUSE_MAGIC)
	    continue;

	eu = vu->up.eu_p;
	NMG_CK_EDGEUSE(eu);

	if (nmg_debug & NMG_DEBUG_BASIC) {
	    bu_log("Checking edge (%g %g %g)<->(%g %g %g)\n",
		   V3ARGS(eu->vu_p->v_p->vg_p->coord),
		   V3ARGS(eu->eumate_p->vu_p->v_p->vg_p->coord));
	}

	/* skip wire edges */
	if (*eu->up.magic_p != NMG_LOOPUSE_MAGIC)
	    continue;

	/* skip wire loops */
	if (*eu->up.lu_p->up.magic_p != NMG_FACEUSE_MAGIC)
	    continue;

	/* skip finished faces */
	if (NMG_INDEX_TEST(flags, eu->up.lu_p->up.fu_p->f_p))
	    continue;

	/* skip edges from other shells */
	if (nmg_find_s_of_eu(eu) != s)
	    continue;

	/* skip zero length edges */
	if (eu->eumate_p->vu_p->v_p == vp_top)
	    continue;

	/* get vertex at other end of this edge */
	vu1 = eu->eumate_p->vu_p;
	NMG_CK_VERTEXUSE(vu1);

	/* make a unit vector in direction of edgeuse */
	VSUB2(edge, vu1->v_p->vg_p->coord, vu->v_p->vg_p->coord);
	VUNITIZE(edge);

	if (nmg_debug & NMG_DEBUG_BASIC) {
	    bu_log("Checking edge (%g %g %g)<->(%g %g %g)\n",
		   V3ARGS(eu->vu_p->v_p->vg_p->coord),
		   V3ARGS(eu->eumate_p->vu_p->v_p->vg_p->coord));
	    bu_log("\tedge direction = (%g %g %g)\n", V3ARGS(edge));
	    bu_log("\t\textreme slope = %g\n", extreme_slope);
	}

	/* check against current maximum slope */
	if (edge[dir] > extreme_slope) {
	    if (nmg_debug & NMG_DEBUG_BASIC)
		bu_log("New top edge!\n");
	    extreme_slope = edge[dir];
	    e_top = eu->e_p;
	}
    }
    if (e_top == (struct edge *)NULL) {
	bu_log("Fix_normals: Could not find uppermost edge");
	return (struct face *)NULL;
    }

    eu = e_top->eu_p;

    v1 = eu->vu_p->v_p;
    NMG_CK_VERTEX(v1);
    v2 = eu->eumate_p->vu_p->v_p;
    NMG_CK_VERTEX(v2);

    if (nmg_debug & NMG_DEBUG_BASIC)
	bu_log("top EU is %p (%g %g %g) <-> (%g %g %g)\n",
	       (void *)eu, V3ARGS(v1->vg_p->coord),
	       V3ARGS(v2->vg_p->coord));

    /* now find the face containing edge between v1 nad v2
       with "left-pointing vector" having the most extreme slope */
    extreme_slope = (-MAX_FASTF);

    for (BU_LIST_FOR (vu, vertexuse, &v1->vu_hd)) {
	vect_t left;
	vect_t edge_dir;

	NMG_CK_VERTEXUSE(vu);
	if (*vu->up.magic_p != NMG_EDGEUSE_MAGIC)
	    continue;

	eu1 = vu->up.eu_p;
	NMG_CK_EDGEUSE(eu1);

	/* don't bother with anything but faces */
	if (*eu1->up.magic_p != NMG_LOOPUSE_MAGIC)
	    continue;

	/* skip edges not between correct vertices */
	if (eu1->eumate_p->vu_p->v_p != v2)
	    continue;

	lu = eu1->up.lu_p;
	NMG_CK_LOOPUSE(lu);
	if (*lu->up.magic_p != NMG_FACEUSE_MAGIC)
	    continue;

	/* fu is a faceuse containing "eu1" */
	fu = lu->up.fu_p;
	NMG_CK_FACEUSE(fu);

	/* skip faces from other shells and flagged faceuses */
	if (fu->s_p != s || NMG_INDEX_TEST(flags, fu->f_p))
	    continue;

	/* make a vector in the direction of "eu1" */
	if (nmg_debug & NMG_DEBUG_BASIC)
	    bu_log("test EU is %p (%g %g %g) <-> (%g %g %g)\n",
		   (void *)eu, V3ARGS(eu->vu_p->v_p->vg_p->coord),
		   V3ARGS(eu->eumate_p->vu_p->v_p->vg_p->coord));

	VSUB2(edge_dir, eu1->eumate_p->vu_p->v_p->vg_p->coord, eu1->vu_p->v_p->vg_p->coord);

	if (nmg_debug & NMG_DEBUG_BASIC)
	    bu_log("edge_dir is (%g %g %g)\n", V3ARGS(edge_dir));

	/* find the normal for this faceuse */
	if (*fu->f_p->g.magic_p == NMG_FACE_G_PLANE_MAGIC) {
	    NMG_GET_FU_NORMAL(normal, fu);
	} else if (*fu->f_p->g.magic_p == NMG_FACE_G_SNURB_MAGIC) {
	    nmg_snurb_fu_get_norm_at_vu(fu, eu1->vu_p, normal);
	}

	if (nmg_debug & NMG_DEBUG_BASIC)
	    bu_log("fu normal is (%g %g %g)\n", V3ARGS(normal));

	/* normal cross edge direction gives vector in face */
	VCROSS(left, normal, edge_dir);

	/* unitize to get slope */
	VUNITIZE(left);
	if (nmg_debug & NMG_DEBUG_BASIC) {
	    bu_log("left vector is (%g %g %g)\n", V3ARGS(left));
	    bu_log("\textreme slope in %d direction is %g\n", dir, extreme_slope);
	}

	/* check against current most extreme slope */
	if (left[dir] > extreme_slope) {
	    if (nmg_debug & NMG_DEBUG_BASIC)
		bu_log("new f_top\n");
	    extreme_slope = left[dir];
	    f_top = fu->f_p;
	}
    }

    if (f_top == (struct face *)NULL) {
	bu_log("Nmg_find_top_face_in_dir: Could not find uppermost face");
	return (struct face *)NULL;
    }

    if (nmg_debug & NMG_DEBUG_BASIC)
	bu_log("nmg_find_top_face_in_dir: top face = %p, dir = %d, top vertex = %p (%g %g %g)\n",
	       (void *)f_top, dir,
	       (void *)vp_top, V3ARGS(vp_top->vg_p->coord));

    return f_top;
}


/**
 * Finds the topmost face in a shell (in some direction).  Expects to
 * have a translation table (variable "flags") for the model, and will
 * ignore face structures that have their flag set in the table.
 *
 * returns the top face in some direction.
 *
 * dir will be set to X, Y, or Z to indicate which top face was found.
 */
struct face *
nmg_find_top_face(const struct shell *s, int *dir, long int *flags)
{
    struct face *top_face;

    for (*dir=X; *dir<=Z; (*dir)++)
	if ((top_face=nmg_find_top_face_in_dir(s, *dir, flags)) != (struct face *)NULL)
	    return top_face;

    /* give up!! */
    bu_log("Nmg_find_top_face: Cannot find a top face\n");
    *dir = (-32000); /* will hopefully cause an error if used */
    return (struct face *)NULL;

}


/**
 * Passed an bu_ptbl structure containing one shell, this routine
 * examines the other shells in the region to determine if any are
 * void shells within the shell on the bu_ptbl list. Any such void
 * shells found are added to the bu_ptbl list. The final result is a
 * ptbl list of shells where the first shell on the list is the outer
 * shell, and any additional shells one the list are void shells
 * within that outer shell. This is a support routine for
 * "nmg_find_outer_and_void_shells" and gets called for every outer
 * shell in the region
 */
struct top_face
{
    struct shell *s;
    struct face *f;
    int dir;
    vect_t normal;
};


HIDDEN void
nmg_assoc_void_shells(const struct nmgregion *r, struct bu_ptbl *shells, struct bu_list *vlfree, const struct bn_tol *ttol)
{
    struct shell *outer_shell, *void_s, *s;
    struct faceuse *fu;
    struct loopuse *lu;
    struct edgeuse *eu;
    long *flags;
    struct top_face *top_faces;
    int total_shells=0;
    int i;
    int dir;

    NMG_CK_REGION(r);
    BU_CK_PTBL(shells);
    BN_CK_TOL(ttol);

    outer_shell = (struct shell *)BU_PTBL_GET(shells, 0);
    NMG_CK_SHELL(outer_shell);

    /* count shells in region */
    for (BU_LIST_FOR (s, shell, &r->s_hd))
	total_shells++;

    /* make an array of shells and top faces */
    top_faces = (struct top_face *)nmg_calloc(total_shells, sizeof(struct top_face), "nmg_assoc_void_shells: top_faces");

    /* make flags array for use by "nmg_find_top_face" */
    flags = (long *)nmg_calloc(r->m_p->maxindex, sizeof(long), "nmg_find_outer_and_void_shells: flags");

    top_faces[0].s = outer_shell;
    top_faces[0].f = nmg_find_top_face(outer_shell, &dir, flags);
    top_faces[0].dir = dir;
    fu = top_faces[0].f->fu_p;
    if (fu->orientation != OT_SAME)
	fu = fu->fumate_p;
    NMG_GET_FU_NORMAL(top_faces[0].normal, fu);

    /* fill in top_faces array */
    i = 0;
    for (BU_LIST_FOR (s, shell, &r->s_hd)) {
	if (s == outer_shell)
	    continue;

	top_faces[++i].s = s;
	top_faces[i].f = nmg_find_top_face(s, &dir, flags);
	top_faces[i].dir = dir;
	if (top_faces[i].f == (struct face *)NULL)
	    bu_log("WARNING: nmg_assoc_void_shells() could not find top face for shell %p\n", (void *)s);
	else {
	    fu = top_faces[i].f->fu_p;
	    if (fu->orientation != OT_SAME)
		fu = fu->fumate_p;
	    NMG_GET_FU_NORMAL(top_faces[i].normal, fu);
	}
    }

    /* look for voids */
    for (BU_LIST_FOR (void_s, shell, &r->s_hd)) {
	struct face *void_f;
	/* int wrong_void=0; */
	vect_t normal;

	if (void_s == outer_shell)
	    continue;

	NMG_CK_SHELL(void_s);

	void_f = (struct face *)NULL;
	for (i=0; i<total_shells; i++) {
	    if (top_faces[i].s == void_s) {
		void_f = top_faces[i].f;
		dir = top_faces[i].dir;
		VMOVE(normal, top_faces[i].normal);
		break;
	    }
	}
	if (void_f == (struct face *)NULL)
	    bu_bomb("nmg_assoc_void_shells: no top face for a shell\n");

	if (normal[dir] < 0.0) {
	    /* this is a void shell */
	    struct face *int_f;
	    struct shell *test_s;
	    int breakout=0;
	    int not_in_this_shell=0;

	    /* this is a void shell
	     * but does it belong with outer_shell */
	    if (!V3RPP1_IN_RPP2(void_s->sa_p->min_pt, void_s->sa_p->max_pt, outer_shell->sa_p->min_pt, outer_shell->sa_p->max_pt)) {
		continue;
	    }

	    for (BU_LIST_FOR (fu, faceuse, &void_s->fu_hd)) {
		for (BU_LIST_FOR (lu, loopuse, &fu->lu_hd)) {
		    if (BU_LIST_FIRST_MAGIC(&lu->down_hd) != NMG_EDGEUSE_MAGIC)
			continue;
		    for (BU_LIST_FOR (eu, edgeuse, &lu->down_hd)) {
			int nmg_class;

			nmg_class = nmg_class_pnt_s(eu->vu_p->v_p->vg_p->coord, outer_shell, 0, vlfree, ttol);

			if (nmg_class == NMG_CLASS_AoutB) {
			    breakout = 1;
			    not_in_this_shell = 1;
			    break;
			}
		    }
		    if (breakout)
			break;
		}
		if (breakout)
		    break;
	    }

	    if (not_in_this_shell)
		continue;

	    int_f = (struct face *)NULL;
	    for (i=0; i<total_shells; i++) {
		if (top_faces[i].s == void_s) {
		    int_f = top_faces[i].f;
		    break;
		}
	    }
	    if (int_f == (struct face *)NULL)
		bu_bomb("nmg_assoc_void_shells: no top face for a shell\n");

	    /* Make sure there are no other external shells between these two */
	    for (BU_LIST_FOR (test_s, shell, &r->s_hd)) {
		vect_t test_norm;
		struct face *test_f;
		int test_dir = 0;

		/* don't check against the outer shell or the candidate void shell */
		if (test_s == void_s || test_s == outer_shell)
		    continue;

		/* find top face for the test shell */
		test_f = (struct face *)NULL;
		for (i=0; i<total_shells; i++) {
		    if (top_faces[i].s == test_s) {
			test_f = top_faces[i].f;
			test_dir = top_faces[i].dir;
			VMOVE(test_norm, top_faces[i].normal);
			break;
		    }
		}
		if (test_f == (struct face *)NULL)
		    bu_bomb("nmg_assoc_void_shells: no top face for a shell\n");

		/* skip test shells that are void shells */
		if (test_norm[test_dir] < 0.0)
		    continue;

		/* if the void shell is not within the test shell, continue */
		if (!V3RPP1_IN_RPP2(void_s->sa_p->min_pt, void_s->sa_p->max_pt, test_s->sa_p->min_pt, test_s->sa_p->max_pt))
		    continue;

		/* the void shell may be within this shell */
		/* XXXX Need code here to check if candidate void shell (void_s)
		 * XXXX is within test shell (test_s) and test shell is
		 * XXXX is within outer shell (outer_shell)
		 if (void_s in test_s and test_s in outer_shell) {
		 wrong_void = 1;
		 break;
		 }
		*/
	    }
	    /*
	      if (wrong_void) {
	      continue;
	      }
	    */

	    /* This void shell belongs with shell outer_s
	     * add it to the list of shells */
	    bu_ptbl_ins(shells, (long *)void_s);
	}
    }
    nmg_free((char *)flags, "nmg_assoc_void_shells: flags");
}


/**
 * This routine takes a region and constructs an array of bu_ptbl
 * lists.  A list is created for each outer shell, and that shell is
 * the first item on the list. Additional shells on any list are void
 * shells within that lists outer shell. This routine calls
 * "nmg_decompose_shell" for every shell in the region, so the
 * original region topology may be changed to accomplish this. No
 * geometry is altered.
 */
int
nmg_find_outer_and_void_shells(struct nmgregion *r, struct bu_ptbl ***shells, struct bu_list *vlfree, const struct bn_tol *tol)
{
    struct bu_ptbl *outer_shells;
    struct shell *s;
    size_t i;
    size_t total_shells=0;
    size_t outer_shell_count;
    int re_bound=0;
    int dir;
    long *flags;

    NMG_CK_REGION(r);
    BN_CK_TOL(tol);

    /* Decompose shells */
    outer_shells = (struct bu_ptbl *)nmg_malloc(sizeof(struct bu_ptbl), "nmg_find_outer_and_void_shells: outer_shells");
    bu_ptbl_init(outer_shells, 64, " outer_shells ");
    for (BU_LIST_FOR (s, shell, &r->s_hd)) {
	NMG_CK_SHELL(s);
	bu_ptbl_ins(outer_shells, (long *)s);
    }
    for (i=0; i<BU_PTBL_LEN(outer_shells); i++) {
	s = (struct shell *)BU_PTBL_GET(outer_shells, i);
	if (nmg_decompose_shell(s, vlfree, tol) > 1)
	    re_bound = 1;
    }
    bu_ptbl_reset(outer_shells);

    if (re_bound)
	nmg_region_a(r, tol);

    for (BU_LIST_FOR (s, shell, &r->s_hd))
	total_shells++;

    flags = (long *)nmg_calloc(r->m_p->maxindex, sizeof(long), "nmg_find_outer_and_void_shells: flags");

    for (BU_LIST_FOR (s, shell, &r->s_hd)) {
	struct face *f;
	struct faceuse *fu;
	vect_t normal;

	f = (struct face *)NULL;
	for (dir = X; dir <= Z; dir++) {
	    if ((f = nmg_find_top_face_in_dir(s, dir, flags)) == (struct face *)NULL)
		continue;

	    fu = f->fu_p;
	    if (fu->orientation != OT_SAME)
		fu = fu->fumate_p;
	    if (fu->orientation != OT_SAME)
		bu_bomb("nmg_find_outer_and_void_shells: Neither faceuse nor mate have OT_SAME orient\n");

	    NMG_GET_FU_NORMAL(normal, fu);
	    if (normal[dir] >= 0.0) {
		bu_ptbl_ins(outer_shells, (long *)s);	/* outer shell */
		break;
	    }
	}

	if (f == (struct face *)NULL) {
	    bu_bomb("nmg_find_outer_and_void_shells: cannot find top face in a shell\n");
	}
    }

    /* outer_shells is now a list of all the outer shells in the region */
    outer_shell_count = BU_PTBL_LEN(outer_shells);

    *shells = (struct bu_ptbl **)nmg_calloc(BU_PTBL_LEN(outer_shells), sizeof(struct bu_ptbl *) ,
					   "nmg_find_outer_and_void_shells: shells");
    for (i=0; i<BU_PTBL_LEN(outer_shells); i++) {
	NMG_ALLOC((*shells)[i], struct bu_ptbl);

	bu_ptbl_init((*shells)[i], 64, "(*shells)[i]");
	BU_CK_PTBL((*shells)[i]);
	bu_ptbl_ins((*shells)[i], BU_PTBL_GET(outer_shells, i));
	if (outer_shell_count != total_shells) /* must be some void shells */
	    nmg_assoc_void_shells(r, (*shells)[i], vlfree, tol);
    }

    nmg_free((char *)flags, "nmg_find_outer_and_void_shells: flags");
    bu_ptbl_free(outer_shells);
    return outer_shell_count;
}


/**
 * Sets the "is_real" flag on all edges at or below the pointer
 * passed. Returns the number of flags set.
 */
int
nmg_mark_edges_real(const uint32_t *magic_p, struct bu_list *vlfree)
{
    struct bu_ptbl edges;
    int i, count;

    nmg_edge_tabulate(&edges, magic_p, vlfree);

    count = BU_PTBL_LEN(&edges);
    for (i=0; i<count; i++) {
	struct edge *e;

	e = (struct edge *)BU_PTBL_GET(&edges, i);
	NMG_CK_EDGE(e);

	e->is_real = 1;
    }

    bu_ptbl_free(&edges);

    return count;
}


/**
 * Tabulates all vertices in faces that use fg
 */
void
nmg_tabulate_face_g_verts(struct bu_ptbl *tab, const struct face_g_plane *fg)
{
    struct face *f;

    NMG_CK_FACE_G_PLANE(fg);

    bu_ptbl_init(tab, 64, " tab");

    /* loop through all faces using fg */
    for (BU_LIST_FOR (f, face, &fg->f_hd)) {
	struct faceuse *fu;
	struct loopuse *lu;

	NMG_CK_FACE(f);

	/* get one of the two uses of this face */
	fu = f->fu_p;
	NMG_CK_FACEUSE(fu);

	/* Visit each loop in this faceuse */
	for (BU_LIST_FOR (lu, loopuse, &fu->lu_hd)) {
	    NMG_CK_LOOPUSE(lu);

	    /* include loops of a single vertex */
	    if (BU_LIST_FIRST_MAGIC(&lu->down_hd) == NMG_VERTEXUSE_MAGIC) {
		struct vertexuse *vu;
		struct vertex *v;

		vu = BU_LIST_FIRST(vertexuse, &lu->down_hd);
		NMG_CK_VERTEXUSE(vu);
		v = vu->v_p;
		NMG_CK_VERTEX(v);

		/* insert vertex into table */
		bu_ptbl_ins_unique(tab, (long *)v);
	    } else {
		struct edgeuse *eu;

		/* visit each edgeuse in the loop */
		for (BU_LIST_FOR (eu, edgeuse, &lu->down_hd)) {
		    struct vertexuse *vu;
		    struct vertex *v;

		    NMG_CK_EDGEUSE(eu);
		    vu = eu->vu_p;
		    NMG_CK_VERTEXUSE(vu);
		    v = vu->v_p;
		    NMG_CK_VERTEX(v);

		    /* insert vertex into table */
		    bu_ptbl_ins_unique(tab, (long *)v);
		}
	    }
	}
    }
}


/**
 * Intersects all faces in a shell with all other faces in the same
 * shell Intended for use after extrusion
 */
void
nmg_isect_shell_self(struct shell *s, struct bu_list *vlfree, const struct bn_tol *tol)
{
    struct model *m;
    struct nmgregion *r;
    struct shell *s_fu;
    struct faceuse *fu;
    struct bu_ptbl fus;
    size_t fu_no;
    size_t fu2_no;

    NMG_CK_SHELL(s);
    BN_CK_TOL(tol);

    m = nmg_find_model(&s->l.magic);
    NMG_CK_MODEL(m);

    nmg_vmodel(m);

    r = s->r_p;
    NMG_CK_REGION(r);

    s_fu = nmg_msv(r);
    NMG_CK_SHELL(s_fu);

    bu_ptbl_init(&fus, 64, " &fus ");

    for (BU_LIST_FOR (fu, faceuse, &s->fu_hd)) {
	NMG_CK_FACEUSE(fu);

	if (fu->orientation == OT_SAME)
	    bu_ptbl_ins(&fus, (long *)fu);
    }

    /* intersect each face with every other face in the shell */
    for (fu_no=0; fu_no < BU_PTBL_LEN(&fus); fu_no ++) {
	struct faceuse *fu2;

	fu = (struct faceuse *)BU_PTBL_GET(&fus, fu_no);

	NMG_CK_FACEUSE(fu);

	/* move fu to another shell to avoid radial edge problems */
	nmg_mv_fu_between_shells(s_fu, s, fu);

	/* consider intersection this faceuse with all the faceuses
	 * after it in the list
	 */
	for (fu2_no=fu_no+1; fu2_no < BU_PTBL_LEN(&fus); fu2_no++) {
	    struct face *f, *f2;

	    fu2 = (struct faceuse *)BU_PTBL_GET(&fus, fu2_no);

	    if (nmg_debug & NMG_DEBUG_BASIC)
		bu_log("nmg_extrude_cleanup: fu=%p, fu2=%p\n", (void *)fu, (void *)fu2);

	    /* skip faceuses radial to fu or not OT_SAME */
	    if (fu2->orientation != OT_SAME || nmg_faces_are_radial(fu, fu2))
		continue;

	    f = fu->f_p;
	    f2 = fu2->f_p;

	    /* skip faceuse pairs that don't have overlapping BB's */
	    if (!V3RPP_OVERLAP(f->min_pt, f->max_pt, f2->min_pt, f2->max_pt))
		continue;

	    if (nmg_debug & NMG_DEBUG_BASIC)
		bu_log("nmg_extrude_cleanup: calling nmg_isect_two_generic_faces(fu=%p, fu2=%p)\n",
		       (void *)fu, (void *)fu2);

	    nmg_isect_two_generic_faces(fu, fu2, vlfree, tol);
	}
	/* move fu back where it belongs */
	while (BU_LIST_NON_EMPTY(&s_fu->fu_hd)) {
	    struct faceuse *fu_tmp;

	    fu_tmp = BU_LIST_FIRST(faceuse, &s_fu->fu_hd);
	    NMG_CK_FACEUSE(fu_tmp);

	    if (nmg_debug & NMG_DEBUG_BASIC)
		bu_log("nmg_extrude_cleanup: moving fu %p back\n", (void *)fu_tmp);

	    nmg_mv_fu_between_shells(s, s_fu, fu_tmp);
	}
    }

    /* get rid of the temporary shell */
    nmg_ks(s_fu);

    bu_ptbl_free(&fus);
}


/**
 * Traverse radial edgeuse around specified edgeuse looking for one
 * that meets optional restrictions. If a shell is specified only
 * edgeuse from that shell will be considered. If wires is non-zero,
 * wire edges will be considered, otherwise, wire edges are ignored.
 *
 * returns:
 * radial edgeuse
 */
struct edgeuse *
nmg_next_radial_eu(const struct edgeuse *eu, const struct shell *s, const int wires)
{
    struct edgeuse *ret_eu;

    NMG_CK_EDGEUSE(eu);
    if (s)
	NMG_CK_SHELL(s);

    if (s && nmg_find_s_of_eu(eu) != s)
	bu_bomb("nmg_find_radial_eu: eu is not in specified shell\n");

    if (!wires && !nmg_find_fu_of_eu(eu))
	bu_bomb("nmg_find_radial_eu: wire edges not specified, but eu is a wire!!\n");

    ret_eu = eu->eumate_p->radial_p;
    while (
	(!wires & (nmg_find_fu_of_eu(ret_eu) == (struct faceuse *)NULL))
	||
	((s != (struct shell *)NULL) &&
	 nmg_find_s_of_eu(ret_eu) != s)
	)
	ret_eu = ret_eu->eumate_p->radial_p;

    return ret_eu;
}


/**
 * Traverse radial edgeuse around specified edgeuse in opposite
 * direction from nmg_next_radial_eu, looking for one that meets
 * optional restrictions. If a shell is specified only edgeuse from
 * that shell will be considered. If wires is non-zero, wire edges
 * will be considered, otherwise, wire edges are ignored.
 *
 * returns:
 * radial edgeuse
 */
struct edgeuse *
nmg_prev_radial_eu(const struct edgeuse *eu, const struct shell *s, const int wires)
{
    struct edgeuse *ret_eu;

    NMG_CK_EDGEUSE(eu);
    if (s)
	NMG_CK_SHELL(s);

    if (s && nmg_find_s_of_eu(eu) != s)
	bu_bomb("nmg_find_radial_eu: eu is not in specified shell\n");

    if (!wires && !nmg_find_fu_of_eu(eu))
	bu_bomb("nmg_find_radial_eu: wire edges not specified, but eu is a wire!!\n");

    ret_eu = eu->radial_p->eumate_p;
    while ((!wires & (nmg_find_fu_of_eu(ret_eu) == (struct faceuse *)NULL)) ||
	   ((s != (struct shell *)NULL) && nmg_find_s_of_eu(ret_eu) != s))
	ret_eu = ret_eu->radial_p->eumate_p;

    return ret_eu;
}


/**
 * Counts the number of faces (actually, the number of radial edgeuse/mate pairs)
 * around eu. If s is specified, only edgeuses in shell s are counted. Wire
 * edgeuses are not counted.
 *
 * returns:
 * number of edgeuse/mate pairs radially around eu that meet restrictions
 */
int
nmg_radial_face_count(const struct edgeuse *eu, const struct shell *s)
{
    size_t face_count=1;
    struct edgeuse *eu1;

    NMG_CK_EDGEUSE(eu);
    if (s)
	NMG_CK_SHELL(s);

    /* count radial faces on this edge */
    eu1 = eu->eumate_p->radial_p;
    while (eu1 != eu && eu1 != eu->eumate_p) {
	/* ignore other shells and don't count wires */
	if ((!s || nmg_find_s_of_eu(eu1) == s) &&
	    nmg_find_fu_of_eu(eu1) != (struct faceuse *)NULL)
	    face_count++;
	eu1 = eu1->eumate_p->radial_p;
    }

    return face_count;
}


/**
 * Looks at every eu in OT_SAME fu's. If any eu has no radials, then
 * it must be the edge of a dangling face and therefore the edge of an
 * opening.
 *
 * returns:
 * 0 - O.K.
 * 1 - found a hole
 */
int
nmg_check_closed_shell(const struct shell *s, const struct bn_tol *tol)
{
    struct faceuse *fu;

    NMG_CK_SHELL(s);
    BN_CK_TOL(tol);

    for (BU_LIST_FOR (fu, faceuse, &s->fu_hd)) {
	struct loopuse *lu;

	NMG_CK_FACEUSE(fu);

	if (fu->orientation != OT_SAME)
	    continue;

	for (BU_LIST_FOR (lu, loopuse, &fu->lu_hd)) {
	    struct edgeuse *eu;

	    NMG_CK_LOOPUSE(lu);

	    if (BU_LIST_FIRST_MAGIC(&lu->down_hd) != NMG_EDGEUSE_MAGIC)
		continue;

	    for (BU_LIST_FOR (eu, edgeuse, &lu->down_hd)) {
		struct edgeuse *next_eu;

		next_eu = nmg_next_radial_eu(eu, s, 0);
		if (next_eu == eu || next_eu == eu->eumate_p)
		    return 1;
	    }
	}
    }

    return 0;
}


/**
 * Moves lu from src faceuse to dest faceuse
 *
 * returns:
 * 0 - All is well
 * 1 - src faceuse is now empty
 */
int
nmg_move_lu_between_fus(struct faceuse *dest, struct faceuse *src, struct loopuse *lu)
{
    struct loopuse *lumate;
    int src_is_empty;

    NMG_CK_FACEUSE(dest);
    NMG_CK_FACEUSE(dest->fumate_p);
    NMG_CK_FACEUSE(src);
    NMG_CK_FACEUSE(src->fumate_p);
    NMG_CK_LOOPUSE(lu);

    if (nmg_debug & NMG_DEBUG_BASIC)
	bu_log("nmg_move_lu_between_fus(dest=%p, src=%p, lu=%p)\n",
	       (void *)dest, (void *)src, (void *)lu);

    if (lu->up.fu_p != src) {
	bu_log("nmg_move_lu_between_fus(dest=%p, src=%p, lu=%p)\n",
	       (void *)dest, (void *)src, (void *)lu);
	bu_bomb("\tlu is not in src faceuse\n");
    }

    if (dest == src)
	return 0;

    lumate = lu->lumate_p;
    NMG_CK_LOOPUSE(lumate);

    /* remove lu from src faceuse */
    BU_LIST_DEQUEUE(&lu->l);
    src_is_empty = BU_LIST_IS_EMPTY(&src->lu_hd);

    /* remove lumate from src faceuse mate */
    BU_LIST_DEQUEUE(&lumate->l);
    if (src_is_empty != BU_LIST_IS_EMPTY(&src->fumate_p->lu_hd)) {
	bu_log("nmg_move_lu_between_fus(dest=%p, src=%p, lu=%p)\n",
	       (void *)dest, (void *)src, (void *)lu);
	if (src_is_empty)
	    bu_bomb("\tsrc faceuse contains only lu, but src->fumate_p has more!!\n");
	bu_bomb("\tsrc->fumate_p faceuse contains only lu->lumate_p, but src has more!!\n");
    }

    /* add lu to dest faceuse */
    BU_LIST_INSERT(&dest->lu_hd, &lu->l);

    /* add lumate to dest mate */
    BU_LIST_INSERT(&dest->fumate_p->lu_hd, &lumate->l);

    /* adjust up pointers */
    lu->up.fu_p = dest;
    lumate->up.fu_p = dest->fumate_p;

    return src_is_empty;
}


/**
 * Calculate the plane equation of a loop using Newell's Method (See
 * "Graphics Gems III", David Kirk editor, Academic Press, Inc. 1992)
 *
 * If the loop orientation is OT_OPPOSITE, the normal of the plane is
 * reversed.
 */
void
nmg_loop_plane_newell(const struct loopuse *lu, fastf_t *pl)
{
    struct edgeuse *eu;
    double hmin, hmax;
    plane_t pl_tmp = HINIT_ZERO;

    NMG_CK_LOOPUSE(lu);

    HSETALL(pl, 0.0);

    /* make sure we have a loop of edges */
    if (BU_LIST_FIRST_MAGIC(&lu->down_hd) != NMG_EDGEUSE_MAGIC)
	return;

    /* check if this loop is a crack */
    if (nmg_loop_is_a_crack(lu))
	return;

    if (BU_LIST_FIRST_MAGIC(&lu->down_hd) != NMG_EDGEUSE_MAGIC)
	return;

    for (BU_LIST_FOR (eu, edgeuse, &lu->down_hd)) {
	struct edgeuse *eu_next;
	struct vertex_g *vg;
	struct vertex_g *vg_next;

	vg = eu->vu_p->v_p->vg_p;
	eu_next = BU_LIST_PNEXT_CIRC(edgeuse, &eu->l);
	vg_next = eu_next->vu_p->v_p->vg_p;

	pl_tmp[X] += (vg->coord[Y] - vg_next->coord[Y]) * (vg->coord[Z] + vg_next->coord[Z]);
	pl_tmp[Y] += (vg->coord[Z] - vg_next->coord[Z]) * (vg->coord[X] + vg_next->coord[X]);
	pl_tmp[Z] += (vg->coord[X] - vg_next->coord[X]) * (vg->coord[Y] + vg_next->coord[Y]);
    }

    VUNITIZE(pl_tmp);
    VMOVE(pl, pl_tmp);

    hmin = MAX_FASTF;
    hmax = (-hmin);

    for (BU_LIST_FOR (eu, edgeuse, &lu->down_hd)) {
	struct vertex_g *vg;
	fastf_t htest;

	vg = eu->vu_p->v_p->vg_p;
	htest = VDOT(vg->coord, pl);
	if (htest > hmax)
	    hmax = htest;
	if (htest < hmin)
	    hmin = htest;
    }

    pl[H] = (hmax + hmin)/2.0;

    if (lu->orientation == OT_OPPOSITE)
	HREVERSE(pl, pl);
}


/**
 * Calculates a plane equation and the area of a loop
 *
 * returns:
 * the area of the loop
 * less than zero indicates an error
 *
 * pl is assigned the plane equation for the loop
 */
fastf_t
nmg_loop_plane_area(const struct loopuse *lu, fastf_t *pl)
{
    fastf_t area;
    fastf_t pt_count=0.0;
    fastf_t pt_dot_plane=0.0;
    plane_t plane = HINIT_ZERO;
    struct edgeuse *eu;
    vect_t trans;

    NMG_CK_LOOPUSE(lu);

    /* make sure we have a loop of edges */
    if (BU_LIST_FIRST_MAGIC(&lu->down_hd) != NMG_EDGEUSE_MAGIC)
	return (fastf_t)(-1.0);

    /* check if this loop is a crack */
    if (nmg_loop_is_a_crack(lu))
	return (fastf_t)(-1.0);

    /* calculate a translation to put one vertex at the origin
     * not necessary, but good for accuracy.
     * Also, origin must be in plane of loop for this
     * method to work
     */
    eu = BU_LIST_FIRST(edgeuse, &lu->down_hd);
    NMG_CK_VERTEXUSE(eu->vu_p);
    NMG_CK_VERTEX(eu->vu_p->v_p);
    NMG_CK_VERTEX_G(eu->vu_p->v_p->vg_p);
    VMOVE(trans, eu->vu_p->v_p->vg_p->coord);

    /* Calculate area and plane normal.
     * Cross product of each pair of vertices gives twice
     * the area of the triangle formed by the origin and
     * the two vertices. (positive if counter-clockwise,
     * negative if clockwise). In counter_clockwise case,
     * sum of all cross products around loop adds area for
     * edges away from origin and subtracts area for edges
     * near origin, leaving twice the area of the polygon.
     */
    for (BU_LIST_FOR (eu, edgeuse, &lu->down_hd)) {
	struct edgeuse *next_eu;
	struct vertex *vp, *next_vp;
	vect_t cross;
	point_t p1, p2;

	vp = eu->vu_p->v_p;

	next_eu = BU_LIST_PNEXT_CIRC(edgeuse, &eu->l);
	NMG_CK_EDGEUSE(next_eu);
	NMG_CK_VERTEXUSE(next_eu->vu_p);

	next_vp = next_eu->vu_p->v_p;
	NMG_CK_VERTEX(next_vp);
	NMG_CK_VERTEX_G(next_vp->vg_p);

	VSUB2(p1, vp->vg_p->coord, trans);
	VSUB2(p2, next_vp->vg_p->coord, trans);
	VCROSS(cross, p1, p2);
	VADD2(plane, plane, cross);
    }

    area = 0.5 * MAGNITUDE(plane);

    /* Error if the area is too small to unitize the normal vector */
    if (MAGNITUDE(plane) < VDIVIDE_TOL) return -1.0;
    VUNITIZE(plane);

    /* calculate plane[W] as average distance to plane */
    for (BU_LIST_FOR (eu, edgeuse, &lu->down_hd)) {
	pt_dot_plane += VDOT(plane, eu->vu_p->v_p->vg_p->coord);
	pt_count++;
    }

    /* Error if we don't have at least 3 vertices in this loop */
    if (pt_count < 3)
	return (fastf_t)(-1.0);

    plane[W] = pt_dot_plane/pt_count;
    HMOVE(pl, plane);

    return area;
}


/**
 * Calculates a plane equation and the area of a loop
 *
 * This function only works correctly when the loop represents a
 * "simple polygon" (i.e. simple meaning not self intersecting) and
 * the loop is "not" a "weakly simple polygon" (i.e. weakly simple
 * meaning is simple and at least one vertex is reused by the polygon).
 *
 * returns:
 * the area of the loop
 * positive area is ccw loop
 * negative area is cw loop
 * zero is no area or degenerate loop
 *
 * pl is assigned the plane equation for the loop
 *
 * NOTE: The rotation cw/ccw is actual, meaning not relative to the
 *       faceuse normal.
 */
fastf_t
nmg_loop_plane_area2(const struct loopuse *lu, fastf_t *pl, const struct bn_tol *tol)
{
    struct edgeuse *eu;
    size_t cnt;
    vect_t zaxis = {0.0, 0.0, 1.0};
    vect_t sum = VINIT_ZERO;
    vect_t cog;
    mat_t mat;
    point_t pt, pt_next, pt_1st;
    fastf_t scale;
    fastf_t area = 0.0;
    fastf_t min, abs_coord, mag;
    fastf_t *tmp;
    int i;

    NMG_CK_LOOPUSE(lu);

    HSETALL(pl, 0.0);

    if (UNLIKELY(BU_LIST_FIRST_MAGIC(&lu->down_hd) != NMG_EDGEUSE_MAGIC)) {
	area = 0.0;
	goto out;
    }

    cnt = 0;
    min = MAX_FASTF;
    /* find the smallest floating point value which will be used
     * to determine the scaling factor, which is done to improve
     * floating point precision
     */
    for (BU_LIST_FOR(eu, edgeuse, &lu->down_hd)) {
	tmp = eu->vu_p->v_p->vg_p->coord;
	for (i = 0; i < 3 ; i++) {
	    abs_coord = fabs(tmp[i]);
	    if ((abs_coord) < min && (abs_coord > SMALL_FASTF)) {
		min = abs_coord;
	    }
	}
	cnt++;
    }

    if (cnt < 3) {
	area = 0.0;
	goto out;
    }

    scale = 0.5 / min;
    if (scale < 1.0) {
	scale = 1.0;
    } else if (scale > (1.0 / tol->dist)) {
	scale = 1.0 / tol->dist;
    }

    /* find and scale first vertex of polygon */
    VMOVE(pt_1st, (BU_LIST_FIRST(edgeuse, &eu->l))->vu_p->v_p->vg_p->coord);
    VINTCLAMP(pt_1st);
    VSCALE(pt_1st, pt_1st, scale);

    for (BU_LIST_FOR(eu, edgeuse, &lu->down_hd)) {
	NMG_CK_EDGEUSE(eu);
	/* scale up the coordinates to reduce floating point error */
	VSCALE(pt, eu->vu_p->v_p->vg_p->coord, scale);
	VSCALE(pt_next, (BU_LIST_PNEXT_CIRC(edgeuse, &eu->l))->vu_p->v_p->vg_p->coord, scale);
	/* move polygon to origin */
	VSUB2(pt, pt, pt_1st);
	VSUB2(pt_next, pt_next, pt_1st);
	VINTCLAMP(pt);
	VINTCLAMP(pt_next);
	pl[X] += (EQUAL(pt[Y], pt_next[Y]) ? (0.0) : (pt[Y] - pt_next[Y])) * (pt[Z] + pt_next[Z]);
	pl[Y] += (EQUAL(pt[Z], pt_next[Z]) ? (0.0) : (pt[Z] - pt_next[Z])) * (pt[X] + pt_next[X]);
	pl[Z] += (EQUAL(pt[X], pt_next[X]) ? (0.0) : (pt[X] - pt_next[X])) * (pt[Y] + pt_next[Y]);
	VADD2(sum, sum, pt);
    }

    if (ZERO(pl[X]) && ZERO(pl[Y]) && ZERO(pl[Z])) {
	HSETALL(pl, 0.0);
	area = 0.0;
	goto out;
    }

    VINTCLAMP(pl);

    /* undo scaling of center of polygon (i.e. center of gravity) */
    VSCALE(cog, sum, 1.0/(cnt * scale));

    /* Unitize plane. If magnitude is zero, the plane is undefined and
     * we can not compute the area with this function.
     */
    mag = MAGNITUDE(pl);
    if (ZERO(mag)) {
	HSETALL(pl, 0.0);
	area = 0.0;
	goto out;
    }
    VSCALE(pl, pl, 1.0/mag);
    pl[H] = VDOT(cog, pl);

    /* find rotation matrix of polygon normal to z-axis */
    bn_mat_fromto(mat, (const fastf_t *)pl, (const fastf_t *)zaxis, tol);

    /* compute area of polygon */
    area = 0.0;
    for (BU_LIST_FOR(eu, edgeuse, &lu->down_hd)) {
	/* rotate coordinates to xy plane */
	MAT4X3PNT(pt, mat, eu->vu_p->v_p->vg_p->coord);
	MAT4X3PNT(pt_next, mat, (BU_LIST_PNEXT_CIRC(edgeuse, &eu->l))->vu_p->v_p->vg_p->coord);
	area += ((pt[X]*pt_next[Y]) - (pt_next[X]*pt[Y]));
    }
    area = area / 2.0;

out:
    return area;
}


/**
 * Calculate face geometry using a least squares fit or Newell's
 * method.
 *
 * If fu does not already have a face_g_plane associated, only
 * vertices in fu will participate, and if it has only one loop
 * Newell's method will be used rather than a least square fit.
 *
 * if fu has a face_g_plane, then all vertices in any face that
 * references the same face_g_plane will participate in the fit for
 * the face plane.
 *
 * Returns:
 * 0 - All is well
 * 1 - Failed to calculate face geometry
 *
 */
int
nmg_calc_face_plane(struct faceuse *fu_in, fastf_t *pl, struct bu_list *vlfree)
{
    double one_over_vertex_count;
    fastf_t det;
    fastf_t max_dist=(-MAX_FASTF);
    fastf_t min_dist=MAX_FASTF;
    int failed=0;
    int got_dir=0;
    size_t i;
    size_t loop_count=0;
    mat_t inverse = MAT_INIT_ZERO;
    mat_t matrix = MAT_INIT_ZERO;
    plane_t old_pl = HINIT_ZERO;
    struct bu_ptbl verts;
    struct face *f;
    struct face_g_plane *fg;
    struct faceuse *fu;
    struct loopuse *lu;
    vect_t vsum = VINIT_ZERO;

    fu = fu_in;
    NMG_CK_FACEUSE(fu);

    HSETALL(pl, 0.0); /* sanity */

    /* find an OT_SAME loop to use for calculating general direction of normal */
    for (BU_LIST_FOR (lu, loopuse, &fu->lu_hd)) {
	if (!got_dir && BU_LIST_FIRST_MAGIC(&lu->down_hd) == NMG_EDGEUSE_MAGIC) {
	    /* get general direction for face normal */
	    nmg_loop_plane_newell(lu, old_pl);
	    if (!ZERO(old_pl[X]) || !ZERO(old_pl[Y]) || !ZERO(old_pl[Z]))
		got_dir = 1;
	}

	loop_count++;
    }

    if (!got_dir) {
	failed = 1;
	goto out;
    }

    f = fu->f_p;
    NMG_CK_FACE(f);
    fg = f->g.plane_p;
    if (fg) {
	struct face *f1;

	NMG_CK_FACE_G_PLANE(fg);

	/* count loops using this face geometry */
	loop_count = 0;
	for (BU_LIST_FOR (f1, face, &fg->f_hd)) {
	    for (BU_LIST_FOR (lu, loopuse, &f1->fu_p->lu_hd))
		loop_count++;
	}

	/* if this face geometry only has one loop using it, just use Newell's method */
	if (loop_count < 2) {
	    HMOVE(pl, old_pl);
	    failed = 0;
	    goto out;
	}

	nmg_tabulate_face_g_verts(&verts, fg);
    } else {
	/* just use vertices from this faceuse */
	/* If this faceuse only has one loop, just use Newell's method */
	if (loop_count < 2) {
	    HMOVE(pl, old_pl);
	    failed = 0;
	    goto out;
	}

	nmg_vertex_tabulate(&verts, &fu->l.magic, vlfree);
    }

    /* Get the direction for the plane normal in "old_pl".
     * Make sure we are dealing with OT_SAME or OT_UNSPEC faceuse.
     */
    if (fu->orientation != OT_UNSPEC) {
	if (fu->orientation != OT_SAME)
	    fu = fu->fumate_p;
	if (fu->orientation != OT_SAME) {
	    bu_log("nmg_calc_face_plane: fu %p has no OT_SAME use\n", (void *)fu);
	    bu_ptbl_free(&verts);
	    failed = 1;
	    goto out;
	}
    }

    /* build matrix */
    one_over_vertex_count = 1.0/(double)(BU_PTBL_LEN(&verts));

    for (i = 0; i < BU_PTBL_LEN(&verts); i++) {
	struct vertex *v;
	struct vertex_g *vg;

	v = (struct vertex *)BU_PTBL_GET(&verts, i);
	vg = v->vg_p;

	matrix[0] += vg->coord[X] * vg->coord[X];
	matrix[1] += vg->coord[X] * vg->coord[Y];
	matrix[2] += vg->coord[X] * vg->coord[Z];
	matrix[5] += vg->coord[Y] * vg->coord[Y];
	matrix[6] += vg->coord[Y] * vg->coord[Z];
	matrix[10] += vg->coord[Z] * vg->coord[Z];

	vsum[X] += vg->coord[X];
	vsum[Y] += vg->coord[Y];
	vsum[Z] += vg->coord[Z];
    }
    matrix[4] = matrix[1];
    matrix[8] = matrix[2];
    matrix[9] = matrix[6];
    matrix[15] = 1.0;


    /* Check that we don't have a singular matrix */
    det = bn_mat_determinant(matrix);

    if (!ZERO(det)) {
	fastf_t inv_len_pl;

	/* invert matrix */
	bn_mat_inv(inverse, matrix);

	/* get normal vector */
	MAT4X3PNT(pl, inverse, vsum);

	/* unitize direction vector */
	inv_len_pl = 1.0/(MAGNITUDE(pl));
	HSCALE(pl, pl, inv_len_pl);

	/* get average vertex coordinates */
	VSCALE(vsum, vsum, one_over_vertex_count);

	/* get distance from plane to origin */
	pl[H] = VDOT(pl, vsum);

	/* make sure it points in the correct direction */
	if (VDOT(pl, old_pl) < -SMALL_FASTF) {
	    HREVERSE(pl, pl);
	}
    } else {
	struct vertex *v, *v0;
	int x_same=1;
	int y_same=1;
	int z_same=1;

	/* singular matrix, may occur if all vertices have the same zero
	 * component.
	 */
	v0 = (struct vertex *)BU_PTBL_GET(&verts, 0);
	for (i=1; i<BU_PTBL_LEN(&verts); i++) {
	    v = (struct vertex *)BU_PTBL_GET(&verts, i);

	    if (!ZERO(v->vg_p->coord[X] - v0->vg_p->coord[X]))
		x_same = 0;
	    if (!ZERO(v->vg_p->coord[Y] - v0->vg_p->coord[Y]))
		y_same = 0;
	    if (!ZERO(v->vg_p->coord[Z] - v0->vg_p->coord[Z]))
		z_same = 0;

	    if (!x_same && !y_same && !z_same)
		break;
	}

	if (x_same) {
	    HSET(pl, 1.0, 0.0, 0.0, 0.0);
	} else if (y_same) {
	    HSET(pl, 0.0, 1.0, 0.0, 0.0);
	} else if (z_same) {
	    HSET(pl, 0.0, 0.0, 1.0, 0.0);
	}

	if (x_same || y_same || z_same) {
	    /* get average vertex coordinates */
	    VSCALE(vsum, vsum, one_over_vertex_count);

	    /* get distance from plane to origin */
	    pl[H] = VDOT(pl, vsum);

	    /* make sure it points in the correct direction */
	    if (VDOT(pl, old_pl) < -SMALL_FASTF) {
		HREVERSE(pl, pl);
	    }
	} else {
	    bu_log("nmg_calc_face_plane: Cannot calculate plane for fu %p\n", (void *)fu);
	    nmg_pr_fu_briefly(fu, (char *)NULL);
	    bu_log("%ld verts\n", BU_PTBL_LEN(&verts));
	    failed = 1;
	    goto out;
	}
    }

    /* make sure plane is at center of range of vertices */
    for (i=0; i<BU_PTBL_LEN(&verts); i++) {
	struct vertex *v;
	struct vertex_g *vg;
	fastf_t dist;

	v = (struct vertex *)BU_PTBL_GET(&verts, i);
	vg = v->vg_p;

	dist = DIST_PNT_PLANE(vg->coord, pl);
	if (dist > max_dist)
	    max_dist = dist;
	if (dist < min_dist)
	    min_dist = dist;
    }

    pl[H] += (max_dist + min_dist)/2.0;

    bu_ptbl_free(&verts);

    failed = 0;

out:
    return failed;

}


/**
 * interface to nmg_calc_face_plane(), calls nmg_face_g with the
 * resulting plane
 */
int
nmg_calc_face_g(struct faceuse *fu, struct bu_list *vlfree)
{
    plane_t pl;
    int ret_val;

    ret_val = nmg_calc_face_plane(fu, pl, vlfree);

    if (!ret_val)
	nmg_face_g(fu, pl);

    return ret_val;
}


/**
 * The following routines calculate surface area of NMG objects. Note
 * that this includes all surfaces, not just external surfaces, i.e.,
 * an NMG object consisting of two adjacent cubes with a coincident
 * face will have a surface area of 12*s*s (s is length of one side)
 */
fastf_t
nmg_faceuse_area(const struct faceuse *fu)
{
    struct loopuse *lu;
    plane_t plane;
    fastf_t area=0.0;
    fastf_t tmp_area;

    NMG_CK_FACEUSE(fu);

    for (BU_LIST_FOR (lu, loopuse, &fu->lu_hd)) {
	if (BU_LIST_FIRST_MAGIC(&lu->down_hd) != NMG_EDGEUSE_MAGIC)
	    continue;

	tmp_area = nmg_loop_plane_area(lu, plane);
	if (tmp_area < 0.0)
	    continue;

	if (lu->orientation == OT_SAME)
	    area += tmp_area;
	else if (lu->orientation == OT_OPPOSITE)
	    area -= tmp_area;
	else {
	    bu_log("nmg_faceuse_area: Cannot calculate area (lu with %s orientation)\n",
		   nmg_orientation(lu->orientation));
	    return (fastf_t)-1.0;
	}
    }

    return area;
}


fastf_t
nmg_shell_area(const struct shell *s)
{
    fastf_t area=0.0;
    fastf_t tmp_area;
    struct faceuse *fu;

    NMG_CK_SHELL(s);

    for (BU_LIST_FOR (fu, faceuse, &s->fu_hd)) {
	if (fu->orientation != OT_SAME)
	    continue;

	tmp_area = nmg_faceuse_area(fu);
	if (tmp_area < 0.0)
	    continue;

	area += tmp_area;
    }

    return area;
}


fastf_t
nmg_region_area(const struct nmgregion *r)
{
    struct shell *s;
    fastf_t area=0.0;

    NMG_CK_REGION(r);

    for (BU_LIST_FOR (s, shell, &r->s_hd))
	area += nmg_shell_area(s);

    return area;
}


fastf_t
nmg_model_area(const struct model *m)
{
    struct nmgregion *r;
    fastf_t area=0.0;

    NMG_CK_MODEL(m);

    for (BU_LIST_FOR (r, nmgregion, &m->r_hd))
	area += nmg_region_area(r);

    return area;
}


/**
 * Make sure that the list of intersection points doesn't contain any
 * vertexuses from loops whose bounding boxes don;t overlap the
 * bounding box of a loop in the given faceuse.
 *
 * This is really a special purpose routine to help the intersection
 * operations of the boolean process.  The only reason it's here
 * instead of nmg_inter.c is that it knows too much about the format
 * and contents of an bu_ptbl structure.
 */
void
nmg_purge_unwanted_intersection_points(struct bu_ptbl *vert_list, fastf_t *mag_list, const struct faceuse *fu, const struct bn_tol *tol)
{
    size_t i;
    size_t j;
    struct vertexuse *vu;
    struct loopuse *lu;
    const struct loop_g *lg;
    const struct loopuse *fu2lu;
    const struct loop_g *fu2lg = (const struct loop_g *)NULL;
    int overlap = 0;

    NMG_CK_FACEUSE(fu);
    BN_CK_TOL(tol);

    if (nmg_debug & NMG_DEBUG_POLYSECT) {
	bu_log("nmg_purge_unwanted_intersection_points(%p, %p)\n", (void *)vert_list, (void *)fu);
	bu_log("\t%zu vertexuses in list\n", vert_list->end);
    }

    for (i = 0; i < (size_t)vert_list->end; i++) {
	vu = (struct vertexuse *)vert_list->buffer[i];
	if (vu->l.magic != NMG_VERTEXUSE_MAGIC) {
	    /* vertexuse probably killed by nmg_repair_v_near_v() */
	    /* delete the entry from the vertex list */
	    for (j=i; j < (size_t)vert_list->end; j++) {
		vert_list->buffer[j] = vert_list->buffer[j+1];
		mag_list[j] = mag_list[j+1];
	    }

	    --(vert_list->end);
	    vert_list->buffer[vert_list->end] = (long *)NULL;
	    mag_list[vert_list->end] = MAX_FASTF;
	    --i;
	    continue;
	}
	NMG_CK_VERTEXUSE(vu);
	lu = nmg_find_lu_of_vu(vu);
	NMG_CK_LOOPUSE(lu);
	lg = lu->l_p->lg_p;
	NMG_CK_LOOP_G(lg);

	if (nmg_debug & NMG_DEBUG_POLYSECT) {
	    bu_log("vu[%zd]: %p (%g %g %g) lu: %p %s\n",
		   i,
		   (void *)vu, V3ARGS(vu->v_p->vg_p->coord),
		   (void *)lu, nmg_orientation(lu->orientation));
	    bu_log("\tlu BBox: (%g %g %g) (%g %g %g)\n",
		   V3ARGS(lg->min_pt), V3ARGS(lg->max_pt));
	}
	if (lu->up.fu_p->f_p == fu->f_p)
	    bu_log("I'm checking against my own face?\n");

	/* If the bounding box of a loop doesn't intersect the
	 * bounding box of a loop in the other face, it shouldn't
	 * be on the list of intersecting loops.
	 */
	overlap = 0;
	for (BU_LIST_FOR (fu2lu, loopuse, &fu->lu_hd)) {
	    NMG_CK_LOOPUSE(fu2lu);
	    NMG_CK_LOOP(fu2lu->l_p);

	    switch (fu2lu->orientation) {
		case OT_BOOLPLACE:
		    /*  If this loop is destined for removal
		     *  by sanitize(), skip it.
		     */
		    continue;
		case OT_UNSPEC:
		    /* If this is a loop of a lone vertex,
		     * it was deposited into the
		     * other loop as part of an intersection
		     * operation, and is quite important.
		     */
		    if (BU_LIST_FIRST_MAGIC(&fu2lu->down_hd) != NMG_VERTEXUSE_MAGIC)
			bu_log("nmg_purge_unwanted_intersection_points() non self-loop OT_UNSPEC vertexuse in fu2?\n");
		    break;
		case OT_SAME:
		case OT_OPPOSITE:
		    break;
		default:
		    bu_log("nmg_purge_unwanted_intersection_points encountered %s loop in fu2\n",
			   nmg_orientation(fu2lu->orientation));
		    /* Process it anyway */
		    break;
	    }

	    fu2lg = fu2lu->l_p->lg_p;
	    NMG_CK_LOOP_G(fu2lg);

	    if (nmg_debug & NMG_DEBUG_POLYSECT) {
		bu_log("\tfu2lu BBox: (%g %g %g)  (%g %g %g) %s\n",
		       V3ARGS(fu2lg->min_pt), V3ARGS(fu2lg->max_pt),
		       nmg_orientation(fu2lu->orientation));
	    }

	    if (V3RPP_OVERLAP_TOL(fu2lg->min_pt, fu2lg->max_pt, lg->min_pt, lg->max_pt, tol->dist)) {
		overlap = 1;
		break;
	    }
	}
	if (!overlap) {
	    /* why is this vertexuse in the list? */
	    if (nmg_debug & NMG_DEBUG_POLYSECT) {
		bu_log("nmg_purge_unwanted_intersection_points This little bugger slipped in somehow.  Deleting it from the list.\n");
		nmg_pr_vu_briefly(vu, (char *)NULL);
	    }
	    if (BU_LIST_FIRST_MAGIC(&lu->down_hd) == NMG_VERTEXUSE_MAGIC &&
		lu->orientation == OT_UNSPEC) {
		/* Drop this loop of a single vertex in sanitize() */
		if (nmg_debug & NMG_DEBUG_POLYSECT)
		    bu_log("nmg_purge_unwanted_intersection_points() remarking as OT_BOOLPLACE\n");
		lu->orientation =
		    lu->lumate_p->orientation = OT_BOOLPLACE;
	    }

	    /* delete the entry from the vertex list */
	    for (j=i; j < (size_t)vert_list->end; j++) {
		vert_list->buffer[j] = vert_list->buffer[j+1];
		mag_list[j] = mag_list[j+1];
	    }

	    --(vert_list->end);
	    vert_list->buffer[vert_list->end] = (long *)NULL;
	    mag_list[vert_list->end] = MAX_FASTF;
	    --i;
	}
    }
    if (nmg_debug & NMG_DEBUG_POLYSECT)
	bu_log("\tAt end of nmg_purge_unwanted_intersection_points, %zu vertexuses in list\n", vert_list->end);
}


/**
 * if the given vertexuse "vu" is in the table given by "b" or if "vu"
 * references a vertex which is referenced by a vertexuse in the table,
 * then we return 1.  Otherwise, we return 0.
 */
int
nmg_in_or_ref(struct vertexuse *vu, struct bu_ptbl *b)
{
    union {
	struct vertexuse **vu;
	uint32_t **magic_p;
    } p;
    size_t i;

    p.magic_p = (uint32_t **)b->buffer;
    for (i=0; i < (size_t)b->end; ++i) {
	if (p.vu[i] && *p.magic_p[i] == NMG_VERTEXUSE_MAGIC &&
	    (p.vu[i] == vu || p.vu[i]->v_p == vu->v_p))
	    return 1;
    }
    return 0;
}


/**
 * Re-compute all the bounding boxes in the NMG model.
 * Bounding boxes are presently found in these structures:
 *	loop_g
 *	face_g
 *	shell_a
 *	nmgregion_a
 * The re-bounding must be performed in a bottom-up manner,
 * computing the loops first, and working up to the nmgregions.
 */
void
nmg_rebound(struct model *m, const struct bn_tol *tol)
{
    struct nmgregion *r;
    struct shell *s;
    struct faceuse *fu;
    struct face *f;
    struct loopuse *lu;
    struct loop *l;
    register int *flags;

    NMG_CK_MODEL(m);
    BN_CK_TOL(tol);

    flags = (int *)nmg_calloc(m->maxindex*2, sizeof(int), "rebound flags[]");

    for (BU_LIST_FOR (r, nmgregion, &m->r_hd)) {
	NMG_CK_REGION(r);
	for (BU_LIST_FOR (s, shell, &r->s_hd)) {
	    NMG_CK_SHELL(s);

	    /* Loops in faces in shell */
	    for (BU_LIST_FOR (fu, faceuse, &s->fu_hd)) {
		NMG_CK_FACEUSE(fu);
		/* Loops in face */
		for (BU_LIST_FOR (lu, loopuse, &fu->lu_hd)) {
		    NMG_CK_LOOPUSE(lu);
		    l = lu->l_p;
		    NMG_CK_LOOP(l);
		    if (NMG_INDEX_FIRST_TIME(flags, l))
			nmg_loop_g(l, tol);
		}
	    }
	    /* Faces in shell */
	    for (BU_LIST_FOR (fu, faceuse, &s->fu_hd)) {
		NMG_CK_FACEUSE(fu);
		f = fu->f_p;
		NMG_CK_FACE(f);

		/* Rebound the face */
		if (NMG_INDEX_FIRST_TIME(flags, f))
		    nmg_face_bb(f, tol);
	    }

	    /* Wire loops in shell */
	    for (BU_LIST_FOR (lu, loopuse, &s->lu_hd)) {
		NMG_CK_LOOPUSE(lu);
		l = lu->l_p;
		NMG_CK_LOOP(l);
		if (NMG_INDEX_FIRST_TIME(flags, l))
		    nmg_loop_g(l, tol);
	    }

	    /*
	     *  Rebound the shell.
	     *  This routine handles wire edges and lone vertices.
	     */
	    if (NMG_INDEX_FIRST_TIME(flags, s))
		nmg_shell_a(s, tol);
	}

	/* Rebound the nmgregion */
	nmg_region_a(r, tol);
    }

    nmg_free((char *)flags, "rebound flags[]");
}


void
nmg_count_shell_kids(const struct model *m, size_t *total_faces, size_t *total_wires, size_t *total_points)
{
    short *tbl;

    const struct nmgregion *r;
    const struct shell *s;
    const struct faceuse *fu;
    const struct loopuse *lu;
    const struct edgeuse *eu;

    NMG_CK_MODEL(m);

    tbl = (short *)nmg_calloc(m->maxindex+1, sizeof(char),
			     "face/wire/point counted table");

    *total_faces = *total_wires = *total_points = 0;
    for (BU_LIST_FOR (r, nmgregion, &m->r_hd)) {
	for (BU_LIST_FOR (s, shell, &r->s_hd)) {
	    if (s->vu_p) {
		(*total_points)++;
		continue;
	    }
	    for (BU_LIST_FOR (fu, faceuse, &s->fu_hd)) {
		if (NMG_INDEX_TEST_AND_SET(tbl, fu->f_p))
		    (*total_faces)++;
	    }
	    for (BU_LIST_FOR (lu, loopuse, &s->lu_hd)) {
		if (NMG_INDEX_TEST_AND_SET(tbl, lu->l_p))
		    (*total_wires)++;
	    }
	    for (BU_LIST_FOR (eu, edgeuse, &s->eu_hd)) {
		if (NMG_INDEX_TEST_AND_SET(tbl, eu->e_p))
		    (*total_wires)++;
	    }
	}
    }

    nmg_free((char *)tbl, "face/wire/point counted table");
}


/**
 * private support routine for nmg_close_shell creates an array of
 * indices into a table of edgeuses, ordered end-to-end. This may or
 * may not create an actual loop.
 *
 * Arguments:
 *   tbl is the table (provided by caller)
 *   index is the array of indices created by order_tbl
 *   tbl_size is the size of the table (provided by caller)
 *   loop_size is the number of edgeuses in the loop (calculated by order_tbl)
 */
HIDDEN void
order_tbl(struct bu_ptbl *tbl, int start_idx, int **idx, size_t tbl_size, size_t *loop_size)
{
    size_t i, j, k;
    int found;
    struct edgeuse *eu, *eu1;
    struct vertex *start_v;

    /* create an index into the table, ordered to create a loop */
    if (*idx == NULL)
	(*idx) = (int *)nmg_calloc(tbl_size, sizeof(int), "Table index");

    for (i=0; i<tbl_size; i++)
	(*idx)[i] = (-1);

    /* start the loop at idx = start_idx */
    (*idx)[0] = start_idx;
    *loop_size = 1;
    eu = (struct edgeuse *)BU_PTBL_GET(tbl, start_idx);
    start_v = eu->vu_p->v_p;
    i = 0;
    found = 1;
    while (eu->eumate_p->vu_p->v_p != start_v && found) {
	found = 0;

	/* Look for edgeuse that starts where "eu" ends */
	for (j=0; j<tbl_size; j++) {
	    int already_used = 0;

	    eu1 = (struct edgeuse *)BU_PTBL_GET(tbl, j);

	    /* don't use same edgeuse twice! */
	    for (k=0; k<(*loop_size); k++) {
		if (eu1 == (struct edgeuse *)BU_PTBL_GET(tbl, (*idx)[k])) {
		    already_used = 1;
		    break;
		}
	    }
	    if (already_used)
		continue;
	    if (eu1->vu_p->v_p == eu->eumate_p->vu_p->v_p) {
		/* Found it */
		found = 1;
		(*idx)[++i] = j;
		(*loop_size)++;
		eu = eu1;
		break;
	    }
	}
    }
}


/**
 * Examines the passed shell and, if there are holes, closes them
 * note that not much care is taken as to how the holes are closed
 * so the results are not entirely predictable.
 * A list of free edges is created (edges bounding only one face).
 * New faces are constructed by taking two consecutive edges
 * and making a face. The newly created edge is added to the list
 * of free edges and the two used ones are removed.
 */
void
nmg_close_shell(struct shell *s, struct bu_list *vlfree, const struct bn_tol *tol)
{
    struct bu_ptbl eu_tbl;		/* table of free edgeuses from shell */
    struct bu_ptbl vert_tbl;	/* table of vertices for use in nmg_cface */
    int *idx;			/* array of indices into eu_tbl, ordered to form a loop */
    size_t loop_size;			/* number of edgeuses in loop */
    struct faceuse *fu;
    struct loopuse *lu;
    struct edgeuse *eu;
    int start_loop;
    size_t  i;
    int found;

    if (nmg_debug & NMG_DEBUG_BASIC)
	bu_log("nmg_close_shell: s = %p\n", (void *)s);

    NMG_CK_SHELL(s);
    BN_CK_TOL(tol);

    idx = NULL;

    /* construct a table of free edges */
    (void)bu_ptbl_init(&eu_tbl, 64, " &eu_tbl ");

    /* loop through all the faces in the shell */
    for (BU_LIST_FOR (fu, faceuse, &s->fu_hd)) {
	NMG_CK_FACEUSE(fu);
	/* only look at OT_SAME faces */
	if (fu->orientation == OT_SAME) {
	    /* loop through each loopuse in the face */
	    for (BU_LIST_FOR (lu, loopuse, &fu->lu_hd)) {
		NMG_CK_LOOPUSE(lu);
		/* ignore loops that are just a vertex */
		if (BU_LIST_FIRST_MAGIC(&lu->down_hd) ==
		    NMG_VERTEXUSE_MAGIC)
		    continue;

		/* loop through all the edgeuses in the loop */
		for (BU_LIST_FOR (eu, edgeuse, &lu->down_hd)) {
		    NMG_CK_EDGEUSE(eu);
		    /* if this edgeuse is a free edge, add its mate to the list */
		    if (eu->radial_p == eu->eumate_p)
			(void)bu_ptbl_ins(&eu_tbl, (long *) eu->eumate_p);
		}
	    }
	}
    }

    /* if there is nothing in our list of free edges, the shell is already closed */
    if (BU_PTBL_LEN(&eu_tbl) == 0) {
	bu_ptbl_free(&eu_tbl);
	return;
    }

    /* create a table of vertices */
    (void)bu_ptbl_init(&vert_tbl, 64, " &vert_tbl ");

    while (BU_PTBL_LEN(&eu_tbl)) {
	int give_up_on_face=0;

	/* Create an index into the table that orders the edgeuses into a loop */
	start_loop = -1;
	loop_size = 0;
	while (loop_size < 2) {
	    if (++start_loop > (int)BU_PTBL_LEN(&eu_tbl) - 3)
		break;
	    order_tbl(&eu_tbl, start_loop, &idx, BU_PTBL_LEN(&eu_tbl), &loop_size);
	}

	/* Create new faces to close the shell */
	while (loop_size > 3) {
	    struct edgeuse *eu1, *eu2=NULL, *eu_new = NULL;
	    struct edgeuse **eu_used;	/* array of edgeuses used, for deletion */
	    size_t edges_used=0;			/* number of edges used in making a face */
	    size_t found_face=0;		/* flag - indicates that a face with the correct normal will be created */
	    size_t start_idx, end_idx;	/* start and stop index for loop */
	    int coplanar;			/* flag - indicates entire loop is coplanar */
	    plane_t pl1, pl2;		/* planes for checking coplanarity of loop */
	    point_t pt[3];			/* points for calculating planes */

	    /* Look for an easy way out, maybe this loop is planar */
	    /* first, calculate a plane from the first three non-collinear vertices */
	    start_idx = 0;
	    end_idx = start_idx + 3;

	    for (i=start_idx; i<end_idx; i++) {
		eu = (struct edgeuse *)BU_PTBL_GET(&eu_tbl, idx[i]);
		VMOVE(pt[i-start_idx], eu->vu_p->v_p->vg_p->coord);
	    }
	    while (bn_make_plane_3pnts(pl1, pt[0], pt[1], pt[2], tol) && end_idx<loop_size) {
		start_idx++;
		end_idx++;
		for (i=start_idx; i<end_idx; i++) {
		    eu = (struct edgeuse *)BU_PTBL_GET(&eu_tbl, idx[i]);
		    VMOVE(pt[i-start_idx], eu->vu_p->v_p->vg_p->coord);
		}
	    }
	    if (end_idx == loop_size) {
		if (BU_PTBL_LEN(&eu_tbl) > loop_size) {
		    size_t old_loop_size=loop_size;

		    loop_size = 0;
		    while (loop_size < 3) {
			found = 1;
			for (start_loop=idx[0]+1; start_loop < (int)BU_PTBL_LEN(&eu_tbl)-3; start_loop++) {
			    found = 0;
			    for (i=0; i<old_loop_size; i++) {
				if (idx[i] == start_loop) {
				    found = 1;
				    break;
				}
			    }
			    if (!found)
				break;
			}
			if (found) {
			    /* Could not even make a plane, this is some serious screw-up */
			    bu_log("nmg_close_shell: cannot make any planes from loop, old_loop_size = %zu\n", old_loop_size);
			    for (i=0; i<old_loop_size; i++) {
				eu= (struct edgeuse *)BU_PTBL_GET(&eu_tbl, idx[i]);
				bu_log("(%g %g %g) <-> (%g %g %g)\n",
				       V3ARGS(eu->vu_p->v_p->vg_p->coord),
				       V3ARGS(eu->eumate_p->vu_p->v_p->vg_p->coord));
			    }
			    bu_bomb("nmg_close_shell: cannot make any planes from loop\n");
			}
			order_tbl(&eu_tbl, start_loop, &idx, BU_PTBL_LEN(&eu_tbl), &loop_size);
		    }
		}
	    }

	    /* now we have one plane, let's check the others */
	    coplanar = 1;
	    while (end_idx < loop_size && coplanar) {
		end_idx +=3;
		if (end_idx > loop_size)
		    end_idx = loop_size;
		start_idx = end_idx - 3;

		for (i=start_idx; i<end_idx; i++) {
		    eu = (struct edgeuse *)BU_PTBL_GET(&eu_tbl, idx[i]);
		    VMOVE(pt[i-start_idx], eu->vu_p->v_p->vg_p->coord);
		}

		/* if these three points make a plane, is it coplanar with
		 * our first one??? */
		if (!bn_make_plane_3pnts(pl2, pt[0], pt[1], pt[2], tol)) {
		    if ((i=bn_coplanar(pl1, pl2, tol)) < 1)
			coplanar = 0;
		}
	    }

	    if (coplanar) {
		/* excellent! - just make one big face */
		struct edgeuse *eu_tmp;

		/* put vertices in table */
		bu_ptbl_reset(&vert_tbl);
		for (i=0; i<loop_size; i++) {
		    eu = (struct edgeuse *)BU_PTBL_GET(&eu_tbl, idx[i]);
		    bu_ptbl_ins(&vert_tbl, (long *)&eu->vu_p->v_p);
		}

		/* make face */
		fu = nmg_cmface(s, (struct vertex ***)BU_PTBL_BASEADDR(&vert_tbl), loop_size);

		/* face geometry */
		if (nmg_loop_plane_area(BU_LIST_FIRST(loopuse, &fu->lu_hd), pl2) < 0.0) {
		    bu_log("Failed planeeq\n");
		    nmg_kfu(fu);
		} else {
		    nmg_face_g(fu, pl2);

		    /* Calculate face bounding box */
		    nmg_face_bb(fu->f_p, tol);
		}

		/* now eliminate loop from table */
		eu_used = (struct edgeuse **)nmg_calloc(loop_size, sizeof(struct edgeuse *), "edges used list");
		for (i=0; i<loop_size; i++)
		    eu_used[i] = (struct edgeuse *)BU_PTBL_GET(&eu_tbl, idx[i]);

		for (i=0; i<loop_size; i++)
		    bu_ptbl_rm(&eu_tbl, (long *)eu_used[i]);

		nmg_free((char *)eu_used, "edge used list");

		/* may need to remove one more edgeuse from table */
		eu_tmp = nmg_find_e((*(struct vertex **)BU_PTBL_GET(&vert_tbl, 0)), (*(struct vertex **)BU_PTBL_GET(&vert_tbl, loop_size-1)), (struct shell *)NULL, (struct edge *)NULL);
		if (eu_tmp) {
		    if (eu_tmp->radial_p != eu_tmp->eumate_p) {
			for (i=0; i<BU_PTBL_LEN(&eu_tbl); i++) {
			    eu2 = (struct edgeuse *)BU_PTBL_GET(&eu_tbl, i);
			    if (EDGESADJ(eu2, eu_tmp)) {
				bu_ptbl_rm(&eu_tbl, (long *)eu2);
				break;
			    }
			}
		    }
		}

		/* set some flags to get us back to start of loop */
		found_face = 1;
		give_up_on_face = 1;
	    }

	    /* OK, so we have to do this one little-by-little */
	    start_idx = -1;
	    end_idx = -1;

	    if (!found_face) {

		/* refresh the vertex list */
		(void)bu_ptbl_reset(&vert_tbl);

		start_idx++;
		end_idx = start_idx + 1;
		if (end_idx == loop_size)
		    end_idx = 0;

		/* Get two edgeuses from the loop */
		eu1 = (struct edgeuse *)BU_PTBL_GET(&eu_tbl, idx[start_idx]);
		bu_ptbl_ins(&vert_tbl, (long *)&eu1->vu_p->v_p);

		eu2 = (struct edgeuse *)BU_PTBL_GET(&eu_tbl, idx[end_idx]);
		bu_ptbl_ins(&vert_tbl, (long *)&eu2->vu_p->v_p);

		edges_used = 2;
		/* if the edges are collinear, we can't make a face */
		while (bn_3pnts_collinear(
			   eu1->vu_p->v_p->vg_p->coord,
			   eu2->vu_p->v_p->vg_p->coord,
			   eu2->eumate_p->vu_p->v_p->vg_p->coord,
			   tol) && edges_used < loop_size)
		{
		    /* So, add another edge */
		    end_idx++;
		    if (end_idx == loop_size)
			end_idx = 0;
		    eu1 = eu2;
		    eu2 = (struct edgeuse *)BU_PTBL_GET(&eu_tbl, idx[end_idx]);
		    bu_ptbl_ins(&vert_tbl, (long *)&eu2->vu_p->v_p);
		    edges_used++;
		}
	    }

	    if (give_up_on_face) {
		loop_size = 0;
		start_loop = -1;
		break;
	    }

	    /* add last vertex to table */
	    bu_ptbl_ins(&vert_tbl, (long *)&eu2->eumate_p->vu_p->v_p);

	    /* save list of used edges to be removed later */
	    eu_used = (struct edgeuse **)nmg_calloc(edges_used, sizeof(struct edgeuse *), "edges used list");
	    for (i=0; i<edges_used; i++)
		eu_used[i] = (struct edgeuse *)BU_PTBL_GET(&eu_tbl, idx[i]);

	    /* make a face */
	    fu = nmg_cmface(s, (struct vertex ***)BU_PTBL_BASEADDR(&vert_tbl), edges_used+1);
	    /* out with the old, in with the new */
	    for (i=0; i<edges_used; i++)
		bu_ptbl_rm(&eu_tbl, (long *)eu_used[i]);

	    if (nmg_loop_plane_area(BU_LIST_FIRST(loopuse, &fu->lu_hd), pl2) < 0.0) {
		bu_log("Failed planeeq\n");
		nmg_kfu(fu);
	    } else {
		nmg_face_g(fu, pl2);

		/* find the newly created edgeuse */
		found = 0;
		for (BU_LIST_FOR (lu, loopuse, &fu->lu_hd)) {
		    NMG_CK_LOOPUSE(lu);
		    if (BU_LIST_FIRST_MAGIC(&lu->down_hd) ==
			NMG_VERTEXUSE_MAGIC)
			continue;
		    for (BU_LIST_FOR (eu, edgeuse, &lu->down_hd)) {
			NMG_CK_EDGEUSE(eu);
			if (eu->vu_p->v_p == (*(struct vertex **)BU_PTBL_GET(&vert_tbl, 0))
			    && eu->eumate_p->vu_p->v_p == (*(struct vertex **)BU_PTBL_GET(&vert_tbl, edges_used)))
			{
			    eu_new = eu;
			    found = 1;
			    break;
			} else if (eu->vu_p->v_p == (*(struct vertex **)BU_PTBL_GET(&vert_tbl, edges_used))
				   && eu->eumate_p->vu_p->v_p == (*(struct vertex **)BU_PTBL_GET(&vert_tbl, 0)))
			{
			    eu_new = eu->eumate_p;
			    found = 1;
			    break;
			}

		    }
		    if (found)
			break;
		}

		if (eu_new->radial_p == eu_new->eumate_p)
		    bu_ptbl_ins(&eu_tbl, (long *)eu_new);
		else {
		    struct edgeuse *eu_tmp;

		    /* find third eu to be removed from eu_tbl */
		    for (i=0; i<BU_PTBL_LEN(&eu_tbl); i++) {
			eu_tmp = (struct edgeuse *)BU_PTBL_GET(&eu_tbl, i);
			if (eu_tmp->vu_p->v_p == eu_new->vu_p->v_p &&
			    eu_tmp->eumate_p->vu_p->v_p == eu_new->eumate_p->vu_p->v_p)
			{
			    bu_ptbl_rm(&eu_tbl, (long *)eu_tmp);
			    break;
			}
		    }
		}
	    }

	    nmg_free((char *)eu_used, "edge used list");

	    /* re-order loop */
	    loop_size = 0;
	    start_loop = -1;
	    while (loop_size < 3 && start_loop < (long)BU_PTBL_LEN(&eu_tbl)-3)
		order_tbl(&eu_tbl, ++start_loop, &idx, BU_PTBL_LEN(&eu_tbl), &loop_size);
	}

	if (give_up_on_face)
	    continue;

	if (loop_size == 2) {
	    struct edgeuse *eu1, *eu2;

	    bu_ptbl_reset(&vert_tbl);
	    eu1 = (struct edgeuse *)BU_PTBL_GET(&eu_tbl, idx[0]);
	    (void)bu_ptbl_ins(&vert_tbl, (long *)&eu1->vu_p->v_p);
	    eu2 = (struct edgeuse *)BU_PTBL_GET(&eu_tbl, idx[1]);
	    (void)bu_ptbl_ins(&vert_tbl, (long *)&eu2->vu_p->v_p);
	    (void)bu_ptbl_ins(&vert_tbl, (long *)&eu2->eumate_p->vu_p->v_p);
	    if (!bn_3pnts_collinear(
		    ((*(struct vertex **)BU_PTBL_GET(&vert_tbl, 0)))->vg_p->coord,
		    ((*(struct vertex **)BU_PTBL_GET(&vert_tbl, 1)))->vg_p->coord,
		    ((*(struct vertex **)BU_PTBL_GET(&vert_tbl, 2)))->vg_p->coord,
		    tol))
	    {
		fu = nmg_cmface(s, (struct vertex ***)BU_PTBL_BASEADDR(&vert_tbl), 3);
		if (nmg_calc_face_g(fu,vlfree)) {
		    bu_log("Failed planeeq\n");
		    nmg_kfu(fu);
		}
	    } else
		bu_log("Not making face, edges are collinear!\n");

	    /* remove the two edges we just tried or we may loop forever */
	    bu_ptbl_rm(&eu_tbl, (long *)eu1);
	    bu_ptbl_rm(&eu_tbl, (long *)eu2);

	    loop_size = 0;
	    continue;
	} else if (loop_size < 2) {
	    /* remove at least one edge each iteration or we may loop forever */
	    eu = (struct edgeuse *)BU_PTBL_GET(&eu_tbl, 0);
	    bu_ptbl_rm(&eu_tbl, (long *)eu);

	    loop_size = 0;
	    continue;
	}

	/* if the last 3 vertices are collinear, then don't make the last face */
	bu_ptbl_reset(&vert_tbl);
	for (i=0; i<3; i++) {
	    eu = (struct edgeuse *)BU_PTBL_GET(&eu_tbl, idx[i]);
	    (void)bu_ptbl_ins(&vert_tbl, (long *)&eu->vu_p->v_p);
	}

	if (!bn_3pnts_collinear(
		((*(struct vertex **)BU_PTBL_GET(&vert_tbl, 0)))->vg_p->coord,
		((*(struct vertex **)BU_PTBL_GET(&vert_tbl, 1)))->vg_p->coord,
		((*(struct vertex **)BU_PTBL_GET(&vert_tbl, 2)))->vg_p->coord,
		tol))
	{

	    /* Create last face from remaining 3 edges */
	    fu = nmg_cmface(s, (struct vertex ***)BU_PTBL_BASEADDR(&vert_tbl), 3);
	    if (nmg_calc_face_g(fu,vlfree))
		bu_log("Failed planeeq\n");

	} else
	    bu_log("Not making face, edges are collinear!\n");

	/* remove the last three edges from the table */
	{
	    struct edgeuse *eu1, *eu2, *eu3;

	    eu1 = (struct edgeuse *)BU_PTBL_GET(&eu_tbl, idx[0]);
	    eu2 = (struct edgeuse *)BU_PTBL_GET(&eu_tbl, idx[1]);
	    eu3 = (struct edgeuse *)BU_PTBL_GET(&eu_tbl, idx[2]);
	    bu_ptbl_rm(&eu_tbl, (long *)eu1);
	    bu_ptbl_rm(&eu_tbl, (long *)eu2);
	    bu_ptbl_rm(&eu_tbl, (long *)eu3);
	}
    }

    /* Free up all the memory */
    nmg_free((char *)idx, "idx");
    bu_ptbl_free(&eu_tbl);
    bu_ptbl_free(&vert_tbl);

}


/**
 * Duplicate a shell and return the new copy. New shell is in the same
 * region.
 *
 * The vertex geometry is copied from the source faces into
 * topologically distinct (new) vertex and vertex_g structs.  They
 * will start out being geometrically coincident, but it is anticipated
 * that the caller will modify the geometry, e.g. as in an extrude
 * operation.
 *
 * NOTE: This routine creates a translation table that gives the
 * correspondence between old and new structures, the caller is
 * responsible for freeing this memory. Warning - NOT EVERY structure
 * is assigned a correspondence.
 */
struct shell *
nmg_dup_shell(struct shell *s, long int ***trans_tbl, struct bu_list *vlfree, const struct bn_tol *tol)
{

    struct model *m;
    struct shell *new_s;
    struct faceuse *fu;
    struct loopuse *lu, *new_lu;
    struct edgeuse *eu;
    struct faceuse *new_fu;
    struct bu_ptbl faces;
    int tbl_size;

    if (nmg_debug & NMG_DEBUG_BASIC)
	bu_log("nmg_dup_shell(s = %p, trans_tbl = %p)\n", (void *)s, (void *)trans_tbl);

    NMG_CK_SHELL(s);
    BN_CK_TOL(tol);

    m = nmg_find_model((uint32_t *)s);

    /* create translation table double size to accommodate both copies */
    tbl_size = m->maxindex * 3;
    (*trans_tbl) = (long **)nmg_calloc(tbl_size, sizeof(long *),
				      "nmg_dup_shell trans_tbl");

    bu_ptbl_init(&faces, 64, " &faces ");

    new_s = nmg_msv(s->r_p);
    if (s->index >= tbl_size) bu_bomb("nmg_dup_shell: trans table exceeded\n");
    NMG_INDEX_ASSIGN((*trans_tbl), s, (long *)new_s);
    if (new_s->index >= tbl_size) bu_bomb("nmg_dup_shell: trans table exceeded\n");
    NMG_INDEX_ASSIGN((*trans_tbl), new_s, (long *)s);

    /* copy face uses */
    for (BU_LIST_FOR (fu, faceuse, &s->fu_hd)) {
	NMG_CK_FACEUSE(fu);
	if (fu->orientation == OT_SAME) {
	    new_fu = (struct faceuse *)NULL;
	    for (BU_LIST_FOR (lu, loopuse, &fu->lu_hd)) {
		NMG_CK_LOOPUSE(lu);
		if (new_fu) {
		    new_lu = nmg_dup_loop(lu, &new_fu->l.magic, (*trans_tbl));
		    if (lu->index >= tbl_size) bu_bomb("nmg_dup_shell: trans table exceeded\n");
		    NMG_INDEX_ASSIGN((*trans_tbl), lu, (long *)new_lu);
		    if (new_lu->index >= tbl_size) bu_bomb("nmg_dup_shell: trans table exceeded\n");
		    NMG_INDEX_ASSIGN((*trans_tbl), new_lu, (long *)lu);
		} else {
		    new_lu = nmg_dup_loop(lu, &new_s->l.magic, (*trans_tbl));
		    if (new_lu->index >= tbl_size) bu_bomb("nmg_dup_shell: trans table exceeded\n");
		    NMG_INDEX_ASSIGN((*trans_tbl), lu, (long *)new_lu);
		    if (lu->index >= tbl_size) bu_bomb("nmg_dup_shell: trans table exceeded\n");
		    NMG_INDEX_ASSIGN((*trans_tbl), new_lu, (long *)lu);
		    new_fu = nmg_mf(new_lu);
		    if (lu->orientation == OT_OPPOSITE) {
			/* nmg_mf forces loops to OT_SAME */
			new_lu->orientation = OT_OPPOSITE;
			new_lu->lumate_p->orientation = OT_OPPOSITE;
		    }
		    if (fu->index >= tbl_size) bu_bomb("nmg_dup_shell: trans table exceeded\n");
		    NMG_INDEX_ASSIGN((*trans_tbl), fu, (long *)new_fu);
		    if (new_fu->index >= tbl_size) bu_bomb("nmg_dup_shell: trans table exceeded\n");
		    NMG_INDEX_ASSIGN((*trans_tbl), new_fu, (long *)fu);
		    if (fu->fumate_p->index >= tbl_size) bu_bomb("nmg_dup_shell: trans table exceeded\n");
		    NMG_INDEX_ASSIGN((*trans_tbl), fu->fumate_p, (long *)new_fu->fumate_p);
		    if (new_fu->fumate_p->index >= tbl_size) bu_bomb("nmg_dup_shell: trans table exceeded\n");
		    NMG_INDEX_ASSIGN((*trans_tbl), new_fu->fumate_p, (long *)fu->fumate_p);
		    if (fu->f_p->index >= tbl_size) bu_bomb("nmg_dup_shell: trans table exceeded\n");
		    NMG_INDEX_ASSIGN((*trans_tbl), fu->f_p, (long *)new_fu->f_p);
		    if (new_fu->f_p->index >= tbl_size) bu_bomb("nmg_dup_shell: trans table exceeded\n");
		    NMG_INDEX_ASSIGN((*trans_tbl), new_fu->f_p, (long *)fu->f_p);
		}
	    }

	    /* make sure it's not a face without a loop before proceeding */
	    if (!new_fu)
		continue;

	    if (fu->f_p->g.plane_p) {
		/* Do it this way if you expect to change the normals */
		plane_t n;
		NMG_GET_FU_PLANE(n, fu);
		nmg_face_g(new_fu, n);

		/* XXX Perhaps this should be new_fu->f_p->g.plane_p ? */
		if (fu->f_p->g.plane_p->index >= tbl_size) bu_bomb("nmg_dup_shell: trans table exceeded\n");
		NMG_INDEX_ASSIGN((*trans_tbl), fu->f_p->g.plane_p, (long *)new_fu->f_p->g.plane_p);
		if (new_fu->f_p->g.plane_p->index >= tbl_size) bu_bomb("nmg_dup_shell: trans table exceeded\n");
		NMG_INDEX_ASSIGN((*trans_tbl), new_fu->f_p->g.plane_p, (long *)fu->f_p->g.plane_p);
	    }
	    new_fu->orientation = fu->orientation;
	    new_fu->fumate_p->orientation = fu->fumate_p->orientation;
	    bu_ptbl_ins(&faces, (long *)new_fu);
	}
    }

    /* glue new faces */
    nmg_gluefaces((struct faceuse **)BU_PTBL_BASEADDR(&faces), BU_PTBL_LEN(&faces), vlfree, tol);
    bu_ptbl_free(&faces);

    /* copy wire loops */
    for (BU_LIST_FOR (lu, loopuse, &s->lu_hd)) {
	NMG_CK_LOOPUSE(lu);
	new_lu = nmg_dup_loop(lu, &new_s->l.magic, (*trans_tbl));
	if (lu->index >= tbl_size) bu_bomb("nmg_dup_shell: trans table exceeded\n");
	NMG_INDEX_ASSIGN((*trans_tbl), lu, (long *)new_lu);
	if (new_lu->index >= tbl_size) bu_bomb("nmg_dup_shell: trans table exceeded\n");
	NMG_INDEX_ASSIGN((*trans_tbl), new_lu, (long *)lu);
    }

    /* copy wire edges */
    for (BU_LIST_FOR (eu, edgeuse, &s->eu_hd)) {
	struct vertex *old_v1, *old_v2, *new_v1, *new_v2;
	struct edgeuse *new_eu;

	NMG_CK_EDGEUSE(eu);
	NMG_CK_VERTEXUSE(eu->vu_p);
	NMG_CK_VERTEX(eu->vu_p->v_p);
	NMG_CK_EDGEUSE(eu->eumate_p);
	NMG_CK_VERTEXUSE(eu->eumate_p->vu_p);
	NMG_CK_VERTEX(eu->eumate_p->vu_p->v_p);

	old_v1 = eu->vu_p->v_p;
	new_v1 = NMG_INDEX_GETP(vertex, (*trans_tbl), old_v1);
	old_v2 = eu->eumate_p->vu_p->v_p;
	new_v2 = NMG_INDEX_GETP(vertex, (*trans_tbl), old_v2);

	/* make the wire edge */
	new_eu = nmg_me(new_v1, new_v2, new_s);
	if (eu->index >= tbl_size) bu_bomb("nmg_dup_shell: trans table exceeded\n");
	NMG_INDEX_ASSIGN((*trans_tbl), eu, (long *)new_eu);
	if (new_eu->index >= tbl_size) bu_bomb("nmg_dup_shell: trans table exceeded\n");
	NMG_INDEX_ASSIGN((*trans_tbl), new_eu, (long *)eu);

	new_v1 = new_eu->vu_p->v_p;
	if (old_v1->index >= tbl_size) bu_bomb("nmg_dup_shell: trans table exceeded\n");
	NMG_INDEX_ASSIGN((*trans_tbl), old_v1, (long *)new_v1);
	if (new_v1->index >= tbl_size) bu_bomb("nmg_dup_shell: trans table exceeded\n");
	NMG_INDEX_ASSIGN((*trans_tbl), new_v1, (long *)old_v1);
	if (!new_v1->vg_p) {
	    nmg_vertex_gv(new_v1, old_v1->vg_p->coord);
	    if (old_v1->vg_p->index >= tbl_size) bu_bomb("nmg_dup_shell: trans table exceeded\n");
	    NMG_INDEX_ASSIGN((*trans_tbl), old_v1->vg_p, (long *)new_v1->vg_p);
	    if (new_v1->vg_p->index >= tbl_size) bu_bomb("nmg_dup_shell: trans table exceeded\n");
	    NMG_INDEX_ASSIGN((*trans_tbl), new_v1->vg_p, (long *)old_v1->vg_p);
	}

	new_v2 = new_eu->eumate_p->vu_p->v_p;
	if (old_v2->index >= tbl_size) bu_bomb("nmg_dup_shell: trans table exceeded\n");
	NMG_INDEX_ASSIGN((*trans_tbl), old_v2, (long *)new_v2);
	if (new_v2->index >= tbl_size) bu_bomb("nmg_dup_shell: trans table exceeded\n");
	NMG_INDEX_ASSIGN((*trans_tbl), new_v2, (long *)old_v2);
	if (!new_v2->vg_p) {
	    nmg_vertex_gv(new_v2, old_v2->vg_p->coord);
	    if (old_v2->vg_p->index >= tbl_size) bu_bomb("nmg_dup_shell: trans table exceeded\n");
	    NMG_INDEX_ASSIGN((*trans_tbl), old_v2->vg_p, (long *)new_v2->vg_p);
	    if (new_v2->vg_p->index >= tbl_size) bu_bomb("nmg_dup_shell: trans table exceeded\n");
	    NMG_INDEX_ASSIGN((*trans_tbl), new_v2->vg_p, (long *)old_v2->vg_p);
	}

    }


    return new_s;
}


/* Routines to use the bu_ptbl structures as a stack of edgeuse structures*/
#define NMG_PUSH(_ptr, _stack) bu_ptbl_ins(_stack, (long *) _ptr);

struct edgeuse
*nmg_pop_eu(struct bu_ptbl *stack)
{
    struct edgeuse *eu;

    /* return a NULL if stack is empty */
    if (BU_PTBL_LEN(stack) == 0)
	return (struct edgeuse *)NULL;

    /* get last edgeuse on the stack */
    eu = (struct edgeuse *)BU_PTBL_GET(stack, BU_PTBL_LEN(stack)-1);

    /* remove that edgeuse from the stack */
    bu_ptbl_rm(stack, (long *)eu);

    return eu;
}


void
nmg_reverse_radials(struct faceuse *fu, const struct bn_tol *tol)
{
    struct loopuse *lu;

    if (nmg_debug & NMG_DEBUG_BASIC)
	bu_log("nmg_reverse_radials(fu = %p)\n", (void *)fu);

    NMG_CK_FACEUSE(fu);
    BN_CK_TOL(tol);

    for (BU_LIST_FOR (lu, loopuse, &fu->lu_hd)) {
	struct edgeuse *eu;
	struct edgeuse *eu_radial;
	struct edgeuse *eumate;
	struct edgeuse *eumate_radial;

	NMG_CK_LOOPUSE(lu);

	if (BU_LIST_FIRST_MAGIC(&lu->down_hd) != NMG_EDGEUSE_MAGIC)
	    continue;

	for (BU_LIST_FOR (eu, edgeuse, &lu->down_hd)) {
	    eu_radial = eu->radial_p;
	    eumate = eu->eumate_p;
	    eumate_radial = eumate->radial_p;

	    /* if no radials continue to next edgeuse in loop */
	    if (eu_radial == eumate)
		continue;

	    /* Note: there is no problem if this loop is radial to another
	     * loop in the same face, the radials will get switched as we process
	     * the first loop, then switched back as we process the second
	     */

	    eu_radial->radial_p = eumate;
	    eu->radial_p = eumate_radial;
	    eumate_radial->radial_p = eu;
	    eumate->radial_p = eu_radial;
	}
    }
}


/**
 * This routine calls "nmg_reverse_face" and also makes the radial
 * pointers connect faces of like orientation (i.e., OT_SAME to
 * OT_SAME and OT_OPPOSITE to OT_OPPOSITE).
 *
 * XXX Don't use this, use nmg_s_radial_harmonize() at the right time.
 */
void
nmg_reverse_face_and_radials(struct faceuse *fu, const struct bn_tol *tol)
{
    struct loopuse *lu;

    if (nmg_debug & NMG_DEBUG_BASIC)
	bu_log("nmg_reverse_face_and_radials(fu = %p)\n", (void *)fu);

    NMG_CK_FACEUSE(fu);
    BN_CK_TOL(tol);

    /* reverse face */
    nmg_reverse_face(fu);

    for (BU_LIST_FOR (lu, loopuse, &fu->lu_hd)) {
	struct edgeuse *eu;
	struct edgeuse *eu_radial;
	struct edgeuse *eumate;
	struct edgeuse *eumate_radial;

	NMG_CK_LOOPUSE(lu);

	if (BU_LIST_FIRST_MAGIC(&lu->down_hd) != NMG_EDGEUSE_MAGIC)
	    continue;

	for (BU_LIST_FOR (eu, edgeuse, &lu->down_hd)) {
	    eu_radial = eu->radial_p;
	    eumate = eu->eumate_p;
	    eumate_radial = eumate->radial_p;

	    /* if no radials continue to next edgeuse in loop */
	    if (eu_radial == eumate)
		continue;

	    /* Note: there is no problem if this loop is radial to another
	     * loop in the same face, the radials will get switched as we process
	     * the first loop, then switched back as we process the second
	     */

	    eu_radial->radial_p = eumate;
	    eu->radial_p = eumate_radial;
	    eumate_radial->radial_p = eu;
	    eumate->radial_p = eu_radial;
	}
    }
}


/**
 * determines if the shell is a void shell or an exterior shell by
 * finding the topmost face (in some direction) and looking at the
 * component of the OT_SAME faceuse normal in that direction.
 *
 * returns:
 *	0 - shell is exterior shell
 *	1 - shell is a void shell
 *	-1 - cannot determine
 *
 * It is expected that this shell is the result of
 * nmg_decompose_shells().
 */
int
nmg_shell_is_void(const struct shell *s)
{
    struct model *m;
    struct face *f;
    struct faceuse *fu;
    vect_t normal;
    int dir;
    long *flags;

    NMG_CK_SHELL(s);

    m = nmg_find_model(&s->l.magic);
    NMG_CK_MODEL(m);

    flags = (long *)nmg_calloc(m->maxindex, sizeof(long), "nmg_shell_is_void: flags ");

    f = nmg_find_top_face(s, &dir, flags);

    nmg_free((char *)flags, "nmg_shell_is_void: flags");

    if (f == (struct face *)NULL)
	return -1;

    NMG_CK_FACE(f);
    NMG_CK_FACE_G_PLANE(f->g.plane_p);
    fu = f->fu_p;
    NMG_CK_FACEUSE(fu);

    if (fu->orientation != OT_SAME)
	fu = fu->fumate_p;
    if (fu->orientation != OT_SAME)
	return -1;

    NMG_GET_FU_NORMAL(normal, fu);

    if (ZERO(normal[dir]))
	return -1;
    if (normal[dir] < 0.0)
	return 1;
    else
	return 0;
}


/**
 * This routine expects "fu_in" to have a correctly oriented normal.
 * It then checks all faceuses in the same shell it can reach via
 * radial structures, and reverses faces and modifies radial
 * structures as needed to result in a consistent NMG shell
 * structure. The "flags" variable is a translation table for the
 * model, and as each face is checked, its flag is set. Faces with
 * flags that have already been set will not be checked by this
 * routine.
 */
void
nmg_propagate_normals(struct faceuse *fu_in, long int *flags, const struct bn_tol *tol)
{
    struct bu_ptbl stack;
    struct loopuse *lu;
    struct edgeuse *eu, *eu1;
    struct faceuse *fu;

    if (nmg_debug & NMG_DEBUG_BASIC)
	bu_log("nmg_propagate_normals(fu_in = %p, flags = %p)\n", (void *)fu_in, (void *)flags);

    NMG_CK_FACEUSE(fu_in);
    BN_CK_TOL(tol);

    fu = fu_in;
    if (fu->orientation != OT_SAME)
	fu = fu->fumate_p;
    if (fu->orientation != OT_SAME) {
	bu_log("nmg_propagate_normals: Could not find OT_SAME orientation of faceuse %p\n", (void *)fu_in);
	return;
    }

    /* set flag for this face since we know this one is OK */
    NMG_INDEX_SET(flags, fu->f_p);

    /* Use the ptbl structure as a stack */
    bu_ptbl_init(&stack, 64, " &stack ");

    /* push all edgeuses of "fu" onto the stack */
    for (BU_LIST_FOR (lu, loopuse, &fu->lu_hd)) {
	NMG_CK_LOOPUSE(lu);
	if (BU_LIST_FIRST_MAGIC(&lu->down_hd) != NMG_EDGEUSE_MAGIC)
	    continue;
	for (BU_LIST_FOR (eu, edgeuse, &lu->down_hd)) {
	    /* don't push free edges on the stack */
	    if (eu->radial_p->eumate_p != eu)
		NMG_PUSH(eu, &stack);
	}
    }

    /* now pop edgeuses from stack, go to radial face, fix its normal,
     * and push its edgeuses onto the stack */

    while ((eu1 = nmg_pop_eu(&stack)) != (struct edgeuse *)NULL) {
	/* eu1 is an edgeuse on an OT_SAME face, so its radial
	 * should be in an OT_SAME also */

	NMG_CK_EDGEUSE(eu1);

	eu = eu1->radial_p;
	NMG_CK_EDGEUSE(eu);

	/* find the face that contains this edgeuse */
	fu = nmg_find_fu_of_eu(eu);
	if (!fu)
	    continue;

	NMG_CK_FACEUSE(fu);

	/* if this face has already been processed, skip it */
	if (NMG_INDEX_TEST_AND_SET(flags, fu->f_p)) {
	    if (nmg_debug & NMG_DEBUG_BASIC)
		bu_log("nmg_propagate_normals: checking fu %p, eu = %p, eu1 = %p\n",
		       (void *)fu, (void *)eu, (void *)eu1);

	    if (fu->orientation == OT_SAME) {
		if (eu1->vu_p->v_p == eu->vu_p->v_p &&
		    eu1->eumate_p->vu_p->v_p == eu->eumate_p->vu_p->v_p) {
		    /* edge direction is wrong, need to reverse
		     * both the face and the radials
		     */
		    nmg_reverse_face_and_radials(fu, tol);
		}
		/* else - this is the way it should be */
	    } else if (fu->orientation == OT_OPPOSITE) {
		if (eu1->vu_p->v_p == eu->vu_p->v_p &&
		    eu1->eumate_p->vu_p->v_p == eu->eumate_p->vu_p->v_p)
		{
		    /* just swap radial pointer around */
		    nmg_reverse_radials(fu, tol);
		} else {
		    /* just reverse the face */
		    nmg_reverse_face(fu);
		}
	    } else {
		bu_log("nmg_propagate_normals: found an unoriented face!\n");
		nmg_pr_fu_briefly(fu, "");
		bu_bomb("nmg_propagate_normals: found an unoriented face!\n");
	    }

	    /* make sure we are dealing with an OT_SAME faceuse */
	    if (fu->orientation != OT_SAME)
		fu = fu->fumate_p;

	    /* push all edgeuses of "fu" onto the stack */
	    for (BU_LIST_FOR (lu, loopuse, &fu->lu_hd)) {
		NMG_CK_LOOPUSE(lu);
		if (BU_LIST_FIRST_MAGIC(&lu->down_hd) != NMG_EDGEUSE_MAGIC)
		    continue;
		for (BU_LIST_FOR (eu, edgeuse, &lu->down_hd)) {
		    /* don't push free edges on the stack */
		    if (eu->radial_p->eumate_p != eu)
			NMG_PUSH(eu, &stack);
		}
	    }
	}
    }

    /* free the stack */
    bu_ptbl_free(&stack);
}


/**
 * looks for edges that have uses in more than one shell in region.
 * creates new edges so that there is no sharing of edges among shells
 */
HIDDEN void
nmg_disconnect_shells(struct nmgregion *r, struct bu_list *vlfree)
{
    struct shell *s1;
    struct bu_ptbl edges;
    size_t count=0;
    size_t i;

    NMG_CK_REGION(r);

    /* count number of shells in this region */
    for (BU_LIST_FOR (s1, shell, &r->s_hd))
	count++;

    /* if there is less than two shells, nothing to do */
    if (count < 2)
	return;

    /* get a list of all edges in this region */
    nmg_edge_tabulate(&edges, &r->l.magic, vlfree);

    /* look at every edge in region */
    for (i=0; i<BU_PTBL_LEN(&edges); i++) {
	struct edge *e;
	struct edgeuse *eu;
	struct edgeuse *eu1;
	struct shell *needs_disconnect=(struct shell *)NULL;

	e = (struct edge *)BU_PTBL_GET(&edges, i);
	NMG_CK_EDGE(e);

	/* find shell of a use of this edge */
	eu = e->eu_p;
	s1 = nmg_find_s_of_eu(eu);

	/* check if any other use of this edge is from a different shell */
	eu1 = eu->eumate_p->radial_p;
	while (eu1 != eu &&  eu1 != eu->eumate_p) {
	    struct shell *s2;

	    if ((s2 = nmg_find_s_of_eu(eu1)) != s1) {
		needs_disconnect = s2;
		break;
	    }
	    eu1 = eu1->eumate_p->radial_p;
	}

	while (needs_disconnect) {
	    struct edgeuse *eu2;
	    struct edgeuse *start_eu;
	    struct edgeuse *last;
	    int last_orientation;

	    /* disconnect first use of this edge in shell 'needs_disconnect' */
	    start_eu = eu1->radial_p;
	    nmg_unglueedge(eu1);
	    last = eu1;
	    last_orientation = (nmg_find_fu_of_eu(eu1))->orientation;

	    /* now disconnect all other uses, reconnecting them to eu1 as we go */
	    while (nmg_find_s_of_eu(start_eu) == needs_disconnect)
		start_eu = start_eu->eumate_p->radial_p;
	    eu2 = start_eu;
	    do {
		struct edgeuse *next_eu;
		struct faceuse *fu2;

		/* find uses in 'needs_disconnect' shell */
		next_eu = eu2->eumate_p->radial_p;
		if (nmg_find_s_of_eu(eu2) == needs_disconnect) {

		    /* disconnect this use */
		    nmg_unglueedge(eu2);
		    fu2 = nmg_find_fu_of_eu(eu2);

		    /* reconnect it to 'needs_disconnect' shell */
		    if (fu2->orientation == last_orientation) {
			nmg_je(last, eu2);
			last = eu2->eumate_p;
			last_orientation = fu2->fumate_p->orientation;
		    } else {
			nmg_je(last, eu2->eumate_p);
			last_orientation = fu2->orientation;
			last = eu2;
		    }
		}
		eu2 = next_eu;
	    } while (eu2 != start_eu && eu2->eumate_p != start_eu);

	    /* now check remaining uses */
	    eu1 = eu->eumate_p->radial_p;
	    needs_disconnect = (struct shell *)NULL;
	    while (eu1 != eu &&  eu1 != eu->eumate_p) {
		struct shell *s2;

		if ((s2 = nmg_find_s_of_eu(eu1)) != s1) {
		    needs_disconnect = s2;
		    break;
		}
		eu1 = eu1->eumate_p->radial_p;
	    }
	}

    }
}


/**
 * looks for radially connected faceuses that have disagreeing
 * orientations.  if such a condition is found, the radial pointers
 * are rearranged to make the radial faces agree in orientation.
 */
void
nmg_connect_same_fu_orients(struct shell *s)
{
    struct faceuse *fu;

    for (BU_LIST_FOR (fu, faceuse, &s->fu_hd)) {
	struct loopuse *lu;

	if (fu->orientation != OT_SAME)
	    continue;

	for (BU_LIST_FOR (lu, loopuse, &fu->lu_hd)) {
	    struct edgeuse *eu;

	    if (BU_LIST_FIRST_MAGIC(&lu->down_hd) != NMG_EDGEUSE_MAGIC)
		continue;

	    for (BU_LIST_FOR (eu, edgeuse, &lu->down_hd)) {
		struct faceuse *fu2;
		struct faceuse *fu3;
		struct edgeuse *eu2;

		eu2 = eu->radial_p;

		if (eu2 == eu->eumate_p)
		    continue;

		fu2 = nmg_find_fu_of_eu(eu2);
		if (fu2->orientation == OT_SAME)
		    continue;

		fu3 = nmg_find_fu_of_eu(eu->eumate_p->radial_p);
		if (fu3->orientation == OT_OPPOSITE)
		    continue;
	    }
	}
    }
}


/**
 * Routine to set all OT_SAME faceuse normals to outward direction.
 * Assumes that there are no other shells sharing edges with this one.
 */
void
nmg_fix_decomposed_shell_normals(struct shell *s, const struct bn_tol *tol)
{
    struct model *m;
    struct face *f_top;
    struct faceuse *fu;
    vect_t normal;
    int dir;
    int missed_faces;
    long *flags;

    NMG_CK_SHELL(s);
    BN_CK_TOL(tol);

    m = s->r_p->m_p;
    flags = (long *)nmg_calloc(m->maxindex, sizeof(long), "nmg_fix_decomposed_shell_normals: flags");

missed:
    /* find the top face */
    f_top = nmg_find_top_face(s, &dir, flags);
    if (f_top == (struct face *)NULL) {
	bu_log("nmg_fix_decomposed_shell_normals: Could not get a top face from nmg_find_top_face()\n");
	bu_log("\tWARNING: continuing without fixing normals!\n");
	nmg_free((char *)flags, "nmg_fix_decomposed_shell_normals: flags");
	return;
    }
    if (*f_top->g.magic_p != NMG_FACE_G_PLANE_MAGIC) {
	NMG_INDEX_SET(flags, f_top);
	goto missed;
    }

    if (NMG_INDEX_TEST(flags, f_top))
	bu_log(" nmg_find_top_face returned a flagged face %p\n", (void *)f_top);

    NMG_CK_FACE(f_top);
    fu = f_top->fu_p;
    NMG_CK_FACEUSE(fu);
    if (fu->orientation != OT_SAME)
	fu = fu->fumate_p;
    if (fu->orientation != OT_SAME) {
	bu_log("nmg_fix_decomposed_shell_normals: no OT_SAME use of top face\n");
	nmg_free((char *)flags, "nmg_fix_decomposed_shell_normals: flags");
	return;
    }
    NMG_GET_FU_NORMAL(normal, fu);

    if (nmg_debug & NMG_DEBUG_BASIC) {
	bu_log("\tnmg_fix_decomposed_shell_normals: top face is %p in %d direction, OT_SAME use is %p\n",
	       (void *)f_top, dir, (void *)fu);
	bu_log("\toutward normal = (%g %g %g)\n", V3ARGS(normal));
    }

    /* f_top is the topmost face (in the "dir" direction), so its OT_SAME use should have a
     * normal with component in the "dir" direction */
    if (normal[dir] < 0.0) {
	if (nmg_debug & NMG_DEBUG_BASIC)
	    bu_log("nmg_fix_decomposed_shell_normals: reversing fu %p\n", (void *)fu);

	nmg_reverse_face_and_radials(fu, tol);
    }

    /* get OT_SAME use of top face */
    fu = f_top->fu_p;
    if (fu->orientation != OT_SAME)
	fu = fu->fumate_p;

    NMG_CK_FACEUSE(fu);

    /* fu is now known to be a correctly oriented faceuse,
     * propagate this throughout the shell, face by face, by
     * traversing the shell using the radial edge structure */

    nmg_propagate_normals(fu, flags, tol);

    if (nmg_debug & NMG_DEBUG_BASIC) {
	vect_t new_norm;

	NMG_GET_FU_NORMAL(new_norm, fu);
	bu_log("nmg_fix_decomposed_shell_normals: After propagation top faceuse normal is (%g %g %g)\n",
	       V3ARGS(new_norm));
    }

    /* check if all the faces have been processed */
    missed_faces = 0;
    for (BU_LIST_FOR (fu, faceuse, &s->fu_hd)) {
	NMG_CK_FACEUSE(fu);
	if (fu->orientation == OT_SAME) {
	    if (!NMG_INDEX_TEST(flags, fu->f_p))
		missed_faces++;
	}
    }

    if (missed_faces) {
	bu_log("nmg_fix_decomposed_shell_normals: missed %d faces in shell %p (was it decomposed?)\n",
	       missed_faces, (void *)s);
	bu_bomb("nmg_fix_decomposed_shell_normals: missed faces in shell (was it decomposed?)\n");
    }

    nmg_free((char *)flags, "flags");
}


/*
 * Creates a new model from an existing nmgregion.  Will refuse to
 * create new model if the passed nmgregion has children with uses in
 * another nmgregion.
 *
 * The reindex flag indicates if the new model should be reindexed.
 * If non-zero, nmg_m_reindex() is called.  If zero, the maxindex
 * field of the new model is filled by finding the largest index value
 * in the new model and adding one.  This is useful if the indices in
 * the region are being used for table look-up.
 */
struct model *
nmg_mk_model_from_region(struct nmgregion *r, int reindex, struct bu_list *vlfree)
{
    struct model *m;
    struct bu_ptbl tbl;
    size_t i;
    int other_uses=0;

    NMG_CK_REGION(r);


    /* check if anything in this region has uses in another region */
    nmg_vertex_tabulate(&tbl, &r->l.magic, vlfree);

    for (i=0; i<BU_PTBL_LEN(&tbl); i++) {
	struct vertex *v;
	struct vertexuse *vu;

	v = (struct vertex *)BU_PTBL_GET(&tbl, i);
	NMG_CK_VERTEX(v);

	for (BU_LIST_FOR (vu, vertexuse, &v->vu_hd)) {
	    if ((nmg_find_s_of_vu(vu))->r_p != r) {
		bu_log("vertexuse %p (v=%p) at (%g %g %g) has use in another region\n",
		       (void *)vu, (void *)v, V3ARGS(v->vg_p->coord));
		other_uses++;
	    }
	}
    }
    bu_ptbl_free(&tbl);

    nmg_edge_tabulate(&tbl, &r->l.magic, vlfree);
    for (i=0; i<BU_PTBL_LEN(&tbl); i++) {
	struct edge *e;
	struct edgeuse *eu;
	struct edgeuse *eu1;

	e = (struct edge *)BU_PTBL_GET(&tbl, i);
	NMG_CK_EDGE(e);

	eu = e->eu_p;
	NMG_CK_EDGEUSE(eu);

	eu1 = eu->radial_p->eumate_p;
	while (eu1 != eu) {
	    if ((nmg_find_s_of_eu(eu1))->r_p != r) {
		bu_log("edgeuse %p (e=%p) at (%g %g %g)<->(%g %g %g0 has use in another region\n",
		       (void *)eu, (void *)e, V3ARGS(eu->vu_p->v_p->vg_p->coord),
		       V3ARGS(eu->eumate_p->vu_p->v_p->vg_p->coord));
		other_uses++;
	    }
	    eu1 = eu1->radial_p->eumate_p;
	}
    }
    bu_ptbl_free(&tbl);

    if (other_uses) {
	return (struct model *)NULL;
    }

    m = nmg_mm();

    BU_LIST_DEQUEUE(&r->l);

    BU_LIST_INSERT(&m->r_hd, &r->l);

    r->m_p = m;

    if (reindex)
	nmg_m_reindex(m, 0);
    else
	m->maxindex = nmg_find_max_index(m) + 1;

    return m;
}


/**
 * Routine to set faceuse normals to correct direction.
 *
 * Method:
 *   1. Make a copy of the shell in another model.
 *   2. Decompose the copy into constituent shells.
 *   3. Set all normals of constituent shells outward (no void shells)
 *   4. Use nmg_classify_s_vs_s() for every pair of shells.
 *   5. Mark any shell that is inside an odd number of other shells as a void shell.
 *   6. Compare original faceuses with the results in the copy and adjust normals as needed.
 *   7. Destroy the copy model.
 */
void
nmg_fix_normals(struct shell *s_orig, struct bu_list *vlfree, const struct bn_tol *tol)
{
    struct model *tmp_m;
    struct model *m;
    struct shell *dup_s;
    struct shell *s1;
    struct nmgregion *tmp_r;
    struct faceuse *fu;
    struct bu_ptbl reverse;
    int shell_count;
    long **trans_tbl;

    if (nmg_debug & NMG_DEBUG_BASIC)
	bu_log("nmg_fix_normals(s = %p)\n", (void *)s_orig);

    NMG_CK_SHELL(s_orig);
    BN_CK_TOL(tol);

    /* Currently we can only fix normals for planar faces
     * check that there are no TNURB faces
     */
    for (BU_LIST_FOR (fu, faceuse, &s_orig->fu_hd)) {
	struct face *f;

	NMG_CK_FACEUSE(fu);

	if (fu->orientation != OT_SAME)
	    continue;

	f = fu->f_p;

	if (!f->g.magic_p) {
	    bu_log("nmg_fix_normals failed, found a face with no geometry (%p)\n", (void *)f);
	    return;
	}

	if (*f->g.magic_p != NMG_FACE_G_PLANE_MAGIC) {
	    bu_log("nmg_fix_normals: non-planar face found (%p)\n", (void *)f);
	    bu_log("	cannot fix normals\n");
	    return;
	}
    }

    m = s_orig->r_p->m_p;

    /* make a temporary nmgregion for us to work in */
    tmp_r = nmg_mrsv(m);

    /* get rid of the automatically created shell */
    (void)nmg_ks(BU_LIST_FIRST(shell, &tmp_r->s_hd));

    /* make a copy of the shell of interest */
    dup_s = nmg_dup_shell(s_orig, &trans_tbl, vlfree, tol);

    /* move the copy to our work area */
    nmg_mv_shell_to_region(dup_s, tmp_r);

    /* move duplicate shell to another model */
    tmp_m = nmg_mk_model_from_region(tmp_r, 0, vlfree); /* don't reindex, We need the old indices */
    nmg_rebound(tmp_m, tol);

    /* decompose the shell */
    shell_count = nmg_decompose_shell(dup_s, vlfree, tol);

    if (shell_count == 1) {
	/* just one shell, so fix it and return */
	(void)nmg_km(tmp_m);
	nmg_free((char *)trans_tbl, "translate table");
	nmg_connect_same_fu_orients(s_orig);
	nmg_fix_decomposed_shell_normals(s_orig, tol);
	return;
    }

    /* make sure the shells don't share any edges */
    nmg_disconnect_shells(tmp_r, vlfree);

    /* Make sure all OT_SAME faceuses are radial to OT_SAME faceuses */
    for (BU_LIST_FOR (s1, shell, &tmp_r->s_hd))
	nmg_connect_same_fu_orients(s1);

    /* Decomposed into more than one shell.
     * Need to check for inner void shells.
     * Start by making all the shells look like solids (no voids).
     */
    for (BU_LIST_FOR (s1, shell, &tmp_r->s_hd))
	nmg_fix_decomposed_shell_normals(s1, tol);

    /* initialize a list of shells to be reversed */
    bu_ptbl_init(&reverse, 8, "Ptbl for nmg_fix_normals");

    /* now check which shells are inside others */
    for (BU_LIST_FOR (s1, shell, &tmp_r->s_hd)) {
	struct shell *s2;
	int inner_count=0;
	int stop = 0;

	for (BU_LIST_FOR (s2, shell, &tmp_r->s_hd)) {
	    int nmg_class;

	    if (s1 == s2)
		continue;

	    nmg_class = nmg_classify_s_vs_s(s1, s2, vlfree, tol);
	    if (nmg_class == NMG_CLASS_AinB)
		inner_count++;
	    else if (nmg_class == NMG_CLASS_Unknown) {
		bu_log("nmg_fix_normals: nmg_classify_s_vs_s() failed for shells %p and %p\n",
		       (void *)s1, (void *)s2);
		bu_log("   Continuing anyway (shell is likely to have incorrectly oriented normals)\n");
		stop = 1;
		break;
	    }
	}

	if (inner_count % 2) {
	    /* shell s1 is inside an odd number of shells, so it must be a void */
	    bu_ptbl_ins(&reverse, (long *)s1);
	}
	if (stop) {
	    break;
	}
    }

    /* now set faces in original shell to match our calculations */
    nmg_connect_same_fu_orients(s_orig);

    for (BU_LIST_FOR (s1, shell, &tmp_r->s_hd)) {
	int reversed;

	if (bu_ptbl_locate(&reverse, (long *)s1) == (-1))
	    reversed = 0;
	else
	    reversed = 1;

	for (BU_LIST_FOR (fu, faceuse, &s1->fu_hd)) {
	    struct faceuse *fu_in_s;
	    vect_t normal;
	    vect_t normal_in_s;

	    if (fu->orientation != OT_SAME)
		continue;

	    fu_in_s = NMG_INDEX_GETP(faceuse, trans_tbl, fu);
	    if (!fu_in_s) {
		bu_log("fu %p does not have correspondence in original shell\n", (void *)fu);
		nmg_pr_fu_briefly(fu, "");
		continue;
	    }
	    if (fu_in_s->orientation != OT_SAME)
		fu_in_s = fu_in_s->fumate_p;

	    NMG_GET_FU_NORMAL(normal, fu);
	    if (reversed)
		VREVERSE(normal, normal);

	    NMG_GET_FU_NORMAL(normal_in_s, fu_in_s);

	    if (VDOT(normal, normal_in_s) < 0.0) {
		nmg_reverse_face_and_radials(fu_in_s, tol);
	    }
	}
    }

    bu_ptbl_free(&reverse);
    nmg_free((char *)trans_tbl, "translation table");

    nmg_km(tmp_m);
}


/**
 * This codes looks for situations as illustrated:
 *
 *   *------->*-------->*--------->*
 *   *<----------------------------*
 *
 * where one long edgeuse (the bottom one above) and two or more
 * shorter edgeuses (the top ones) are collinear and have the same
 * start and end vertices.  The code breaks the longer edgeuse into
 * ones that can be radials of the shorter ones.  Returns the number
 * of splits performed.
 */
int
nmg_break_long_edges(struct shell *s, const struct bn_tol *tol)
{
    struct faceuse *fu;
    struct loopuse *lu;
    struct edgeuse *eu;
    int split_count=0;

    if (nmg_debug & NMG_DEBUG_BASIC)
	bu_log("nmg_break_long_edges(s = %p)\n", (void *)s);

    NMG_CK_SHELL(s);
    BN_CK_TOL(tol);

    /* look at every edgeuse in the shell */
    for (BU_LIST_FOR (fu, faceuse, &s->fu_hd)) {
	NMG_CK_FACEUSE(fu);

	for (BU_LIST_FOR (lu, loopuse, &fu->lu_hd)) {
	    NMG_CK_LOOPUSE(lu);

	    /* skip loops of a single vertex */
	    if (BU_LIST_FIRST_MAGIC(&lu->down_hd) != NMG_EDGEUSE_MAGIC)
		continue;

	    for (BU_LIST_FOR (eu, edgeuse, &lu->down_hd)) {
		struct vertexuse *vu;

		NMG_CK_EDGEUSE(eu);

		/* look for an edgeuse that terminates on this vertex */
		for (BU_LIST_FOR (vu, vertexuse, &eu->vu_p->v_p->vu_hd)) {
		    struct edgeuse *eu1;

		    NMG_CK_VERTEXUSE(vu);

		    /* skip vertexuses that are not part of an edge */
		    if (*vu->up.magic_p != NMG_EDGEUSE_MAGIC)
			continue;

		    eu1 = vu->up.eu_p;

		    /* don't consider the edge we already found! */
		    if (eu1 == eu)
			continue;

		    /* if it terminates at the same vertex as eu, skip it */
		    if (eu1->eumate_p->vu_p->v_p == eu->eumate_p->vu_p->v_p)
			continue;

		    /* get the mate (so it terminates at "vu") */
		    eu1 = eu1->eumate_p;

		    /* make sure it is collinear with "eu" */
		    if (bn_3pnts_collinear(eu->vu_p->v_p->vg_p->coord ,
					  eu->eumate_p->vu_p->v_p->vg_p->coord ,
					  eu1->vu_p->v_p->vg_p->coord, tol))
		    {
			/* make sure we break the longer edge
			 * and that the edges are in opposite directions */
			vect_t v0, v1;

			VSUB2(v0, eu->eumate_p->vu_p->v_p->vg_p->coord, eu->vu_p->v_p->vg_p->coord);
			VSUB2(v1, eu1->eumate_p->vu_p->v_p->vg_p->coord, eu1->vu_p->v_p->vg_p->coord);

			if (MAGSQ(v0) > MAGSQ(v1) && VDOT(v0, v1) < 0.0) {
			    if (nmg_debug & NMG_DEBUG_BASIC) {
				bu_log("Breaking edge from (%f %f %f) to (%f %f %f) at (%f %f %f)\n",
				       V3ARGS(eu->vu_p->v_p->vg_p->coord),
				       V3ARGS(eu->eumate_p->vu_p->v_p->vg_p->coord),
				       V3ARGS(eu1->vu_p->v_p->vg_p->coord));
			    }
			    (void) nmg_ebreak(eu1->vu_p->v_p, eu);
			    split_count++;
			} else if (nmg_debug & NMG_DEBUG_BASIC) {
			    bu_log("Not splitting collinear edges %p and %p:\n", (void *)eu, (void *)eu1);
			    bu_log("\t(%f %f %f) -> (%f %f %f)\n",
				   V3ARGS(eu->vu_p->v_p->vg_p->coord),
				   V3ARGS(eu->eumate_p->vu_p->v_p->vg_p->coord));
			    bu_log("\t(%f %f %f) -> (%f %f %f)\n",
				   V3ARGS(eu1->vu_p->v_p->vg_p->coord),
				   V3ARGS(eu1->eumate_p->vu_p->v_p->vg_p->coord));
			}
		    }
		}
	    }
	}
    }
    return split_count;
}


/**
 * Remove a loopuse from an existing face and construct a new face
 * from that loop
 *
 * Returns new faceuse as built by nmg_mf()
 */
struct faceuse *
nmg_mk_new_face_from_loop(struct loopuse *lu)
{
    struct shell *s;
    struct faceuse *fu;
    struct loopuse *lu1;
    struct loopuse *lu_mate;
    int ot_same_loops=0;

    if (nmg_debug & NMG_DEBUG_BASIC)
	bu_log("nmg_mk_new_face_from_loop(lu = %p)\n", (void *)lu);

    NMG_CK_LOOPUSE(lu);

    if (*lu->up.magic_p != NMG_FACEUSE_MAGIC) {
	bu_log("nmg_mk_new_face_from_loop: loopuse is not in a faceuse\n");
	return (struct faceuse *)NULL;
    }

    fu = lu->up.fu_p;
    NMG_CK_FACEUSE(fu);

    s = fu->s_p;
    NMG_CK_SHELL(s);

    /* Count the number of exterior loops in this faceuse */
    for (BU_LIST_FOR (lu1, loopuse, &fu->lu_hd)) {
	NMG_CK_LOOPUSE(lu1);
	if (lu1->orientation == OT_SAME)
	    ot_same_loops++;
    }

    if (ot_same_loops == 1 && lu->orientation == OT_SAME) {
	bu_log("nmg_mk_new_face_from_loop: cannot remove only exterior loop from faceuse\n");
	return (struct faceuse *)NULL;
    }

    lu_mate = lu->lumate_p;

    /* remove loopuse from faceuse */
    BU_LIST_DEQUEUE(&lu->l);

    /* remove its mate from faceuse mate */
    BU_LIST_DEQUEUE(&lu_mate->l);

    /* insert these loops in the shells list of wire loops
     * put the original loopuse at the head of the list
     * so that it will end up as the returned faceuse from "nmg_mf"
     */
    BU_LIST_INSERT(&s->lu_hd, &lu_mate->l);
    BU_LIST_INSERT(&s->lu_hd, &lu->l);

    /* set the "up" pointers to the shell */
    lu->up.s_p = s;
    lu_mate->up.s_p = s;

    /* Now make the new face */
    return nmg_mf(lu);
}


/* state for nmg_split_loops_into_faces */
struct nmg_split_loops_state
{
    long *flags;		/* index based array of flags for model */
    const struct bn_tol *tol;
    int split;		/* count of faces split */
};


HIDDEN void
nmg_split_loops_handler(uint32_t *fu_p, void *sl_state, int UNUSED(unused), struct bu_list *vlfree)
{
    struct faceuse *fu;
    struct nmg_split_loops_state *state;
    struct loopuse *lu;
    const struct bn_tol *tol;
    int otsame_loops=0;
    int otopp_loops=0;

    fu = (struct faceuse *)fu_p;
    NMG_CK_FACEUSE(fu);

    state = (struct nmg_split_loops_state *)sl_state;
    tol = state->tol;

    if (fu->orientation != OT_SAME)
	return;

    if (!NMG_INDEX_TEST_AND_SET(state->flags, fu)) return;

    NMG_INDEX_SET(state->flags, fu->fumate_p);

    for (BU_LIST_FOR (lu, loopuse, &fu->lu_hd)) {
	NMG_CK_LOOPUSE(lu);

	if (BU_LIST_FIRST_MAGIC(&lu->down_hd) != NMG_EDGEUSE_MAGIC)
	    continue;

	if (lu->orientation == OT_SAME)
	    otsame_loops++;
	else if (lu->orientation == OT_OPPOSITE)
	    otopp_loops++;
	else {
	    bu_log("nmg_split_loops_into_faces: faceuse (%p) with %s loopuse (%p)\n",
		   (void *)fu, nmg_orientation(lu->orientation), (void *)lu);
	    return;
	}
    }

    /* if there is only one OT_SAME loop in this faceuse, nothing to do */
    if (otsame_loops == 1)
	return;

    if (otopp_loops && otsame_loops) {
	struct bu_ptbl inside_loops;

	bu_ptbl_init(&inside_loops, 64, " &inside_loops ");

	lu = BU_LIST_FIRST(loopuse, &fu->lu_hd);
	while (BU_LIST_NOT_HEAD(lu, &fu->lu_hd)) {
	    struct faceuse *new_fu;
	    struct loopuse *lu_next;
	    struct loopuse *lu1;
	    plane_t plane;
	    size_t idx;

	    lu_next = BU_LIST_PNEXT(loopuse, &lu->l);

	    if (otsame_loops == 1) {
		/* done */
		bu_ptbl_free(&inside_loops);
		return;
	    }

	    if (lu->orientation != OT_SAME) {
		lu = lu_next;
		continue;
	    }

	    /* find OT_OPPOSITE loops for this exterior loop */
	    for (BU_LIST_FOR (lu1, loopuse, &fu->lu_hd)) {
		struct loopuse *lu2;
		int hole_in_lu=1;

		if (lu1 == lu)
		    continue;

		/* skip loops that are not OT_OPPOSITE */
		if (lu1->orientation != OT_OPPOSITE)
		    continue;

		/* skip loops that are not within lu */
		if (nmg_classify_lu_lu(lu1, lu, vlfree, tol) != NMG_CLASS_AinB)
		    continue;

		/* lu1 is an OT_OPPOSITE loopuse within the OT_SAME lu
		 * but lu1 may be within yet another loopuse that is
		 * also within lu (nested loops)
		 */

		/* look for another OT_SAME loopuse within lu */
		for (BU_LIST_FOR (lu2, loopuse, &fu->lu_hd)) {

		    if (lu2 == lu || lu2 == lu1)
			continue;

		    if (lu2->orientation != OT_SAME)
			continue;

		    if (nmg_classify_lu_lu(lu2, lu, vlfree, tol) == NMG_CLASS_AinB) {
			/* lu2 is within lu, does it contain lu1?? */
			if (nmg_classify_lu_lu(lu1, lu2, vlfree, tol) == NMG_CLASS_AinB) {
			    /* Yes, lu1 is within lu2, so lu1 is not
			     * a hole in lu
			     */
			    hole_in_lu = 0;
			    break;
			}
		    }
		}

		if (hole_in_lu)
		    bu_ptbl_ins(&inside_loops, (long *)lu1);
	    }

	    NMG_GET_FU_PLANE(plane, fu);

	    new_fu = nmg_mk_new_face_from_loop(lu);
	    if (new_fu) {

		nmg_face_g(new_fu, plane);

		for (idx=0; idx<BU_PTBL_LEN(&inside_loops); idx++) {
		    lu1 = (struct loopuse *)BU_PTBL_GET(&inside_loops, idx);
		    nmg_move_lu_between_fus(new_fu, fu, lu1);
		    otopp_loops--;
		}
		nmg_face_bb(new_fu->f_p, tol);
		bu_ptbl_reset(&inside_loops);
	    }

	    otsame_loops--;
	    lu = lu_next;
	}
	bu_ptbl_free(&inside_loops);
    } else if (otsame_loops) {
	/* all loops are of the same orientation, just make a face for every loop */
	int first=1;
	struct faceuse *new_fu;

	lu = BU_LIST_FIRST(loopuse, &fu->lu_hd);
	while (BU_LIST_NOT_HEAD(lu, &fu->lu_hd)) {
	    struct loopuse *next_lu;

	    next_lu = BU_LIST_PNEXT(loopuse, &lu->l);

	    if (first)
		first = 0;
	    else {
		plane_t plane;

		if (lu->orientation == OT_SAME) {
		    NMG_GET_FU_PLANE(plane, fu);
		} else {
		    NMG_GET_FU_PLANE(plane, fu->fumate_p);
		}
		new_fu = nmg_mk_new_face_from_loop(lu);
		if (new_fu) {
		    nmg_face_g(new_fu, plane);
		    nmg_face_bb(new_fu->f_p, tol);
		}
	    }

	    lu = next_lu;
	}
    } else {
	/* faceuse has only OT_OPPOSITE loopuses */
	bu_log("nmg_split_loops_into_faces: fu (%p) has only OT_OPPOSITE loopuses, ignored\n",
	       (void *)fu);
    }
}


/**
 * Visits each faceuse and splits disjoint loops into separate faces.
 *
 * Returns the number of faces modified.
 */
int
nmg_split_loops_into_faces(uint32_t *magic_p, struct bu_list *vlfree, const struct bn_tol *tol)
{
    struct model *m;
    struct nmg_split_loops_state sl_state;
    int count;
    static const struct nmg_visit_handlers htab = {NULL, NULL, NULL, NULL, NULL,
						   NULL, NULL, NULL, NULL, nmg_split_loops_handler,
						   NULL, NULL, NULL, NULL, NULL,
						   NULL, NULL, NULL, NULL, NULL,
						   NULL, NULL, NULL, NULL, NULL};
    /* htab.aft_faceuse = nmg_split_loops_handler; */

    if (nmg_debug & NMG_DEBUG_BASIC)
	bu_log("nmg_split_loops_into_faces(magic_p = %p)\n", (void *)magic_p);

    BN_CK_TOL(tol);

    m = nmg_find_model(magic_p);
    NMG_CK_MODEL(m);

    BN_CK_TOL(tol);

    sl_state.split = 0;
    sl_state.flags = (long *)nmg_calloc(m->maxindex*2, sizeof(long), "nmg_split_loops_into_faces: flags");
    sl_state.tol = tol;

    nmg_visit(magic_p, &htab, (void *)&sl_state, vlfree);

    count = sl_state.split;

    nmg_free((char *)sl_state.flags, "nmg_split_loops_into_faces: flags");

    return count;
}


/**
 * Accepts one shell and breaks it to the minimum number of disjoint
 * shells.
 *
 * explicit returns:
 *   # of resulting shells (1 indicates that nothing was done)
 *
 * implicit returns:
 *   additional shells in the passed in shell's region.
 */
int
nmg_decompose_shell(struct shell *s, struct bu_list *vlfree, const struct bn_tol *tol)
{
    int missed_faces;
    size_t no_of_shells=1;
    size_t shell_no=1;
    size_t i, j;
    struct model *m;
    struct nmgregion *r;
    struct shell *new_s;
    struct faceuse *fu;
    struct loopuse *lu;
    struct edgeuse *eu;
    struct edgeuse *eu1;
    struct faceuse *missed_fu = NULL;
    struct bu_ptbl stack;
    struct bu_ptbl shared_edges;
    long *flags;

    if (nmg_debug & NMG_DEBUG_BASIC)
	bu_log("nmg_decompose_shell(s = %p) START\n", (void *)s);

    NMG_CK_SHELL(s);

    BN_CK_TOL(tol);

    /* Make an index table to insure we visit each face once and only once */
    r = s->r_p;
    NMG_CK_REGION(r);
    m = r->m_p;
    NMG_CK_MODEL(m);
    flags = (long *)nmg_calloc(m->maxindex*2, sizeof(long), "nmg_decompose_shell: flags");

    bu_ptbl_init(&stack, 64, " &stack ");
    bu_ptbl_init(&shared_edges, 64, " &shared_edges ");

    /* Need to be sure that every face has just one OT_SAME loop */
    (void)nmg_split_loops_into_faces(&s->l.magic, vlfree, tol);

    /* get first faceuse from shell */
    fu = BU_LIST_FIRST(faceuse, &s->fu_hd);
    NMG_CK_FACEUSE(fu);
    if (fu->orientation != OT_SAME)
	fu = fu->fumate_p;
    if (fu->orientation != OT_SAME)
	bu_bomb("First face in shell has no OT_SAME uses!\n");

    /* put all edgeuses of first faceuse on the stack */
    for (BU_LIST_FOR (lu, loopuse, &fu->lu_hd)) {
	NMG_CK_LOOPUSE(lu);
	if (BU_LIST_FIRST_MAGIC(&lu->down_hd) != NMG_EDGEUSE_MAGIC)
	    continue;

	for (BU_LIST_FOR (eu, edgeuse, &lu->down_hd)) {
	    /* build two lists, one of winged edges, the other not */
	    if (nmg_radial_face_count(eu, s) > 2)
		bu_ptbl_ins_unique(&shared_edges, (long *)eu);
	    else
		bu_ptbl_ins_unique(&stack, (long *)eu);
	}
    }

    /* Mark first faceuse and mate with shell number */
    NMG_INDEX_ASSIGN(flags, fu, shell_no);
    NMG_INDEX_ASSIGN(flags, fu->fumate_p, shell_no);

    /* now pop edgeuse of the stack and visit faces radial to edgeuse */
    while ((eu1 = nmg_pop_eu(&stack)) != (struct edgeuse *)NULL) {
	NMG_CK_EDGEUSE(eu1);

	/* move to the radial */
	eu = eu1->radial_p;
	NMG_CK_EDGEUSE(eu);

	/* make sure we stay within the intended shell */
	while (nmg_find_s_of_eu(eu) != s && eu != eu1 && eu != eu1->eumate_p)
	    eu = eu->eumate_p->radial_p;

	if (eu == eu1 || eu == eu1->eumate_p)
	    continue;

	fu = nmg_find_fu_of_eu(eu);
	NMG_CK_FACEUSE(fu);

	if (fu->orientation != OT_SAME)
	    fu = fu->fumate_p;

	/* if this faceuse has already been visited, skip it */
	if (!NMG_INDEX_TEST(flags, fu)) {
	    /* push all edgeuses of "fu" onto the stacks */
	    for (BU_LIST_FOR (lu, loopuse, &fu->lu_hd)) {
		NMG_CK_LOOPUSE(lu);

		if (BU_LIST_FIRST_MAGIC(&lu->down_hd) != NMG_EDGEUSE_MAGIC)
		    continue;

		for (BU_LIST_FOR (eu, edgeuse, &lu->down_hd)) {
		    /* build two lists, one of winged edges, the other not */
		    if (nmg_radial_face_count(eu, s) > 2)
			bu_ptbl_ins_unique(&shared_edges, (long *)eu);
		    else
			bu_ptbl_ins_unique(&stack, (long *)eu);
		}
	    }
	    /* Mark this faceuse and its mate with a shell number */
	    NMG_INDEX_ASSIGN(flags, fu, shell_no);
	    NMG_INDEX_ASSIGN(flags, fu->fumate_p, shell_no);
	}
    }

    /* count number of faces that were not visited */
    missed_faces = 0;
    for (BU_LIST_FOR (fu, faceuse, &s->fu_hd)) {
	NMG_CK_FACEUSE(fu);
	if (fu->orientation == OT_SAME) {
	    if (!NMG_INDEX_TEST(flags, fu)) {
		missed_faces++;
		missed_fu = fu;
	    }
	}
    }

    if (!missed_faces) {
	/* nothing to do, just one shell */
	nmg_free((char *)flags, "nmg_decompose_shell: flags ");
	bu_ptbl_free(&stack);
	bu_ptbl_free(&shared_edges);
	return no_of_shells;
    }

    while (missed_faces) {
	struct edgeuse *unassigned_eu = NULL;
	int *shells_at_edge;
	int new_shell_no=0;

	bu_ptbl_reset(&stack);

	/* Look at the list of shared edges to see if anything can be deduced */
	shells_at_edge = (int *)nmg_calloc(no_of_shells+1, sizeof(int), "nmg_decompose_shell: shells_at_edge");

	for (i=0; i<BU_PTBL_LEN(&shared_edges); i++) {
	    int faces_at_edge=0;
	    size_t k;

	    /* Construct a list of shells for this edge.
	     * shells_at_edge[i] is the number of edgeuses of this
	     * edge that have been assigned to shell number i.
	     * shells_at_edge[0] is the number of uses of this edge
	     * that have not been assigned to any shell yet
	     */
	    for (k=0; k<=no_of_shells; k++)
		shells_at_edge[k] = 0;

	    unassigned_eu = NULL;

	    eu = (struct edgeuse *)BU_PTBL_GET(&shared_edges, i);
	    NMG_CK_EDGEUSE(eu);

	    eu1 = eu;
	    do {
		struct faceuse *fu_of_eu;

		fu_of_eu = nmg_find_fu_of_eu(eu1);

		faces_at_edge++;
		if (!NMG_INDEX_TEST(flags, fu_of_eu))
		    unassigned_eu = eu1;
		shells_at_edge[ NMG_INDEX_GET(flags, fu_of_eu) ]++;

		eu1 = nmg_next_radial_eu(eu1, s, 0);
	    }
	    while (eu1 != eu);

	    if (shells_at_edge[0] == 1 && unassigned_eu) {
		/* Only one edgeuse at this edge is unassigned, should be
		 * able to determine which shell it belongs in */

		for (j=1; j<=no_of_shells; j++) {
		    if (shells_at_edge[j] == 1) {
			/* unassigned edgeuse should belong to shell j */
			new_shell_no = j;
			break;
		    }
		}
	    } else if (shells_at_edge[0] == 0) {
		/* all uses of this edge have been assigned
		 * it can be deleted from the table
		 */
		bu_ptbl_rm(&shared_edges, (long *)eu);
	    }
	    if (new_shell_no)
		break;
	}

	if (!new_shell_no) {
	    /* Couldn't find a definite edgeuse to start a new shell
	     * so use radial parity to pick an edgeuse that should not be
	     * part of the same shell as ones already assigned
	     */
	    for (i=0; i<BU_PTBL_LEN(&shared_edges); i++) {
		struct faceuse *fu_of_eu1;
		int found_missed_face=0;

		eu = (struct edgeuse *)BU_PTBL_GET(&shared_edges, i);
		NMG_CK_EDGEUSE(eu);

		eu1 = eu;
		do {
		    /* look for unassigned edgeuses */
		    fu_of_eu1 = nmg_find_fu_of_eu(eu1);
		    NMG_CK_FACEUSE(fu_of_eu1);
		    if (!NMG_INDEX_TEST(flags, fu_of_eu1)) {
			struct edgeuse *eu2;
			struct faceuse *fu_of_eu2;

			/* look for a neighboring edgeuse that
			 * has been assigned
			 */
			eu2 = nmg_prev_radial_eu(eu1, s, 0);
			fu_of_eu2 = nmg_find_fu_of_eu(eu2);
			NMG_CK_FACEUSE(fu_of_eu2);
			if (NMG_INDEX_TEST(flags, fu_of_eu2)) {
			    /* eu2 has been assigned
			     * compare orientation parity
			     */
			    if (fu_of_eu2->orientation ==
				fu_of_eu1->orientation) {
				/* These should not be in the same
				 * shell, so start a new shell
				 * at this faceuse
				 */
				missed_fu = fu_of_eu1;
				found_missed_face = 1;
			    }
			}
			if (found_missed_face)
			    break;

			eu2 = nmg_next_radial_eu(eu1, s, 0);
			fu_of_eu2 = nmg_find_fu_of_eu(eu2);
			NMG_CK_FACEUSE(fu_of_eu2);
			if (NMG_INDEX_TEST(flags, fu_of_eu2)) {
			    /* eu2 has been assigned
			     * compare orientation parity
			     */
			    if (fu_of_eu2->orientation ==
				fu_of_eu1->orientation) {
				/* These should not be in the same
				 * shell, so start a new shell
				 * at this faceuse
				 */
				missed_fu = fu_of_eu1;
				found_missed_face = 1;
			    }
			}

		    }
		    if (found_missed_face)
			break;
		    eu1 = nmg_next_radial_eu(eu1, s, 0);
		}
		while (eu1 != eu);

		if (found_missed_face)
		    break;
	    }
	}

	nmg_free((char *)shells_at_edge, "nmg_decompose_shell: shells_at_edge");

	/* make a new shell number */
	if (new_shell_no) {
	    shell_no = new_shell_no;
	    fu = nmg_find_fu_of_eu(unassigned_eu);
	} else {
	    shell_no = (++no_of_shells);
	    NMG_CK_FACEUSE(missed_fu);
	    fu = missed_fu;
	}

	if (fu->orientation != OT_SAME)
	    fu = fu->fumate_p;

	if (!NMG_INDEX_TEST(flags, fu)) {
	    /* move this missed face to the new shell */

	    /* push all edgeuses of "fu" onto the stack */
	    for (BU_LIST_FOR (lu, loopuse, &fu->lu_hd)) {
		NMG_CK_LOOPUSE(lu);

		if (BU_LIST_FIRST_MAGIC(&lu->down_hd) != NMG_EDGEUSE_MAGIC)
		    continue;

		for (BU_LIST_FOR (eu, edgeuse, &lu->down_hd)) {
		    /* build two lists, one of winged edges, the other not */
		    if (nmg_radial_face_count(eu, s) > 2)
			bu_ptbl_ins_unique(&shared_edges, (long *)eu);
		    else
			bu_ptbl_ins_unique(&stack, (long *)eu);
		}
	    }

	    /* Mark this faceuse with a shell number */
	    NMG_INDEX_ASSIGN(flags, fu, shell_no);
	    NMG_INDEX_ASSIGN(flags, fu->fumate_p, shell_no);

	} else
	    bu_bomb("nmg_decompose_shell: Missed face wasn't missed???\n");

	/* now pop edgeuse of the stack and visit faces radial to edgeuse */
	while ((eu1 = nmg_pop_eu(&stack)) != (struct edgeuse *)NULL) {
	    NMG_CK_EDGEUSE(eu1);

	    /* move to the radial */
	    eu = eu1->radial_p;
	    NMG_CK_EDGEUSE(eu);

	    /* stay within the original shell */
	    while (nmg_find_s_of_eu(eu) != s && eu != eu1 && eu != eu1->eumate_p)
		eu = eu->eumate_p->radial_p;

	    if (eu == eu1 || eu == eu1->eumate_p)
		continue;

	    fu = nmg_find_fu_of_eu(eu);
	    NMG_CK_FACEUSE(fu);

	    /* if this face has already been visited, skip it */
	    if (!NMG_INDEX_TEST(flags, fu)) {
		/* push all edgeuses of "fu" onto the stack */
		for (BU_LIST_FOR (lu, loopuse, &fu->lu_hd)) {
		    NMG_CK_LOOPUSE(lu);
		    if (BU_LIST_FIRST_MAGIC(&lu->down_hd) != NMG_EDGEUSE_MAGIC)
			continue;
		    for (BU_LIST_FOR (eu, edgeuse, &lu->down_hd)) {
			/* build two lists, one of winged edges, the other not */
			if (nmg_radial_face_count(eu, s) > 2)
			    bu_ptbl_ins_unique(&shared_edges, (long *)eu);
			else
			    bu_ptbl_ins_unique(&stack, (long *)eu);
		    }
		}

		/* Mark this faceuse with a shell number */
		NMG_INDEX_ASSIGN(flags, fu, shell_no);
		NMG_INDEX_ASSIGN(flags, fu->fumate_p, shell_no);

	    }
	}

	/* count number of faces that were not visited */
	missed_faces = 0;
	for (BU_LIST_FOR (fu, faceuse, &s->fu_hd)) {
	    NMG_CK_FACEUSE(fu);
	    if (fu->orientation == OT_SAME) {
		if (!NMG_INDEX_TEST(flags, fu)) {
		    missed_faces++;
		    missed_fu = fu;
		}
	    }
	}
    }

    /* Now build the new shells */
    for (shell_no=2; shell_no<=no_of_shells; shell_no++) {
	struct bu_ptbl faces;

	bu_ptbl_init(&faces, 64, "Faces ptbl for nmg_decompose_shell");

	/* Make a shell */
	new_s = nmg_msv(r);
	(void)nmg_kvu(new_s->vu_p);

	/* Move faces marked with this shell_no to this shell */
	fu = BU_LIST_FIRST(faceuse, &s->fu_hd);
	while (BU_LIST_NOT_HEAD(fu, &s->fu_hd)) {
	    struct faceuse *next_fu;

	    next_fu = BU_LIST_NEXT(faceuse, &fu->l);
	    while (BU_LIST_NOT_HEAD(next_fu, &s->fu_hd) && next_fu->orientation != OT_SAME)
		next_fu = BU_LIST_NEXT(faceuse, &next_fu->l);

	    if (fu->orientation != OT_SAME) {
		fu = next_fu;
		continue;
	    }

	    if (NMG_INDEX_GET(flags, fu) == (long)shell_no) {
		nmg_mv_fu_between_shells(new_s, s, fu);
		bu_ptbl_ins(&faces, (long *)fu);
	    }

	    fu = next_fu;
	}

	nmg_gluefaces((struct faceuse **)BU_PTBL_BASEADDR(&faces), BU_PTBL_LEN(&faces), vlfree, tol);
	bu_ptbl_free(&faces);
	nmg_shell_a(new_s, tol);
    }
    nmg_free((char *)flags, "nmg_decompose_shell: flags ");
    bu_ptbl_free(&stack);
    bu_ptbl_free(&shared_edges);

    nmg_rebound(m , tol);

<<<<<<< HEAD
    if (nmg_debug & DEBUG_BASIC)
=======
    if (nmg_debug & NMG_DEBUG_BASIC)
>>>>>>> 2965d039
	bu_log("nmg_decompose_shell END (%zu shells)\n", no_of_shells);

    return no_of_shells;
}


/* state for nmg_unbreak_edge */
struct nmg_unbreak_state
{
    long *flags;		/* index based array of flags for model */
    int unbroken;	/* count of edges mended */
};


/**
 * edgeuse visit routine for nmg_unbreak_region_edges.
 *
 * checks if edgeuse "eu" and its successor are candidates to be
 * unbroken.  looks for two consecutive edgeuses sharing the same
 * edge geometry. Checks that the middle vertex has no other uses,
 * and, if so, kills the second edgeuse.  Also moves the vu of the
 * first edgeuse mate to the vu of the killed edgeuse mate.
 */
HIDDEN void
nmg_unbreak_handler(uint32_t *eup, void *state, int UNUSED(unused))
{
    struct edgeuse *eu1, *eu2;
    struct edge *e;
    struct edge_g_lseg *eg;
    struct nmg_unbreak_state *ub_state;
    struct vertex *vb;
    int ret;

    eu1 = (struct edgeuse *)eup;
    NMG_CK_EDGEUSE(eu1);

    ub_state = (struct nmg_unbreak_state *)state;

    /* there is a temptation to do a NMG_INDEX_SET(ub_state->flags, eu1->eumate_p)
     * here to avoid looking at this edgeuse's mate, but since we are only looking
     * forward, we must look at ALL edgeuses
     */

    /* make sure we only visit this edgeuse once */
    if (!NMG_INDEX_TEST_AND_SET(ub_state->flags, eu1)) return;

    e = eu1->e_p;
    NMG_CK_EDGE(e);

    eg = eu1->g.lseg_p;
    if (!eg) {
	bu_log("nmg_unbreak_handler: no geometry for edge %p\n", (void *)e);
	return;
    }
    NMG_CK_EDGE_G_EITHER(eg);

    /* if the edge geometry doesn't have at least two uses, this
     * is not a candidate for unbreaking */
    if (bu_list_len(&eg->eu_hd2) < 2*2) {
	/* bu_log("nmg_unbreak_handler: usage < 4\n"); */
	return;
    }

    /* Check for two consecutive uses, by looking forward. */
    eu2 = BU_LIST_PNEXT_CIRC(edgeuse, eu1);
    NMG_CK_EDGEUSE(eu2);
    if (eu2->g.lseg_p != eg) {
	/* Can't look backward here, or nmg_unbreak_edge()
	 * will be asked to kill *this* edgeuse, which
	 * will blow our caller's mind.
	 */
	/* bu_log("nmg_unbreak_handler: eu1 edge geom not shared with eu2\n"); */
	return;
    }
    vb = eu2->vu_p->v_p;
    NMG_CK_VERTEX(vb);

    /* at this point, the situation is:

       eu1          eu2
       *----------->*----------->*
       A------------B------------C
       *<-----------*<-----------*
       eu1mate      eu2mate
    */
    ret = nmg_unbreak_edge(eu1);
    if (ret != 0) return;

    /* keep a count of unbroken edges */
    ub_state->unbroken++;
}


/**
 * Uses the visit handler to call nmg_unbreak_handler for each edgeuse
 * below the region (or any other NMG element).
 *
 * returns the number of edges mended
 */
int
nmg_unbreak_region_edges(uint32_t *magic_p, struct bu_list *vlfree)
{
    struct model *m;
    struct nmg_unbreak_state ub_state;
    int count;
    static const struct nmg_visit_handlers htab = {NULL, NULL, NULL, NULL, NULL,
						   NULL, NULL, NULL, NULL, NULL,
						   NULL, NULL, NULL, NULL, NULL,
						   NULL, NULL, nmg_unbreak_handler, NULL, NULL,
						   NULL, NULL, NULL, NULL, NULL};
    /* htab.aft_edgeuse = nmg_unbreak_handler; */

    if (nmg_debug & NMG_DEBUG_BASIC)
	bu_log("nmg_unbreak_region_edges(magic_p = %p)\n", (void *)magic_p);

    m = nmg_find_model(magic_p);
    NMG_CK_MODEL(m);

    ub_state.unbroken = 0;
    ub_state.flags = (long *)nmg_calloc(m->maxindex*2, sizeof(long), "nmg_unbreak_region_edges: flags");

    nmg_visit(magic_p, &htab, (void *)&ub_state, vlfree);

    count = ub_state.unbroken;

    nmg_free((char *)ub_state.flags, "nmg_unbreak_region_edges: flags");

    return count;
}


/**
 * Move a shell from one nmgregion to another.  Will bomb if shell and
 * region aren't in the same model.
 *
 * returns:
 *   0 - all is well
 *   1 - nmgregion that gave up the shell is now empty!
 */
int
nmg_mv_shell_to_region(struct shell *s, struct nmgregion *r)
{
    int ret_val;

    if (nmg_debug & NMG_DEBUG_BASIC)
	bu_log("nmg_mv_shell_to_region(s=%p, r=%p)\n", (void *)s, (void *)r);

    NMG_CK_SHELL(s);
    NMG_CK_REGION(r);

    if (s->r_p == r) {
	bu_log("nmg_mv_shell_to_region: Attempt to move shell to region it is already in\n");
	return 0;
    }

    if (nmg_find_model(&s->l.magic) != nmg_find_model(&r->l.magic))
	bu_bomb("nmg_mv_shell_to_region: Cannot move shell to a different model\n");

    BU_LIST_DEQUEUE(&s->l);
    if (BU_LIST_IS_EMPTY(&s->r_p->s_hd))
	ret_val = 1;
    else
	ret_val = 0;

    BU_LIST_APPEND(&r->s_hd, &s->l);

    s->r_p = r;

    return ret_val;
}


/**
 * Find all faces that contain vertex "new_v" Put them in a bu_ptbl
 * "faces"
 *
 * returns:
 *   the number of faces that contain the vertex
 *
 * and fills in the table with the faces.  Counts edges at this vertex
 * where radial is mate (free_edges)
 */
int
nmg_find_isect_faces(const struct vertex *new_v, struct bu_ptbl *faces, int *free_edges, const struct bn_tol *tol)
{
    struct faceuse *fu;
    struct face_g_plane *fg;
    struct vertexuse *vu;
    size_t i;
    int unique;

    if (nmg_debug & NMG_DEBUG_BASIC)
	bu_log("nmg_find_isect_faces(new_v=%p, faces=%p)\n", (void *)new_v, (void *)faces);

    NMG_CK_VERTEX(new_v);
    BN_CK_TOL(tol);
    BU_CK_PTBL(faces);

    /* loop through vertex's vu list */
    for (BU_LIST_FOR (vu, vertexuse, &new_v->vu_hd)) {
	NMG_CK_VERTEXUSE(vu);
	fu = nmg_find_fu_of_vu(vu);
	if (fu->orientation != OT_SAME)
	    continue;

	NMG_CK_FACEUSE(fu);
	fg = fu->f_p->g.plane_p;

	/* check if this face is different from the ones on list */
	unique = 1;
	for (i=0; i<BU_PTBL_LEN(faces); i++) {
	    struct face *fp;

	    fp = (struct face *)BU_PTBL_GET(faces, i);
	    if (fp->g.plane_p == fg || bn_coplanar(fg->N, fp->g.plane_p->N, tol) > 0) {
		unique = 0;
		break;
	    }
	}

	/* if it is not already on the list, add it */
	if (unique) {
	    struct edgeuse *eu1;

	    bu_ptbl_ins(faces, (long *)fu->f_p);
	    /* Count the number of free edges containing new_v */

	    if (*vu->up.magic_p != NMG_EDGEUSE_MAGIC)
		continue;

	    eu1 = vu->up.eu_p;
	    if (eu1->eumate_p == eu1->radial_p)
		(*free_edges)++;
	    else {
		eu1 = BU_LIST_PPREV_CIRC(edgeuse, eu1);
		if (eu1->eumate_p == eu1->radial_p)
		    (*free_edges)++;
	    }
	}
    }
    return BU_PTBL_LEN(faces);
}


/**
 * given a vertex and a list of faces (not more than three) that
 * should intersect at the vertex, calculate a new location for the
 * vertex.
 *
 * returns:
 *   0 - if everything is OK
 *   1 - failure
 *
 * and modifies the geometry of the vertex to the new location
 */
int
nmg_simple_vertex_solve(struct vertex *new_v, const struct bu_ptbl *faces, const struct bn_tol *tol)
{
    struct vertex_g *vg;
    int failed=0;

    if (nmg_debug & NMG_DEBUG_BASIC) {
	struct face *f;
	struct faceuse *fu;
	plane_t pl;
	size_t i;

	bu_log("nmg_simple_vertex_solve(new_v=%p, %ld faces)\n",
	       (void *)new_v, BU_PTBL_LEN(faces));

	for (i = 0; i < BU_PTBL_LEN(faces); i++) {
	    f = (struct face *)BU_PTBL_GET(faces, i);
	    fu = f->fu_p;
	    if (fu->orientation != OT_SAME)
		fu = fu->fumate_p;
	    if (fu->orientation != OT_SAME)
		bu_log("\tface (%p) has no OT_SAME use\n", (void *)f);
	    NMG_GET_FU_PLANE(pl, fu);
	    bu_log("\t#%zu: %g %g %g %g\n", i, V4ARGS(pl));
	}
    }

    NMG_CK_VERTEX(new_v);
    BU_CK_PTBL(faces);
    BN_CK_TOL(tol);

    vg = new_v->vg_p;
    NMG_CK_VERTEX_G(vg);

    switch (BU_PTBL_LEN(faces)) {
	struct face *fp1, *fp2, *fp3;
	plane_t pl1;
	fastf_t vert_move_len;
	fastf_t pl_dot;

	case 0:
	    bu_log("nmg_simple_vertex_solve: vertex not in any face planes!\n");
	    failed = 1;
	    break;

	case 1:		/* just move the vertex to the plane */
	    fp1 = (struct face *)BU_PTBL_GET(faces, 0);
	    vert_move_len = DIST_PNT_PLANE(vg->coord, fp1->g.plane_p->N);
	    VJOIN1(vg->coord, vg->coord, -vert_move_len, fp1->g.plane_p->N);
	    break;

	case 2:
	    fp1 = (struct face *)BU_PTBL_GET(faces, 0);
	    fp2 = (struct face *)BU_PTBL_GET(faces, 1);

	    pl_dot = VDOT(fp1->g.plane_p->N, fp2->g.plane_p->N);
	    if (NEAR_EQUAL(pl_dot, 1.0, tol->perp) || NEAR_EQUAL(pl_dot, -1.0, tol->perp)) {
		vect_t move_vect;

		/* treat as a single plane */
		vert_move_len = (DIST_PNT_PLANE(vg->coord, fp1->g.plane_p->N)
				 + DIST_PNT_PLANE(vg->coord, fp2->g.plane_p->N))/2.0;
		VADD2(move_vect, fp1->g.plane_p->N, fp2->g.plane_p->N);
		VUNITIZE(move_vect);
		VJOIN1(vg->coord, vg->coord, -vert_move_len, move_vect);
	    } else {
		/* create a third plane perpendicular to first two */

		VCROSS(pl1, fp1->g.plane_p->N, fp2->g.plane_p->N);

		VUNITIZE(pl1);
		pl1[W] = VDOT(vg->coord, pl1);
		if (bn_make_pnt_3planes(vg->coord, fp1->g.plane_p->N, fp2->g.plane_p->N, pl1)) {
		    bu_log("nmg_simple_vertex_solve: Cannot find new coords for two planes\n");
		    bu_log("\tplanes are (%f %f %f %f) and (%f %f %f %f)\n",
			   V4ARGS(fp1->g.plane_p->N) ,
			   V4ARGS(fp2->g.plane_p->N));
		    bu_log("\tcalculated third plane is (%f %f %f %f)\n", V4ARGS(pl1));
		    failed = 1;
		    break;
		}
	    }
	    break;

	case 3:		/* just intersect the three planes */
	    fp1 = (struct face *)BU_PTBL_GET(faces, 0);
	    fp2 = (struct face *)BU_PTBL_GET(faces, 1);
	    fp3 = (struct face *)BU_PTBL_GET(faces, 2);
	    if (bn_make_pnt_3planes(vg->coord, fp1->g.plane_p->N, fp2->g.plane_p->N, fp3->g.plane_p->N)) {
		bu_log("nmg_simple_vertex_solve: failed for 3 planes:\n");
		bu_log("\t(%f %f %f %f)\n", V4ARGS(fp1->g.plane_p->N));
		bu_log("\t(%f %f %f %f)\n", V4ARGS(fp2->g.plane_p->N));
		bu_log("\t(%f %f %f %f)\n", V4ARGS(fp3->g.plane_p->N));
		failed = 1;
		break;
	    }
	    break;
	default:
	    failed = 1;
	    bu_log("nmg_simple_vertex_solve: Called for a complex vertex\n");
	    break;
    }

    if (failed)
	bu_log("nmg_simple_vertex_solve: Failed to determine new coordinates for vertex at (%f %f %f)\n",
	       V3ARGS(new_v->vg_p->coord));
    else if (nmg_debug & NMG_DEBUG_BASIC)
	bu_log("nmg_simple_vertex_solve: new coords = (%f %f %f)\n",
	       V3ARGS(new_v->vg_p->coord));

    return failed;
}


/**
 * Check all uses of a vertex to see if it lies within tolerance of
 * all faces where it is used
 *
 * returns:
 *   0 - All is well
 *   1 - vertex is off face plane by at least tol->dist for at least one face
 */
int
nmg_ck_vert_on_fus(const struct vertex *v, const struct bn_tol *tol)
{
    struct faceuse *fu;
    struct vertexuse *vu;
    fastf_t max_dist = 0.0;
    fastf_t dist = 0.0;
    int ret_val = 0;
    plane_t pl;

    NMG_CK_VERTEX(v);
    BN_CK_TOL(tol);
    NMG_CK_VERTEX_G(v->vg_p);

    for (BU_LIST_FOR (vu, vertexuse, &v->vu_hd)) {
	/* nmg_ck_vertexuse called within nmg_find_fu_of_vu,
	 * so do not need to call here
	 */
	fu = nmg_find_fu_of_vu(vu);
	if (!fu) {
	    continue;
	}
	/* nmg_ck_faceuse, nmg_ck_face and nmg_ck_face_g_plane
	 * are called within the nmg_get_fu_plane macro so
	 * do not need to call them here
	 */
	NMG_GET_FU_PLANE(pl, fu);
	dist = fabs(DIST_PNT_PLANE(v->vg_p->coord, pl));
	if (dist > tol->dist) {
	    ret_val = 1;
	    if (dist > max_dist) {
		max_dist = dist;
	    }
	    bu_log("nmg_ck_vert_on_fus: v=%p vu=%p (%f %f %f) is %g from\n\tfaceuse %p f %p\n",
		   (void *)v, (void *)vu, V3ARGS(v->vg_p->coord),
		   dist,
		   (void *)fu, (void *)fu->f_p);
	}
    }

    if (ret_val)
	bu_log("nmg_ck_vert_on_fus: v=%p (%f %f %f) max distance of %g from faceuses\n",
	       (void *)v, V3ARGS(v->vg_p->coord), max_dist);

    return ret_val;
}


/* struct used by nmg_complex_vertex_solve
 * to store info about one edge
 * that contains the vertex in question
 */
struct intersect_fus
{
    struct faceuse *fu[2];	/* fu's that intersect at this edge */
    struct edgeuse *eu;	/* edgeuse in fu[0] that emanates from vertex */
    point_t start;		/* calculated start point of edge line */
    vect_t dir;		/* calculated direction of edge line */
    point_t pt;		/* a point on the edge a small distance from the vertex */
    int got_pt;		/* flag indicating that the above point has been obtained */
    int free_edge;		/* flag indicating that this is a free edge */
    struct vertex *vp;	/* a vertex pointer for above point */
};


/**
 * debug printing of the table of intersect_fus structs used by
 * extruder
 */
HIDDEN void
nmg_pr_inter(const struct vertex *new_v, const struct bu_ptbl *int_faces)
{
    size_t i;
    struct bn_tol tol;

    NMG_CK_VERTEX(new_v);
    BU_CK_PTBL(int_faces);

    tol.magic = BN_TOL_MAGIC;
    tol.dist = 0.0005;
    tol.dist_sq = tol.dist * tol.dist;
    tol.perp = 1e-6;
    tol.para = 1 - tol.perp;

    bu_log("\nint_faces at vertex %p (%f %f %f)\n", (void *)new_v, V3ARGS(new_v->vg_p->coord));
    for (i = 0; i < BU_PTBL_LEN(int_faces); i++) {
	struct intersect_fus *i_fus;
	struct face *fp1, *fp2;
	plane_t pl;

	i_fus = (struct intersect_fus *)BU_PTBL_GET(int_faces, i);

	bu_log("edge number %zu, %p\n", i, (void *)i_fus);
	if (i_fus->fu[0])
	    fp1 = i_fus->fu[0]->f_p;
	else
	    fp1 = NULL;
	if (i_fus->fu[1]) {
	    fp2 = i_fus->fu[1]->f_p;
	    NMG_GET_FU_PLANE(pl, i_fus->fu[1]);
	} else
	    fp2 = NULL;

	if (i_fus->fu[1])
	    bu_log("\tfu1 = %p (face=%p), fu2 = %p (face=%p) (%f %f %f %f)\n",
		   (void *)i_fus->fu[0], (void *)fp1, (void *)i_fus->fu[1], (void *)fp2,
		   V4ARGS(pl));
	else
	    bu_log("\tfu1 = %p (face=%p), fu2 = %p (face=%p)\n",
		   (void *)i_fus->fu[0], (void *)fp1, (void *)i_fus->fu[1], (void *)fp2);

	if (i_fus->eu == NULL)
	    bu_log("\teu = NULL\n");
	else if (i_fus->eu->vu_p == NULL)
	    bu_log("\teu = %p, vu_p = NULL\n", (void *)i_fus->eu);
	else {
	    struct faceuse *fu;

	    bu_log("\teu = %p, from %p (%f %f %f) to %p (%f %f %f)\n",
		   (void *)i_fus->eu,
		   (void *)i_fus->eu->vu_p->v_p, V3ARGS(i_fus->eu->vu_p->v_p->vg_p->coord),
		   (void *)i_fus->eu->eumate_p->vu_p->v_p, V3ARGS(i_fus->eu->eumate_p->vu_p->v_p->vg_p->coord));
	    if (i_fus->fu[0]) {
		fu = nmg_find_fu_of_eu(i_fus->eu);
		if (fu != i_fus->fu[0])
		    bu_log("****ERROR**** eu is not in fu1 it's in %p\n", (void *)fu);
	    } else {
		fu = nmg_find_fu_of_eu(i_fus->eu);
		if (fu != i_fus->fu[1])
		    bu_log("****ERROR**** eu is not in fu2, it's in %p\n", (void *)fu);
	    }
	}

	bu_log("\tstart = (%f %f %f), dir = (%f %f %f)\n", V3ARGS(i_fus->start), V3ARGS(i_fus->dir));
	bu_log("\tpt = (%f %f %f)\n", V3ARGS(i_fus->pt));
	bu_log("\tfree_edge = %d\n", i_fus->free_edge);
	if (i_fus->eu && i_fus->eu->vu_p) {
	    if (i_fus->eu->eumate_p != i_fus->eu->radial_p &&
		i_fus->free_edge)
		bu_log("****ERROR**** this is NOT a free edge\n");
	    if (i_fus->eu->eumate_p == i_fus->eu->radial_p &&
		!i_fus->free_edge)
		bu_log("****ERROR**** This is a free edge\n");
	}
	if (i_fus->vp)
	    bu_log("\tvp = %p (%f %f %f)\n", (void *)i_fus->vp, V3ARGS(i_fus->vp->vg_p->coord));
	else
	    bu_log("\tvp = NULL\n");
    }
}


/**
 * Fill in the intersect_fus structures for edges around new_v. Does
 * not fill in "pt" or "vp".
 *
 * returns:
 *   0 - All is well
 *   1 - Failure
 */

HIDDEN int
nmg_get_edge_lines(struct vertex *new_v, struct bu_ptbl *int_faces, const struct bn_tol *tol)
{
    struct vertex_g *vg;
    struct vertexuse *vu;
    struct edgeuse *eu, *eu1;
    struct faceuse *fu;
    struct model *m;
    struct nmgregion *r;
    struct bn_tol tol_tmp;
    int done = 0;
    size_t edge_no;

    NMG_CK_VERTEX(new_v);
    vg = new_v->vg_p;
    NMG_CK_VERTEX_G(vg);
    BN_CK_TOL(tol);
    BU_CK_PTBL(int_faces);

    if (nmg_debug & NMG_DEBUG_BASIC)
	bu_log("nmg_get_edge_lines(new_v=%p, int_faces=%p)\n", (void *)new_v, (void *)int_faces);

    /* A temporary tolerance struct for times when I don't want tolerancing */
    tol_tmp.magic = BN_TOL_MAGIC;
    tol_tmp.dist = 0.0;
    tol_tmp.dist_sq = 0.0;
    tol_tmp.perp = 0.0;
    tol_tmp.para = 1.0;

    m = nmg_find_model(&new_v->magic);
    NMG_CK_MODEL(m);
    r = BU_LIST_FIRST(nmgregion, &m->r_hd);
    NMG_CK_REGION(r);
    NMG_CK_REGION_A(r->ra_p);

    /* look for a dangling edge emanating from this vertex */
    eu1 = (struct edgeuse *)NULL;
    for (BU_LIST_FOR (vu, vertexuse, &new_v->vu_hd)) {
	if (*vu->up.magic_p != NMG_EDGEUSE_MAGIC)
	    continue;

	eu = vu->up.eu_p->eumate_p;
	fu = nmg_find_fu_of_eu(eu);
	if (!fu)
	    continue;

	if (fu->orientation != OT_SAME)
	    continue;

	if (eu->eumate_p == eu->radial_p) {
	    /* found a dangling edge, start processing here */
	    plane_t pl;
	    struct intersect_fus *i_fus;

	    /* create and initialize an intersect_fus struct for this edge */
	    NMG_ALLOC(i_fus, struct intersect_fus);
	    i_fus->fu[0] = NULL;
	    i_fus->fu[1] = fu;
	    i_fus->eu = eu;
	    i_fus->vp = (struct vertex *)NULL;
	    VSET(i_fus->pt, 0.0, 0.0, 0.0);
	    i_fus->got_pt = 0;
	    i_fus->free_edge = 1;
	    eu1 = BU_LIST_PNEXT_CIRC(edgeuse, &eu->l);

	    VSUB2(i_fus->dir, eu->vu_p->v_p->vg_p->coord, eu->eumate_p->vu_p->v_p->vg_p->coord);
	    VUNITIZE(i_fus->dir);
	    NMG_GET_FU_PLANE(pl, fu);
	    VJOIN1(i_fus->start, vg->coord, (-DIST_PNT_PLANE(vg->coord, pl)), pl);

	    /* Save this info in the int_faces table */
	    bu_ptbl_ins(int_faces, (long *)i_fus);

	    break;
	}
    }

    if (!eu1) {
	int found_start=0;

	/* get the an edgeuse emanating from new_v */
	for (BU_LIST_FOR (vu, vertexuse, &new_v->vu_hd)) {
	    NMG_CK_VERTEXUSE(vu);
	    if (*vu->up.magic_p != NMG_EDGEUSE_MAGIC)
		continue;

	    eu1 = vu->up.eu_p;

	    fu = nmg_find_fu_of_eu(eu1);
	    NMG_CK_FACEUSE(fu);

	    if (fu->orientation == OT_SAME) {
		found_start = 1;
		break;
	    }
	}
	if (!found_start) {
	    bu_log("Cannot find edgeuse in OT_SAME faceuse starting at (%f %f %f)\n",
		   V3ARGS(new_v->vg_p->coord));
	    return 1;
	}
    }

    eu = eu1;

    /* loop through all the edges emanating from new_v */
    while (!done) {
	fastf_t dist;
	point_t start;
	vect_t dir;
	vect_t eu_dir;
	int ret_val;
	struct intersect_fus *i_fus;
	struct faceuse *fu1, *fu2;

	NMG_CK_EDGEUSE(eu);

	if (eu->vu_p->v_p != new_v) {
	    /* This can happen if the faces of the shell are not properly
	     * oriented such as might happen when an object is incorrectly
	     * modelled in FASTGEN and run through the patch-g converter
	     */
	    bu_log("nmg_get_edge_lines: Bad solid!\n");
	    for (edge_no=0; edge_no<BU_PTBL_LEN(int_faces); edge_no++) {
		i_fus = (struct intersect_fus *)BU_PTBL_GET(int_faces, edge_no);

		nmg_free((char *)i_fus, "nmg_get_edge_lines: i_fus");
	    }
	    return 1;
	}

	/* get the direction of the original edge (away from the vertex) */
	VSUB2(eu_dir, eu->eumate_p->vu_p->v_p->vg_p->coord, eu->vu_p->v_p->vg_p->coord);

	/* get the two faces that intersect along this edge */
	fu1 = nmg_find_fu_of_eu(eu);
	fu2 = nmg_find_fu_of_eu(eu->radial_p);

	/* initialize the intersect structure for this edge */
	NMG_ALLOC(i_fus, struct intersect_fus);
	i_fus->fu[0] = fu1;
	if (eu->radial_p == eu->eumate_p) {
	    i_fus->fu[1] = (struct faceuse *)NULL;
	    i_fus->free_edge = 1;
	    done = 1;
	} else {
	    i_fus->fu[1] = fu2;
	    i_fus->free_edge = 0;
	}
	i_fus->eu = eu;
	i_fus->vp = (struct vertex *)NULL;
	VSET(i_fus->pt, 0.0, 0.0, 0.0);
	i_fus->got_pt = 0;
	VSET(i_fus->start, 0.0, 0.0, 0.0);
	VSET(i_fus->dir, 0.0, 0.0, 0.0);

	/* if edge is between loops of same face, don't calculate an edge line */
	if (fu1->f_p != fu2->f_p) {
	    /* find the new edge line at the intersection of these two faces
	     * the line is defined by start and dir */

	    ret_val = bn_isect_2planes(start, dir,
				       fu1->f_p->g.plane_p->N,
				       fu2->f_p->g.plane_p->N,
				       new_v->vg_p->coord,
				       &tol_tmp);
	    if (ret_val) {
		/* Cannot find line for this edge */
		bu_log("nmg_inside_vert: Cannot find new edge between two planes\n");
		bu_log("return from bn_isect_2planes is %d\n", ret_val);
		bu_log("\tplanes are (%f %f %f %f) and (%f %f %f %f)\n" ,
		       V4ARGS(fu1->f_p->g.plane_p->N),
		       V4ARGS(fu2->f_p->g.plane_p->N));
		bu_log("\tfus %p and %p, faces %p and %p\n" ,
		       (void *)fu1, (void *)fu2, (void *)fu1->f_p, (void *)fu2->f_p);
		nmg_pr_fu_briefly(fu1, "fu1: ");
		nmg_pr_fu_briefly(fu2, "fu2: ");
		bu_bomb("Can't find plane intersection\n");
	    }
	    /* Make the start point at closest approach to old vertex */
	    (void)bn_dist_pnt3_line3(&dist, start, start, dir, new_v->vg_p->coord, tol);

	    /* Make sure the calculated direction is away from the vertex */
	    if (VDOT(eu_dir, dir) < 0.0)
		VREVERSE(dir, dir);
	    VMOVE(i_fus->start, start);
	    VMOVE(i_fus->dir, dir);
	} else if (i_fus->free_edge) {
	    plane_t pl;

	    /* for a dangling edge, use the same direction as the original edge
	     * just move the start point to the new plane
	     */

	    NMG_GET_FU_PLANE(pl, fu1);

	    VMOVE(i_fus->dir, eu_dir);
	    VUNITIZE(i_fus->dir);

	    VJOIN1(i_fus->start, vg->coord, (-DIST_PNT_PLANE(vg->coord, pl)), pl);

	}

	/* Save this info in the int_faces table */
	bu_ptbl_ins(int_faces, (long *)i_fus);

	if (!done) {
	    /* move on to the next edge emanating from new_v */
	    eu = eu->radial_p;
	    eu = BU_LIST_PNEXT_CIRC(edgeuse, eu);
	    if (eu == eu1)
		done = 1;
	}
    }
    if (nmg_debug & NMG_DEBUG_BASIC) {
	bu_log("After getting edge lines:\n");
	nmg_pr_inter(new_v, int_faces);
    }

    return 0;
}


/**
 * Fill in the "pt" portion of the "intersect_fus" structure for edges
 * around new_v by calculating the intersection with neighboring edges
 * and selecting the furthest one from new_v.
 */
HIDDEN int
nmg_get_max_edge_inters(const struct vertex *new_v, struct bu_ptbl *int_faces, const struct bu_ptbl *faces, const struct bn_tol *tol)
{
    struct model *m;
    struct nmgregion *r;
    size_t edge_no;

    if (nmg_debug & NMG_DEBUG_BASIC)
	bu_log("nmg_get_max_edge_inters(new_v = %p, %ld intersect_fus structs, %ld faces)\n",
	       (void *)new_v, BU_PTBL_LEN(int_faces), BU_PTBL_LEN(faces));

    NMG_CK_VERTEX(new_v);
    BN_CK_TOL(tol);
    BU_CK_PTBL(int_faces);

    m = nmg_find_model(&new_v->magic);
    NMG_CK_MODEL(m);
    r = BU_LIST_FIRST(nmgregion, &m->r_hd);
    NMG_CK_REGION(r);
    NMG_CK_REGION_A(r->ra_p);

    /* loop through edges departing from new_v */
    for (edge_no=0; edge_no<BU_PTBL_LEN(int_faces); edge_no++) {
	struct intersect_fus *edge_fus, *other_fus;
	fastf_t max_dist, dist[2];
	size_t next_edge_no, prev_edge_no;
	size_t other_index;

	edge_fus = (struct intersect_fus *)BU_PTBL_GET(int_faces, edge_no);

	/* don't calculate intersect point for edge between two loops of same face */
	if (edge_fus->fu[0] && edge_fus->fu[1] &&
	    edge_fus->fu[0]->f_p == edge_fus->fu[1]->f_p)
	    continue;

	/* Find intersections with neighboring edges and keep the one
	 * furthest up the edge
	 */
	max_dist = (-MAX_FASTF);

	/* start with next edge */
	next_edge_no = edge_no + 1;
	if (next_edge_no == BU_PTBL_LEN(int_faces))
	    next_edge_no = 0;

	other_fus = (struct intersect_fus *)BU_PTBL_GET(int_faces, next_edge_no);

	/* skip over edges between loops of same face */
	while (other_fus->fu[0] == other_fus->fu[1] && other_fus != edge_fus) {
	    next_edge_no++;
	    if (next_edge_no == BU_PTBL_LEN(int_faces))
		next_edge_no = 0;

	    other_fus = (struct intersect_fus *)BU_PTBL_GET(int_faces, next_edge_no);

	}

	/* if we found another edge, calculate its intersection with the edge */
	if (other_fus != edge_fus) {
	    if (!bn_dist_line3_line3(dist, edge_fus->start, edge_fus->dir, other_fus->start, other_fus->dir, tol)) {
<<<<<<< HEAD
		if (nmg_debug & DEBUG_BASIC)
=======
		if (nmg_debug & NMG_DEBUG_BASIC)
>>>>>>> 2965d039
		    bu_log("Edge #%zu intersects edge #%zu at dist = %f\n", edge_no, next_edge_no, dist[0]);
		if (NEAR_ZERO(dist[0], tol->dist))
		    dist[0] = 0.0;
		if (dist[0] > max_dist)
		    max_dist = dist[0];
	    }
	}

	/* now check the previous neighboring edge */
	if (edge_no == 0)
	    prev_edge_no = BU_PTBL_LEN(int_faces) - 1;
	else
	    prev_edge_no = edge_no - 1;

	other_fus = (struct intersect_fus *)BU_PTBL_GET(int_faces, prev_edge_no);

	while (other_fus->fu[0] == other_fus->fu[1] && other_fus != edge_fus) {
	    if (prev_edge_no == 0)
		prev_edge_no = BU_PTBL_LEN(int_faces) - 1;
	    else
		prev_edge_no--;

	    other_fus = (struct intersect_fus *)BU_PTBL_GET(int_faces, prev_edge_no);
	}

	if (other_fus != edge_fus) {
	    if (bn_dist_line3_line3(dist, edge_fus->start, edge_fus->dir, other_fus->start, other_fus->dir, tol) >= 0) {
<<<<<<< HEAD
		if (nmg_debug & DEBUG_BASIC)
=======
		if (nmg_debug & NMG_DEBUG_BASIC)
>>>>>>> 2965d039
		    bu_log("Edge #%zu intersects edge #%zu at dist = %f\n", edge_no, prev_edge_no, dist[0]);
		if (NEAR_ZERO(dist[0], tol->dist))
		    dist[0] = 0.0;
		if (dist[0] > max_dist)
		    max_dist = dist[0];
	    }
	}

	if (max_dist < 0.0) {
	    /* Now check for intersections with other planes */
	    for (other_index=0; other_index<BU_PTBL_LEN(int_faces); other_index ++) {
		struct face *f;

		if (other_index == edge_no)
		    continue;

		other_fus = (struct intersect_fus *)BU_PTBL_GET(int_faces, other_index);

		if (!other_fus->fu[0])
		    continue;

		NMG_CK_FACEUSE(other_fus->fu[0]);
		f = other_fus->fu[0]->f_p;

		if (edge_fus->fu[0] && f == edge_fus->fu[0]->f_p)
		    continue;

		if (edge_fus->fu[1] && f == edge_fus->fu[1]->f_p)
		    continue;

		/* Do not intersect with a plane that this edge is parallel to */
		if (NEAR_ZERO(VDOT(f->g.plane_p->N, edge_fus->dir), tol->perp))
		    continue;

		if (bn_isect_line3_plane(&dist[0], edge_fus->start, edge_fus->dir, f->g.plane_p->N, tol) > 1)
		    continue;

<<<<<<< HEAD
		if (nmg_debug & DEBUG_BASIC)
=======
		if (nmg_debug & NMG_DEBUG_BASIC)
>>>>>>> 2965d039
		    bu_log("Edge #%zu intersects fu[0] from edge #%zu at dist = %f\n", edge_no, other_index, dist[0]);

		if (NEAR_ZERO(dist[0], tol->dist))
		    dist[0] = 0.0;

		if (dist[0] > max_dist)
		    max_dist = dist[0];
	    }
	}

	/* if any intersections have been found, save the point in edge_fus->pt */
	if (max_dist > (-MAX_FASTF)) {
	    VJOIN1(edge_fus->pt, edge_fus->start, max_dist, edge_fus->dir);
	    edge_fus->got_pt = 1;
	}
    }

    /* if no intersection was found, just use the edge-line start point */
    for (edge_no=0; edge_no < BU_PTBL_LEN(int_faces); edge_no++) {
	struct intersect_fus *edge_fus;

	edge_fus = (struct intersect_fus *)BU_PTBL_GET(int_faces, edge_no);
	if (!edge_fus->got_pt) {
	    VMOVE(edge_fus->pt, edge_fus->start);
	}
    }

    if (nmg_debug & NMG_DEBUG_BASIC) {
	bu_log("After nmg_get_max_edge_inters:\n");
	nmg_pr_inter(new_v, int_faces);
    }

    return 0;
}


/**
 * eliminate "j_fus" from the table "int_faces" and adjust the info in
 * "i_fus".  This is done when the "vp" vertices of the two structures
 * have been joined.
 */
HIDDEN void
nmg_fuse_inters(struct intersect_fus *i_fus, struct intersect_fus *j_fus, struct bu_ptbl *int_faces, const struct bn_tol *tol)
{
    struct edgeuse *radial_eu;
    struct edgeuse *prev_eu;

    BU_CK_PTBL(int_faces);
    BN_CK_TOL(tol);

    if (nmg_debug & NMG_DEBUG_BASIC)
	bu_log("nmg_fuse_inters: i_fus=%p, j_fus=%p, %ld edges\n",
	       (void *)i_fus, (void *)j_fus, BU_PTBL_LEN(int_faces));

    /* remember the radial edge of the structure to be deleted */
    radial_eu = j_fus->eu->radial_p;

    /* if the vertices have been joined prev_eu and j_fus->eu should be adjacent */
    prev_eu = BU_LIST_PPREV_CIRC(edgeuse, &j_fus->eu->l);

    if (EDGESADJ(prev_eu, j_fus->eu)) {
	nmg_keu(prev_eu);
	nmg_keu(j_fus->eu);
    } else
	bu_log("nmg_fuse_inter_verts: ERROR: can't find adjacent edges to kill\n");

    /* the other face for this edge is now j_fus->fu[1] */
    i_fus->fu[1] = j_fus->fu[1];

    /* if there are other faces along the edges that have been brought together
     * do a radial join
     */
    if (i_fus->fu[0] && j_fus->fu[1]) {
	if (nmg_debug & NMG_DEBUG_BASIC) {
	    bu_log("radial join of eu's %p and %p\n", (void *)i_fus->eu, (void *)radial_eu);
	    bu_log("\t%p to %p and %p to %p\n" ,
		   (void *)i_fus->eu->vu_p->v_p, (void *)i_fus->eu->eumate_p->vu_p->v_p,
		   (void *)radial_eu->vu_p->v_p, (void *)radial_eu->eumate_p->vu_p->v_p);
	}
	nmg_radial_join_eu(i_fus->eu, radial_eu, tol);
    }

    /* If this is a dangling edge, need to adjust the eu pointer */
    if (!i_fus->fu[0])
	i_fus->eu = radial_eu;
    NMG_CK_EDGEUSE(i_fus->eu);

    /* if the deleted structure was for a dangling edge,
     * then this edge is now dangling
     */
    if (j_fus->free_edge)
	i_fus->free_edge = 1;

    bu_ptbl_rm(int_faces, (long *)j_fus);
    nmg_free((char *)j_fus, "nmg_split_edges_at_pts: j_fus ");

}


/**
 * Using the info in the table of intersect_fus structs, split the
 * edgeuse (eu) in each struct at the point (pt) store the new
 * vertices in the structure (vp) and assign the geometry.
 */
HIDDEN void
nmg_split_edges_at_pts(const struct vertex *new_v, struct bu_ptbl *int_faces, const struct bn_tol *tol)
{
    size_t edge_no;

    if (nmg_debug & NMG_DEBUG_BASIC)
	bu_log("nmg_split_edges_at_pts(new_v = %p, %ld intersect_fus structs)\n",
	       (void *)new_v, BU_PTBL_LEN(int_faces));

    BN_CK_TOL(tol);
    BU_CK_PTBL(int_faces);
    NMG_CK_VERTEX(new_v);

    /* loop through all edges departing from new_v */
    for (edge_no = 0; edge_no < BU_PTBL_LEN(int_faces); edge_no++) {
	struct intersect_fus *i_fus;
	struct edgeuse *new_eu;

	i_fus = (struct intersect_fus *)BU_PTBL_GET(int_faces, edge_no);
	if (i_fus == NULL)
	    continue;

	/* skip edges between two loops of same face, for now */
	if (i_fus->fu[0] && i_fus->fu[1] && i_fus->fu[0]->f_p == i_fus->fu[1]->f_p)
	    continue;

	if (bn_pnt3_pnt3_equal(new_v->vg_p->coord, i_fus->pt, tol)) {
	    /* if pt is within tolerance of new_v, don't split the edge */
	    i_fus->vp = (struct vertex *)NULL;
	    VMOVE(i_fus->pt, new_v->vg_p->coord);
	    VMOVE(i_fus->start, new_v->vg_p->coord);
	    VSUB2(i_fus->dir, i_fus->eu->eumate_p->vu_p->v_p->vg_p->coord, i_fus->eu->vu_p->v_p->vg_p->coord);
	    VUNITIZE(i_fus->dir);
	    continue;
	}
	new_eu = nmg_esplit(i_fus->vp, i_fus->eu, 0);
	i_fus->vp = new_eu->vu_p->v_p;

	/* Need to keep track of correct eu in this case */
	if (i_fus->free_edge && !i_fus->fu[0])
	    i_fus->eu = new_eu;

	/* Assign geometry to the new vertex */
	if (i_fus && !i_fus->vp->vg_p)
	    nmg_vertex_gv(i_fus->vp, i_fus->pt);
    }
    if (nmg_debug & NMG_DEBUG_BASIC) {
	bu_log("After splitting edges:\n");
	nmg_pr_inter(new_v, int_faces);
    }

    /* Now take care of edges between two loops of same face */
    edge_no = 0;
    while (edge_no < BU_PTBL_LEN(int_faces)) {
	size_t next_edge_no;
	struct intersect_fus *i_fus, *j_fus;

	next_edge_no = edge_no + 1;
	if (next_edge_no == BU_PTBL_LEN(int_faces))
	    next_edge_no = 0;

	i_fus = (struct intersect_fus *)BU_PTBL_GET(int_faces, edge_no);
	j_fus = (struct intersect_fus *)BU_PTBL_GET(int_faces, next_edge_no);

	/* look at all edges in the same face as i_fus->fu[1] */
	while (j_fus->fu[0] && j_fus->fu[1] &&
	       j_fus->fu[0]->f_p == j_fus->fu[1]->f_p &&
	       j_fus != i_fus)
	{
	    /* if both edges are dangling, there is nothing to do */
	    if (i_fus->free_edge && j_fus->free_edge)
		break;

	    /* if we haven't assigned a vertex, skip this edge */
	    if (!i_fus->vp)
		break;

	    /* split the neighbor at the first structure's "vp"
	     * this moves the neighboring edge's endpoint to
	     * fall on the first edge.
	     */
	    (void) nmg_esplit(i_fus->vp, j_fus->eu, 0);

	    /* now we can ignore this edge */
	    nmg_fuse_inters(i_fus, j_fus, int_faces, tol);

	    /* go to the next edge */
	    if (next_edge_no == BU_PTBL_LEN(int_faces))
		next_edge_no = 0;

	    j_fus = (struct intersect_fus *)BU_PTBL_GET(int_faces, next_edge_no);

	}
	edge_no++;
    }
    if (nmg_debug & NMG_DEBUG_BASIC) {
	bu_log("After loops of same face\n");
	nmg_pr_inter(new_v, int_faces);
    }
}


/**
 * kill all zero length edgeuses in faces around new_v
 */
HIDDEN void
nmg_remove_short_eus_inter(struct vertex *new_v, struct bu_ptbl *int_faces, const struct bn_tol *tol)
{
    size_t edge_no;
    struct vertexuse *vu;

    NMG_CK_VERTEX(new_v);
    BU_CK_PTBL(int_faces);
    BN_CK_TOL(tol);

    if (nmg_debug & NMG_DEBUG_BASIC)
	bu_log("nmg_remove_short_eus: new_v=%p (%f %f %f), %ld edges\n",
	       (void *)new_v, V3ARGS(new_v->vg_p->coord), BU_PTBL_LEN(int_faces));

    /* first join any of the "vp" in the intersect_fus structs that are
     * within tolerance of new-v
     */
    for (edge_no=0; edge_no<BU_PTBL_LEN(int_faces); edge_no++) {
	struct intersect_fus *edge_fus;

	edge_fus = (struct intersect_fus *)BU_PTBL_GET(int_faces, edge_no);

	if (!edge_fus->vp)
	    continue;

	if (!bn_pnt3_pnt3_equal(new_v->vg_p->coord, edge_fus->vp->vg_p->coord, tol))
	    continue;

	nmg_jv(new_v, edge_fus->vp);
	edge_fus->vp = new_v;
    }

    /* look at all faces around new_v */
    vu = BU_LIST_FIRST(vertexuse, &new_v->vu_hd);
    while (BU_LIST_NOT_HEAD(vu, &new_v->vu_hd)) {
	struct vertexuse *vu_next;
	struct faceuse *fu;
	struct loopuse *lu;
	struct faceuse *bad_fu=(struct faceuse *)NULL;
	int bad_loop=0;

	NMG_CK_VERTEXUSE(vu);

	vu_next = BU_LIST_PNEXT(vertexuse, &vu->l);

	if (*vu->up.magic_p != NMG_EDGEUSE_MAGIC) {
	    vu = vu_next;
	    continue;
	}

	fu = nmg_find_fu_of_vu(vu);
	NMG_CK_FACEUSE(fu);

	/* look at all loops in these faces */
	lu = BU_LIST_FIRST(loopuse, &fu->lu_hd);
	while (BU_LIST_NOT_HEAD(lu, &fu->lu_hd)) {
	    struct loopuse *lu_next;
	    struct edgeuse *eu;

	    NMG_CK_LOOPUSE(lu);

	    lu_next = BU_LIST_PNEXT(loopuse, &lu->l);

	    eu = BU_LIST_FIRST(edgeuse, &lu->down_hd);
	    while (BU_LIST_NOT_HEAD(eu, &lu->down_hd)) {
		struct edgeuse *eu_next;

		NMG_CK_EDGEUSE(eu);

		eu_next = BU_LIST_PNEXT(edgeuse, &eu->l);

		/* kill edges that are to/from same vertex */
		if (eu->vu_p->v_p == eu->eumate_p->vu_p->v_p) {
		    while ((vu_next == eu->vu_p || vu_next == eu->eumate_p->vu_p) &&
			   BU_LIST_NOT_HEAD(vu_next, &new_v->vu_hd))
			vu_next = BU_LIST_PNEXT(vertexuse, &vu_next->l);
		    while ((eu_next == eu || eu_next == eu->eumate_p) &&
			   BU_LIST_NOT_HEAD(eu_next, &lu->down_hd))
			eu_next = BU_LIST_PNEXT(edgeuse, &eu_next->l);

		    if (nmg_debug & NMG_DEBUG_BASIC)
			bu_log("\tkilling eu %p (%p)\n", (void *)eu, (void *)eu->eumate_p);

		    bad_loop = nmg_keu(eu);
		}
		/* kill edges with length less than tol->dist */
		else if (bn_pnt3_pnt3_equal(eu->vu_p->v_p->vg_p->coord, eu->eumate_p->vu_p->v_p->vg_p->coord, tol)) {
		    struct edgeuse *prev_eu;

		    prev_eu = BU_LIST_PPREV_CIRC(edgeuse, &eu->l);
		    NMG_CK_EDGEUSE(prev_eu);

		    prev_eu->eumate_p->vu_p->v_p = eu->eumate_p->vu_p->v_p;

		    while ((vu_next == eu->vu_p || vu_next == eu->eumate_p->vu_p) &&
			   BU_LIST_NOT_HEAD(vu_next, &new_v->vu_hd))
			vu_next = BU_LIST_PNEXT(vertexuse, &vu_next->l);
		    while ((eu_next == eu || eu_next == eu->eumate_p) &&
			   BU_LIST_NOT_HEAD(eu_next, &lu->down_hd))
			eu_next = BU_LIST_PNEXT(edgeuse, &eu_next->l);

		    if (nmg_debug & NMG_DEBUG_BASIC)
			bu_log("\tkilling eu %p (%p)\n", (void *)eu, (void *)eu->eumate_p);

		    bad_loop = nmg_keu(eu);
		}

		if (bad_loop) {
		    /* emptied a loop, so kill it */
		    while ((lu_next == lu || lu_next == lu->lumate_p) &&
			   BU_LIST_NOT_HEAD(lu_next, &fu->lu_hd))
			lu_next = BU_LIST_PNEXT(loopuse, &lu_next->l);

		    bad_fu = nmg_find_fu_of_lu(lu);
		    if (!nmg_klu(lu))
			bad_fu = (struct faceuse *)NULL;

		    break;
		}

		eu = eu_next;
	    }
	    if (bad_fu) {
		/* emptied a faceuse, so kill it */
		if (nmg_kfu(bad_fu)) {
		    /* I can't believe I emptied the whole thing!! */
		    bu_log("nmg_remove_short_eus_inter: nmg_kfu emptied shell!\n");
		    break;
		}
	    }
	    lu = lu_next;
	}

	vu = vu_next;
    }
}


/**
 * Eliminates adjacent intersect_fus structs with collinear edges
 */
HIDDEN void
nmg_simplify_inter(const struct vertex *new_v, struct bu_ptbl *int_faces, const struct bn_tol *tol)
{
    size_t edge_no=0;
    size_t next_edge_no;

    if (nmg_debug & NMG_DEBUG_BASIC)
	bu_log("nmg_simplify_inter(new_v=%p (%f %f %f), int_faces=%p)\n",
	       (void *)new_v, V3ARGS(new_v->vg_p->coord), (void *)int_faces);

    NMG_CK_VERTEX(new_v);
    BU_CK_PTBL(int_faces);
    BN_CK_TOL(tol);

    while (BU_PTBL_LEN(int_faces) > 1 && edge_no < BU_PTBL_LEN(int_faces)) {
	struct intersect_fus *i_fus;
	struct intersect_fus *j_fus;

	/* get two consecutive structures */
	i_fus = (struct intersect_fus *)BU_PTBL_GET(int_faces, edge_no);
	next_edge_no = edge_no+1;
	if (next_edge_no == BU_PTBL_LEN(int_faces))
	    next_edge_no = 0;
	j_fus = (struct intersect_fus *)BU_PTBL_GET(int_faces, next_edge_no);

	/* skip open space */
	if ((i_fus->free_edge || j_fus->free_edge) && next_edge_no == 0) {
	    edge_no++;
	    continue;
	}

	/* Don't fuse free edges together */
	if (i_fus->free_edge && j_fus->free_edge) {
	    edge_no++;
	    continue;
	}

	/* if either vertex or edgeuse is null, skip */
	if (i_fus->vp == NULL || j_fus->vp == NULL ||
	    i_fus->eu == NULL || j_fus->eu == NULL) {
	    edge_no++;
	    continue;
	}

	/* If either vertex is new_v, skip */
	if (i_fus->vp == new_v || j_fus->vp == new_v) {
	    edge_no++;
	    continue;
	}

	NMG_CK_VERTEX(i_fus->vp);
	NMG_CK_VERTEX(j_fus->vp);
	NMG_CK_EDGEUSE(i_fus->eu);
	NMG_CK_EDGEUSE(j_fus->eu);

	/* if the two vertices are within tolerance,
	 * fuse them
	 */
	if (i_fus->vp == j_fus->vp) {
	    nmg_fuse_inters(i_fus, j_fus, int_faces, tol);
	    continue;
	} else if (bn_pnt3_pnt3_equal(i_fus->vp->vg_p->coord, j_fus->vp->vg_p->coord, tol)) {
	    nmg_jv(i_fus->vp, j_fus->vp);
	    nmg_fuse_inters(i_fus, j_fus, int_faces, tol);
	    continue;
	} else if (bn_3pnts_collinear(i_fus->vp->vg_p->coord, j_fus->vp->vg_p->coord, new_v->vg_p->coord, tol)) {
	    fastf_t i_dist, j_dist;
	    vect_t i_dist_to_new_v, j_dist_to_new_v;

	    /* all three points are collinear,
	     * may need to split edges
	     */

	    VSUB2(i_dist_to_new_v, new_v->vg_p->coord, i_fus->vp->vg_p->coord);
	    VSUB2(j_dist_to_new_v, new_v->vg_p->coord, j_fus->vp->vg_p->coord);

	    if (VDOT(i_dist_to_new_v, j_dist_to_new_v) < 0.0) {
		/* points are collinear with new_v, but in opposite directions */
		edge_no++;
		continue;
	    }

	    i_dist = MAGSQ(i_dist_to_new_v);
	    j_dist = MAGSQ(j_dist_to_new_v);

	    if (i_dist < tol->dist_sq || j_dist < tol->dist_sq)
		bu_bomb("nmg_simplify_inter: vertex within tolerance of new_v\n");

	    if (nmg_debug & NMG_DEBUG_BASIC)
		bu_log("\tCollinear vertices %p, %p, and %p\n",
		       (void *)new_v, (void *)i_fus->vp, (void *)j_fus->vp);

	    if (i_dist > j_dist && j_dist > tol->dist_sq) {
		/* j point is closer to new_v than i point
		 * split edge at j point
		 */

		if (nmg_debug & NMG_DEBUG_BASIC)
		    bu_log("\tSplitting i_fus->eu %p at vertex %p\n",
			   (void *)i_fus->eu, (void *)j_fus->vp);

		(void)nmg_esplit(j_fus->vp, i_fus->eu, 0);
		i_fus->vp = j_fus->vp;
		nmg_fuse_inters(i_fus, j_fus, int_faces, tol);

		continue;
	    } else if (j_dist > i_dist && i_dist > tol->dist_sq) {
		/* i point is closer to new_v than j point
		 * split edge at i point
		 */

		if (nmg_debug & NMG_DEBUG_BASIC)
		    bu_log("\tSplitting j_fus->eu %p at vertex %p\n",
			   (void *)j_fus->eu, (void *)i_fus->vp);

		(void)nmg_esplit(i_fus->vp, j_fus->eu, 0);
		nmg_fuse_inters(i_fus, j_fus, int_faces, tol);
		continue;
	    }
	}
	edge_no++;
    }
    if (nmg_debug & NMG_DEBUG_BASIC) {
	bu_log("\nAfter nmg_simplify_inter:\n");
	nmg_pr_inter(new_v, int_faces);
    }
}


/**
 * Make new faces around vertex new_v using info in the table of
 * intersect_fu structures. Each structure contains a vertex on an
 * edge departing new_v.  Vertices from two consecutive edges are
 * combined with new_v to form triangular faces around new_v
 */
void
nmg_make_faces_at_vert(struct vertex *new_v, struct bu_ptbl *int_faces, struct bu_list *vlfree, const struct bn_tol *tol)
{
    struct loopuse *old_lu;
    size_t edge_no=0;
    size_t next_edge_no;

    if (nmg_debug & NMG_DEBUG_BASIC)
	bu_log("nmg_make_faces_at_vert(%p, %ld intersect_fus structs)\n",
	       (void *)new_v, BU_PTBL_LEN(int_faces));

    NMG_CK_VERTEX(new_v);
    BU_CK_PTBL(int_faces);
    BN_CK_TOL(tol);

    if (BU_PTBL_LEN(int_faces) == 1) {
	struct intersect_fus *i_fus;

	/* only one intersect point is left, move new_v to it
	 * and don't make any faces
	 */
	i_fus = (struct intersect_fus *)BU_PTBL_GET(int_faces, 0);
	if (i_fus->vp) {
	    i_fus = (struct intersect_fus *)BU_PTBL_GET(int_faces, 0);

	    VMOVE(new_v->vg_p->coord, i_fus->vp->vg_p->coord);
	    nmg_jv(new_v, i_fus->vp);
	}
	return;
    }

    if (BU_PTBL_LEN(int_faces) == 2) {
	struct intersect_fus *i_fus, *j_fus;
	point_t center_pt;

	/* only two intersect points left, if they are not on free edges,
	 *  move new_v to the center of the connecting line. No new faces needed
	 */
	i_fus = (struct intersect_fus *)BU_PTBL_GET(int_faces, 0);
	j_fus = (struct intersect_fus *)BU_PTBL_GET(int_faces, 1);

	if (i_fus->vp && j_fus->vp && !i_fus->free_edge && !j_fus->free_edge) {
	    VCOMB2(center_pt, 0.5, i_fus->vp->vg_p->coord, 0.5, j_fus->vp->vg_p->coord);
	    VMOVE(new_v->vg_p->coord, center_pt);
	}
	return;
    }

    /* Need to make new faces.
     * loop around the vertex, looking at
     * pairs of adjacent edges and deciding
     * if a new face needs to be constructed
     * from the two intersect vertices and new_v
     */
    while (edge_no < BU_PTBL_LEN(int_faces)) {
	struct intersect_fus *i_fus;
	struct intersect_fus *j_fus;
	struct vertexuse *vu1, *vu2;
	struct edgeuse *eu;
	struct loopuse *lu;
	struct loopuse *new_lu;
	struct faceuse *new_fu;
	struct faceuse *fu;

	/* get two consecutive structures */
	i_fus = (struct intersect_fus *)BU_PTBL_GET(int_faces, edge_no);
	next_edge_no = edge_no+1;
	if (next_edge_no == BU_PTBL_LEN(int_faces))
	    next_edge_no = 0;
	j_fus = (struct intersect_fus *)BU_PTBL_GET(int_faces, next_edge_no);

	/* Don't construct a new face across open space */
	if ((i_fus->free_edge || j_fus->free_edge) && next_edge_no == 0) {
	    edge_no++;
	    continue;
	}

	/* if the two vertices are the same, no face needed */
	if (i_fus->vp == j_fus->vp) {
	    edge_no++;
	    continue;
	}

	/* if either vertex is null, no face needed */
	if (i_fus->vp == NULL || j_fus->vp == NULL || i_fus->eu == NULL || j_fus->eu == NULL) {
	    edge_no++;
	    continue;
	}

	/* Don't make faces with two vertices the same */
	if (i_fus->vp == new_v || j_fus->vp == new_v) {
	    edge_no++;
	    continue;
	}

	NMG_CK_VERTEX(i_fus->vp);
	NMG_CK_VERTEX(j_fus->vp);
	NMG_CK_EDGEUSE(i_fus->eu);
	NMG_CK_EDGEUSE(j_fus->eu);

	/* don't make degenerate faces */
	if (bn_3pnts_collinear(i_fus->vp->vg_p->coord, j_fus->vp->vg_p->coord, new_v->vg_p->coord, tol)) {
	    edge_no++;
	    continue;
	}

	/* O.K., here is where we actually start making faces.
	 * Find uses of the two vertices in the same loopuse
	 */
	old_lu = j_fus->eu->up.lu_p;
	vu1 = (struct vertexuse *)NULL;
	vu2 = (struct vertexuse *)NULL;
	for (BU_LIST_FOR (eu, edgeuse, &old_lu->down_hd)) {
	    if (eu->vu_p->v_p == i_fus->vp)
		vu1 = eu->vu_p;
	    else if (eu->vu_p->v_p == j_fus->vp)
		vu2 = eu->vu_p;
	}

	if (vu1 == NULL || vu2 == NULL) {
	    bu_log("nmg_make_faces_at_vert: ERROR: Can't find loop containing vertices %p and %p\n",
		   (void *)i_fus->vp, (void *)j_fus->vp);
	    bu_log("\t(%f %f %f) and (%f %f %f)\n", V3ARGS(i_fus->vp->vg_p->coord), V3ARGS(j_fus->vp->vg_p->coord));
	    edge_no++;
	    continue;
	}

	/* make sure the two vertices have a third between,
	 * otherwise, don't cut the loop
	 */
	eu = vu1->up.eu_p;
	if (eu->eumate_p->vu_p == vu2) {
	    edge_no++;
	    continue;
	}
	eu = vu2->up.eu_p;
	if (eu->eumate_p->vu_p == vu1) {
	    edge_no++;
	    continue;
	}

	/* cut the face loop across the two vertices */
	new_lu = nmg_cut_loop(vu1, vu2, vlfree);

	/* Fix orientations.
	 * We will never be cutting an OT_OPPOSITE loop
	 * so the will always be OT_SAME
	 */
	new_lu->orientation = OT_SAME;
	new_lu->lumate_p->orientation = OT_SAME;
	old_lu->orientation = OT_SAME;
	old_lu->lumate_p->orientation = OT_SAME;

	/* find which loopuse contains new_v
	 * this will be the one to become a new face
	 */
	lu = NULL;

	/* first check old_lu */
	for (BU_LIST_FOR (eu, edgeuse, &old_lu->down_hd)) {
	    if (eu->vu_p->v_p == new_v) {
		lu = old_lu;
		break;
	    }
	}

	/* if not found check new_lu */
	if (lu == NULL) {
	    for (BU_LIST_FOR (eu, edgeuse, &new_lu->down_hd)) {
		if (eu->vu_p->v_p == new_v) {
		    lu = old_lu;
		    break;
		}
	    }
	}

	if (lu == NULL) {
	    fu = old_lu->up.fu_p;
	    bu_log("nmg_make_faces_at_vert: can't find loop for new face\n");
	    bu_log("vu1 = %p (%p) vu2 = %p (%p)\n",
		   (void *)vu1, (void *)vu1->v_p, (void *)vu2, (void *)vu2->v_p);
	    bu_log("new_v = %p\n", (void *)new_v);
	    bu_log("old_lu = %p, new_lu = %p\n", (void *)old_lu, (void *)new_lu);
	    nmg_pr_fu_briefly(fu, (char *)NULL);
	    bu_bomb("nmg_make_faces_at_vert: can't find loop for new face\n");
	}

	/* make the new face from the new loop */
	new_fu = nmg_mk_new_face_from_loop(lu);
	if (!new_fu) {
	    edge_no++;
	    continue;
	}

	/* update the intersect_fus structs (probably not necessary at this point) */
	j_fus->fu[0] = new_fu;
	i_fus->fu[1] = new_fu;

	NMG_CK_FACEUSE(new_fu);

	/* calculate a plane equation for the new face */
	if (nmg_calc_face_g(new_fu,vlfree)) {
	    bu_log("nmg_make_faces_at_vert: Failed to calculate plane eqn for face:\n ");
	    bu_log("\tnew_v is %p at (%f %f %f)\n", (void *)new_v, V3ARGS(new_v->vg_p->coord));
	    if (bn_3pnts_collinear(new_v->vg_p->coord,
				  vu1->v_p->vg_p->coord, vu2->v_p->vg_p->coord,
				  tol))
		bu_log("\tPoints are collinear\n");
	    nmg_pr_fu_briefly(new_fu, " ");
	}
	nmg_face_bb(new_fu->f_p, tol);

	edge_no++;
    }
}


/**
 * Look at all faces around vertex new_v and kill any two consecutive
 * eu's that go from a vertex to a second then back to the original
 * vertex
 */
void
nmg_kill_cracks_at_vertex(const struct vertex *vp)
{
    struct bu_ptbl fus_at_vert;
    struct vertexuse *vu;
    struct faceuse *fu;
    size_t fu_no;

    if (nmg_debug & NMG_DEBUG_BASIC)
	bu_log("nmg_kill_cracks_at_vertex(vp=%p)\n", (void *)vp);

    NMG_CK_VERTEX(vp);

    /* first make a list of all the faceuses at this vertex */
    bu_ptbl_init(&fus_at_vert, 64, " &fus_at_vert ");

    for (BU_LIST_FOR (vu, vertexuse, &vp->vu_hd)) {
	NMG_CK_VERTEXUSE(vu);

	fu = nmg_find_fu_of_vu(vu);
	if (!fu)
	    continue;

	NMG_CK_FACEUSE(fu);
	bu_ptbl_ins_unique(&fus_at_vert, (long *)fu);
    }

    /* Now look at these faceuses for cracks (jaunts from a vertex and back to the same) */
    for (fu_no = 0; fu_no < BU_PTBL_LEN(&fus_at_vert); fu_no++) {
	struct loopuse *lu;
	int bad_face=0;

	fu = (struct faceuse *)BU_PTBL_GET(&fus_at_vert, fu_no);
	NMG_CK_FACEUSE(fu);

	lu = BU_LIST_FIRST(loopuse, &fu->lu_hd);
	while (BU_LIST_NOT_HEAD(lu, &fu->lu_hd)) {
	    struct loopuse *lu_next;
	    struct edgeuse *eu;
	    int bad_loop=0;

	    NMG_CK_LOOPUSE(lu);

	    lu_next = BU_LIST_NEXT(loopuse, &lu->l);

	    if (BU_LIST_FIRST_MAGIC(&lu->down_hd) != NMG_EDGEUSE_MAGIC) {
		lu = lu_next;
		continue;
	    }

	    eu = BU_LIST_FIRST(edgeuse, &lu->down_hd);
	    while (BU_LIST_NOT_HEAD(eu, &lu->down_hd)) {
		struct edgeuse *eu_prev;
		struct edgeuse *eu_next;

		NMG_CK_EDGEUSE(eu);

		eu_next = BU_LIST_NEXT(edgeuse, &eu->l);
		eu_prev = BU_LIST_PPREV_CIRC(edgeuse, &eu->l);
		NMG_CK_EDGEUSE(eu_prev);

		/* Check for a crack */
		if (EDGESADJ(eu, eu_prev)) {
		    /* found a crack, kill it */
		    if (nmg_keu(eu)) {
			/* This should never happen */
			bu_log("ERROR: nmg_kill_cracks_at_vert: bad loopuse %p\n", (void *)lu);
			bad_loop = 1;
			break;
		    }
		    if (nmg_keu(eu_prev)) {
			bad_loop = 1;
			break;
		    }
		}
		eu = eu_next;
	    }
	    if (bad_loop) {
		if (nmg_klu(lu)) {
		    bad_face = 1;
		    break;
		}
	    }
	    lu = lu_next;
	}
	if (bad_face) {
	    if (nmg_kfu(fu))
		bu_log("ERROR:nmg_kill_cracks_at_vert: bad shell!\n");
	}
    }
    bu_ptbl_free(&fus_at_vert);
}


/**
 * Used by nmg_fix_crossed edges to calculate the point where two
 * edges cross
 *
 * returns:
 * 	distance to intersection if edge intersect
 * 	-1.0 if they don't
 */
HIDDEN fastf_t
nmg_dist_to_cross(const struct intersect_fus *i_fus, const struct intersect_fus *j_fus, fastf_t *new_pt, const struct bn_tol *tol)
{
    plane_t pl = HINIT_ZERO;
    struct edgeuse *i_next_eu, *j_next_eu;
    struct vertex *i_end, *j_end;
    struct vertex *i_start, *j_start;
    point_t i_end_pt, j_end_pt;
    vect_t i_dir, j_dir;
    fastf_t dist[2];

    BN_CK_TOL(tol);

    if (i_fus->fu[1])
	NMG_GET_FU_PLANE(pl, i_fus->fu[1])

	    /* get edgeuses leaving from new vertices */
	    if (!i_fus->fu[0])
		i_next_eu = BU_LIST_PPREV_CIRC(edgeuse, &i_fus->eu->l);
	    else
		i_next_eu = BU_LIST_PNEXT_CIRC(edgeuse, &i_fus->eu->l);

    if (!j_fus->fu[0])
	j_next_eu = BU_LIST_PPREV_CIRC(edgeuse, &j_fus->eu->l);
    else
	j_next_eu = BU_LIST_PNEXT_CIRC(edgeuse, &j_fus->eu->l);

    NMG_CK_EDGEUSE(i_next_eu);
    NMG_CK_EDGEUSE(j_next_eu);

    /* get endpoints for these edges */
    i_end = i_next_eu->eumate_p->vu_p->v_p;
    j_end = j_next_eu->eumate_p->vu_p->v_p;

    NMG_CK_VERTEX(i_end);
    NMG_CK_VERTEX(j_end);

    /* since the other end of these edges may not have been adjusted yet
     * project the endpoints onto the face plane
     */
    if (i_fus->fu[1]) {
	VJOIN1(i_end_pt, i_end->vg_p->coord, -(DIST_PNT_PLANE(i_end->vg_p->coord, pl)), pl);
	VJOIN1(j_end_pt, j_end->vg_p->coord, -(DIST_PNT_PLANE(j_end->vg_p->coord, pl)), pl);
    } else {
	VMOVE(i_end_pt, i_end->vg_p->coord);
	VMOVE(j_end_pt, j_end->vg_p->coord);
    }

    /* get start points, guaranteed to be on plane */
    i_start = i_next_eu->vu_p->v_p;
    j_start = j_next_eu->vu_p->v_p;

    NMG_CK_VERTEX(i_start);
    NMG_CK_VERTEX(j_start);

    /* calculate direction vectors for use by bn_isect_lseg3_lseg3 */
    VSUB2(i_dir, i_end_pt, i_start->vg_p->coord);
    VSUB2(j_dir, j_end_pt, j_start->vg_p->coord);

    if (nmg_debug & NMG_DEBUG_BASIC) {
	bu_log("nmg_dist_to_cross: checking edges %p and %p:\n", (void *)i_fus, (void *)j_fus);
	bu_log("\t(%f %f %f) <-> (%f %f %f)\n", V3ARGS(i_start->vg_p->coord), V3ARGS(i_end_pt));
	bu_log("\t(%f %f %f) <-> (%f %f %f)\n", V3ARGS(j_start->vg_p->coord), V3ARGS(j_end_pt));
    }

    if (i_fus->free_edge && j_fus->free_edge) {
	fastf_t max_dist0;
	fastf_t max_dist1;
	int ret_val;

	if (nmg_debug & NMG_DEBUG_BASIC)
	    bu_log("\tBoth are free edges\n");

	max_dist0 = MAGNITUDE(i_dir);
	VSCALE(i_dir, i_dir, (1.0/max_dist0));
	max_dist1 = MAGNITUDE(j_dir);
	VSCALE(j_dir, j_dir, (1.0/max_dist1));

	/* check if these two edges intersect or pass near each other */
	if ((ret_val=bn_dist_line3_line3(dist, i_start->vg_p->coord, i_dir ,
					 j_start->vg_p->coord, j_dir, tol)) >= 0)
	{
	    if (nmg_debug & NMG_DEBUG_BASIC) {
		bu_log("max_dists = %f, %f\n", max_dist0, max_dist1);
		bu_log("dist = %f, %f\n", dist[0], dist[1]);
	    }

	    /* if the closest approach or intersect point is
	     * within the edge endpoints, this is a real intersection
	     */
	    if (dist[0] >= 0.0 && dist[0] <= max_dist0 &&
		dist[1] >= 0.0 && dist[1] <= max_dist1)
	    {
		plane_t pl1, pl2, pl3;

		if (nmg_debug & NMG_DEBUG_BASIC) {
		    point_t tmp_pt;

		    bu_log("\t\tintersection!!\n");
		    VJOIN1(tmp_pt, i_start->vg_p->coord, dist[0], i_dir);
		    bu_log("\t\t\t(%f %f %f)\n", V3ARGS(tmp_pt));
		    VJOIN1(tmp_pt, j_start->vg_p->coord, dist[1], j_dir);
		    bu_log("\t\t\t(%f %f %f)\n", V3ARGS(tmp_pt));
		}

		/* calculate the intersect point */
		NMG_GET_FU_PLANE(pl1, j_fus->fu[1]);
		NMG_GET_FU_PLANE(pl2, i_fus->fu[0]);
		VCROSS(pl3, pl1, pl2);
		pl3[W] = VDOT(pl3, i_fus->vp->vg_p->coord);
		bn_make_pnt_3planes(new_pt, pl1, pl2, pl3);

		return dist[0];
	    } else
		return (fastf_t)(-1.0);
	} else {
	    if (nmg_debug & NMG_DEBUG_BASIC)
		bu_log("ret_val = %d\n", ret_val);

	    return (fastf_t)(-1.0);
	}
    } else {
	/* check if these two edges intersect */
	if (bn_isect_lseg3_lseg3(dist, i_start->vg_p->coord, i_dir ,
				 j_start->vg_p->coord, j_dir, tol) == 1)
	{
	    fastf_t len0;

	    len0 = MAGNITUDE(i_dir);

	    /* calculate intersection point */
	    if (ZERO(dist[0])) {
		VMOVE(new_pt, i_start->vg_p->coord);
	    } else if (ZERO(dist[0] - 1.0)) {
		VMOVE(new_pt, i_end_pt);
	    } else if (ZERO(dist[1])) {
		VMOVE(new_pt, j_start->vg_p->coord);
	    } else if (ZERO(dist[1] - 1.0)) {
		VMOVE(new_pt, j_end_pt);
	    } else {
		VJOIN1(new_pt, i_start->vg_p->coord, dist[0], i_dir);
	    }

	    if (nmg_debug & NMG_DEBUG_BASIC)
		bu_log("\tdist=%f, new_pt=(%f %f %f)\n", dist[0], V3ARGS(new_pt));

	    return dist[0]*len0;
	} else
	    return (fastf_t)(-1.0);
    }
}


/**
 * Detect situations where edges have been split, but new vertices are
 * in wrong order. This typically happens as shown:
 @code
 new face planes
 |
 |
 \       \   /  |    /
 \       \ /<--|   /
 \       X       /
 \     / \     /
 \   /___\   /
 \         /
 \       /<- original face planes
 \     /
 \___/
 @endcode
 * This can be detected by checking if the edges leaving from the new
 * vertices cross. If so, the middle face is deleted and the two
 * vertices are fused.
 */
HIDDEN void
nmg_fix_crossed_loops(struct vertex *new_v, struct bu_ptbl *int_faces, const struct bn_tol *tol)
{
    size_t edge_no;

    if (nmg_debug & NMG_DEBUG_BASIC)
	bu_log("nmg_fix_crossed_loops(new_v=%p (%f %f %f), %ld edges)\n",
	       (void *)new_v, V3ARGS(new_v->vg_p->coord), BU_PTBL_LEN(int_faces));

    NMG_CK_VERTEX(new_v);
    BU_CK_PTBL(int_faces);
    BN_CK_TOL(tol);

    /* first check for edges that cross both adjacent edges */
    if (BU_PTBL_LEN(int_faces) > 2) {
	for (edge_no=0; edge_no<BU_PTBL_LEN(int_faces); edge_no++) {
	    int nmg_continue = 0;
	    size_t next_edge_no;
	    size_t prev_edge_no;
	    struct intersect_fus *edge_fus;
	    struct intersect_fus *next_fus;
	    struct intersect_fus *prev_fus;
	    fastf_t dist1 = 0;
	    fastf_t dist2;
	    point_t pt1;
	    point_t pt2;

	    edge_fus = (struct intersect_fus *)BU_PTBL_GET(int_faces, edge_no);

	    if (!edge_fus->vp)
		continue;

	    /* look at next edge */
	    next_edge_no = edge_no + 1;
	    if (next_edge_no == BU_PTBL_LEN(int_faces))
		next_edge_no = 0;

	    next_fus = (struct intersect_fus *)BU_PTBL_GET(int_faces, next_edge_no);

	    /* Don't want to fuse two dangling edges */
	    if (next_fus->vp && (!edge_fus->free_edge || !next_fus->free_edge))
		dist1 = nmg_dist_to_cross(edge_fus, next_fus, pt1, tol);
	    else
		nmg_continue = 1;

	    /* look at previous edge */
	    if (edge_no == 0)
		prev_edge_no = BU_PTBL_LEN(int_faces) - 1;
	    else
		prev_edge_no = edge_no - 1;

	    prev_fus = (struct intersect_fus *)BU_PTBL_GET(int_faces, prev_edge_no);

	    /* Don't want to fuse two dangling edges */
	    if (prev_fus->vp && (!edge_fus->free_edge || !prev_fus->free_edge))
		dist2 = nmg_dist_to_cross(edge_fus, prev_fus, pt2, tol);
	    else
		nmg_continue = 1;

	    /* if no intersections, continue */
	    if (nmg_continue) continue;

	    if (nmg_debug & NMG_DEBUG_BASIC) {
		bu_log("fus=%p, prev=%p, next=%p, dist1=%f, dist2=%f\n",
		       (void *)edge_fus, (void *)prev_fus, (void *)next_fus, dist1, dist2);
		bu_log("\t(%f %f %f), (%f %f %f)\n", V3ARGS(pt1), V3ARGS(pt2));
	    }

	    /* if both intersections are at the same point, merge all three */
	    if (bn_pnt3_pnt3_equal(pt1, pt2, tol)) {
		if (nmg_debug & NMG_DEBUG_BASIC)
		    bu_log("\tMerging all three points to pt1\n");

		VMOVE(edge_fus->vp->vg_p->coord, pt1);
		VMOVE(edge_fus->pt, pt1);
		VMOVE(next_fus->vp->vg_p->coord, pt1);
		VMOVE(next_fus->pt, pt1);
		VMOVE(prev_fus->vp->vg_p->coord, pt1);
		VMOVE(prev_fus->pt, pt1);
	    } else if (dist1 > dist2) {
		/* merge edge point with next edge point */
		if (nmg_debug & NMG_DEBUG_BASIC)
		    bu_log("\tMerging edge and next to pt1, moving prev to pt2\n");
		VMOVE(edge_fus->vp->vg_p->coord, pt1);
		VMOVE(edge_fus->pt, pt1);
		VMOVE(next_fus->vp->vg_p->coord, pt1);
		VMOVE(next_fus->pt, pt1);

		VMOVE(prev_fus->vp->vg_p->coord, pt2);
		VMOVE(prev_fus->pt, pt2);
	    } else {
		/* merge edge point with previous point */
		if (nmg_debug & NMG_DEBUG_BASIC)
		    bu_log("\tMerging edge and prev to pt2, moving next to pt1\n");
		VMOVE(edge_fus->vp->vg_p->coord, pt2);
		VMOVE(edge_fus->pt, pt2);
		VMOVE(prev_fus->vp->vg_p->coord, pt2);
		VMOVE(prev_fus->pt, pt2);

		VMOVE(next_fus->vp->vg_p->coord, pt1);
		VMOVE(next_fus->pt, pt1);
	    }
	}
    }

    if (nmg_debug & NMG_DEBUG_BASIC) {
	bu_log("After fixing edges that intersect two edges:\n");
	nmg_pr_inter(new_v, int_faces);
    }

    /* now look for edges that cross just a single adjacent edge */
    for (edge_no = 0; edge_no < BU_PTBL_LEN(int_faces); edge_no++) {
	size_t next_edge_no;
	struct intersect_fus *edge_fus;
	struct intersect_fus *next_fus;
	point_t pt;
	fastf_t dist;

	edge_fus = (struct intersect_fus *)BU_PTBL_GET(int_faces, edge_no);

	if (!edge_fus->vp)
	    continue;

	/* just look at next edge */
	next_edge_no = edge_no + 1;
	if (next_edge_no == BU_PTBL_LEN(int_faces))
	    next_edge_no = 0;

	next_fus = (struct intersect_fus *)BU_PTBL_GET(int_faces, next_edge_no);

	if (!next_fus->vp)
	    continue;

	/* check for intersection */
	dist = nmg_dist_to_cross(edge_fus, next_fus, pt, tol);

	if (dist > tol->dist) {
	    /* there is an intersection */
	    if (nmg_debug & NMG_DEBUG_BASIC) {
		bu_log("edge %p intersect next edge %p\n", (void *)edge_fus, (void *)next_fus);
		bu_log("\tdist=%f, (%f %f %f)\n", dist, V3ARGS(pt));
	    }
	    if (edge_fus->free_edge && next_fus->free_edge) {
		/* if both edges are free edges, move new_v to the intersection */
		VMOVE(edge_fus->vp->vg_p->coord, pt);
		VMOVE(edge_fus->pt, pt);
		VMOVE(next_fus->vp->vg_p->coord, pt);
		VMOVE(next_fus->pt, pt);
		VMOVE(new_v->vg_p->coord, pt);
	    } else {
		/* just merge the two points */
		VMOVE(edge_fus->vp->vg_p->coord, pt);
		VMOVE(edge_fus->pt, pt);
		VMOVE(next_fus->vp->vg_p->coord, pt);
		VMOVE(next_fus->pt, pt);
	    }
	}
    }
    if (nmg_debug & NMG_DEBUG_BASIC) {
	bu_log("After nmg_fix_crossed_loops:\n");
	nmg_pr_inter(new_v, int_faces);
    }
}


/*
 * Calculates a new geometry for new_v
 */
HIDDEN int
nmg_calc_new_v(struct vertex *new_v, const struct bu_ptbl *int_faces, const struct bn_tol *tol)
{
    plane_t *planes;
    size_t pl_count;
    size_t i;

    NMG_CK_VERTEX(new_v);
    BU_CK_PTBL(int_faces);
    BN_CK_TOL(tol);

    if (nmg_debug & NMG_DEBUG_BASIC)
	bu_log("nmg_calc_new_v: (%f %f %f), %ld faces\n", V3ARGS(new_v->vg_p->coord), BU_PTBL_LEN(int_faces));

    /* make space for at least three planes */
    i = BU_PTBL_LEN(int_faces);
    if (i < 3)
	i = 3;
    planes = (plane_t *)nmg_calloc(i, sizeof(plane_t), "nmg_calc_new_v: planes");

    pl_count = 0;

    for (i = 0; i < BU_PTBL_LEN(int_faces); i++) {
	struct intersect_fus *fus;
	plane_t pl;
	size_t j;
	int unique=1;

	fus = (struct intersect_fus *)BU_PTBL_GET(int_faces, i);

	if (!fus->fu[0])
	    continue;

	NMG_CK_FACEUSE(fus->fu[0]);
	NMG_GET_FU_PLANE(pl, fus->fu[0]);

	for (j=0; j<pl_count; j++) {
	    if (bn_coplanar(planes[j], pl, tol) > 0) {
		unique = 0;
		break;
	    }
	}

	if (!unique)
	    continue;

	VMOVE(planes[pl_count], pl);
	planes[pl_count][H] = pl[H];
	pl_count++;
    }

    if (pl_count > 2) {
	if (bn_isect_planes(new_v->vg_p->coord, (const plane_t *)planes, pl_count)) {
	    bu_log("nmg_cacl_new_v: Cannot solve for new geometry at (%f %f %f)\n",
		   V3ARGS(new_v->vg_p->coord));
	    nmg_free((char *)planes, "nmg_calc_new_v: planes");
	    return 1;
	}
    } else if (pl_count == 1) {
	fastf_t vert_move_len;

	/* move the vertex to the plane */
	vert_move_len = DIST_PNT_PLANE(new_v->vg_p->coord, planes[0]);
	VJOIN1(new_v->vg_p->coord, new_v->vg_p->coord, -vert_move_len, planes[0]);
    } else if (pl_count == 2) {
	VCROSS(planes[2], planes[0], planes[1]);
	planes[2][H] = VDOT(new_v->vg_p->coord, planes[2]);
	pl_count = 3;
	if (bn_make_pnt_3planes(new_v->vg_p->coord, planes[0], planes[1], planes[2])) {
	    bu_log("nmg_cacl_new_v: 3 planes do not intersect at a point\n");
	    nmg_free((char *)planes, "nmg_calc_new_v: planes");
	    return 1;
	}
    } else {
	bu_log("nmg_calc_new_v: No face planes at vertex %p (%f %f %f)\n",
	       (void *)new_v, V3ARGS(new_v->vg_p->coord));
	nmg_free((char *)planes, "nmg_calc_new_v: planes");
	return 1;
    }

    if (nmg_debug & NMG_DEBUG_BASIC)
	bu_log("\tnew_v = (%f %f %f)\n", V3ARGS(new_v->vg_p->coord));

    nmg_free((char *)planes, "nmg_calc_new_v: planes");

    for (i = 0; i < BU_PTBL_LEN(int_faces); i++) {
	struct intersect_fus *fus;
	fastf_t dist;

	fus = (struct intersect_fus *)BU_PTBL_GET(int_faces, i);

	(void)bn_dist_pnt3_line3(&dist, fus->start, fus->start, fus->dir, new_v->vg_p->coord, tol);
    }

    if (nmg_debug & NMG_DEBUG_BASIC) {
	bu_log("After nmg_calc_new_v:\n");
	nmg_pr_inter(new_v, int_faces);
    }

    return 0;
}


/**
 * This is intended to handle the cases the "nmg_simple_vertex_solve"
 * can't do (more than three faces intersecting at a vertex)
 *
 * This routine may create new edges and/or faces and Modifies the
 * location of "new_v"
 *
 * if approximate is non-zero, the new geometry is approximated by
 * calculating the point with minimum distance to all the intersecting
 * faces
 *
 * returns:
 * 	0 - if everything is OK
 * 	1 - failure
 */
int
nmg_complex_vertex_solve(struct vertex *new_v, const struct bu_ptbl *faces, const int free_edges, const int approximate, struct bu_list *vlfree, const struct bn_tol *tol)
{
    struct faceuse *fu;
    struct face *fp1;
    struct bu_ptbl int_faces;
    size_t i;

    /* More than 3 faces intersect at vertex (new_v)
     * Calculate intersection point along each edge
     * emanating from new_v */

    if (nmg_debug & NMG_DEBUG_BASIC)
	bu_log("nmg_complex_vertex_solve(new_v = %p, %ld faces)\n",
	       (void *)new_v, BU_PTBL_LEN(faces));

    NMG_CK_VERTEX(new_v);
    BU_CK_PTBL(faces);
    BN_CK_TOL(tol);

    if (approximate) {
	plane_t *planes;
	int plane_count;

	plane_count = BU_PTBL_LEN(faces);

	planes = (plane_t *)nmg_calloc(plane_count+free_edges, sizeof(plane_t), "nmg_complex_vertex_solve: planes");


	for (i=0; i<BU_PTBL_LEN(faces); i++) {
	    fp1 = (struct face *)BU_PTBL_GET(faces, i);
	    fu = fp1->fu_p;
	    NMG_GET_FU_PLANE(planes[i], fu);

<<<<<<< HEAD
	    if (nmg_debug & DEBUG_BASIC)
=======
	    if (nmg_debug & NMG_DEBUG_BASIC)
>>>>>>> 2965d039
		bu_log("\t plane #%zu: %g %g %g %g\n", i, V4ARGS(planes[i]));
	}

	if (nmg_debug & NMG_DEBUG_BASIC) {
	    size_t j;

	    for (i=0; i<BU_PTBL_LEN(faces); i++) {
		fastf_t dot;

		dot = VDOT(planes[i], new_v->vg_p->coord);
		bu_log("\tVDOT(#%zu, new_v) - dist = %g\n", i, dot-planes[i][W]);

		for (j=0; j<BU_PTBL_LEN(faces); j++) {
		    dot = VDOT(planes[i], planes[j]);
		    bu_log("\tVDOT(#%zu, #%zu) = %g\n", i, j, dot);
		}
	    }
	}

	if (free_edges) {
	    int free_edge_count=0;
	    struct vertexuse *vu;
	    struct faceuse *fu_free=(struct faceuse *)NULL;
	    struct edgeuse *eu_free=(struct edgeuse *)NULL;

	    plane_count = BU_PTBL_LEN(faces);

	    for (BU_LIST_FOR (vu, vertexuse, &new_v->vu_hd)) {
		struct edgeuse *eu;

		if (*vu->up.magic_p != NMG_EDGEUSE_MAGIC)
		    continue;

		eu = vu->up.eu_p;

		if (eu->radial_p == eu->eumate_p) {
		    vect_t fu_norm;

		    /* this is a free edges */
		    eu_free = eu;
		    fu_free = nmg_find_fu_of_eu(eu_free);
		    free_edge_count++;

		    NMG_GET_FU_NORMAL(fu_norm, fu_free);

		    VCROSS(planes[plane_count], fu_norm, eu_free->g.lseg_p->e_dir);
		    VUNITIZE(planes[plane_count]);

		    planes[plane_count][W] = VDOT(planes[plane_count], new_v->vg_p->coord);

		    if (nmg_debug & NMG_DEBUG_BASIC)
			bu_log("\t added plane #%d: %g %g %g %g\n", plane_count, V4ARGS(planes[plane_count]));

		    plane_count++;

		    if (free_edge_count == free_edges)
			break;
		}
	    }
	}

	if (bn_isect_planes(new_v->vg_p->coord, (const plane_t *)planes, plane_count)) {
	    bu_log("nmg_complex_vertex_solve: Could not calculate new geometry at (%f %f %f)\n",
		   V3ARGS(new_v->vg_p->coord));
	    nmg_free((char *) planes, "nmg_complex_vertex_solve: planes");
	    return 1;
	}
	nmg_free((char *) planes, "nmg_complex_vertex_solve: planes");

	if (nmg_debug & NMG_DEBUG_BASIC)
	    bu_log("nmg_complex_vertex_solve: new coords = (%f %f %f)\n",
		   V3ARGS(new_v->vg_p->coord));
	return 0;
    }

    bu_ptbl_init(&int_faces, 64, " &int_faces ");

    /* get int_faces table (of intersect_fus structures) partially filled in
     * with fu's, eu, and edge line definition
     */
    if (nmg_get_edge_lines(new_v, &int_faces, tol)) {
	bu_ptbl_free(&int_faces);
	return 1;
    }

    /* calculate geometry for new_v */
    if (nmg_calc_new_v(new_v, &int_faces, tol)) {
	bu_ptbl_free(&int_faces);
	return 1;
    }

    /* fill in "pt" portion of intersect_fus structures with points
     * that are the intersections of the edge line with the other
     * edges that meet at new_v. The intersection that is furthest
     * up the edge away from new_v is selected
     */
    if (nmg_get_max_edge_inters(new_v, &int_faces, faces, tol)) {
	bu_ptbl_free(&int_faces);
	return 1;
    }

    /* split edges at intersection points */
    nmg_split_edges_at_pts(new_v, &int_faces, tol);

    /* fix intersection points that cause loops that cross themselves */
    nmg_fix_crossed_loops(new_v, &int_faces, tol);

    nmg_remove_short_eus_inter(new_v, &int_faces, tol);

    nmg_simplify_inter(new_v, &int_faces, tol);

    /* Build needed faces */
    nmg_make_faces_at_vert(new_v, &int_faces, vlfree, tol);

    /* Where faces were not built, cracks have formed */
    nmg_kill_cracks_at_vertex(new_v);

    /* free some memory */
    for (i=0; i<BU_PTBL_LEN(&int_faces); i++) {
	struct intersect_fus *i_fus;

	i_fus = (struct intersect_fus *)BU_PTBL_GET(&int_faces, i);
	nmg_free((char *)i_fus, "nmg_complex_vertex_solve: intersect_fus struct\n");
    }
    bu_ptbl_free(&int_faces);

    if (nmg_debug & NMG_DEBUG_BASIC)
	bu_log("nmg_co, mplex_vertex_solve: new coords = (%f %f %f)\n",
	       V3ARGS(new_v->vg_p->coord));

    return 0;
}


/**
 * Look for faceuses in the shell with normals that do not agree with
 * the geometry (i.e., in the wrong direction)
 *
 * return:
 * 	1 - at least one faceuse with a bad normal was found
 * 	0 - no faceuses with bad normals were found
 */
int
nmg_bad_face_normals(const struct shell *s, const struct bn_tol *tol)
{
    struct faceuse *fu;
    struct loopuse *lu;
    vect_t old_normal;
    plane_t new_plane = {0.0, 0.0, 0.0, 0.0};

    NMG_CK_SHELL(s);
    BN_CK_TOL(tol);

    for (BU_LIST_FOR (fu, faceuse, &s->fu_hd)) {
	fastf_t area = -1;

	NMG_CK_FACEUSE(fu);

	/* only check OT_SAME faceuses */
	if (fu->orientation != OT_SAME)
	    continue;

	/* get current normal */
	NMG_GET_FU_NORMAL(old_normal, fu);

	for (BU_LIST_FOR (lu, loopuse, &fu->lu_hd)) {
	    NMG_CK_LOOPUSE(lu);

	    if (lu->orientation != OT_SAME && lu->orientation != OT_OPPOSITE)
		continue;

	    if ((area = nmg_loop_plane_area(lu, new_plane)) > 0.0) {
		if (lu->orientation != OT_SAME)
		    VREVERSE(new_plane, new_plane);
		break;
	    }
	}

	if (area > 0.0) {
	    if (VDOT(old_normal, new_plane) < 0.0)
		return 1;
	}
    }
    return 0;
}


/**
 *
 * checks if two faceuses are radial to each other
 *
 * returns
 * 	1 - the two faceuses are radial to each other
 * 	0 - otherwise
 */
int
nmg_faces_are_radial(const struct faceuse *fu1, const struct faceuse *fu2)
{
    struct edgeuse *eu, *eu_tmp;
    struct loopuse *lu;

    NMG_CK_FACEUSE(fu1);
    NMG_CK_FACEUSE(fu2);

    /* look at every loop in the faceuse #1 */
    for (BU_LIST_FOR (lu, loopuse, &fu1->lu_hd)) {
	if (BU_LIST_FIRST_MAGIC(&lu->down_hd) != NMG_EDGEUSE_MAGIC)
	    continue;

	/* look at every edgeuse in the loop */
	for (BU_LIST_FOR (eu, edgeuse, &lu->down_hd)) {
	    /* now search radially around edge */
	    eu_tmp = eu->eumate_p->radial_p;
	    while (eu_tmp != eu && eu_tmp != eu->eumate_p) {
		struct faceuse *fu_tmp;

		/* find radial faceuse */
		fu_tmp = nmg_find_fu_of_eu(eu_tmp);

		/* if its the same as fu2 or its mate, the faceuses are radial */
		if (fu_tmp == fu2 || fu_tmp == fu2->fumate_p)
		    return 1;

		/* go to next radial edgeuse */
		eu_tmp = eu_tmp->eumate_p->radial_p;
	    }
	}
    }

    return 0;
}


/**
 * moves indicated edgeuse (mv_eu) so that it passes thru the given
 * point (pt). The direction of the edgeuse is not changed, so new
 * edgeuse is parallel to the original.
 *
 * plane equations of all radial faces on this edge are changed and
 * all vertices (except one anchor point) in radial loops are adjusted
 * Note that the anchor point is chosen arbitrarily.
 *
 * returns:
 * 	1 - failure
 * 	0 - success
 */
int
nmg_move_edge_thru_pnt(struct edgeuse *mv_eu, const fastf_t *pt, const struct bn_tol *tol)
{
    struct faceuse *fu, *fu1;
    struct edgeuse *eu, *eu1;
    struct edge_g_lseg *eg;
    struct vertex *v1, *v2;
    struct model *m;
    vect_t e_dir = VINIT_ZERO;
    struct bu_ptbl tmp_faces[2];
    struct bu_ptbl faces;
    int count;
    long *flags;

    if (nmg_debug & NMG_DEBUG_BASIC)
	bu_log("nmg_move_edge_thru_pnt(mv_eu=%p, pt=(%f %f %f))\n", (void *)mv_eu, V3ARGS(pt));

    NMG_CK_EDGEUSE(mv_eu);
    BN_CK_TOL(tol);

    m = nmg_find_model(&mv_eu->l.magic);
    NMG_CK_MODEL(m);

    /* get endpoint vertices */
    v1 = mv_eu->vu_p->v_p;
    NMG_CK_VERTEX(v1);
    v2 = mv_eu->eumate_p->vu_p->v_p;
    NMG_CK_VERTEX(v2);

    eg = mv_eu->g.lseg_p;

    /* get edge direction */
    if (v1 != v2) {
	if (eg) {
	    NMG_CK_EDGE_G_LSEG(eg);
	    VMOVE(e_dir, eg->e_dir);
	    if (mv_eu->orientation == OT_OPPOSITE) {
		VREVERSE(e_dir, e_dir);
	    }
	} else {
	    nmg_edge_g(mv_eu);
	    eg = mv_eu->g.lseg_p;
	    VMOVE(e_dir, eg->e_dir);
	}
	VUNITIZE(e_dir);
    }

    eu = mv_eu;
    fu1 = nmg_find_fu_of_eu(eu);

    if (fu1 == NULL) {
	vect_t to_pt;
	vect_t move_v;
	fastf_t edir_comp;
	point_t new_loc;

	/* This must be a wire edge, just adjust the endpoints */
	/* keep edge the same length, and move vertices perpendicular to e_dir */

	VSUB2(to_pt, pt, v1->vg_p->coord);
	edir_comp = VDOT(to_pt, e_dir);
	VJOIN1(move_v, to_pt, -edir_comp, e_dir);

	/* move the vertices */
	VADD2(new_loc, v1->vg_p->coord, move_v);
	nmg_vertex_gv(v1, new_loc);

	if (v2 != v1) {
	    VADD2(new_loc, v2->vg_p->coord, move_v);
	    nmg_vertex_gv(v2, new_loc);
	}

	/* adjust edge geometry */
	if (!eg) {
	    nmg_edge_g(eu);
	} else {
	    VMOVE(eg->e_pt, new_loc);
	}

	if (*eu->up.magic_p == NMG_LOOPUSE_MAGIC) {
	    struct edgeuse *tmp_eu;

	    /* edge is part of a wire loop
	     * need to adjust geometry neighbor edges
	     */

	    tmp_eu = BU_LIST_PNEXT_CIRC(edgeuse, &eu->l);
	    NMG_CK_EDGEUSE(tmp_eu);
	    if (*tmp_eu->g.magic_p == NMG_EDGE_G_LSEG_MAGIC) {
		VMOVE(tmp_eu->g.lseg_p->e_pt, tmp_eu->vu_p->v_p->vg_p->coord);
		VSUB2(tmp_eu->g.lseg_p->e_dir, tmp_eu->eumate_p->vu_p->v_p->vg_p->coord, tmp_eu->g.lseg_p->e_pt);
	    }
	    tmp_eu = BU_LIST_PPREV_CIRC(edgeuse, &eu->l);
	    NMG_CK_EDGEUSE(tmp_eu);
	    if (*tmp_eu->g.magic_p == NMG_EDGE_G_LSEG_MAGIC) {
		VMOVE(tmp_eu->g.lseg_p->e_pt, tmp_eu->vu_p->v_p->vg_p->coord);
		VSUB2(tmp_eu->g.lseg_p->e_dir, tmp_eu->eumate_p->vu_p->v_p->vg_p->coord, tmp_eu->g.lseg_p->e_pt);
	    }
	}

	return 0;
    }

    /* can only handle edges with up to two radial faces */
    if (mv_eu->radial_p->eumate_p != mv_eu->eumate_p->radial_p && mv_eu->radial_p != mv_eu->eumate_p) {
	bu_log("Cannot handle edges with more than two radial faces\n");
	return 1;
    }

    bu_ptbl_init(&tmp_faces[0], 64, " &tmp_faces[0] ");
    bu_ptbl_init(&tmp_faces[1], 64, " &tmp_faces[1] ");

    /* cannot handle complex vertices yet */
    if (nmg_find_isect_faces(v1, &tmp_faces[0], &count, tol) > 3 ||
	nmg_find_isect_faces(v2, &tmp_faces[1], &count, tol) > 3)
    {
	bu_log("nmg_move_edge_thru_pnt: cannot handle complex vertices yet\n");
	bu_ptbl_free(&tmp_faces[0]);
	bu_ptbl_free(&tmp_faces[1]);
	return 1;
    }

    /* Move edge geometry to new point */
    if (eg) {
	VMOVE(eg->e_pt, pt);
    }

    /* modify plane equation for each face radial to mv_eu */
    fu = fu1;
    do {
	struct edgeuse *eu_next;
	plane_t plane;
	int cross_direction;
	vect_t norm;
	int done;

	NMG_CK_EDGEUSE(eu);
	NMG_CK_FACEUSE(fu);

	if (fu->orientation == OT_SAME)
	    NMG_GET_FU_NORMAL(norm, fu)
	    else
		NMG_GET_FU_NORMAL(norm, fu->fumate_p)

		    /* find an anchor point for face to rotate about
		     * go forward in loop until we find a vertex that is
		     * far enough from the line of mv_eu to produce a
		     * non-zero cross product
		     */
		    eu_next = eu;
	done = 0;
	while (!done) {
	    vect_t to_anchor;
	    vect_t next_dir;
	    vect_t cross;
	    struct vertex *anchor_v;
	    fastf_t mag;

	    /* get next edgeuse in loop */
	    eu_next = BU_LIST_PNEXT_CIRC(edgeuse, &eu_next->l);

	    /* check if we have circled the entire loop */
	    if (eu_next == eu) {
		bu_log("nmg_move_edge_thru_pnt: cannot calculate new plane eqn\n");
		return 1;
	    }

	    /* anchor point is endpoint of this edgeuse */
	    anchor_v = eu_next->eumate_p->vu_p->v_p;

	    VSUB2(next_dir, anchor_v->vg_p->coord, eu_next->vu_p->v_p->vg_p->coord);
	    VCROSS(cross, e_dir, next_dir);
	    if (VDOT(cross, norm) < 0.0)
		cross_direction = 1;
	    else
		cross_direction = 0;

	    /* calculate new plane */
	    VSUB2(to_anchor, anchor_v->vg_p->coord, pt);
	    if (cross_direction) {
		VCROSS(plane, to_anchor, e_dir);
	    } else {
		VCROSS(plane, e_dir, to_anchor);
	    }

	    mag = MAGNITUDE(plane);
	    if (mag > SQRT_SMALL_FASTF) {
		/* this is an acceptable plane */
		mag = 1.0/mag;
		VSCALE(plane, plane, mag);
		plane[W] = VDOT(plane, pt);

		/* assign this plane to the face */
		if (fu->orientation == OT_SAME)
		    nmg_face_g(fu, plane);
		else
		    nmg_face_g(fu->fumate_p, plane);
		done = 1;
	    }
	}

	/* move on to next radial face */
	eu = eu->eumate_p->radial_p;
	fu = nmg_find_fu_of_eu(eu);
    }
    while (fu != fu1 && fu != fu1->fumate_p);

    /* now recalculate vertex coordinates for all affected vertices,
     * could be lots of them
     */

<<<<<<< HEAD
    flags = (long *)nmg_calloc(m->maxindex, sizeof(long), "nmg_move_edge_thru_pt: flags");
=======
    flags = (long *)nmg_calloc(m->maxindex, sizeof(long), "nmg_move_edge_thru_pnt: flags");
>>>>>>> 2965d039
    bu_ptbl_init(&faces, 64, " &faces ");

    eu1 = mv_eu;
    fu1 = nmg_find_fu_of_eu(eu1);
    fu = fu1;
    do {
	struct loopuse *lu;

	for (BU_LIST_FOR (lu, loopuse, &fu->lu_hd)) {
	    NMG_CK_LOOPUSE(lu);

	    if (BU_LIST_FIRST_MAGIC(&lu->down_hd) == NMG_VERTEXUSE_MAGIC) {
		struct vertexuse *vu;
		vu = BU_LIST_FIRST(vertexuse, &lu->down_hd);
		if (NMG_INDEX_TEST_AND_SET(flags, vu->v_p)) {
		    bu_ptbl_reset(&faces);

		    /* find all unique faces that intersect at this vertex (vu->v_p) */
		    if (nmg_find_isect_faces(vu->v_p, &faces, &count, tol) > 3) {
			bu_log("mg_move_edge_thru_pt: Cannot handle complex vertices\n");
			bu_ptbl_free(&faces);
			nmg_free((char *)flags, "mg_move_edge_thru_pt: flags");
			return 1;
		    }

		    if (nmg_simple_vertex_solve(vu->v_p, &faces, tol)) {
			/* failed */
			bu_log("nmg_move_edge_thru_pnt: Could not solve simple vertex\n");
			bu_ptbl_free(&faces);
			nmg_free((char *)flags, "mg_move_edge_thru_pt: flags");
			return 1;
		    }
		}
		continue;
	    }

	    for (BU_LIST_FOR (eu, edgeuse, &lu->down_hd)) {
		struct vertexuse *vu;

		vu = eu->vu_p;
		if (NMG_INDEX_TEST_AND_SET(flags, vu->v_p)) {

		    bu_ptbl_reset(&faces);

		    /* find all unique faces that intersect at this vertex (vu->v_p) */
		    if (nmg_find_isect_faces(vu->v_p, &faces, &count, tol) > 3) {
			bu_log("mg_move_edge_thru_pt: Cannot handle complex vertices\n");
			bu_ptbl_free(&faces);
			nmg_free((char *)flags, "mg_move_edge_thru_pt: flags");
			return 1;
		    }

		    if (BU_PTBL_LEN(&faces) == 1 &&
			(mv_eu->vu_p->v_p == vu->v_p ||
			 mv_eu->eumate_p->vu_p->v_p == vu->v_p)) {
			vect_t to_pt;
			vect_t mv_vect;
			vect_t eu_dir;

			/* special case for edge of a dangling face */

			/* just move vertex to new edge geometry */
			VSUB2(eu_dir, eu->eumate_p->vu_p->v_p->vg_p->coord, vu->v_p->vg_p->coord);
			VUNITIZE(eu_dir);
			VSUB2(to_pt, pt, vu->v_p->vg_p->coord);
			VJOIN1(mv_vect, to_pt, -VDOT(e_dir, to_pt), e_dir);
			VADD2(vu->v_p->vg_p->coord, vu->v_p->vg_p->coord, mv_vect);
		    } else {
			if (nmg_simple_vertex_solve(vu->v_p, &faces, tol)) {
			    /* failed */
			    bu_log("nmg_move_edge_thru_pnt: Could not solve simple vertex\n");
			    bu_ptbl_free(&faces);
			    nmg_free((char *)flags, "mg_move_edge_thru_pt: flags");
			    return 1;
			}
		    }

		    /* adjust edge geometry */
		    if (eu->e_p != mv_eu->e_p) {
			if (!eu->g.magic_p)
			    nmg_edge_g(eu);
			else {
			    VMOVE(eu->g.lseg_p->e_pt, vu->v_p->vg_p->coord);
			    VSUB2(eu->g.lseg_p->e_dir,
				  eu->eumate_p->vu_p->v_p->vg_p->coord,
				  vu->v_p->vg_p->coord);
			}
		    }
		}
	    }
	}

	/* move on to next radial face */
	eu1 = eu1->eumate_p->radial_p;
	fu = nmg_find_fu_of_eu(eu1);
    }
    while (fu != fu1 && fu != fu1->fumate_p);

    nmg_free((char *)flags, "mg_move_edge_thru_pt: flags");
    bu_ptbl_free(&faces);

    return 0;
}


/**
 * Convert a vlist to NMG wire edges
 */
void
nmg_vlist_to_wire_edges(struct shell *s, const struct bu_list *vhead)
{
    const struct bn_vlist *vp;
    struct edgeuse *eu;
    struct vertex *v1, *v2;
    point_t pt1 = VINIT_ZERO;
    point_t pt2 = VINIT_ZERO;

    NMG_CK_SHELL(s);
    NMG_CK_LIST(vhead);

    v1 = (struct vertex *)NULL;
    v2 = (struct vertex *)NULL;

    vp = BU_LIST_FIRST(bn_vlist, vhead);
    if (vp->nused < 2)
	return;

    for (BU_LIST_FOR (vp, bn_vlist, vhead)) {
	register int i;
	register int nused = vp->nused;
	vect_t edge_vec;

	for (i  = 0; i < nused; i++) {
	    switch (vp->cmd[i]) {
		case BN_VLIST_LINE_MOVE:
		case BN_VLIST_POLY_MOVE:
		case BN_VLIST_TRI_MOVE:
		    v1 = (struct vertex *)NULL;
		    v2 = (struct vertex *)NULL;
		    VMOVE(pt2, vp->pt[i]);
		    break;
		case BN_VLIST_LINE_DRAW:
		case BN_VLIST_POLY_DRAW:
		case BN_VLIST_TRI_DRAW:
		    VSUB2(edge_vec, pt2, vp->pt[i]);
		    if (VNEAR_ZERO(edge_vec, SMALL_FASTF))
			break;
		    VMOVE(pt1, pt2);
		    v1 = v2;
		    VMOVE(pt2, vp->pt[i]);
		    v2 = (struct vertex *)NULL;
		    eu = nmg_me(v1, v2, s);
		    v1 = eu->vu_p->v_p;
		    v2 = eu->eumate_p->vu_p->v_p;
		    nmg_vertex_gv(v2, pt2);
		    if (!v1->vg_p)
			nmg_vertex_gv(v1, pt1);
		    nmg_edge_g(eu);
		    break;
		case BN_VLIST_POLY_START:
		case BN_VLIST_POLY_END:
		case BN_VLIST_TRI_START:
		case BN_VLIST_TRI_END:
		    break;
	    }
	}
    }
}


void
nmg_follow_free_edges_to_vertex(const struct vertex *vpa, const struct vertex *vpb, struct bu_ptbl *bad_verts, const struct shell *s, const struct edgeuse *eu, struct bu_ptbl *verts, int *found)
{
    struct vertexuse *vu;

    BU_CK_PTBL(bad_verts);
    NMG_CK_EDGEUSE(eu);
    NMG_CK_VERTEX(vpa);
    NMG_CK_VERTEX(vpb);
    if (s)
	NMG_CK_SHELL(s);

    NMG_CK_VERTEX(eu->eumate_p->vu_p->v_p);

    if (nmg_debug & NMG_DEBUG_BASIC) {
	bu_log("nmg_follow_free_edges_to_vertex(vpa=%p, vpb=%p s=%p, eu=%p, found=%d)\n",
	       (void *)vpa, (void *)vpb, (void *)s, (void *)eu, *found);
    }

    for (BU_LIST_FOR (vu, vertexuse, &eu->eumate_p->vu_p->v_p->vu_hd)) {
	struct edgeuse *eu1;

	NMG_CK_VERTEXUSE(vu);

	if (*vu->up.magic_p != NMG_EDGEUSE_MAGIC)
	    continue;

	if (s && (nmg_find_s_of_vu(vu) != s))
	    continue;

	eu1 = vu->up.eu_p;

	NMG_CK_EDGEUSE(eu1);

	if (nmg_debug & NMG_DEBUG_BASIC)
	    bu_log("\tchecking eu %p: %p (%f %f %f)\n\t\tto %p (%f %f %f)\n",
		   (void *)eu1,
		   (void *)eu1->vu_p->v_p, V3ARGS(eu1->vu_p->v_p->vg_p->coord),
		   (void *)eu1->eumate_p->vu_p->v_p, V3ARGS(eu1->eumate_p->vu_p->v_p->vg_p->coord));

	/* stick to free edges */
	if (eu1->eumate_p != eu1->radial_p) {
	    if (nmg_debug & NMG_DEBUG_BASIC)
		bu_log("\t\tnot a dangling edge\n");
	    continue;
	}

	/* don`t go back the way we came */
	if (eu1 == eu->eumate_p) {
	    if (nmg_debug & NMG_DEBUG_BASIC)
		bu_log("\t\tback the way we came\n");
	    continue;
	}

	if (eu1->eumate_p->vu_p->v_p == vpb) {
	    /* found it! */
	    if (nmg_debug & NMG_DEBUG_BASIC)
		bu_log("\t\tfound goal\n");
	    bu_ptbl_ins(verts, (long *)vu->v_p);
	    bu_ptbl_ins(verts, (long *)vpb);
	    *found = 1;
	} else if (eu1->eumate_p->vu_p->v_p == vpa) {
	    /* back where we started */
	    if (nmg_debug & NMG_DEBUG_BASIC)
		bu_log("\t\tback at start\n");
	    continue;
	} else if (bu_ptbl_locate(bad_verts, (long *)eu1->eumate_p->vu_p->v_p) != (-1)) {
	    /* this is the wrong way */
	    if (nmg_debug & NMG_DEBUG_BASIC)
		bu_log("\t\tA bad vertex\n");
	    continue;
	} else if (bu_ptbl_locate(verts, (long *)eu1->eumate_p->vu_p->v_p) != (-1)) {
	    /* This is a loop! */
	    if (nmg_debug & NMG_DEBUG_BASIC)
		bu_log("a loop\n");
	    continue;
	} else {
	    if (nmg_debug & NMG_DEBUG_BASIC)
		bu_log("\t\tinserting vertex %p\n", (void *)vu->v_p);
	    bu_ptbl_ins(verts, (long *)vu->v_p);
	    if (nmg_debug & NMG_DEBUG_BASIC)
		bu_log("\t\tCalling follow edges\n");
	    nmg_follow_free_edges_to_vertex(vpa, vpb, bad_verts, s, eu1, verts, found);
	    if (*found < 0) {
		if (nmg_debug & NMG_DEBUG_BASIC) {
		    bu_log("\t\treturn is %d\n", *found);
		    bu_log("\t\t\tremove vertex %p\n", (void *)vu->v_p);
		}
		bu_ptbl_rm(verts, (long *)vu->v_p);
		*found = 0;
	    }
	}
	if (*found)
	    return;
    }

    *found = (-1);
}


HIDDEN struct bu_ptbl *
nmg_find_path(const struct vertex *vpa, const struct vertex *vpb, struct bu_ptbl *bad_verts, const struct shell *s)
{
    int done = 0;
    static struct bu_ptbl verts;
    struct vertexuse *vua;


    BU_CK_PTBL(bad_verts);
    NMG_CK_VERTEX(vpa);
    NMG_CK_VERTEX(vpb);

    if (nmg_debug & NMG_DEBUG_BASIC) {
	size_t i;

	bu_log("nmg_find_path(vpa=%p (%f %f %f), vpb=%p (%f %f %f)\n",
	       (void *)vpa, V3ARGS(vpa->vg_p->coord),
	       (void *)vpb, V3ARGS(vpb->vg_p->coord));
	bu_log("\t%ld vertices to avoid\n", BU_PTBL_LEN(bad_verts));
	for (i = 0; i < BU_PTBL_LEN(bad_verts); i++) {
	    struct vertex *vpbad;

	    vpbad = (struct vertex *)BU_PTBL_GET(bad_verts, i);
	    bu_log("\t%p (%f %f %f)\n", (void *)vpbad, V3ARGS(vpbad->vg_p->coord));
	}
    }

    bu_ptbl_init(&verts, 64, " &verts ");
    bu_ptbl_ins(&verts, (long *)vpa);

    for (BU_LIST_FOR (vua, vertexuse, &vpa->vu_hd)) {
	struct edgeuse *eua;

	NMG_CK_VERTEXUSE(vua);

	if (*vua->up.magic_p != NMG_EDGEUSE_MAGIC)
	    continue;

	if (s && (nmg_find_s_of_vu(vua) != s))
	    continue;

	eua = vua->up.eu_p;

	NMG_CK_EDGEUSE(eua);

	if (nmg_debug & NMG_DEBUG_BASIC)
	    bu_log("\tchecking eu %p: %p (%f %f %f)\n\t\tto %p (%f %f %f)\n",
		   (void *)eua,
		   (void *)eua->vu_p->v_p, V3ARGS(eua->vu_p->v_p->vg_p->coord),
		   (void *)eua->eumate_p->vu_p->v_p, V3ARGS(eua->eumate_p->vu_p->v_p->vg_p->coord));

	if (eua->eumate_p != eua->radial_p) {
	    if (nmg_debug & NMG_DEBUG_BASIC)
		bu_log("\t\tback the way we came!\n");
	    continue;
	}

	if (bu_ptbl_locate(bad_verts, (long *)eua->eumate_p->vu_p->v_p) != (-1)) {
	    if (nmg_debug & NMG_DEBUG_BASIC)
		bu_log("\t\tOne of the bad vertices!!\n");
	    continue;
	}

	if (eua->eumate_p->vu_p->v_p == vpb) {
	    if (nmg_debug & NMG_DEBUG_BASIC)
		bu_log("\t\tfound goal!!\n");
	    bu_ptbl_ins(&verts, (long *)vpb);
	    return &verts;
	}

	done = 0;
	if (nmg_debug & NMG_DEBUG_BASIC)
	    bu_log("\tCall follow edges\n");
	nmg_follow_free_edges_to_vertex(vpa, vpb, bad_verts, s, eua, &verts, &done);

	if (done == 1)
	    break;

	bu_ptbl_reset(&verts);
	bu_ptbl_ins(&verts, (long *)vpa);
    }

    if (done != 1)
	bu_ptbl_init(&verts, 64, " &verts ");

    return &verts;
}


void
nmg_glue_face_in_shell(const struct faceuse *fu, struct shell *s, const struct bn_tol *tol)
{
    struct loopuse *lu;

    NMG_CK_FACEUSE(fu);
    NMG_CK_SHELL(s);
    BN_CK_TOL(tol);

    for (BU_LIST_FOR (lu, loopuse, &fu->lu_hd)) {
	struct edgeuse *eu;

	NMG_CK_LOOPUSE(lu);
	if (BU_LIST_FIRST_MAGIC(&lu->down_hd) != NMG_EDGEUSE_MAGIC)
	    continue;

	for (BU_LIST_FOR (eu, edgeuse, &lu->down_hd)) {
	    struct edgeuse *eu1;

	    NMG_CK_EDGEUSE(eu);

	    eu1 = nmg_findeu(eu->vu_p->v_p, eu->eumate_p->vu_p->v_p, s, eu, 1);
	    if (eu1) {
		NMG_CK_EDGEUSE(eu1);
		nmg_radial_join_eu(eu1, eu, tol);
	    }
	}
    }
}


HIDDEN int
nmg_make_connect_faces(struct shell *dst, struct vertex *vpa, struct vertex *vpb, struct bu_ptbl *verts, const struct bn_tol *tol)
{
    int done=0;
    size_t i;
    size_t j;
    size_t verts_in_face=0;
    struct vertex *face_verts[20];
    struct vertex *v;
    size_t max_vert_no=19;
    int made_face;
    int faces_made=0;
    fastf_t dist_to_a_sq, dist_to_b_sq;
    vect_t to_vpa, to_vpb;

    if (nmg_debug & NMG_DEBUG_BASIC) {
	bu_log("nmg_make_connect_faces(dst=%p, vpa=%p (%f %f %f), vpb=%p (%f %f %f)\n",
	       (void *)dst,
	       (void *)vpa, V3ARGS(vpa->vg_p->coord),
	       (void *)vpb, V3ARGS(vpb->vg_p->coord));
	for (i = 0; i < BU_PTBL_LEN(verts); i++) {
	    v = (struct vertex *)BU_PTBL_GET(verts, i);
	    bu_log("\t%p (%f %f %f)\n", (void *)v, V3ARGS(v->vg_p->coord));
	}
    }

    NMG_CK_SHELL(dst);
    NMG_CK_VERTEX(vpa);
    NMG_CK_VERTEX(vpb);
    BU_CK_PTBL(verts);
    BN_CK_TOL(tol);

    if (BU_PTBL_LEN(verts) < 1) {
	bu_log("nmg_make_connect_faces: no list of vertices from other shell\n");
	return 0;
    }
    if (BU_PTBL_LEN(verts) == 1) {
	face_verts[0] = vpb;
	face_verts[1] = vpa;
	face_verts[2] = (struct vertex *)BU_PTBL_GET(verts, 0);
	i = 0;
    } else {
	/* set up for first face */
	face_verts[0] = vpa;
	face_verts[1] = (struct vertex *)BU_PTBL_GET(verts, 0);
	face_verts[2] = (struct vertex *)BU_PTBL_GET(verts, 1);
	i = 1;
    }
    v = face_verts[2];
    verts_in_face = 3;

    VSUB2(to_vpa, vpa->vg_p->coord, v->vg_p->coord);
    VSUB2(to_vpb, vpb->vg_p->coord, v->vg_p->coord);

    dist_to_a_sq = MAGSQ(to_vpa);
    dist_to_b_sq = MAGSQ(to_vpb);

    while (1) {
	struct faceuse *new_fu;
	struct loopuse *lu;
	plane_t pl;
	fastf_t area;
	int still_collinear=0;

	made_face = 0;

	/* if the current points are all collinear, add another vertex */
	while (bn_3pnts_collinear(face_verts[0]->vg_p->coord,
				 face_verts[1]->vg_p->coord,
				 face_verts[verts_in_face - 1]->vg_p->coord, tol))
	{
	    if (verts_in_face >= max_vert_no) {
		still_collinear = 1;
		break;
	    }

	    if (i+1 >= BU_PTBL_LEN(verts)) {
		still_collinear = 1;
		break;
	    }
	    i++;
	    face_verts[verts_in_face] = (struct vertex *)BU_PTBL_GET(verts, i);
	    verts_in_face++;
	}

	if (!still_collinear) {
	    /* make the new face */

	    if (nmg_debug & NMG_DEBUG_BASIC) {
		size_t debug_int;

		bu_log("make face:\n");
		for (debug_int=0; debug_int<verts_in_face; debug_int++)
		    bu_log("\t%p (%f %f %f)\n",
			   (void *)face_verts[debug_int],
			   V3ARGS(face_verts[debug_int]->vg_p->coord));
	    }

	    new_fu = nmg_cface(dst, face_verts, verts_in_face);
	    lu = BU_LIST_FIRST(loopuse, &new_fu->lu_hd);
	    area = nmg_loop_plane_area(lu, pl);

	    if (area <= 0.0) {
		bu_log("Bad lu:\n");
		nmg_pr_lu_briefly(lu, " ");
		nmg_kfu(new_fu);
		bu_bomb("nmg_make_connect_faces: Failed to calculate plane eqn\n");
	    } else {
		made_face = 1;
		faces_made++;

		nmg_face_g(new_fu, pl);
		nmg_loop_g(lu->l_p, tol);

		/* glue this face in */
		nmg_glue_face_in_shell(new_fu, dst, tol);
	    }
	} else
	    made_face = 0;

	/* If we are half way to the other end of the edge,
	 * switch from vpa to vpb for the basis of the faces.
	 * Need to make the "middle" face.
	 */
	if (dist_to_b_sq <= dist_to_a_sq && face_verts[0] == vpa) {
	    face_verts[0] = vpb;
	    face_verts[1] = vpa;
	    face_verts[2] = v;
	    verts_in_face = 3;
	} else {
	    /* Get ready for next face and check if done */
	    i++;

	    if (i < BU_PTBL_LEN(verts)) {
		v = (struct vertex *)BU_PTBL_GET(verts, i);
		NMG_CK_VERTEX(v);

		VSUB2(to_vpa, vpa->vg_p->coord, v->vg_p->coord);
		VSUB2(to_vpb, vpb->vg_p->coord, v->vg_p->coord);

		dist_to_a_sq = MAGSQ(to_vpa);
		dist_to_b_sq = MAGSQ(to_vpb);
		face_verts[1] = face_verts[verts_in_face-1];
		face_verts[2] = v;
		verts_in_face = 3;
	    } else if (face_verts[0] == vpa) {
		if (done)
		    break;

		/* make last face */
		face_verts[0] = vpb;
		face_verts[1] = vpa;
		face_verts[2] = face_verts[verts_in_face-1];
		verts_in_face = 3;
		done = 1;
	    } else	/* we are done */
		break;
	}

    }

    if (!made_face) {
	int found;

	if (!faces_made) {
	    /* put all the vertices on the list */

	    /* check for vpa */
	    found = 0;
	    for (i=0; i<verts_in_face; i++) {
		if (face_verts[i] == vpa) {
		    found = 1;
		    break;
		}
	    }
	    if (!found) {
		if (verts_in_face < 19) {
		    face_verts[verts_in_face] = vpa;
		    verts_in_face++;
		}
	    }

	    /* check for vpb */
	    found = 0;
	    for (i=0; i<verts_in_face; i++) {
		if (face_verts[i] == vpb) {
		    found = 1;
		    break;
		}
	    }
	    if (!found) {
		if (verts_in_face < 19) {
		    face_verts[verts_in_face] = vpb;
		    verts_in_face++;
		}
	    }

	    /* check verts table */
	    for (j=0; j<BU_PTBL_LEN(verts); j++) {
		struct vertex *v_tmp;

		v_tmp = (struct vertex *)BU_PTBL_GET(verts, j);
		found = 0;
		for (i=0; i<verts_in_face; i++) {
		    if (face_verts[i] == v_tmp) {
			found = 1;
			break;
		    }
		}
		if (!found) {
		    if (verts_in_face < 19) {
			face_verts[verts_in_face] = v_tmp;
			verts_in_face++;
		    }
		}
	    }
	}
	return 1;
    }
    return 0;
}


/**
 * used by nmg_open_shells_connect to track dangling edges
 */
struct dangle
{
    struct vertex *va, *vb;		/* vertices of a dangling edge in dst shell */
    struct vertex *v1, *v2;		/* corresponding vertices in src shell */
    struct bu_ptbl bad_verts;	/* list of vertices to avoid when finding path
				 * from v1 to v2 */
    int needs_edge_breaking;
};


/**
 * Two open shells are connected along their free edges by building
 * new faces.  The resulting closed shell is in "dst", and "src" shell
 * is destroyed.  The "copy_tbl" is a translation table that provides
 * a one-to-one translation between the vertices in the two shells,
 * i.e., NMG_INDEX_GETP(vertex, copy_tbl, v), where v is a pointer to
 * a vertex in "dst" shell, provides a pointer to the corresponding
 * vertex in "src" shell
 *
 * returns:
 * 	0 - All is well
 * 	1 - failure
 */
int
nmg_open_shells_connect(struct shell *dst, struct shell *src, const long int **copy_tbl, struct bu_list *vlfree, const struct bn_tol *tol)
{
    struct faceuse *fu;
    struct loopuse *lu;
    struct edgeuse *eu;
    struct bu_ptbl faces;
    struct bu_ptbl dangles;
    int open_src, open_dst;
    size_t i, j, k;

    if (nmg_debug & NMG_DEBUG_BASIC)
	bu_log("nmg_open_shells_connect(dst=%p, src=%p, copy_tbl=%p)\n",
	       (void *)dst, (void *)src, (void *)copy_tbl);

    NMG_CK_SHELL(dst);
    NMG_CK_SHELL(src);
    BN_CK_TOL(tol);

    open_src = nmg_check_closed_shell(src, tol);
    open_dst = nmg_check_closed_shell(dst, tol);

    if (!open_dst && !open_src) {
	/* both shells are closed, just join them */
	nmg_js(dst, src, vlfree, tol);
	return 0;
    }

    if (!open_dst) {
	bu_log("nmg_open_shells_connect: destination shell is closed!\n");
	return 1;
    }

    if (!open_src) {
	bu_log("nmg_open_shells_connect: source shell is closed!\n");
	return 1;
    }

    bu_ptbl_init(&dangles, 64, " &dangles ");

    /* find free edges in "dst" shell */
    for (BU_LIST_FOR (fu, faceuse, &dst->fu_hd)) {
	NMG_CK_FACEUSE(fu);
	if (fu->orientation != OT_SAME)
	    continue;
	for (BU_LIST_FOR (lu, loopuse, &fu->lu_hd)) {
	    NMG_CK_LOOPUSE(lu);
	    if (BU_LIST_FIRST_MAGIC(&lu->down_hd) == NMG_VERTEXUSE_MAGIC)
		continue;

	    for (BU_LIST_FOR (eu, edgeuse, &lu->down_hd)) {
		NMG_CK_EDGEUSE(eu);
		if (eu->eumate_p == eu->radial_p) {
		    struct dangle *dang;
		    struct vertexuse *test_vu;
		    struct vertex *vpbad1, *vpbada;

		    /* found a dangling edge, put it in the list */
		    dang = (struct dangle *)nmg_malloc(sizeof(struct dangle) ,
						      "nmg_open_shells_connect: dang");

		    dang->needs_edge_breaking = 0;
		    dang->va = eu->vu_p->v_p;
		    NMG_CK_VERTEX(dang->va);
		    dang->v1 = NMG_INDEX_GETP(vertex, copy_tbl, dang->va);
		    NMG_CK_VERTEX(dang->v1);
		    dang->vb = eu->eumate_p->vu_p->v_p;
		    NMG_CK_VERTEX(dang->vb);
		    dang->v2 = NMG_INDEX_GETP(vertex, copy_tbl, dang->vb);
		    NMG_CK_VERTEX(dang->v2);

		    bu_ptbl_init(&dang->bad_verts, 64, " &dang->bad_verts ");

		    /* look for other dangling edges around this one
		     * to establish direction for nmg_find_path
		     * to look in
		     */

		    for (BU_LIST_FOR (test_vu, vertexuse, &dang->va->vu_hd)) {
			struct edgeuse *test_eu;

			if (*test_vu->up.magic_p != NMG_EDGEUSE_MAGIC)
			    continue;

			test_eu = test_vu->up.eu_p;
			if (test_eu == eu)
			    continue;

			if (test_eu->eumate_p->vu_p->v_p == dang->vb)
			    continue;

			if (test_eu->eumate_p == test_eu->radial_p) {
			    /* another dangling edge, don't want
			     * nmg_find_path to wander off
			     * in this direction
			     */
			    vpbada = test_eu->eumate_p->vu_p->v_p;
			    vpbad1 = NMG_INDEX_GETP(vertex, copy_tbl, vpbada);
			    if (vpbad1)
				bu_ptbl_ins(&dang->bad_verts, (long *)vpbad1);
			}
		    }

		    for (BU_LIST_FOR (test_vu, vertexuse, &dang->vb->vu_hd)) {
			struct edgeuse *test_eu;

			if (*test_vu->up.magic_p != NMG_EDGEUSE_MAGIC)
			    continue;

			test_eu = test_vu->up.eu_p;
			if (test_eu == eu->eumate_p)
			    continue;


			if (test_eu->eumate_p->vu_p->v_p == dang->va)
			    continue;

			if (test_eu->eumate_p == test_eu->radial_p) {
			    /* another dangling edge, don't want
			     * nmg_find_path to wander off
			     * in this direction
			     */
			    vpbada = test_eu->eumate_p->vu_p->v_p;
			    vpbad1 = NMG_INDEX_GETP(vertex, copy_tbl, vpbada);
			    if (vpbad1)
				bu_ptbl_ins(&dang->bad_verts, (long *)vpbad1);
			}
		    }
		    bu_ptbl_ins(&dangles, (long *)dang);
		}
	    }
	}
    }

    /* now build the faces to connect the dangling edges */
    for (i=0; i<BU_PTBL_LEN(&dangles); i++) {
	struct dangle *dang;
	struct bu_ptbl *verts;

	dang = (struct dangle *)BU_PTBL_GET(&dangles, i);

	/* find vertices between vp1 and vp2 */
	verts = nmg_find_path(dang->v1, dang->v2, &dang->bad_verts, src);

	/* make faces connecting the two shells */
	if (BU_PTBL_LEN(verts) > 1)
	    dang->needs_edge_breaking = nmg_make_connect_faces(dst, dang->va, dang->vb, verts, tol);
	else {
	    bu_log("nmg_open_shells_connect: unable to make connecting face\n");
	    bu_log("\tfor edge from %p (%f %f %f)\n\t\tto %p (%f %f %f)\n",
		   (void *)dang->va, V3ARGS(dang->va->vg_p->coord),
		   (void *)dang->vb, V3ARGS(dang->vb->vg_p->coord));
	}

	bu_ptbl_free(verts);
	bu_ptbl_free(&dang->bad_verts);
    }

    while (BU_PTBL_LEN(&dangles)) {
	struct vertex *verts[4];
	struct dangle *dang;
	fastf_t dist;
	point_t pca;
	int done;

	dang = (struct dangle *)BU_PTBL_GET(&dangles, BU_PTBL_LEN(&dangles)-1);
	if (dang->needs_edge_breaking) {

	    dang = (struct dangle *)BU_PTBL_GET(&dangles, BU_PTBL_LEN(&dangles) - 1);
	    verts[0] = dang->va;
	    verts[1] = dang->vb;
	    verts[2] = dang->v1;
	    verts[3] = dang->v2;

	    for (i=0; i<3; i++) {
		for (j=i+1; j<4; j++) {
		    eu = nmg_findeu(verts[i], verts[j],
				    0, 0, 1);
		    if (!eu)
			continue;

		    for (k=0; k<4; k++) {
			if (k == i || k == j)
			    continue;
			if (bn_dist_pnt3_lseg3(&dist, pca,
					      verts[i]->vg_p->coord,
					      verts[j]->vg_p->coord,
					      verts[k]->vg_p->coord,  tol))
			    continue;

			(void)nmg_esplit(verts[k], eu, 1);
		    }
		}
	    }
	    done = 0;
	    while (!done) {
		done = 1;
		for (i=0; i<3; i++) {
		    for (j=i+1; j<4; j++) {
			struct edgeuse *eu2;

			eu = nmg_findeu(verts[i], verts[j], 0, 0, 1);
			if (!eu)
			    continue;

			eu2 = nmg_findeu(verts[i], verts[j], 0, eu, 1);
			if (!eu2)
			    continue;

			if (eu2->vu_p->v_p == eu->vu_p->v_p)
			    eu2 = eu2->eumate_p;
			nmg_je(eu, eu2);
			done = 0;
		    }
		}
	    }
	}
	bu_ptbl_rm(&dangles, (long *)dang);
	nmg_free((char *)dang, "nmg_open_shells_connect: dang");
    }

    bu_ptbl_free(&dangles);
    nmg_js(dst, src, vlfree, tol);

    /* now glue it all together */
    bu_ptbl_init(&faces, 64, " &faces ");
    for (BU_LIST_FOR (fu, faceuse, &dst->fu_hd)) {
	NMG_CK_FACEUSE(fu);
	if (fu->orientation == OT_SAME)
	    bu_ptbl_ins(&faces, (long *)fu);
    }
    nmg_gluefaces((struct faceuse **)BU_PTBL_BASEADDR(&faces), BU_PTBL_LEN(&faces), vlfree, tol);
    bu_ptbl_free(&faces);

    return 0;
}


/**
 * Move vertex so it is at the intersection of the newly created faces
 *
 * This routine is used by "nmg_extrude_shell" to move vertices. Each
 * plane has already been moved a distance inward and the surface
 * normals have been reversed.
 *
 * if approximate is non-zero, then the coordinates of the new vertex
 * may be calculated as the point with minimum distance to all the
 * faces that intersect at the vertex for vertices where more than
 * three faces intersect.
 */
int
nmg_in_vert(struct vertex *new_v, const int approximate, struct bu_list *vlfree, const struct bn_tol *tol)
{
    struct bu_ptbl faces;
    int failed=0;
    int free_edges=0;
    int face_count;

    if (nmg_debug & NMG_DEBUG_BASIC)
	bu_log("nmg_in_vert(new_v=%p at (%f %f %f))\n",
	       (void *)new_v, V3ARGS(new_v->vg_p->coord));

    NMG_CK_VERTEX(new_v);
    BN_CK_TOL(tol);

    bu_ptbl_init(&faces, 64, " &faces ");

    /* find all unique faces that intersect at this vertex (new_v) */
    face_count = nmg_find_isect_faces(new_v, &faces, &free_edges, tol);

    if (nmg_debug & NMG_DEBUG_BASIC)
	bu_log("\tnmg_in_vert: found %d faces at new_v, %d free_edges\n",
	       face_count, free_edges);

    if ((face_count < 4 && !free_edges) || face_count < 3) {
	if (nmg_simple_vertex_solve(new_v, &faces, tol)) {
	    failed = 1;
	    bu_log("Could not solve simple vertex\n");
	}
    } else {
	if (nmg_complex_vertex_solve(new_v, &faces, free_edges, approximate, vlfree, tol)) {
	    failed = 1;
	    bu_log("Could not solve complex vertex\n");
	}
    }

    /* Free memory */
    bu_ptbl_free(&faces);

    return failed;
}


/**
 * mirror model across the y-axis this does not copy the model, it
 * changes the model passed to it
 */
void
nmg_mirror_model(struct model *m, struct bu_list *vlfree)
{
    struct bu_ptbl vertices;
    struct nmgregion *r;
    size_t i;
    long *flags;

    NMG_CK_MODEL(m);

    /* mirror all vertices across the y axis */
    nmg_vertex_tabulate(&vertices, &m->magic, vlfree);

    for (i = 0; i < BU_PTBL_LEN(&vertices); i++) {
	struct vertex *v;

	v = (struct vertex *)BU_PTBL_GET(&vertices, i);
	NMG_CK_VERTEX(v);

	v->vg_p->coord[Y] = (-v->vg_p->coord[Y]);
    }
    (void)bu_ptbl_free(&vertices);

    /* adjust the direction of all the faces */
    flags = (long *)nmg_calloc(m->maxindex, sizeof(long), "nmg_mirror_model: flags");
    for (BU_LIST_FOR (r, nmgregion, &m->r_hd)) {
	struct shell *s;

	for (BU_LIST_FOR (s, shell, &r->s_hd)) {
	    struct faceuse *fu;

	    for (BU_LIST_FOR (fu, faceuse, &s->fu_hd)) {
		int orientation;

		if (NMG_INDEX_TEST_AND_SET(flags, fu)) {
		    /* switch orientations of all faceuses */
		    orientation = fu->orientation;
		    fu->orientation = fu->fumate_p->orientation;
		    fu->fumate_p->orientation = orientation;
		    NMG_INDEX_SET(flags, fu->fumate_p);

		    if (NMG_INDEX_TEST_AND_SET(flags, fu->f_p->g.plane_p)) {
			/* correct normal vector */
			fu->f_p->g.plane_p->N[Y] = (-fu->f_p->g.plane_p->N[Y]);
		    }
		}
	    }
	}
    }

    nmg_free((char *)flags, "nmg_mirror_model: flags ");
}


int
nmg_kill_cracks(struct shell *s)
{
    struct faceuse *fu;
    struct faceuse *fu_next;
    int empty_shell=0;

    if (nmg_debug & NMG_DEBUG_BASIC)
	bu_log("nmg_kill_cracks(s=%p)\n", (void *)s);

    NMG_CK_SHELL(s);

    /* Loops may be inadvertently connected with a crack,
     * this code is to disconnect them and kill the connecting crack.
     * Look for cracks that are two EU's from one loop that
     * share the same edge, but are not consecutive in the loop.
     * This will require a split_lu to handle.
     */
    for (BU_LIST_FOR (fu, faceuse, &s->fu_hd)) {
	struct loopuse *lu;
	NMG_CK_FACEUSE(fu);

	if (fu->orientation != OT_SAME)
	    continue;

	for (BU_LIST_FOR (lu, loopuse, &fu->lu_hd)) {
	    struct edgeuse *eu;

	    NMG_CK_LOOPUSE(lu);

	    if (BU_LIST_FIRST_MAGIC(&lu->down_hd) != NMG_EDGEUSE_MAGIC)
		continue;
	again:
	    for (BU_LIST_FOR (eu, edgeuse, &lu->down_hd)) {
		struct edgeuse *eu2;

		NMG_CK_EDGEUSE(eu);

		for (BU_LIST_FOR (eu2, edgeuse, &lu->down_hd)) {
		    struct loopuse *new_lu1;
		    struct loopuse *new_lu2;

		    if (eu == eu2)
			continue;

		    /* check if eu and eu2 share an edge */
		    if (eu->e_p != eu2->e_p)
			continue;

		    if (eu2 == BU_LIST_PNEXT_CIRC(edgeuse, &eu->l)) {
			/* this is just a regular crack, catch it later */
			continue;
		    }
		    if (eu2 == BU_LIST_PPREV_CIRC(edgeuse, &eu->l)) {
			/* this is just a regular crack, catch it later */
			continue;
		    }

		    if (eu->vu_p->v_p == eu2->vu_p->v_p) {
			/* This must be part of an accordion, catch it later */
			continue;
		    }

		    if (eu->eumate_p->vu_p->v_p != eu2->vu_p->v_p) {
			/* this is a problem! */
			bu_log("nmg_kill_cracks: found a strange crack at eu1=%p, eu2=%p\n",
			       (void *)eu, (void *)eu2);
			nmg_pr_lu_briefly(lu, "");
			bu_bomb("nmg_kill_cracks: found a strange crack\n");
		    }

		    new_lu1 = nmg_split_lu_at_vu(lu, eu->vu_p);
		    new_lu2 = nmg_split_lu_at_vu(new_lu1, eu2->vu_p);

		    nmg_klu(new_lu2);

		    nmg_lu_reorient(lu);
		    nmg_lu_reorient(new_lu1);

		    goto again;
		}
	    }
	}
    }

    fu = BU_LIST_FIRST(faceuse, &s->fu_hd);
    while (BU_LIST_NOT_HEAD(fu, &s->fu_hd)) {
	struct loopuse *lu;
	struct loopuse *lu_next;
	int empty_face=0;

	NMG_CK_FACEUSE(fu);

	fu_next = BU_LIST_PNEXT(faceuse, &fu->l);
	while (BU_LIST_NOT_HEAD(fu_next, &s->fu_hd)
	       && fu_next == fu->fumate_p)
	    fu_next = BU_LIST_PNEXT(faceuse, &fu_next->l);

	lu = BU_LIST_FIRST(loopuse, &fu->lu_hd);
	while (BU_LIST_NOT_HEAD(lu, &fu->lu_hd)) {
	    struct edgeuse *eu;
	    struct edgeuse *eu_next;
	    int empty_loop=0;

	    NMG_CK_LOOPUSE(lu);

	    lu_next = BU_LIST_PNEXT(loopuse, &lu->l);

	    if (BU_LIST_FIRST_MAGIC(&lu->down_hd) != NMG_EDGEUSE_MAGIC) {
		lu = lu_next;
		continue;
	    }

	crack_top:
	    for (BU_LIST_FOR (eu, edgeuse, &lu->down_hd)) {
		NMG_CK_EDGEUSE(eu);

		eu_next = BU_LIST_PNEXT_CIRC(edgeuse, &eu->l);
		NMG_CK_EDGEUSE(eu_next);
		/* check if eu and eu_next form a jaunt */
		if (eu->vu_p->v_p != eu_next->eumate_p->vu_p->v_p)
		    continue;

		if (nmg_keu(eu))
		    empty_loop = 1;
		else if (nmg_keu(eu_next))
		    empty_loop = 1;

		if (empty_loop)
		    break;

		goto crack_top;
	    }
	    if (empty_loop) {
		if (nmg_klu(lu)) {
		    empty_face = 1;
		    break;
		}
	    }
	    lu = lu_next;
	}
	if (empty_face) {
	    if (nmg_kfu(fu)) {
		empty_shell = 1;
		break;
	    }
	}
	fu = fu_next;
    }

    if (empty_shell) {
	if (nmg_debug & NMG_DEBUG_BASIC)
	    bu_log("nmg_kill_cracks: ret = %d\n", empty_shell);
	return empty_shell;
    }


    if (nmg_debug & NMG_DEBUG_BASIC)
	bu_log("nmg_kill_cracks: ret = %d\n", empty_shell);

    return empty_shell;
}


int
nmg_kill_zero_length_edgeuses(struct model *m)
{
    struct nmgregion *r;
    int empty_model=0;

    if (nmg_debug & NMG_DEBUG_BASIC)
	bu_log("nmg_kill_zero_length_edgeuses(m=%p)\n", (void *)m);

    NMG_CK_MODEL(m);

    r = BU_LIST_FIRST(nmgregion, &m->r_hd);
    while (BU_LIST_NOT_HEAD(r, &m->r_hd)) {
	struct nmgregion *next_r;
	struct shell *s;
	int empty_region=0;

	NMG_CK_REGION(r);

	next_r = BU_LIST_PNEXT(nmgregion, &r->l);

	s = BU_LIST_FIRST(shell, &r->s_hd);
	while (BU_LIST_NOT_HEAD(s, &r->s_hd)) {
	    struct shell *next_s;
	    struct faceuse *fu;
	    int empty_shell=0;

	    NMG_CK_SHELL(s);

	    next_s = BU_LIST_PNEXT(shell, &s->l);

	    fu = BU_LIST_FIRST(faceuse, &s->fu_hd);
	    while (BU_LIST_NOT_HEAD(fu, &s->fu_hd)) {
		struct loopuse *lu;
		struct faceuse *next_fu;
		int empty_fu=0;

		NMG_CK_FACEUSE(fu);

		next_fu = BU_LIST_PNEXT(faceuse, &fu->l);
		if (next_fu == fu->fumate_p)
		    next_fu = BU_LIST_PNEXT(faceuse, &next_fu->l);

		lu = BU_LIST_FIRST(loopuse, &fu->lu_hd);
		while (BU_LIST_NOT_HEAD(lu, &fu->lu_hd)) {
		    struct edgeuse *eu;
		    struct loopuse *next_lu;
		    int empty_loop=0;

		    NMG_CK_LOOPUSE(lu);

		    next_lu = BU_LIST_PNEXT(loopuse, &lu->l);

		    if (BU_LIST_FIRST_MAGIC(&lu->down_hd) != NMG_EDGEUSE_MAGIC) {
			lu = next_lu;
			continue;
		    }

		    eu = BU_LIST_FIRST(edgeuse, &lu->down_hd);
		    while (BU_LIST_NOT_HEAD(eu, &lu->down_hd)) {
			struct edgeuse *next_eu;
			struct edgeuse *next_eu_circ;

			NMG_CK_EDGEUSE(eu);

			next_eu = BU_LIST_PNEXT(edgeuse, &eu->l);
			next_eu_circ = BU_LIST_PNEXT_CIRC(edgeuse, &eu->l);

			if (eu->vu_p->v_p == next_eu_circ->vu_p->v_p) {
			    /* found a zero length edgeuse */
			    if (nmg_keu(eu))
				empty_loop = 1;
			}
			eu = next_eu;
		    }
		    if (empty_loop) {
			if (nmg_klu(lu))
			    empty_fu = 1;
		    }
		    lu = next_lu;
		}
		if (empty_fu) {
		    if (nmg_kfu(fu))
			empty_shell = 1;
		}
		fu = next_fu;
	    }
	    if (empty_shell) {
		if (nmg_ks(s))
		    empty_region = 1;
	    }
	    s = next_s;
	}
	if (empty_region) {
	    if (nmg_kr(r))
		empty_model = 1;
	}
	r = next_r;
    }

    if (empty_model)
	return 1;
    else
	return 0;
}


/**
 * Check all vertices on faces of specified shell. Any face containing
 * vertices more than tol->dist off the plane of the face will be
 * triangulated and broken into separate faces
 */
void
nmg_make_faces_within_tol(struct shell *s, struct bu_list *vlfree, const struct bn_tol *tol)
{
    struct bu_ptbl faceuses;
    struct faceuse *fu;
    size_t i;

    NMG_CK_SHELL(s);
    BN_CK_TOL(tol);

    bu_ptbl_init(&faceuses, 64, " &faceuses");

    for (BU_LIST_FOR (fu, faceuse, &s->fu_hd)) {
	NMG_CK_FACEUSE(fu);

	if (fu->orientation != OT_SAME)
	    continue;

	bu_ptbl_ins(&faceuses, (long *)fu);
    }

    for (i = 0; i < BU_PTBL_LEN(&faceuses); i++) {

	fu = (struct faceuse *)BU_PTBL_GET(&faceuses, i);

	/* check if all the vertices for this face lie on the plane */
	if (nmg_ck_fu_verts(fu, fu->f_p, tol)) {
	    plane_t pl = HINIT_ZERO; /* sanity */

	    /* Need to triangulate this face */
	    if (nmg_triangulate_fu(fu, vlfree, tol)) {
		/* true when faceuse is empty */
		continue;
	    }

	    /* split each triangular loop into its own face */
	    (void)nmg_split_loops_into_faces(&fu->l.magic, vlfree, tol);

	    if (nmg_calc_face_plane(fu, pl, vlfree)) {
		bu_log("nmg_make_faces_within_tol(): nmg_calc_face_plane() failed\n");
		bu_bomb("nmg_make_faces_within_tol(): nmg_calc_face_plane() failed");
	    }
	    nmg_face_new_g(fu, pl);
	}
    }

    for (BU_LIST_FOR (fu, faceuse, &s->fu_hd)) {
	plane_t pl = HINIT_ZERO; /* sanity */

	if (fu->orientation != OT_SAME)
	    continue;

	if (bu_ptbl_locate(&faceuses, (long *)fu) != (-1))
	    continue;

	if (nmg_calc_face_plane(fu, pl, vlfree)) {
	    bu_log("nmg_make_faces_within_tol(): nmg_calc_face_plane() failed\n");
	    bu_bomb("nmg_make_faces_within_tol(): nmg_calc_face_plane() failed");
	}

	nmg_face_new_g(fu, pl);
    }

    bu_ptbl_free(&faceuses);
}


void
nmg_intersect_loops_self(struct shell *s, const struct bn_tol *tol)
{
    struct faceuse *fu;
    struct bu_ptbl edgeuses;

    NMG_CK_SHELL(s);
    BN_CK_TOL(tol);

    bu_ptbl_init(&edgeuses, 64, " &edgeuses");

    for (BU_LIST_FOR (fu, faceuse, &s->fu_hd)) {
	struct loopuse *lu;

	NMG_CK_FACEUSE(fu);

	if (fu->orientation != OT_SAME)
	    continue;

	for (BU_LIST_FOR (lu, loopuse, &fu->lu_hd)) {
	    struct edgeuse *eu;
	    size_t i, j;

	    NMG_CK_LOOPUSE(lu);

	    if (BU_LIST_FIRST_MAGIC(&lu->down_hd) != NMG_EDGEUSE_MAGIC)
		continue;
	top:
	    for (BU_LIST_FOR (eu, edgeuse, &lu->down_hd))
		bu_ptbl_ins(&edgeuses, (long *)eu);

	    for (i=0; i<BU_PTBL_LEN(&edgeuses); i++) {
		vect_t eu_dir;

		eu = (struct edgeuse *)BU_PTBL_GET(&edgeuses, i);
		VSUB2(eu_dir, eu->eumate_p->vu_p->v_p->vg_p->coord, eu->vu_p->v_p->vg_p->coord);

		for (j=i+1; j<BU_PTBL_LEN(&edgeuses); j++) {
		    struct edgeuse *eu2;
		    struct edgeuse *new_eu=(struct edgeuse *)NULL;
		    struct vertex *v;
		    vect_t eu2_dir;
		    point_t int_pt;
		    fastf_t dist[2];
		    int code;

		    eu2 = (struct edgeuse *)BU_PTBL_GET(&edgeuses, j);
		    VSUB2(eu2_dir, eu2->eumate_p->vu_p->v_p->vg_p->coord, eu2->vu_p->v_p->vg_p->coord);

		    code = bn_isect_lseg3_lseg3(dist, eu->vu_p->v_p->vg_p->coord, eu_dir,
						eu2->vu_p->v_p->vg_p->coord, eu2_dir, tol);

		    if (code < 0)	/* no intersection */
			continue;

		    if (code == 0) {
			if (dist[0] > 0.0 && !ZERO(dist[0] - 1.0)) {
			    VJOIN1(int_pt, eu->vu_p->v_p->vg_p->coord, dist[0], eu_dir);
			    v = (struct vertex *)NULL;
			    new_eu = nmg_ebreaker(v, eu, tol);
			    nmg_vertex_gv(new_eu->vu_p->v_p, int_pt);
			}
			if (dist[1] > 0.0 && !ZERO(dist[1] - 1.0)) {
			    VJOIN1(int_pt, eu->vu_p->v_p->vg_p->coord, dist[1], eu_dir);
			    v = (struct vertex *)NULL;
			    new_eu = nmg_ebreaker(v, eu, tol);
			    nmg_vertex_gv(new_eu->vu_p->v_p, int_pt);
			}
		    } else {
			if (!ZERO(dist[0]) && !ZERO(dist[0] - 1.0)) {
			    VJOIN1(int_pt, eu->vu_p->v_p->vg_p->coord, dist[0], eu_dir);
			    v = (struct vertex *)NULL;
			    new_eu = nmg_ebreaker(v, eu, tol);
			    nmg_vertex_gv(new_eu->vu_p->v_p, int_pt);
			}
			if (!ZERO(dist[1]) && !ZERO(dist[1] - 1.0)) {
			    VJOIN1(int_pt, eu2->vu_p->v_p->vg_p->coord, dist[1], eu2_dir);
			    v = (struct vertex *)NULL;
			    new_eu = nmg_ebreaker(v, eu2, tol);
			    nmg_vertex_gv(new_eu->vu_p->v_p, int_pt);
			}

		    }
		    if (new_eu) {
			bu_ptbl_reset(&edgeuses);
			goto top;
		    }
		}
	    }

	    bu_ptbl_reset(&edgeuses);
	}
    }

    bu_ptbl_free(&edgeuses);
}


/**
 * Join a list of cnurb structs into a single cnurb.  The curves must
 * have matching endpoints, otherwise nothing is done and (struct
 * cnurb *)NULL is returned.
 *
 * Returns a single cnurb structure that joins all the cnurbs on the
 * list.
 */
struct edge_g_cnurb *
nmg_join_cnurbs(struct bu_list *crv_head)
{
    struct edge_g_cnurb *crv, *next_crv;
    struct edge_g_cnurb *new_crv=(struct edge_g_cnurb *)NULL;
    fastf_t knot_delta=0.0;
    fastf_t last_knot=0.0;
    int ncoords;
    int knot_index=(-1);
    int max_order=0;
    int ctl_points=1;
    int ctl_index=(-1);
    int knot_length=0;
    int pt_type=0;
    int curve_count=0;
    int i, j;

    BU_CK_LIST_HEAD(crv_head);

    /* Check that all curves are the same pt_type and
     * have multiplicity equal to order at endpoints.
     */
    for (BU_LIST_FOR (crv, edge_g_cnurb, crv_head)) {
	curve_count++;
	nmg_nurb_c_print(crv);
	if (crv->order > max_order)
	    max_order = crv->order;

	i = 0;
	while (ZERO(crv->k.knots[++i] - crv->k.knots[0]));
	if (i != crv->order) {
	    bu_log("Curve does not have multiplicity equal to order at start:\n");
	    nmg_nurb_c_print(crv);
	    return new_crv;
	}

	i = crv->k.k_size - 1;
	while (ZERO(crv->k.knots[--i] - crv->k.knots[crv->k.k_size - 1]));
	if (crv->k.k_size - i - 1 != crv->order) {
	    bu_log("Curve does not have multiplicity equal to order at end:\n");
	    nmg_nurb_c_print(crv);
	    return new_crv;
	}

	if (pt_type == 0)
	    pt_type = crv->pt_type;
	else {
	    if (crv->pt_type != pt_type) {
		bu_log("nmg_join_cnurbs: curves are not the same pt_type (%d vs %d)\n",
		       pt_type, crv->pt_type);
		return new_crv;
	    }
	}
    }

    /* If there is only one entry on list, just return it */
    if (curve_count < 2) {
	crv = BU_LIST_FIRST(edge_g_cnurb, crv_head);
	BU_LIST_DEQUEUE(&crv->l);
	return crv;
    }

    /* Raise each curve to order max_order */
    for (BU_LIST_FOR (crv, edge_g_cnurb, crv_head)) {
	if (crv->order == max_order)
	    continue;

	/* This curve must have its order raised to max_order */
	/* XXXX Need a routine to raise order of a curve */
	bu_bomb("nmg_join_cnurbs: Need to raise order of curve\n");
    }

    /* Check that endpoints match */
    crv = BU_LIST_FIRST(edge_g_cnurb, crv_head);
    ncoords = RT_NURB_EXTRACT_COORDS(crv->pt_type);
    next_crv = BU_LIST_NEXT(edge_g_cnurb, &crv->l);
    while (BU_LIST_NOT_HEAD(&next_crv->l, crv_head)) {
	int endpoints_equal;

	endpoints_equal = 1;

	for (i=0; i<ncoords; i++) {
	    /* It is tempting to use a tolerance here, but these coordinates may be
	     * x/y/z or x/y or u/v, ...
	     */
	    if (ZERO(crv->ctl_points[(crv->c_size-1)*ncoords+i] - next_crv->ctl_points[i]))
		continue;
	    else {
		endpoints_equal = 0;
		break;
	    }
	}
	if (endpoints_equal) {
	    /* Nothing needed here, go to next curve */
	    crv = next_crv;
	    next_crv = BU_LIST_NEXT(edge_g_cnurb, &crv->l);
	    continue;
	}

	bu_log("nmg_join_cnurbs: Curve endpoints do not match:\n");
	nmg_nurb_c_print(crv);
	nmg_nurb_c_print(next_crv);
	return new_crv;
    }

    /* Get new knot size and polygon size */
    crv = BU_LIST_FIRST(edge_g_cnurb, crv_head);
    knot_length = crv->order;
    for (BU_LIST_FOR (crv, edge_g_cnurb, crv_head)) {
	ctl_points += (crv->c_size - 1);
	knot_length += (crv->k.k_size - crv->order - 1);

    }
    knot_length++;

    new_crv = nmg_nurb_new_cnurb(max_order, knot_length, ctl_points, pt_type);

    crv = BU_LIST_FIRST(edge_g_cnurb, crv_head);

    /* copy first knot values from first curve */
    for (i=0; i<crv->order; i++)
	new_crv->k.knots[++knot_index] = crv->k.knots[i];

    /* copy first control point from first curve */
    for (j=0; j<ncoords; j++)
	new_crv->ctl_points[j] = crv->ctl_points[j];

    ctl_index = 0;
    knot_delta = new_crv->k.knots[knot_index];

    /* copy each curve to the new combined curve */
    for (BU_LIST_FOR (crv, edge_g_cnurb, crv_head)) {
	/* copy interior knots */
	for (i=crv->order; i<crv->k.k_size-crv->order; i++) {
	    new_crv->k.knots[++knot_index] = crv->k.knots[i] + knot_delta;
	}

	/* copy endpoint knots (reduce multiplicity by one) */
	for (i=0; i<crv->order-1; i++)
	    new_crv->k.knots[++knot_index] = crv->k.knots[crv->k.k_size-1] + knot_delta;

	knot_delta += crv->k.knots[crv->k.k_size-1];
	last_knot = new_crv->k.knots[knot_index];

	/* copy control points (skip duplicate initial point) */
	for (i=1; i<crv->c_size; i++) {
	    ctl_index++;
	    VMOVEN(&new_crv->ctl_points[ctl_index*ncoords], &crv->ctl_points[i*ncoords], ncoords);
	}
    }
    new_crv->k.knots[++knot_index] = last_knot;

    return new_crv;
}


/**
 * Convert a 2D arc to a NURB curve.
 *
 * point_type indicates what type of CNURB is requested.  The arc
 * start, end, and center must be at the same Z coordinate value if
 * point_type is RT_NURB_PT_XYZ. For values of point_type of
 * RT_NURB_PT_XY or RT_NURB_PT_UV, the Z coordinate is ignored. (Note
 * that point_type must be one of the point types defined in
 * nurb.h). The arc is constructed counter-clockwise (as viewed from
 * the +Z direction).
 */
struct edge_g_cnurb *
nmg_arc2d_to_cnurb(fastf_t *i_center, fastf_t *i_start, fastf_t *i_end, int point_type, const struct bn_tol *tol)
{
    struct edge_g_cnurb *crv;
    struct bu_list crv_head;
    double angle;
    double angles[3];
    double radius;
    double tmp_radius;
    int i;
    int ncoords = 0;
    int nsegs;
    int pt_type;
    point_t center;
    point_t end1;
    point_t end;
    point_t start1;
    point_t start;
    vect_t norm;
    vect_t ref1 = VINIT_ZERO;
    vect_t ref2 = VINIT_ZERO;
    vect_t v1 = VINIT_ZERO;
    vect_t v2 = VINIT_ZERO;

    BN_CK_TOL(tol);

    VMOVE(start, i_start);
    VMOVE(center, i_center);
    VMOVE(end, i_end);
    switch (point_type) {
	case RT_NURB_PT_XY:
	case RT_NURB_PT_UV:
	    ncoords = 3;
	    start[Z] = 0.0;
	    center[Z] = 0.0;
	    end[Z] = 0.0;
	    break;
	case RT_NURB_PT_XYZ:
	case RT_NURB_PT_DATA:
	case RT_NURB_PT_PROJ:
	    ncoords = 4;
	    break;
    }

    if (point_type == RT_NURB_PT_XYZ) {
	/* check for points at same Z-coordinate value */
	if (center[Z] - start[Z] > tol->dist) {
	    bu_log("nmg_arc2d_to_cnurb: center and start points not at same Z value (%g vs %g)\n",
		   center[Z], start[Z]);
	    return (struct edge_g_cnurb *)NULL;
	}

	if (end[Z] - start[Z] > tol->dist) {
	    bu_log("nmg_arc2d_to_cnurb: end and start points not at same Z value (%g vs %g)\n",
		   end[Z], start[Z]);
	    return (struct edge_g_cnurb *)NULL;
	}

	if (end[Z] - center[Z] > tol->dist) {
	    bu_log("nmg_arc2d_to_cnurb: end and center points not at same Z value (%g vs %g)\n",
		   end[Z], center[Z]);
	    return (struct edge_g_cnurb *)NULL;
	}
    }

    /* point type is point_type with weighting factor (rational) */
    pt_type = RT_NURB_MAKE_PT_TYPE(ncoords, point_type, RT_NURB_PT_RATIONAL);

    /* calculate radius twice */
    if (ncoords == 4) {
	VSUB2(v1, start, center);
	radius = MAGNITUDE(v1);
	VSUB2(v2, end, center);
	tmp_radius = MAGNITUDE(v2);
    } else {
	radius = sqrt((start[X] - center[X])*(start[X] - center[X]) +
		      (start[Y] - center[Y])*(start[Y] - center[Y]));
	tmp_radius = sqrt((end[X] - center[X])*(end[X] - center[X]) +
			  (end[Y] - center[Y])*(end[Y] - center[Y]));
    }

    /* make sure radii are consistent */
    if (!NEAR_EQUAL(radius, tmp_radius, tol->dist)) {
	bu_log("nmg_arc2d_to_cnurb: distances from center to start and center to end are different\n");
	bu_log("                        (%g and %g)\n", radius, tmp_radius);
	return (struct edge_g_cnurb *)NULL;
    }

    /* construct coord system ref1, ref2, norm */
    VSET(norm, 0.0, 0.0, 1.0);
    VMOVE(ref1, v1);
    VSCALE(ref1, ref1, 1.0/radius);
    VCROSS(ref2, norm, ref1);

    /* calculate angle of arc */
    angle = atan2(VDOT(v2, ref2), VDOT(v2, ref1));
    if (angle <= 0.0)
	angle += M_2PI;

    if (angle < 150.0*DEG2RAD) {
	/* angle is reasonable to do in one segment */
	fastf_t dist1, dist2;
	vect_t t1, t2;
	int ret_val;

	/* second control point is intersection of tangent lines */
	VMOVE(t1, ref2);
	if (VDOT(t1, v2) > 0.0)
	    VREVERSE(t1, t1);
	VCROSS(t2, v2, norm);
	VUNITIZE(t2);
	if (VDOT(t2, v1) > 0.0)
	    VREVERSE(t2, t2);
	if ((ret_val=bn_isect_line3_line3(&dist1, &dist2, start, t1, end, t2, tol)) < 1) {
	    bu_log("nmg_arc2d_to_cnurb: Cannot calculate second control point\n");
	    bu_log("                   bn_isect_line3_line3 returns %d\n", ret_val);
	    return (struct edge_g_cnurb *)NULL;
	}

	/* Get memory for this curve (order=3, 6 knot values, 3 control points) */
	crv = nmg_nurb_new_cnurb(3, 6, 3, pt_type);

	/* Set knot values */
	for (i=0; i<3; i++)
	    crv->k.knots[i] = 0.0;
	for (i=3; i<6; i++)
	    crv->k.knots[i] = 1.0;

	/* First and third control points are start and end */
	VMOVEN(crv->ctl_points, start, ncoords-1);
	VMOVEN(&crv->ctl_points[8], end, ncoords-1);

	/* weights are 1.0 for the endpoints */
	crv->ctl_points[ncoords-1] = 1.0;
	crv->ctl_points[3*ncoords-1] = 1.0;

	/* second control point is as calculated above */
	VJOIN1N(&crv->ctl_points[ncoords], start, dist1, t1, ncoords-1);

	/* weight for second control point is cosine of half the arc angle */
	crv->ctl_points[2*ncoords-1] = cos(angle/2.0);

	/* scale middle point by its weight */
	VSCALEN(&crv->ctl_points[ncoords], &crv->ctl_points[ncoords], crv->ctl_points[2*ncoords-1], ncoords-1);

	return crv;
    }

    /* Angle is too great for one segment.
     * Make up to three segments and join them.
     */

    if (angle < 3.0*M_PI_2) {
	/* do it in two segments */
	nsegs = 2;
	angles[0] = angle/2.0;
	angles[1] = angle;
    } else {
	/* use three segments */
	nsegs = 3;
	angles[0] = angle/3.0;
	angles[1] = 2.0*angles[0];
	angles[2] = angle;
    }

    /* initialize bu_list structure to hold list of curves */
    BU_LIST_INIT(&crv_head);

    /* Make each arc segment */
    VMOVE(end1, start);
    for (i=0; i<nsegs; i++) {
	VMOVE(start1, end1);
	if (i == nsegs-1) {
	    VMOVE(end1, end);
	} else {
	    VJOIN2(end1, center, radius*cos(angles[i]), ref1, radius*sin(angles[i]), ref2);
	}

	crv = nmg_arc2d_to_cnurb(center, start1, end1, point_type, tol);
	BU_LIST_INSERT(&crv_head, &crv->l);
    }

    /* join the arc segments into one edge_g_cnurb */
    crv = nmg_join_cnurbs(&crv_head);

    return crv;
}


/**
 * split an edge into multiple edges at specified vertices if they
 * are within tolerance distance.
 *
 * Returns the number of additional edges that were created.
 */
int
nmg_break_edge_at_verts(struct edge *e, struct bu_ptbl *verts, const struct bn_tol *tol)
{
    int break_count=0;
    size_t j;
    struct vertex *va, *vb;
    struct bu_ptbl edges;

    BN_CK_TOL(tol);
    NMG_CK_EDGE(e);
    BU_CK_PTBL(verts);

    bu_ptbl_init(&edges, 64, " &edges");
    bu_ptbl_ins(&edges, (long *)e);

    /* iterate over remaining edges (starting with just one) */
    while (BU_PTBL_LEN(&edges)) {
	struct edge *e1;
	struct edgeuse *eu;

	/* get the last edge */
	e1 = (struct edge *)BU_PTBL_GET(&edges, BU_PTBL_LEN(&edges)-1);
	NMG_CK_EDGE(e1);
	eu = e1->eu_p;
	NMG_CK_EDGEUSE(eu);

	/* get the last edge's vertices */
	va = eu->vu_p->v_p;
	NMG_CK_VERTEX(va);
	vb = eu->eumate_p->vu_p->v_p;
	NMG_CK_VERTEX(vb);

	/* go ahead and remove it from our list so we can fall through
	 * after checking verts.
	 */
	bu_ptbl_rm(&edges, (long *)e1);

	/* iterate over all verts, seeing if one will split our edge */
	for (j=0; j<BU_PTBL_LEN(verts); j++) {
	    struct edgeuse *eu_new;
	    struct vertex *v;
	    fastf_t dist;
	    point_t pca = {0.0, 0.0, 0.0};

	    v = (struct vertex *)BU_PTBL_GET(verts, j);
	    NMG_CK_VERTEX(v);

	    /* same vertex as our edge, nothing to do */
	    if (v == va || v == vb)
		continue;

	    if (bn_dist_pnt3_lseg3(&dist, pca, va->vg_p->coord, vb->vg_p->coord, v->vg_p->coord, tol)) {
		/* non-zero means we're not within tol distance of the edge */
		continue;
	    }

	    /* spit it! */
	    eu_new = nmg_esplit(v, eu, 1);
	    break_count++;

	    /* insert our two new edges */
	    bu_ptbl_ins(&edges, (long *)eu->e_p);
	    bu_ptbl_ins(&edges, (long *)eu_new->e_p);

	    break;
	}
    }

    bu_ptbl_free(&edges);
    return break_count;
}


int
nmg_break_edges(uint32_t *magic_p, struct bu_list *vlfree, const struct bn_tol *tol)
{
    struct bu_ptbl edges;
    struct bu_ptbl verts;
    size_t i;
    int break_count=0;

    BN_CK_TOL(tol);

    nmg_edge_tabulate(&edges, magic_p, vlfree);
    nmg_vertex_tabulate(&verts, magic_p, vlfree);

    for (i=0; i<BU_PTBL_LEN(&edges); i++) {
	struct edge *e;
	int edge_break_count=0;

	e = (struct edge *)BU_PTBL_GET(&edges, i);
	NMG_CK_EDGE(e);
	edge_break_count = nmg_break_edge_at_verts(e, &verts, tol);
	break_count += edge_break_count;
    }
    bu_ptbl_free(&edges);
    bu_ptbl_free(&verts);

    return break_count;
}

/**
 * Checks if lu is convex
 *
 * Returns:
 * 1 - is loop is convex, or lu is a loop of a single vertex
 * 0 - otherwise
 */
int
nmg_lu_is_convex(struct loopuse *lu, struct bu_list *vlfree, const struct bn_tol *tol)
{
    struct edgeuse *eu1, *eu2, *eu3, *eu_start;

    NMG_CK_LOOPUSE(lu);
    BN_CK_TOL(tol);

    if (BU_LIST_FIRST_MAGIC(&lu->down_hd) != NMG_EDGEUSE_MAGIC)
	return 1;

    if (!lu->l_p->lg_p)
	nmg_loop_g(lu->l_p, tol);

    eu1 = BU_LIST_FIRST(edgeuse, &lu->down_hd);
    eu_start = eu1;
    eu2 = BU_LIST_PNEXT_CIRC(edgeuse, &eu1->l);
    eu3 = BU_LIST_PNEXT_CIRC(edgeuse, &eu2->l);

    if (eu1->vu_p->v_p == eu3->eumate_p->vu_p->v_p)
	return 1;		/* triangle */

    while (eu3 != eu_start) {
	int nmg_class;
	struct vertex_g *vg1, *vg3;
	point_t mid_pt;

	vg1 = eu1->vu_p->v_p->vg_p;
	NMG_CK_VERTEX_G(vg1);

	vg3 = eu3->vu_p->v_p->vg_p;
	NMG_CK_VERTEX_G(vg3);

	VBLEND2(mid_pt, 0.5, vg1->coord, 0.5, vg3->coord);

	nmg_class = nmg_class_pnt_lu_except(mid_pt, lu, NULL, vlfree, tol);

	if ((nmg_class == NMG_CLASS_AoutB && lu->orientation == OT_SAME) ||
	    (nmg_class == NMG_CLASS_AinB  && lu->orientation == OT_OPPOSITE))
	    return 0;
	else {
	    eu1 = BU_LIST_PNEXT_CIRC(edgeuse, &eu1->l);
	    eu2 = BU_LIST_PNEXT_CIRC(edgeuse, &eu1->l);
	    eu3 = BU_LIST_PNEXT_CIRC(edgeuse, &eu2->l);
	}
    }

    return 1;
}



int
nmg_simplify_shell_edges(struct shell *s, const struct bn_tol *tol)
{
    struct faceuse *fu;
    int count=0;

    NMG_CK_SHELL(s);
    BN_CK_TOL(tol);

    fu = BU_LIST_FIRST(faceuse, &s->fu_hd);
    while (BU_LIST_NOT_HEAD(&fu->l, &s->fu_hd)) {
	struct faceuse *fu_next;
	struct loopuse *lu;
	int empty_fu=0;

	NMG_CK_FACEUSE(fu);

	fu_next = BU_LIST_PNEXT(faceuse, &fu->l);

	if (fu->orientation != OT_SAME) {
	    fu = fu_next;
	    continue;
	}

	lu = BU_LIST_FIRST(loopuse, &fu->lu_hd);

	while (BU_LIST_NOT_HEAD(&lu->l, &fu->lu_hd)) {
	    struct loopuse *lu_next;
	    struct edge *ep1, *ep2;
	    struct edgeuse *eu;
	    struct edgeuse *eu_next;
	    vect_t dir_eu;
	    vect_t dir_next;

	    NMG_CK_LOOPUSE(lu);

	    lu_next = BU_LIST_PNEXT(loopuse, &lu->l);

	    if (BU_LIST_FIRST_MAGIC(&lu->down_hd) != NMG_EDGEUSE_MAGIC) {
		lu = lu_next;
		continue;
	    }

	    eu = BU_LIST_FIRST(edgeuse, &lu->down_hd);
	    while (BU_LIST_NOT_HEAD(&eu->l, &lu->down_hd)) {
		struct vertex *v1, *v2, *v3;
		struct vertex_g *vg1, *vg2, *vg3;
		struct vertexuse *vu;
		struct vertexuse *next_vu;
		struct edgeuse *eu_tmp;
		point_t pca;
		fastf_t dist;
		int skip;
		int empty_lu=0;

		v1 = eu->vu_p->v_p;
		ep1 = eu->e_p;
		eu_next = BU_LIST_PNEXT_CIRC(edgeuse, &eu->l);
		ep2 = eu_next->e_p;
		v2 = eu_next->vu_p->v_p;

		if (v1 == v2) {
		    /* this is a crack */
		    eu = BU_LIST_PNEXT(edgeuse, &eu->l);
		    continue;
		}

		/* make sure there are no uses of v2 outside this shell,
		 * and that all uses are for either ep1 or ep2 */
		skip = 0;
		for (BU_LIST_FOR (vu, vertexuse, &v2->vu_hd)) {
		    if (nmg_find_s_of_vu(vu) != s) {
			skip = 1;
			break;
		    }
		    if (*vu->up.magic_p != NMG_EDGEUSE_MAGIC)
			continue;

		    if (vu->up.eu_p->e_p != ep1 &&
			vu->up.eu_p->e_p != ep2) {
			skip = 1;
			break;
		    }
		}

		if (skip) {
		    /* can't kill eu_next */
		    eu = BU_LIST_PNEXT(edgeuse, &eu->l);
		    continue;
		}

		vg2 = v2->vg_p;

		v1 = eu->vu_p->v_p;
		vg1 = v1->vg_p;
		v3 = eu_next->eumate_p->vu_p->v_p;
		vg3 = v3->vg_p;

		VSUB2(dir_eu, vg2->coord, vg1->coord);
		VSUB2(dir_next, vg3->coord, vg2->coord);

		skip = 1;
		if (bn_dist_pnt3_line3(&dist, pca, vg1->coord, dir_eu, vg3->coord, tol) < 2)
		    skip = 0;
		else if (bn_dist_pnt3_line3(&dist, pca, vg2->coord, dir_next, vg1->coord, tol) < 2)
		    skip = 0;

		if (skip) {
		    /* can't kill eu_next */
		    eu = BU_LIST_PNEXT(edgeuse, &eu->l);
		    continue;
		}

		count++;
		/* kill all uses of eu_next edge */
		eu_tmp = eu_next->radial_p;
		while (eu_tmp != eu_next->eumate_p) {
		    nmg_keu(eu_tmp);
		    eu_tmp = eu_next->radial_p;
		}
		nmg_keu(eu_next);

		/* move all ep1 EU's using v2 to vertex v3 */
		vu = BU_LIST_FIRST(vertexuse, &v2->vu_hd);
		while (BU_LIST_NOT_HEAD(&vu->l, &v2->vu_hd)) {
		    NMG_CK_VERTEXUSE(vu);
		    next_vu = BU_LIST_PNEXT(vertexuse, &vu->l);
		    if (*vu->up.magic_p != NMG_EDGEUSE_MAGIC) {
			vu = next_vu;
			continue;
		    }

		    eu_tmp = vu->up.eu_p;
		    NMG_CK_EDGEUSE(eu);

		    if (eu->e_p != ep1) {
			vu = next_vu;
			continue;
		    }

		    nmg_movevu(eu_tmp->vu_p, v3);

		    vu = next_vu;
		    continue;
		}

		if (BU_LIST_IS_EMPTY(&lu->down_hd)) {
		    empty_lu = 1;
		    empty_fu = nmg_klu(lu);
		}
		if (empty_lu)
		    break;

	    }

	    if (empty_fu)
		break;
	    lu = lu_next;
	}
	if (empty_fu) {
	    if (fu_next == fu->fumate_p)
		fu_next = BU_LIST_NEXT(faceuse, &fu_next->l);
	    (void)nmg_kfu(fu);
	}
	fu = fu_next;
    }
    return count;
}


#define EDGE_COLLAPSE_DEBUG 0

HIDDEN int
nmg_select_collapse(const fastf_t max_dist1, const fastf_t max_dot1, const int flip1, const fastf_t max_dist2, const fastf_t max_dot2, const int flip2, const fastf_t max_dot, const fastf_t tol_dist)
{
    unsigned int ret;

    ret = 1 | 2;

    if (flip1)
	ret = ret & ~1;

    if (flip2)
	ret = ret & ~2;

    if (max_dist1 > tol_dist)
	ret = ret & ~1;

    if (max_dist2 > tol_dist)
	ret = ret & ~2;

    if (max_dot1 > max_dot)
	ret = ret & ~1;

    if (max_dot2 > max_dot)
	ret = ret & ~2;

    if (ret == (1 | 2)) {
	if (max_dot1 < max_dot2)
	    ret = 1;
	else
	    ret =  2;
    }

#if EDGE_COLLAPSE_DEBUG
    bu_log("\nmax_dot=%g, tol_coll=%g\n", max_dot, tol_dist);
    bu_log("max_dist1, max_dot1, flip1: %g %g %d\n", max_dist1, max_dot1, flip1);
    bu_log("max_dist2, max_dot2, flip2: %g %g %d\n", max_dist2, max_dot2, flip2);
    bu_log("choice = %d\n", ret);
#endif

    return ret;
}


/**
 * Routine to decimate an NMG model through edge collapse to obtain a
 * model with less faces at a greater tolerance
 *
 * tol_coll is the tolerance distance to be used for choosing edges to
 * collapse
 *
 * Model must already be triangulated (this is not checked for)
 *
 * returns number of edges collapsed
 */
int
nmg_edge_collapse(struct model *m, const struct bn_tol *tol, const fastf_t tol_coll, const fastf_t min_angle, struct bu_list *vlfree)
{
    fastf_t max_dot;
    struct bu_ptbl edge_table;
    size_t edge_no=0;
    size_t count=0;
    size_t sub_count=1;
    int choice;
    size_t i;

    NMG_CK_MODEL(m);
    BN_CK_TOL(tol);

    max_dot = cos(min_angle * DEG2RAD);

    /* Each triangle must be its own face */
    (void)nmg_split_loops_into_faces(&m->magic, vlfree, tol);

    nmg_edge_tabulate(&edge_table, &m->magic, vlfree);

    while (sub_count) {
	sub_count = 0;
	for (edge_no=0; edge_no < BU_PTBL_LEN(&edge_table); edge_no++) {
	    int done=0;
	    struct edge *e;
	    struct edgeuse *eu, *eu2, *eu3;
	    struct edgeuse *edgeuse1, *edgeuse2;
	    struct faceuse *fu, *fu2;
	    struct vertex *v1, *v2;
	    struct vertexuse *vu;
	    int real_count1, real_count2;
	    vect_t edge_dir;
	    fastf_t max_dist1, max_dist2;
	    fastf_t max_dot1, max_dot2;
	    int flip1, flip2;
	    int no_collapse;
	    int free_edge;

	    max_dist1 = -1.0;
	    max_dist2 = -1.0;
	    max_dot1 = -1.0;
	    max_dot2 = -1.0;

	    e = (struct edge *)BU_PTBL_GET(&edge_table, edge_no);
	    if (!e)
		continue;
	    if (e->magic != NMG_EDGE_MAGIC)
		continue;

	    NMG_CK_EDGE(e);
	    eu = e->eu_p;
	    NMG_CK_EDGEUSE(eu);

	    v1 = eu->vu_p->v_p;
	    NMG_CK_VERTEX(v1);
	    v2 = eu->eumate_p->vu_p->v_p;
	    NMG_CK_VERTEX(v2);

	    /* don't collapse free edges */
	    free_edge = 0;
	    eu2 = eu;
	    do {
		eu3 = eu2;
		do {
		    if (eu3->radial_p->eumate_p == eu3) {
			free_edge = 1;
			break;
		    }
		    eu3 = BU_LIST_PNEXT_CIRC(edgeuse, &eu3->l);

		} while (eu3 != eu2);
		if (free_edge)
		    break;

		eu2 = eu2->radial_p->eumate_p;
	    } while (eu2 != eu);

	    if (free_edge) {
#if EDGE_COLLAPSE_DEBUG
		bu_log("Not collapsing free edge at (%g %g %g)<->(%g %g %g)\n",
		       V3ARGS(v1->vg_p->coord), V3ARGS(v2->vg_p->coord));
#endif
		continue;
	    }

	    /* consider collapsing this edge */
#if EDGE_COLLAPSE_DEBUG
	    bu_log("Consider collapsing e %p (%g %g %g)<->(%g %g %g)\n", e, V3ARGS(v1->vg_p->coord), V3ARGS(v2->vg_p->coord));
#endif

	    /* don't collapse where more than 2 real edges meet */
	    real_count1 = 0;

	    for (BU_LIST_FOR (vu, vertexuse, &v1->vu_hd)) {
		struct edgeuse *eu1;

		if (*vu->up.magic_p != NMG_EDGEUSE_MAGIC)
		    continue;

		eu1 = vu->up.eu_p;

		fu = nmg_find_fu_of_eu(eu1);
		if (fu->orientation != OT_SAME)
		    continue;

		if (eu1->e_p->is_real)
		    real_count1++;
	    }

	    if (real_count1 > 2) {
#if EDGE_COLLAPSE_DEBUG
		bu_log("\t%d real edges at v1\n", real_count1);
#endif
		continue;
	    }

	    real_count2 = 0;

	    for (BU_LIST_FOR (vu, vertexuse, &v2->vu_hd)) {
		struct edgeuse *eu1;

		if (*vu->up.magic_p != NMG_EDGEUSE_MAGIC)
		    continue;

		eu1 = vu->up.eu_p;

		fu = nmg_find_fu_of_eu(eu1);
		if (fu->orientation != OT_SAME)
		    continue;

		if (eu1->e_p->is_real)
		    real_count2++;
	    }

	    if (real_count2 > 2) {
#if EDGE_COLLAPSE_DEBUG
		bu_log("\t%d real edges at v1\n", real_count1);
#endif
		continue;
	    }

	    /* if real edges are involved, only collapse along the real edges */
	    if ((real_count1 || real_count2) && !e->is_real) {
#if EDGE_COLLAPSE_DEBUG
		bu_log("\tthis edge is not real\n");
#endif
		continue;
	    }
#if EDGE_COLLAPSE_DEBUG
	    bu_log("\tpassed real edges test\n");
#endif

	    VSUB2(edge_dir, v2->vg_p->coord, v1->vg_p->coord);
	    VUNITIZE(edge_dir);

	    /* ??? is this the right edgeuse? */
	    fu = nmg_find_fu_of_eu(eu);
	    NMG_CK_FACEUSE(fu);
	    if (fu->orientation != OT_SAME)
		fu = fu->fumate_p;
	    if (fu->orientation != OT_SAME) {
		bu_log("nmg_edge_collapse: fu (%p) has no OT_SAME use!\n", (void *)fu);
		continue;
	    }
	    eu2 = eu->radial_p;
	    NMG_CK_EDGEUSE(eu2);
	    fu2 = nmg_find_fu_of_eu(eu2);
	    NMG_CK_FACEUSE(fu2);
	    if (fu2->orientation != OT_SAME)
		fu2 = fu2->fumate_p;
	    if (fu2->orientation != OT_SAME) {
		bu_log("nmg_edge_collapse: fu2 (%p) has no OT_SAME use!\n", (void *)fu2);
		continue;
	    }

#if EDGE_COLLAPSE_DEBUG
	    bu_log("\tCheck moving v1 to v2\n");
#endif
	    /* check if moving v1 to v2 would flip any loops */
	    flip1 = 0;
	    for (BU_LIST_FOR (vu, vertexuse, &v1->vu_hd)) {
		vect_t vec1, vec2, vec3;
		vect_t norma;
		struct vertex_g *vg1, *vg2;
		plane_t normb;
		fastf_t dist;
		fastf_t dot1;

		if (*vu->up.magic_p != NMG_EDGEUSE_MAGIC)
		    continue;

		edgeuse1 = vu->up.eu_p;
		edgeuse2 = BU_LIST_PNEXT_CIRC(edgeuse, &edgeuse1->l);

		if (edgeuse2->eumate_p->vu_p->v_p == v2)
		    continue;

		if (edgeuse2->vu_p->v_p == v2)
		    continue;

		vg1 = edgeuse2->vu_p->v_p->vg_p;
		vg2 = edgeuse2->eumate_p->vu_p->v_p->vg_p;

		VSUB2(vec1, v1->vg_p->coord, vg1->coord);
		VSUB2(vec2, vg2->coord, vg1->coord);
		VCROSS(norma, vec1, vec2);
#if EDGE_COLLAPSE_DEBUG
		bu_log("\t\toriginal tri (%g %g %g) (%g %g %g) (%g %g %g)\n",
		       V3ARGS(v1->vg_p->coord),
		       V3ARGS(vg1->coord),
		       V3ARGS(vg2->coord));
#endif
		VSUB2(vec1, v2->vg_p->coord, vg1->coord);
		VCROSS(normb, vec1, vec2);
		VSUB2(vec3, v2->vg_p->coord, vg2->coord);
		VUNITIZE(vec1);
		VUNITIZE(vec2);
		VUNITIZE(vec3);

		dot1 = VDOT(vec1, vec2);
		if (dot1 > max_dot1)
		    max_dot1 = dot1;
		dot1 = VDOT(vec1, vec3);
		if (dot1 > max_dot1)
		    max_dot1 = dot1;
		dot1 = -VDOT(vec2, vec3);
		if (dot1 > max_dot1)
		    max_dot1 = dot1;
#if EDGE_COLLAPSE_DEBUG
		bu_log("\t\tnew tri (%g %g %g) (%g %g %g) (%g %g %g)\n",
		       V3ARGS(v2->vg_p->coord),
		       V3ARGS(vg1->coord),
		       V3ARGS(vg2->coord));
#endif
		fu = nmg_find_fu_of_eu(edgeuse1);
		if (fu->orientation == OT_SAME) {
		    VUNITIZE(normb);
		    normb[W] = VDOT(normb, v2->vg_p->coord);

		    dist = fabs(DIST_PNT_PLANE(v1->vg_p->coord, normb));
#if EDGE_COLLAPSE_DEBUG
		    bu_log("\t\t\tdist = %g\n", dist);
#endif
		    if (dist > max_dist1)
			max_dist1 = dist;
		}
#if EDGE_COLLAPSE_DEBUG
		else
		    bu_log("\t\t\tfu->orientation = %s\n", nmg_orientation(fu->orientation));
#endif

		if (VDOT(norma, normb) <= 0.0) {
		    /* this would flip a loop */
		    flip1 = 1;
#if EDGE_COLLAPSE_DEBUG
		    bu_log("\t\t\tflip1 = 1\n");
#endif
		    break;
		}

	    }

	    /* check if moving v2 to v1 would flip any loops */
#if EDGE_COLLAPSE_DEBUG
	    bu_log("\tCheck moving v2 to v1\n");
#endif
	    flip2 = 0;
	    for (BU_LIST_FOR (vu, vertexuse, &v2->vu_hd)) {
		vect_t vec1, vec2, vec3;
		vect_t norma;
		plane_t normb;
		struct vertex_g *vg1, *vg2;
		fastf_t dist, dot1;

		if (*vu->up.magic_p != NMG_EDGEUSE_MAGIC)
		    continue;

		edgeuse1 = vu->up.eu_p;
		edgeuse2 = BU_LIST_PNEXT_CIRC(edgeuse, &edgeuse1->l);

		if (edgeuse2->eumate_p->vu_p->v_p == v1)
		    continue;

		if (edgeuse2->vu_p->v_p == v1)
		    continue;

		vg1 = edgeuse2->vu_p->v_p->vg_p;
		vg2 = edgeuse2->eumate_p->vu_p->v_p->vg_p;

		VSUB2(vec1, v2->vg_p->coord, vg1->coord);
		VSUB2(vec2, vg2->coord, vg1->coord);
		VCROSS(norma, vec1, vec2);
#if EDGE_COLLAPSE_DEBUG
		bu_log("\t\toriginal tri (%g %g %g) (%g %g %g) (%g %g %g)\n",
		       V3ARGS(v2->vg_p->coord),
		       V3ARGS(vg1->coord),
		       V3ARGS(vg2->coord));
#endif

		VSUB2(vec1, v1->vg_p->coord, vg1->coord);
		VCROSS(normb, vec1, vec2);
		VSUB2(vec3, v1->vg_p->coord, vg2->coord);
		VSUB2(vec3, v2->vg_p->coord, vg2->coord);
		VUNITIZE(vec1);
		VUNITIZE(vec2);
		VUNITIZE(vec3);

		dot1 = VDOT(vec1, vec2);
		if (dot1 > max_dot2)
		    max_dot2 = dot1;
		dot1 = VDOT(vec1, vec3);
		if (dot1 > max_dot2)
		    max_dot2 = dot1;
		dot1 = -VDOT(vec2, vec3);
		if (dot1 > max_dot2)
		    max_dot2 = dot1;
#if EDGE_COLLAPSE_DEBUG
		bu_log("\t\tnew tri (%g %g %g) (%g %g %g) (%g %g %g)\n",
		       V3ARGS(v1->vg_p->coord),
		       V3ARGS(vg1->coord),
		       V3ARGS(vg2->coord));
#endif

		fu = nmg_find_fu_of_eu(edgeuse1);
		if (fu->orientation == OT_SAME) {
		    VUNITIZE(normb);
		    normb[W] = VDOT(normb, v1->vg_p->coord);

		    dist = fabs(DIST_PNT_PLANE(v2->vg_p->coord, normb));
#if EDGE_COLLAPSE_DEBUG
		    bu_log("\t\t\tdist = %g\n", dist);
#endif
		    if (dist > max_dist2)
			max_dist2 = dist;
		}
#if EDGE_COLLAPSE_DEBUG
		else
		    bu_log("\t\t\tfu->orientation = %s\n", nmg_orientation(fu->orientation));
#endif

		if (VDOT(norma, normb) <= 0.0) {
		    /* this would flip a loop */
#if EDGE_COLLAPSE_DEBUG
		    bu_log("\t\t\tflip2 = 1\n");
#endif
		    flip2 = 1;
		    break;
		}
	    }
#if EDGE_COLLAPSE_DEBUG
	    bu_log("\tmax_dist1=%g, flip1=%d, max_dist2=%g, flip2=%d\n", max_dist1, flip1, max_dist2, flip2);
#endif

	    if (max_dist1 < 0.0)
		max_dist1 = MAX_FASTF;
	    if (max_dist2 < 0.0)
		max_dist2 = MAX_FASTF;
	    if (((max_dist1 > tol_coll) || (flip1 > 0)) &&
		((max_dist2 > tol_coll) || (flip2 > 0)))
		continue;


	    /* one last check to insure we don't collapse two faces into
	     * a flat plane, i.e., don't collapse an ARB4 into a single
	     * triangle.
	     */
	    no_collapse = 0;
	    for (BU_LIST_FOR (vu, vertexuse, &v1->vu_hd)) {
		struct edgeuse *eu1a, *eu2a;
		struct vertexuse *vu2;

		if (*vu->up.magic_p != NMG_EDGEUSE_MAGIC)
		    continue;

		edgeuse1 = vu->up.eu_p;
		if (edgeuse1->e_p == e)
		    continue;

		eu1a = BU_LIST_PNEXT_CIRC(edgeuse, &edgeuse1->l);

		for (BU_LIST_FOR (vu2, vertexuse, &v2->vu_hd)) {
		    if (*vu2->up.magic_p != NMG_EDGEUSE_MAGIC)
			continue;

		    edgeuse2 = vu2->up.eu_p;
		    if (edgeuse2->e_p == e)
			continue;
		    if (edgeuse2->e_p == edgeuse1->e_p)
			continue;

		    eu2a = BU_LIST_PNEXT_CIRC(edgeuse, &edgeuse2->l);

		    if (NMG_ARE_EUS_ADJACENT(eu1a, eu2a)) {
			no_collapse = 1;
			break;
		    }
		}

		if (no_collapse)
		    break;
	    }

	    if (no_collapse) {
#if EDGE_COLLAPSE_DEBUG
		bu_log("\tNot collapsing edge (would create 2D object)\n");
#endif
		continue;
	    }

	    choice = nmg_select_collapse(max_dist1, max_dot1, flip1,
					 max_dist2, max_dot2, flip2,
					 max_dot, tol_coll);

	    if (!choice)
		continue;
#if EDGE_COLLAPSE_DEBUG
	    bu_log("\tCollapsing edge\n");
#endif
	    /* edge will be collapsed */
	    bu_ptbl_zero(&edge_table, (long *)e);

	    sub_count++;

	    /* kill the loops radial to the edge being collapsed */
	    eu2 = eu->radial_p;
	    done = 0;
	    while (!done) {
		struct edgeuse *next;
		struct loopuse *lu;

		next = eu2->eumate_p->radial_p;
		if (next == eu2)
		    done = 1;

		if (*eu2->up.magic_p != NMG_LOOPUSE_MAGIC)
		    (void)nmg_keu(eu2);
		else {
		    lu = eu2->up.lu_p;
		    if (*lu->up.magic_p != NMG_FACEUSE_MAGIC)
			(void)nmg_klu(lu);
		    else {
			fu = lu->up.fu_p;
			if (nmg_klu(lu))
			    nmg_kfu(fu);
		    }
		}
		eu2 = next;
	    }

	    if (choice == 1) {
		struct edgeuse *eu1;
		struct vertexuse *vu2;
#if EDGE_COLLAPSE_DEBUG
		bu_log("\tMoving v1 to v2 (%g %g %g) -> (%g %g %g)\n", V3ARGS(v1->vg_p->coord), V3ARGS(v2->vg_p->coord));
#endif
		/* vertex1 will be moved to vertex2 */

		/* recalculate edge geometry */
		for (BU_LIST_FOR (vu, vertexuse, &v1->vu_hd)) {
		    struct edge_g_lseg *eg;
		    struct vertex_g *v1a;

		    if (*vu->up.magic_p != NMG_EDGEUSE_MAGIC)
			continue;

		    eu1 = vu->up.eu_p;
		    fu = nmg_find_fu_of_eu(eu1);
		    if (!fu)
			continue;

		    if (fu->orientation != OT_SAME)
			continue;

		    if (!eu1->g.magic_p)
			nmg_edge_g(eu1);
		    else if (*eu1->g.magic_p != NMG_EDGE_G_LSEG_MAGIC)
			continue;

		    eg = eu1->g.lseg_p;
		    v1a = eu1->eumate_p->vu_p->v_p->vg_p;
		    VSUB2(eg->e_dir, v2->vg_p->coord, v1a->coord);
		    VMOVE(eg->e_pt, v2->vg_p->coord);
		}

		done = 0;
		while (!done) {
		    vu = BU_LIST_FIRST(vertexuse, &v1->vu_hd);
		    if (BU_LIST_LAST(vertexuse, &v1->vu_hd) == vu)
			done = 1;
		    nmg_movevu(vu, v2);
		}
		for (BU_LIST_FOR (vu, vertexuse, &v2->vu_hd)) {
		    if (*vu->up.magic_p != NMG_EDGEUSE_MAGIC)
			continue;

		    eu1 = vu->up.eu_p;

		    vu2 = BU_LIST_NEXT(vertexuse, &vu->l);
		    while (BU_LIST_NOT_HEAD(&vu2->l, &v2->vu_hd)) {
			if (*vu2->up.magic_p != NMG_EDGEUSE_MAGIC) {
			    vu2 = BU_LIST_NEXT(vertexuse, &vu2->l);
			    continue;
			}
			eu2 = vu2->up.eu_p;
			if (eu2->eumate_p->vu_p->v_p == eu1->eumate_p->vu_p->v_p &&
			    eu2->e_p != eu1->e_p) {
			    struct edge *e1, *e2;

			    e1 = eu1->e_p;
			    e2 = eu2->e_p;

			    nmg_radial_join_eu_NEW(eu2, eu1, tol);
			    if (eu1->e_p != e1)
				bu_ptbl_zero(&edge_table, (long *)e1);
			    if (eu2->e_p != e2)
				bu_ptbl_zero(&edge_table, (long *)e2);
			}
			vu2 = BU_LIST_NEXT(vertexuse, &vu2->l);
		    }
		}
	    } else if (choice == 2) {
		struct edgeuse *eu1;
		struct vertexuse *vu2;
#if EDGE_COLLAPSE_DEBUG
		bu_log("\tMoving v2 to v1 (%g %g %g) -> (%g %g %g)\n", V3ARGS(v2->vg_p->coord), V3ARGS(v1->vg_p->coord));
#endif
		/* vertex2 will be moved to vertex1 */
		/* recalculate edge geometry */
		for (BU_LIST_FOR (vu, vertexuse, &v2->vu_hd)) {
		    struct edge_g_lseg *eg;
		    struct vertex_g *v1a;

		    if (*vu->up.magic_p != NMG_EDGEUSE_MAGIC)
			continue;

		    eu1 = vu->up.eu_p;
		    fu = nmg_find_fu_of_eu(eu1);
		    if (!fu)
			continue;

		    if (fu->orientation != OT_SAME)
			continue;

		    if (!eu1->g.magic_p)
			nmg_edge_g(eu1);
		    else if (*eu1->g.magic_p != NMG_EDGE_G_LSEG_MAGIC)
			continue;

		    eg = eu1->g.lseg_p;
		    v1a = eu1->eumate_p->vu_p->v_p->vg_p;
		    VSUB2(eg->e_dir, v1->vg_p->coord, v1a->coord);
		    VMOVE(eg->e_pt, v1->vg_p->coord);
		}

		done = 0;
		while (!done) {
		    vu = BU_LIST_FIRST(vertexuse, &v2->vu_hd);
		    if (BU_LIST_LAST(vertexuse, &v2->vu_hd) == vu)
			done = 1;
		    nmg_movevu(vu, v1);
		}
		for (BU_LIST_FOR (vu, vertexuse, &v1->vu_hd)) {
		    if (*vu->up.magic_p != NMG_EDGEUSE_MAGIC)
			continue;

		    eu1 = vu->up.eu_p;

		    vu2 = BU_LIST_NEXT(vertexuse, &vu->l);
		    while (BU_LIST_NOT_HEAD(&vu2->l, &v1->vu_hd)) {
			if (*vu2->up.magic_p != NMG_EDGEUSE_MAGIC) {
			    vu2 = BU_LIST_NEXT(vertexuse, &vu2->l);
			    continue;
			}
			eu2 = vu2->up.eu_p;
			if (eu2->eumate_p->vu_p->v_p == eu1->eumate_p->vu_p->v_p &&
			    eu2->e_p != eu1->e_p) {
			    struct edge *e1, *e2;

			    e1 = eu1->e_p;
			    e2 = eu2->e_p;
			    nmg_radial_join_eu_NEW(eu2, eu1, tol);
			    if (eu1->e_p != e1)
				bu_ptbl_zero(&edge_table, (long *)e1);
			    if (eu2->e_p != e2)
				bu_ptbl_zero(&edge_table, (long *)e2);
			}
			vu2 = BU_LIST_NEXT(vertexuse, &vu2->l);
		    }
		}
	    } else
		continue;
	}
	count += sub_count;
    }

    if (count) {
	/* recalculate face planes */
	/* re-use edge table space */
	bu_ptbl_reset(&edge_table);
	nmg_face_tabulate(&edge_table, &m->magic, vlfree);

	for (i=0; i<BU_PTBL_LEN(&edge_table); i++) {
	    struct face *f;
	    struct faceuse *fu;

	    f = (struct face *)BU_PTBL_GET(&edge_table, i);
	    NMG_CK_FACE(f);
	    fu = f->fu_p;
	    if (fu->orientation != OT_SAME)
		fu = fu->fumate_p;
	    if (fu->orientation != OT_SAME)
		bu_bomb("nmg_edge_collapse: Face has no OT_SAME use!\n");

	    nmg_calc_face_g(fu,vlfree);
	}
    }
    bu_ptbl_free(&edge_table);
    return count;
}


/**
 * create wire edges corresponding to the lines in the vlist. The wire
 * edges are created in the specified shell
 */
void
nmg_vlist_to_eu(struct bu_list *vlist, struct shell *s)
{
    point_t pt1 = VINIT_ZERO;
    point_t pt2 = VINIT_ZERO;
    struct bn_vlist *vp;
    struct edgeuse *eu;
    struct vertex *v=NULL;
    struct vertex *polyStartV=NULL;

    for (BU_LIST_FOR (vp, bn_vlist, vlist)) {
	register int i;
	register int nused = vp->nused;
	register int *cmd = vp->cmd;
	register point_t *pt = vp->pt;
	for (i = 0; i < nused; i++, cmd++, pt++) {
	    switch (*cmd) {
		case BN_VLIST_LINE_MOVE:
		case BN_VLIST_POLY_MOVE:
		    VMOVE(pt2, *pt);
		    v = NULL;
		    polyStartV = NULL;
		    break;
		case BN_VLIST_LINE_DRAW:
		case BN_VLIST_POLY_DRAW:
		    VMOVE(pt1, pt2);
		    VMOVE(pt2, *pt);
		    eu = nmg_me(v, NULL, s);
		    if (v == NULL) {
			nmg_vertex_gv(eu->vu_p->v_p, pt1);
		    }
		    nmg_vertex_gv(eu->eumate_p->vu_p->v_p, pt2);
		    v = eu->eumate_p->vu_p->v_p;
		    if (polyStartV == NULL) polyStartV = eu->vu_p->v_p;
		    break;
		case BN_VLIST_POLY_END:
		    if (v != NULL &&  polyStartV != NULL)
			nmg_me(v, polyStartV, s);
		    break;
		case BN_VLIST_POLY_START:
		    polyStartV = NULL;
		    v = NULL;
		    break;
		default:
		    break;
	    }
	}
    }
}


/*
 * Local Variables:
 * mode: C
 * tab-width: 8
 * indent-tabs-mode: t
 * c-file-style: "stroustrup"
 * End:
 * ex: shiftwidth=4 tabstop=8
 */<|MERGE_RESOLUTION|>--- conflicted
+++ resolved
@@ -1,11 +1,7 @@
 /*                      N M G _ M I S C . C
  * BRL-CAD
  *
-<<<<<<< HEAD
- * Copyright (c) 1993-2018 United States Government as represented by
-=======
  * Copyright (c) 1993-2020 United States Government as represented by
->>>>>>> 2965d039
  * the U.S. Army Research Laboratory.
  *
  * This library is free software; you can redistribute it and/or
@@ -4500,11 +4496,7 @@
 
     nmg_rebound(m , tol);
 
-<<<<<<< HEAD
-    if (nmg_debug & DEBUG_BASIC)
-=======
     if (nmg_debug & NMG_DEBUG_BASIC)
->>>>>>> 2965d039
 	bu_log("nmg_decompose_shell END (%zu shells)\n", no_of_shells);
 
     return no_of_shells;
@@ -5331,11 +5323,7 @@
 	/* if we found another edge, calculate its intersection with the edge */
 	if (other_fus != edge_fus) {
 	    if (!bn_dist_line3_line3(dist, edge_fus->start, edge_fus->dir, other_fus->start, other_fus->dir, tol)) {
-<<<<<<< HEAD
-		if (nmg_debug & DEBUG_BASIC)
-=======
 		if (nmg_debug & NMG_DEBUG_BASIC)
->>>>>>> 2965d039
 		    bu_log("Edge #%zu intersects edge #%zu at dist = %f\n", edge_no, next_edge_no, dist[0]);
 		if (NEAR_ZERO(dist[0], tol->dist))
 		    dist[0] = 0.0;
@@ -5363,11 +5351,7 @@
 
 	if (other_fus != edge_fus) {
 	    if (bn_dist_line3_line3(dist, edge_fus->start, edge_fus->dir, other_fus->start, other_fus->dir, tol) >= 0) {
-<<<<<<< HEAD
-		if (nmg_debug & DEBUG_BASIC)
-=======
 		if (nmg_debug & NMG_DEBUG_BASIC)
->>>>>>> 2965d039
 		    bu_log("Edge #%zu intersects edge #%zu at dist = %f\n", edge_no, prev_edge_no, dist[0]);
 		if (NEAR_ZERO(dist[0], tol->dist))
 		    dist[0] = 0.0;
@@ -5405,11 +5389,7 @@
 		if (bn_isect_line3_plane(&dist[0], edge_fus->start, edge_fus->dir, f->g.plane_p->N, tol) > 1)
 		    continue;
 
-<<<<<<< HEAD
-		if (nmg_debug & DEBUG_BASIC)
-=======
 		if (nmg_debug & NMG_DEBUG_BASIC)
->>>>>>> 2965d039
 		    bu_log("Edge #%zu intersects fu[0] from edge #%zu at dist = %f\n", edge_no, other_index, dist[0]);
 
 		if (NEAR_ZERO(dist[0], tol->dist))
@@ -6713,11 +6693,7 @@
 	    fu = fp1->fu_p;
 	    NMG_GET_FU_PLANE(planes[i], fu);
 
-<<<<<<< HEAD
-	    if (nmg_debug & DEBUG_BASIC)
-=======
 	    if (nmg_debug & NMG_DEBUG_BASIC)
->>>>>>> 2965d039
 		bu_log("\t plane #%zu: %g %g %g %g\n", i, V4ARGS(planes[i]));
 	}
 
@@ -7175,11 +7151,7 @@
      * could be lots of them
      */
 
-<<<<<<< HEAD
-    flags = (long *)nmg_calloc(m->maxindex, sizeof(long), "nmg_move_edge_thru_pt: flags");
-=======
     flags = (long *)nmg_calloc(m->maxindex, sizeof(long), "nmg_move_edge_thru_pnt: flags");
->>>>>>> 2965d039
     bu_ptbl_init(&faces, 64, " &faces ");
 
     eu1 = mv_eu;
