/*                     N M G _ C L A S S . C
 * BRL-CAD
 *
<<<<<<< HEAD
 * Copyright (c) 1993-2018 United States Government as represented by
=======
 * Copyright (c) 1993-2020 United States Government as represented by
>>>>>>> 60304d81
 * the U.S. Army Research Laboratory.
 *
 * This library is free software; you can redistribute it and/or
 * modify it under the terms of the GNU Lesser General Public License
 * version 2.1 as published by the Free Software Foundation.
 *
 * This library is distributed in the hope that it will be useful, but
 * WITHOUT ANY WARRANTY; without even the implied warranty of
 * MERCHANTABILITY or FITNESS FOR A PARTICULAR PURPOSE.  See the GNU
 * Lesser General Public License for more details.
 *
 * You should have received a copy of the GNU Lesser General Public
 * License along with this file; see the file named COPYING for more
 * information.
 */
/** @addtogroup nmg */
/** @{ */
/** @file primitives/nmg/nmg_class.c
 *
 * Subroutines to classify one object with respect to another.
 * Possible classifications are AinB, AoutB, AinBshared, AinBanti.
 *
 * The first set of routines (nmg_class_pnt_xxx) are used to classify
 * an arbitrary point specified by its Cartesian coordinates, against
 * various kinds of NMG elements.  nmg_class_pnt_f() and
 * nmg_class_pnt_s() are available to applications programmers for
 * direct use, and have no side effects.
 *
 * The second set of routines (class_xxx_vs_s) are used only to
 * support the routine nmg_class_shells() mid-way through the NMG
 * Boolean algorithm.  These routines operate with special knowledge
 * about the state of the data structures after the intersector has
 * been called, and depends on all geometric equivalences to have been
 * converted into shared topology.
 *
 */
/** @} */

#include "common.h"

#include <math.h>
#include "bio.h"

#include "vmath.h"
#include "bu/malloc.h"
#include "bn/plane.h"
#include "bn/plot3.h"
#include "nmg.h"

#define MAX_DIR_TRYS 10

#define NMG_DOT_TOL 0.001

/* XXX These should go the way of the dodo bird. */
#define INSIDE 32
#define ON_SURF 64
#define OUTSIDE 128

extern int nmg_class_nothing_broken;

/* Structure for keeping track of how close a point/vertex is to
 * its potential neighbors.
 */
struct neighbor {
    union {
	const struct vertexuse *vu;
	const struct edgeuse *eu;
    } p;
    /* XXX For efficiency, this should have been dist_sq */
    fastf_t dist;	/* distance from point to neighbor */
    int nmg_class;	/* Classification of this neighbor */
};


HIDDEN void nmg_class_pnt_e(struct neighbor *closest,
			   const point_t pt, const struct edgeuse *eu,
			   struct bu_list *vlfree,
			   const struct bn_tol *tol);
HIDDEN void nmg_class_pnt_l(struct neighbor *closest,
			   const point_t pt, const struct loopuse *lu,
			   struct bu_list *vlfree,
			   const struct bn_tol *tol);
HIDDEN int class_vu_vs_s(struct vertexuse *vu, struct shell *sB,
			 char **classlist, struct bu_list *vlfree, const struct bn_tol *tol);
HIDDEN int class_eu_vs_s(struct edgeuse *eu, struct shell *s,
			 char **classlist, struct bu_list *vlfree, const struct bn_tol *tol);
HIDDEN int class_lu_vs_s(struct loopuse *lu, struct shell *s,
			 char **classlist, struct bu_list *vlfree, const struct bn_tol *tol);
HIDDEN void class_fu_vs_s(struct faceuse *fu, struct shell *s,
			  char **classlist, struct bu_list *vlfree, const struct bn_tol *tol);

/**
 * Convert classification status to string.
 */
HIDDEN const char *
nmg_class_status(int status)
{
    switch (status) {
	case INSIDE:
	    return "INSIDE";
	case OUTSIDE:
	    return "OUTSIDE";
	case ON_SURF:
	    return "ON_SURF";
    }
    return "BOGUS_CLASS_STATUS";
}


HIDDEN void
nmg_pr_class_status(char *prefix, int status)
{
    bu_log("%s has classification status %s\n",
	   prefix, nmg_class_status(status));
}


/**
 * The ray hit an edge.  We have to decide whether it hit the
 * edge, or missed it.
 *
 * XXX DANGER:  This routine does not work well.
 *
 * Called by -
 * nmg_class_pnt_e
 */
HIDDEN void
joint_hitmiss2(struct neighbor *closest, const struct edgeuse *eu, int code)
{
    const struct edgeuse *eu_rinf;

    eu_rinf = nmg_faceradial(eu);

    if (nmg_debug & NMG_DEBUG_CLASSIFY) {
	bu_log("joint_hitmiss2\n");
    }
    if (eu_rinf == eu) {
	bu_bomb("joint_hitmiss2: radial eu is me?\n");
    }
    /* If eu_rinf == eu->eumate_p, that's OK, this is a dangling face,
     * or a face that has not been fully hooked up yet.
     * It's OK as long as the orientations both match.
     */
    if (eu->up.lu_p->orientation == eu_rinf->up.lu_p->orientation) {
	if (eu->up.lu_p->orientation == OT_SAME) {
	    closest->nmg_class = NMG_CLASS_AonBshared;
	} else if (eu->up.lu_p->orientation == OT_OPPOSITE) {
	    closest->nmg_class = NMG_CLASS_AoutB;
	} else {
	    nmg_pr_lu_briefly(eu->up.lu_p, (char *)0);
	    bu_bomb("joint_hitmiss2: bad loop orientation\n");
	}
	closest->dist = 0.0;
	switch (code) {
	    case 0:
		/* Hit the edge */
		closest->p.eu = eu;
		break;
	    case 1:
		/* Hit first vertex */
		closest->p.vu = eu->vu_p;
		break;
	    case 2:
		/* Hit second vertex */
		closest->p.vu = BU_LIST_PNEXT_CIRC(edgeuse, eu)->vu_p;
		break;
	}
	if (nmg_debug & NMG_DEBUG_CLASSIFY) bu_log("\t\t%s\n", nmg_class_name(closest->nmg_class));
	return;
    }

    /* XXX What goes here? */
    bu_bomb("nmg_class.c/joint_hitmiss2() unable to resolve ray/edge hit\n");
    bu_log("joint_hitmiss2: NO CODE HERE, assuming miss\n");

    if (nmg_debug & (NMG_DEBUG_CLASSIFY|NMG_DEBUG_NMGRT)) {
	nmg_euprint("Hard question time", eu);
	bu_log(" eu_rinf=%p, eu->eumate_p=%p, eu=%p\n", (void *)eu_rinf, (void *)eu->eumate_p, (void *)eu);
	bu_log(" eu lu orient=%s, eu_rinf lu orient=%s\n",
	       nmg_orientation(eu->up.lu_p->orientation),
	       nmg_orientation(eu_rinf->up.lu_p->orientation));
    }
}


/**
 * XXX DANGER:  This routine does not work well.
 *
 * Given the Cartesian coordinates of a point, determine if the point
 * is closer to this edgeuse than the previous neighbor(s) as given
 * in the "closest" structure.
 * If it is, record how close the point is, and whether it is IN, ON, or OUT.
 * The neighbor's "p" element will indicate the edgeuse or vertexuse closest.
 *
 * This routine should print everything indented two tab stops.
 *
 * Implicit Return -
 * Updated "closest" structure if appropriate.
 *
 * Called by -
 * nmg_class_pnt_l
 */
HIDDEN void
nmg_class_pnt_e(struct neighbor *closest, const fastf_t *pt, const struct edgeuse *eu, struct bu_list *vlfree, const struct bn_tol *tol)
{
    vect_t ptvec;	/* vector from lseg to pt */
    vect_t left;	/* vector left of edge -- into inside of loop */
    const fastf_t *eupt;
    const fastf_t *matept;
    point_t pca;	/* point of closest approach from pt to edge lseg */
    fastf_t dist;	/* distance from pca to pt */
    fastf_t dot;
    int code;

    NMG_CK_EDGEUSE(eu);
    NMG_CK_EDGEUSE(eu->eumate_p);
    NMG_CK_VERTEX_G(eu->vu_p->v_p->vg_p);
    NMG_CK_VERTEX_G(eu->eumate_p->vu_p->v_p->vg_p);
    BN_CK_TOL(tol);
    VSETALL(left, 0);

    eupt = eu->vu_p->v_p->vg_p->coord;
    matept = eu->eumate_p->vu_p->v_p->vg_p->coord;

    if (nmg_debug & NMG_DEBUG_CLASSIFY) {
	VPRINT("nmg_class_pnt_e\tPt", pt);
	nmg_euprint("          \tvs. eu", eu);
    }
    /*
     * Note that "pca" can be one of the edge endpoints,
     * even if "pt" is far, far away.  This can be confusing.
     *
     * Some compilers don't get that fastf_t * and point_t are related
     * So we have to pass the whole bloody mess for the point arguments.
     */
    code = bn_dist_pnt3_lseg3(&dist, pca, eu->vu_p->v_p->vg_p->coord,
			      eu->eumate_p->vu_p->v_p->vg_p->coord,
			      pt, tol);
    if (code <= 0)
	dist = 0;
    if (nmg_debug & NMG_DEBUG_CLASSIFY) {
	bu_log("          \tcode=%d, dist: %g\n", code, dist);
	VPRINT("          \tpca:", pca);
    }

    if (dist >= closest->dist + tol->dist) {
	if (nmg_debug & NMG_DEBUG_CLASSIFY) {
	    bu_log("\t\tskipping, earlier eu is closer (%g)\n", closest->dist);
	}
	return;
    }
    if (dist >= closest->dist - tol->dist) {
	/*
	 * Distances are very nearly the same.
	 *
	 * If closest eu and this eu are from the same lu,
	 * and the earlier result was OUT, that's all it takes
	 * to decide things.
	 */
	if (closest->p.eu && closest->p.eu->up.lu_p == eu->up.lu_p) {
	    if (closest->nmg_class == NMG_CLASS_AoutB ||
		closest->nmg_class == NMG_CLASS_AonBshared ||
		closest->nmg_class == NMG_CLASS_AonBanti) {
		if (nmg_debug & NMG_DEBUG_CLASSIFY)
		    bu_log("\t\tSkipping, earlier eu from same lu at same dist, is OUT or ON.\n");
		return;
	    }
	    if (nmg_debug & NMG_DEBUG_CLASSIFY)
		bu_log("\t\tEarlier eu from same lu at same dist, is IN, continue processing.\n");
	} else {
	    /*
	     * If this is now a new lu, it is more complicated.
	     * If "closest" result so far was a NMG_CLASS_AinB or
	     * or NMG_CLASS_AonB, then keep it,
	     * otherwise, replace that result with whatever we find
	     * here.  Logic:  Two touching loops, one concave ("A")
	     * which wraps around part of the other ("B"), with the
	     * point inside A near the contact with B.  If loop B is
	     * processed first, the closest result will be NMG_CLASS_AoutB,
	     * and when loop A is visited the distances will be exactly
	     * equal, not giving A a chance to claim its hit.
	     */
	    if (closest->nmg_class == NMG_CLASS_AinB ||
		closest->nmg_class == NMG_CLASS_AonBshared ||
		closest->nmg_class == NMG_CLASS_AonBanti) {
		if (nmg_debug & NMG_DEBUG_CLASSIFY)
		    bu_log("\t\tSkipping, earlier eu from other another lu at same dist, is IN or ON\n");
		return;
	    }
	    if (nmg_debug & NMG_DEBUG_CLASSIFY)
		bu_log("\t\tEarlier eu from other lu at same dist, is OUT, continue processing.\n");
	}
    }

    /* Plane hit point is closer to this edgeuse than previous one(s) */
    if (nmg_debug & NMG_DEBUG_CLASSIFY) {
	bu_log("\t\tCLOSER dist=%g (closest=%g), tol=%g\n",
	       dist, closest->dist, tol->dist);
    }

    if (*eu->up.magic_p != NMG_LOOPUSE_MAGIC ||
	*eu->up.lu_p->up.magic_p != NMG_FACEUSE_MAGIC) {
	bu_log("Trying to classify a pt (%g, %g, %g)\n\tvs a wire edge? (%g, %g, %g -> %g, %g, %g)\n",
	       V3ARGS(pt),
	       V3ARGS(eupt),
	       V3ARGS(matept)
	    );
	return;
    }

    if (code <= 2) {
	/* code==0:  The point is ON the edge! */
	/* code==1 or 2:  The point is ON a vertex! */
	if (nmg_debug & NMG_DEBUG_CLASSIFY) {
	    bu_log("\t\tThe point is ON the edge, calling joint_hitmiss2()\n");
	}
	joint_hitmiss2(closest, eu, code);
	return;
    } else {
	if (nmg_debug & NMG_DEBUG_CLASSIFY) {
	    bu_log("\t\tThe point is not on the edge\n");
	}
    }

    /* The point did not lie exactly ON the edge, calculate in/out */

    /* Get vector which lies on the plane, and points
     * left, towards the interior of the loop, regardless of
     * whether it's an interior (OT_OPPOSITE) or exterior (OT_SAME) loop.
     */
    if (nmg_find_eu_leftvec(left, eu) < 0) bu_bomb("nmg_class_pnt_e() bad LEFT vector\n");

    VSUB2(ptvec, pt, pca);		/* pt - pca */
    if (nmg_debug & NMG_DEBUG_CLASSIFY) {
	VPRINT("\t\tptvec unnorm", ptvec);
	VPRINT("\t\tleft", left);
    }
    VUNITIZE(ptvec);

    dot = VDOT(left, ptvec);
    if (NEAR_ZERO(dot, NMG_DOT_TOL)) {
	if (nmg_debug & NMG_DEBUG_CLASSIFY)
	    bu_log("\t\tpt lies on line of edge, outside verts. Skipping this edge\n");
	goto out;
    }

    if (dot > -SMALL_FASTF) {
	closest->dist = dist;
	closest->p.eu = eu;
	closest->nmg_class = NMG_CLASS_AinB;
	if (nmg_debug & NMG_DEBUG_CLASSIFY)
	    bu_log("\t\tpt is left of edge, INSIDE loop, dot=%g\n", dot);
    } else {
	closest->dist = dist;
	closest->p.eu = eu;
	closest->nmg_class = NMG_CLASS_AoutB;
	if (nmg_debug & NMG_DEBUG_CLASSIFY)
	    bu_log("\t\tpt is right of edge, OUTSIDE loop\n");
    }

out:
    /* XXX Temporary addition for chasing bug in Bradley r5 */
    /* XXX Should at least add NMG_DEBUG_PLOTEM check, later */
    if (nmg_debug & NMG_DEBUG_CLASSIFY) {
	struct faceuse *fu;
	char buf[128];
	static int num;
	FILE *fp;
	long *bits;
	point_t mid_pt;
	point_t left_pt;
	fu = eu->up.lu_p->up.fu_p;
	bits = (long *)nmg_calloc(nmg_find_model(&fu->l.magic)->maxindex, sizeof(long), "bits[]");
	sprintf(buf, "faceclass%d.plot3", num++);
	if ((fp = fopen(buf, "wb")) == NULL)
	    bu_bomb(buf);
	nmg_pl_fu(fp, fu, bits, 0, 0, 255, vlfree);	/* blue */
	pl_color(fp, 0, 255, 0);	/* green */
	pdv_3line(fp, pca, pt);
	pl_color(fp, 255, 0, 0);	/* red */
	VADD2SCALE(mid_pt, eupt, matept, 0.5);
	VJOIN1(left_pt, mid_pt, 500, left);
	pdv_3line(fp, mid_pt, left_pt);
	fclose(fp);
	nmg_free((char *)bits, "bits[]");
	bu_log("wrote %s\n", buf);
    }
}


/**
 * XXX DANGER:  This routine does not work well.
 *
 * Given the coordinates of a point which lies on the plane of the face
 * containing a loopuse, determine if the point is IN, ON, or OUT of the
 * area enclosed by the loop.
 *
 * Implicit Return -
 * Updated "closest" structure if appropriate.
 *
 * Called by -
 * nmg_class_pnt_loop()
 *		from: nmg_extrude.c / nmg_fix_overlapping_loops()
 * nmg_classify_lu_lu()
 *		from: nmg_misc.c / nmg_split_loops_handler()
 */
HIDDEN void
nmg_class_pnt_l(struct neighbor *closest, const fastf_t *pt, const struct loopuse *lu, struct bu_list *vlfree, const struct bn_tol *tol)
{
    vect_t delta;
    pointp_t lu_pt;
    fastf_t dist;
    struct edgeuse *eu;
    struct loop_g *lg;

    NMG_CK_LOOPUSE(lu);
    NMG_CK_LOOP(lu->l_p);
    lg = lu->l_p->lg_p;
    NMG_CK_LOOP_G(lg);

    if (nmg_debug & NMG_DEBUG_CLASSIFY) {
	VPRINT("nmg_class_pnt_l\tPt:", pt);
    }

    if (*lu->up.magic_p != NMG_FACEUSE_MAGIC)
	return;

    if (nmg_debug & NMG_DEBUG_CLASSIFY) {
	plane_t peqn;
	nmg_pr_lu_briefly(lu, 0);
	NMG_GET_FU_PLANE(peqn, lu->up.fu_p);
	HPRINT("\tplane eqn", peqn);
    }

    if (V3PNT_OUT_RPP_TOL(pt, lg->min_pt, lg->max_pt, tol->dist)) {
	if (nmg_debug & NMG_DEBUG_CLASSIFY) {
	    bu_log("\tPoint is outside loop RPP\n");
	}
	closest->nmg_class = NMG_CLASS_AoutB;
	return;
    }
    if (BU_LIST_FIRST_MAGIC(&lu->down_hd) == NMG_EDGEUSE_MAGIC) {
	for (BU_LIST_FOR(eu, edgeuse, &lu->down_hd)) {
	    nmg_class_pnt_e(closest, pt, eu, vlfree, tol);
	    /* If point lies ON edge, we are done */
	    if (closest->nmg_class == NMG_CLASS_AonBanti) {
		break;
	    } else if (closest->nmg_class == NMG_CLASS_AonBshared) {
		bu_bomb("nmg_class_pnt_l(): nmg_class_pnt_e returned AonBshared but can only return AonBanti\n");
	    }
	}
    } else if (BU_LIST_FIRST_MAGIC(&lu->down_hd) == NMG_VERTEXUSE_MAGIC) {
	register struct vertexuse *vu;
	vu = BU_LIST_FIRST(vertexuse, &lu->down_hd);
	lu_pt = vu->v_p->vg_p->coord;
	VSUB2(delta, pt, lu_pt);
	if ((dist = MAGNITUDE(delta)) < closest->dist) {
	    if (lu->orientation == OT_OPPOSITE) {
		closest->nmg_class = NMG_CLASS_AoutB;
	    } else if (lu->orientation == OT_SAME) {
		closest->nmg_class = NMG_CLASS_AonBanti;
	    } else {
		nmg_pr_orient(lu->orientation, "\t");
		bu_bomb("nmg_class_pnt_l: bad orientation for face loopuse\n");
	    }
	    if (nmg_debug & NMG_DEBUG_CLASSIFY)
		bu_log("\t\t closer to loop pt (%g, %g, %g)\n",
		       V3ARGS(lu_pt));

	    closest->dist = dist;
	    closest->p.vu = vu;
	}
    } else {
	bu_bomb("nmg_class_pnt_l() bad child of loopuse\n");
    }
    if (nmg_debug & NMG_DEBUG_CLASSIFY)
	bu_log("nmg_class_pnt_l\treturning, closest=%g %s\n",
	       closest->dist, nmg_class_name(closest->nmg_class));
}

/* TODO - do we need this? */
#if 0
/**
 * This is intended as an internal routine to support nmg_lu_reorient().
 *
 * Given a loopuse in a face, pick one of its vertexuses, and classify
 * that point with respect to all the rest of the loopuses in the face.
 * The containment status of that point is the status of the loopuse.
 *
 * If the first vertex chosen is "ON" another loop boundary,
 * choose the next vertex and try again.  Only return an "ON"
 * status if _all_ the vertices are ON.
 *
 * The point is "A", and the face is "B".
 *
 * Returns -
 * NMG_CLASS_AinB lu is INSIDE the area of the face.
 * NMG_CLASS_AonBshared ALL of lu is ON other loop boundaries.
 * NMG_CLASS_AoutB lu is OUTSIDE the area of the face.
 *
 * Called by -
 * nmg_mod.c, nmg_lu_reorient()
 */
HIDDEN int
nmg_class_lu_fu(const struct loopuse *lu, struct bu_list *vlfree, const struct bn_tol *tol)
{
    const struct faceuse *fu;
    struct vertexuse *vu;
    const struct vertex_g *vg;
    struct edgeuse *eu;
    struct edgeuse *eu_first;
    fastf_t dist;
    plane_t n;
    int nmg_class;

    NMG_CK_LOOPUSE(lu);
    BN_CK_TOL(tol);

    fu = lu->up.fu_p;
    NMG_CK_FACEUSE(fu);
    NMG_CK_FACE(fu->f_p);
    NMG_CK_FACE_G_PLANE(fu->f_p->g.plane_p);

    if (nmg_debug & NMG_DEBUG_CLASSIFY)
	bu_log("nmg_class_lu_fu(lu=%p) START\n", (void *)lu);

    /* Pick first vertex in loopuse, for point */
    if (BU_LIST_FIRST_MAGIC(&lu->down_hd) == NMG_VERTEXUSE_MAGIC) {
	vu = BU_LIST_FIRST(vertexuse, &lu->down_hd);
	eu = (struct edgeuse *)NULL;
    } else {
	eu = BU_LIST_FIRST(edgeuse, &lu->down_hd);
	NMG_CK_EDGEUSE(eu);
	vu = eu->vu_p;
    }
    eu_first = eu;
again:
    NMG_CK_VERTEXUSE(vu);
    NMG_CK_VERTEX(vu->v_p);
    vg = vu->v_p->vg_p;
    NMG_CK_VERTEX_G(vg);

    if (nmg_debug & NMG_DEBUG_CLASSIFY) {
	VPRINT("nmg_class_lu_fu\tPt:", vg->coord);
    }

    /* Validate distance from point to plane */
    NMG_GET_FU_PLANE(n, fu);
    if ((dist = fabs(DIST_PNT_PLANE(vg->coord, n))) > tol->dist) {
	bu_log("nmg_class_lu_fu() ERROR, point (%g, %g, %g) not on face, dist=%g\n",
	       V3ARGS(vg->coord), dist);
    }

    /* find the closest approach in this face to the projected point */
    nmg_class = nmg_class_pnt_fu_except(vg->coord, fu, lu,
				       NULL, NULL, NULL, 0, 0, vlfree, tol);

    /* If this vertex lies ON loop edge, must check all others. */
    if (nmg_class == NMG_CLASS_AonBshared) {
	if (!eu_first) {
	    /* was self-loop, nothing more to test */
	} else {
	    eu = BU_LIST_PNEXT_CIRC(edgeuse, &eu->l);
	    if (eu != eu_first) {
		vu = eu->vu_p;
		goto again;
	    }
	    /* all match, call it "ON" */
	}
    }

    if (nmg_debug & NMG_DEBUG_CLASSIFY) {
	bu_log("nmg_class_lu_fu(lu=%p) END, ret=%s\n",
	       (void *)lu,
	       nmg_class_name(nmg_class));
    }
    return nmg_class;
}
#endif


/* Ray direction vectors for Jordan curve algorithm */
static const point_t nmg_good_dirs[MAX_DIR_TRYS] = {
#if 1
    {3, 2, 1},	/* Normally the first dir */
#else
    {1, 0, 0},	/* DEBUG: Make this first dir to wring out ray-tracer */
#endif
    {1, 0, 0},
    {0, 1, 0},
    {0, 0, 1},
    {1, 1, 1},
    {-3, -2, -1},
    {-1, 0, 0},
    {0, -1, 0},
    {0, 0, -1},
    {-1, -1, -1}
};


/**
 * This is intended as a general user interface routine.
 * Given the Cartesian coordinates for a point in space,
 * return the classification for that point with respect to a shell.
 *
 * The algorithm used is to fire a ray from the point, and count
 * the number of times it crosses a face.
 *
 * The flag "in_or_out_only" specifies that the point is known to not
 * be on the shell, therefore only returns of NMG_CLASS_AinB or
 * NMG_CLASS_AoutB are acceptable.
 *
 * The point is "A", and the face is "B".
 *
 * Returns -
 * NMG_CLASS_AinB pt is INSIDE the volume of the shell.
 * NMG_CLASS_AonBshared pt is ON the shell boundary.
 * NMG_CLASS_AoutB pt is OUTSIDE the volume of the shell.
 */
int
nmg_class_pnt_s(const fastf_t *pt, const struct shell *s, const int in_or_out_only, struct bu_list *vlfree, const struct bn_tol *tol)
{
    const struct faceuse *fu;
    struct model *m;
    long *faces_seen = NULL;
    vect_t region_diagonal;
    fastf_t region_diameter;
    int nmg_class = 0;
    vect_t projection_dir = VINIT_ZERO;
    int tries = 0;
    struct nmg_ray rp;
    fastf_t model_bb_max_width;
    point_t m_min_pt, m_max_pt; /* nmg model min and max points */

    m = s->r_p->m_p;
    NMG_CK_MODEL(m);
    NMG_CK_SHELL(s);
    BN_CK_TOL(tol);

    if (nmg_debug & NMG_DEBUG_CLASSIFY) {
	bu_log("nmg_class_pnt_s(): pt=(%g, %g, %g), s=%p\n",
	       V3ARGS(pt), (void *)s);
    }
    if (V3PNT_OUT_RPP_TOL(pt, s->sa_p->min_pt, s->sa_p->max_pt, tol->dist)) {
	if (nmg_debug & NMG_DEBUG_CLASSIFY) {
	    bu_log("nmg_class_pnt_s(): OUT, point not in RPP\n");
	}
	return NMG_CLASS_AoutB;
    }

    if (!in_or_out_only) {
<<<<<<< HEAD
	faces_seen = (long *)nmg_calloc(m->maxindex, sizeof(long), "nmg_class_pt_s faces_seen[]");
=======
	faces_seen = (long *)nmg_calloc(m->maxindex, sizeof(long), "nmg_class_pnt_s faces_seen[]");
>>>>>>> 60304d81
	/*
	 * First pass:  Try hard to see if point is ON a face.
	 */
	for (BU_LIST_FOR(fu, faceuse, &s->fu_hd)) {
	    plane_t n;

	    /* If this face processed before, skip on */
	    if (NMG_INDEX_TEST(faces_seen, fu->f_p)) {
		continue;
	    }
	    /* Only consider the outward pointing faceuses */
	    if (fu->orientation != OT_SAME) {
		continue;
	    }

	    /* See if this point lies on this face */
	    NMG_GET_FU_PLANE(n, fu);
	    if ((fabs(DIST_PNT_PLANE(pt, n))) < tol->dist) {
		/* Point lies on this plane, it may be possible to
		 * short circuit everything.
		 */
<<<<<<< HEAD
		nmg_class = nmg_class_pt_fu_except(pt, fu, (struct loopuse *)0,
=======
		nmg_class = nmg_class_pnt_fu_except(pt, fu, (struct loopuse *)0,
>>>>>>> 60304d81
						   NULL,
						   NULL,
						   NULL, 0, 0, vlfree, tol);
		if (nmg_class == NMG_CLASS_AonBshared) {
		    bu_bomb("nmg_class_pnt_s(): function nmg_class_pnt_fu_except returned AonBshared when it can only return AonBanti\n");
		}
		if (nmg_class == NMG_CLASS_AonBshared) {
		    /* Point is ON face, therefore it must be
		     * ON the shell also.
		     */
		    nmg_class = NMG_CLASS_AonBshared;
		    goto out;
		}
		if (nmg_class == NMG_CLASS_AonBanti) {
		    /* Point is ON face, therefore it must be
		     * ON the shell also.
		     */
		    nmg_class = NMG_CLASS_AonBanti;
		    goto out;
		}

		if (nmg_class == NMG_CLASS_AinB) {
		    /* Point is IN face, therefor it must be
		     * ON the shell also.
		     */
		    nmg_class = NMG_CLASS_AonBanti;
		    goto out;
		}
		/* Point is OUTside face, it's undecided. */
	    }

	    /* Mark this face as having been processed */
	    NMG_INDEX_SET(faces_seen, fu->f_p);
	}
    }

    /* If we got here, the point isn't ON any of the faces.
     * Time to do the Jordan Curve Theorem.  We fire an arbitrary
     * ray and count the number of crossings (in the positive direction)
     * If that number is even, we're outside the shell, otherwise we're
     * inside the shell.
     */
    NMG_CK_REGION_A(s->r_p->ra_p);
    VSUB2(region_diagonal, s->r_p->ra_p->max_pt, s->r_p->ra_p->min_pt);
    region_diameter = MAGNITUDE(region_diagonal);

    nmg_model_bb(m_min_pt, m_max_pt, m);
    model_bb_max_width = bn_dist_pnt3_pnt3(m_min_pt, m_max_pt);

    /* Choose an unlikely direction */
    tries = 0;
retry:
    if (tries < MAX_DIR_TRYS) {
	projection_dir[X] = nmg_good_dirs[tries][X];
	projection_dir[Y] = nmg_good_dirs[tries][Y];
	projection_dir[Z] = nmg_good_dirs[tries][Z];
    }

    if (++tries >= MAX_DIR_TRYS) {
	goto out; /* only nmg_good_dirs to try */
    }

    VUNITIZE(projection_dir);

    if (nmg_debug & NMG_DEBUG_CLASSIFY) {
	bu_log("nmg_class_pnt_s(): Pt=(%g, %g, %g) dir=(%g, %g, %g), reg_diam=%g\n",
	       V3ARGS(pt), V3ARGS(projection_dir), region_diameter);
    }

    VMOVE(rp.r_pt, pt);

    /* give the ray a length which is at least the max
     * length of the nmg model bounding box.
     */
    VSCALE(rp.r_dir, projection_dir, model_bb_max_width * 1.25);

    /* get NMG ray-tracer to tell us if start point is inside or outside */
    nmg_class = nmg_class_ray_vs_shell(&rp, s, in_or_out_only, vlfree, tol);

    if (nmg_class == NMG_CLASS_AonBshared) {
	bu_bomb("nmg_class_pnt_s(): function nmg_class_ray_vs_shell returned AonBshared when it can only return AonBanti\n");
    }
    if (nmg_class == NMG_CLASS_Unknown) {
	goto retry;
    }

out:
    if (!in_or_out_only) {
<<<<<<< HEAD
	nmg_free((char *)faces_seen, "nmg_class_pt_s faces_seen[]");
=======
	nmg_free((char *)faces_seen, "nmg_class_pnt_s faces_seen[]");
>>>>>>> 60304d81
    }

    if (nmg_debug & NMG_DEBUG_CLASSIFY) {
	bu_log("nmg_class_pnt_s(): returning %s, s=%p, tries=%d\n",
	       nmg_class_name(nmg_class), (void *)s, tries);
    }

    return nmg_class;
}


/**
 * Classify a loopuse/vertexuse from shell A WRT shell B.
 */
HIDDEN int
class_vu_vs_s(struct vertexuse *vu, struct shell *sB, char **classlist, struct bu_list *vlfree, const struct bn_tol *tol)
{
    struct vertexuse *vup;
    pointp_t pt;
    char *reason;
    int status = 0;
    int nmg_class;
    struct vertex *sv;

    NMG_CK_VERTEXUSE(vu);
    NMG_CK_SHELL(sB);
    BN_CK_TOL(tol);

    pt = vu->v_p->vg_p->coord;

    if (nmg_debug & NMG_DEBUG_CLASSIFY)
	bu_log("class_vu_vs_s(vu=%p, v=%p) pt=(%g, %g, %g)\n", (void *)vu, (void *)vu->v_p, V3ARGS(pt));

    /* As a mandatory consistency measure, check for cached classification */
    reason = "of cached classification";
    if (NMG_INDEX_TEST(classlist[NMG_CLASS_AinB], vu->v_p)) {
	status = INSIDE;
	goto out;
    }
    if (NMG_INDEX_TEST(classlist[NMG_CLASS_AonBshared], vu->v_p)) {
	status = ON_SURF;
	goto out;
    }
    if (NMG_INDEX_TEST(classlist[NMG_CLASS_AonBanti], vu->v_p)) {
	status = ON_SURF;
	goto out;
    }
    if (NMG_INDEX_TEST(classlist[NMG_CLASS_AoutB], vu->v_p)) {
	status = OUTSIDE;
	goto out;
    }

    /* we use topology to determine if the vertex is "ON" the
     * other shell.
     */
    for (BU_LIST_FOR(vup, vertexuse, &vu->v_p->vu_hd)) {

	if (*vup->up.magic_p == NMG_LOOPUSE_MAGIC) {
	    if (nmg_find_s_of_lu(vup->up.lu_p) != sB) {
		continue;
	    }
	    NMG_INDEX_SET(classlist[NMG_CLASS_AonBshared], vu->v_p);
	    reason = "a loopuse of vertex is on shell";
	    status = ON_SURF;
	    goto out;
	} else if (*vup->up.magic_p == NMG_EDGEUSE_MAGIC) {
	    if (nmg_find_s_of_eu(vup->up.eu_p) != sB) {
		continue;
	    }
	    NMG_INDEX_SET(classlist[NMG_CLASS_AonBshared], vu->v_p);
	    reason = "an edgeuse of vertex is on shell";
	    status = ON_SURF;
	    goto out;
	} else if (*vup->up.magic_p == NMG_SHELL_MAGIC) {
	    if (vup->up.s_p != sB) {
		continue;
	    }
	    NMG_INDEX_SET(classlist[NMG_CLASS_AonBshared], vu->v_p);
	    reason = "vertex is shell's lone vertex";
	    status = ON_SURF;
	    goto out;
	} else {
	    bu_bomb("class_vu_vs_s(): bad vertex UP pointer\n");
	}
    }

    if (nmg_debug & NMG_DEBUG_CLASSIFY) {
	bu_log("class_vu_vs_s(): Can't classify vertex via topology\n");
    }

    /* The topology doesn't tell us about the vertex being "on" the shell
     * so now it's time to look at the geometry to determine the vertex
     * relationship to the shell.
     *
     * The vertex should *not* lie ON any of the faces or
     * edges, since the intersection algorithm would have combined the
     * topology if that had been the case.
     */

    if (nmg_debug & NMG_DEBUG_CLASSIFY) {
	if ((sv = nmg_find_pnt_in_shell(sB, pt, tol))) {
	    bu_log("vu=%p, v=%p, sv=%p, pt=(%g, %g, %g)\n",
		   (void *)vu, (void *)vu->v_p, (void *)sv, V3ARGS(pt));
	    bu_bomb("class_vu_vs_s(): logic error, vertex topology not shared properly\n");
	}
    }

    reason = "of nmg_class_pnt_s()";
    /* 3rd parameter '0' allows return of AonBanti instead of
     * only AinB or AoutB
     */
    nmg_class = nmg_class_pnt_s(pt, sB, 0, vlfree, tol);

    if (nmg_class == NMG_CLASS_AonBshared) {
	bu_bomb("class_vu_vs_s(): function nmg_class_pnt_s returned AonBshared when it can only return AonBanti\n");
    }
    if (nmg_class == NMG_CLASS_AoutB) {
	NMG_INDEX_SET(classlist[NMG_CLASS_AoutB], vu->v_p);
	status = OUTSIDE;
    }  else if (nmg_class == NMG_CLASS_AinB) {
	NMG_INDEX_SET(classlist[NMG_CLASS_AinB], vu->v_p);
	status = INSIDE;
    }  else if (nmg_class == NMG_CLASS_AonBshared) {
	NMG_INDEX_SET(classlist[NMG_CLASS_AonBshared], vu->v_p);
	status = ON_SURF;
    }  else if (nmg_class == NMG_CLASS_AonBanti) {
	NMG_INDEX_SET(classlist[NMG_CLASS_AonBanti], vu->v_p);
	status = ON_SURF;
    } else {
	bu_log("class_vu_vs_s(): nmg_class=%s\n", nmg_class_name(nmg_class));
	VPRINT("pt", pt);
	bu_bomb("class_vu_vs_s(): nmg_class_pnt_s() failure\n");
    }

out:
    if (nmg_debug & NMG_DEBUG_CLASSIFY) {
	bu_log("class_vu_vs_s(vu=%p) return %s because %s\n",
	       (void *)vu, nmg_class_status(status), reason);
    }
    return status;
}


HIDDEN int
class_eu_vs_s(struct edgeuse *eu, struct shell *s, char **classlist, struct bu_list *vlfree, const struct bn_tol *tol)
{
    int euv_cl, matev_cl;
    int status = 0;
    struct edgeuse *eup;
    point_t pt;
    pointp_t eupt, matept;
    char *reason = "Unknown";
    int nmg_class;
    vect_t e_min_pt;
    vect_t e_max_pt;

    if (nmg_debug & NMG_DEBUG_CLASSIFY) {
	bu_log("class_eu_vs_s(eu=%p (e_p=%p, lu=%p), s=%p)\n",
	       (void *)eu, (void *)eu->e_p, (void *)eu->up.lu_p, (void *)s);
	nmg_euprint("class_eu_vs_s\t", eu);
    }

    NMG_CK_EDGEUSE(eu);
    NMG_CK_SHELL(s);
    BN_CK_TOL(tol);

    /* As a mandatory consistency measure, check for cached classification */
    reason = "of cached classification";
    if (NMG_INDEX_TEST(classlist[NMG_CLASS_AinB], eu->e_p)) {
	status = INSIDE;
	goto out;
    }
    if (NMG_INDEX_TEST(classlist[NMG_CLASS_AonBshared], eu->e_p)) {
	status = ON_SURF;
	goto out;
    }
    if (NMG_INDEX_TEST(classlist[NMG_CLASS_AonBanti], eu->e_p)) {
	status = ON_SURF;
	goto out;
    }
    if (NMG_INDEX_TEST(classlist[NMG_CLASS_AoutB], eu->e_p)) {
	status = OUTSIDE;
	goto out;
    }

    /* find the bounding box of the edge */
    VMOVE(e_min_pt, eu->vu_p->v_p->vg_p->coord);
    VMIN(e_min_pt, eu->eumate_p->vu_p->v_p->vg_p->coord);
    VMOVE(e_max_pt, eu->vu_p->v_p->vg_p->coord);
    VMAX(e_max_pt, eu->eumate_p->vu_p->v_p->vg_p->coord);

    /* if the edge and shell bounding boxes are disjoint by at least
     * distance tolerance then the edge is outside the shell. also
     * both vertices of the edge are outside the shell.
     */
    if (V3RPP_DISJOINT_TOL(e_min_pt, e_max_pt, s->sa_p->min_pt, s->sa_p->max_pt, tol->dist)) {
	NMG_INDEX_SET(classlist[NMG_CLASS_AoutB], eu->e_p);
	NMG_INDEX_SET(classlist[NMG_CLASS_AoutB], eu->vu_p->v_p);
	NMG_INDEX_SET(classlist[NMG_CLASS_AoutB], eu->eumate_p->vu_p->v_p);
	status = OUTSIDE;
	goto out;
    }

    euv_cl = class_vu_vs_s(eu->vu_p, s, classlist, vlfree, tol);
    matev_cl = class_vu_vs_s(eu->eumate_p->vu_p, s, classlist, vlfree, tol);

    /* sanity check */
    if ((euv_cl == INSIDE && matev_cl == OUTSIDE) ||
	(euv_cl == OUTSIDE && matev_cl == INSIDE)) {
	static int num = 0;
	char buf[128];
	FILE *fp;

	sprintf(buf, "nmg_class%d.plot3", num++);
	if ((fp = fopen(buf, "wb")) == NULL) {
	    bu_bomb(buf);
	}
	nmg_pl_s(fp, s, vlfree);
	/* A yellow line for the angry edge */
	pl_color(fp, 255, 255, 0);
	pdv_3line(fp, eu->vu_p->v_p->vg_p->coord,
		  eu->eumate_p->vu_p->v_p->vg_p->coord);
	fclose(fp);

	nmg_pr_class_status("class_eu_vs_s(): eu vu", euv_cl);
	nmg_pr_class_status("class_eu_vs_s(): eumate vu", matev_cl);
	if (nmg_debug) {
	    /* Do them over, so we can watch */
	    bu_log("class_eu_vs_s(): Edge not cut, doing it over\n");
	    NMG_INDEX_CLEAR(classlist[NMG_CLASS_AinB], eu->vu_p);
	    NMG_INDEX_CLEAR(classlist[NMG_CLASS_AoutB], eu->vu_p);
	    NMG_INDEX_CLEAR(classlist[NMG_CLASS_AinB], eu->eumate_p->vu_p);
	    NMG_INDEX_CLEAR(classlist[NMG_CLASS_AoutB], eu->eumate_p->vu_p);
	    nmg_debug |= NMG_DEBUG_CLASSIFY;
	    (void)class_vu_vs_s(eu->vu_p, s, classlist, vlfree, tol);
	    (void)class_vu_vs_s(eu->eumate_p->vu_p, s, classlist, vlfree, tol);
	    nmg_euprint("class_eu_vs_s(): didn't this edge get cut?", eu);
	    nmg_pr_eu(eu, "class_eu_vs_s():");
	}

	bu_log("class_eu_vs_s(): wrote %s\n", buf);
	bu_bomb("class_eu_vs_s():  edge didn't get cut\n");
    }

    if (euv_cl == ON_SURF && matev_cl == ON_SURF) {
	vect_t eu_dir;
	int tries;

	/* check for radial uses of this edge by the shell */
	eup = eu->radial_p->eumate_p;
	do {
	    NMG_CK_EDGEUSE(eup);
	    if (nmg_find_s_of_eu(eup) == s) {
		NMG_INDEX_SET(classlist[NMG_CLASS_AonBshared], eu->e_p);
		reason = "a radial edgeuse is on shell";
		status = ON_SURF;
		goto out;
	    }
	    eup = eup->radial_p->eumate_p;
	} while (eup != eu->radial_p->eumate_p);

	/* look for another eu between these two vertices */
	if (nmg_find_matching_eu_in_s(eu, s)) {
	    NMG_INDEX_SET(classlist[NMG_CLASS_AonBshared], eu->e_p);
	    reason = "another eu between same vertices is on shell";
	    status = ON_SURF;
	    goto out;
	}

	/* although the two endpoints are "on" the shell,
	 * the edge would appear to be either "inside" or "outside",
	 * since there are no uses of this edge in the shell.
	 *
	 * So we classify the midpoint of the line WRT the shell.
	 *
	 * Consider AE as being "eu", with M as the geometric midpoint.
	 * Consider AD as being a side view of a perpendicular plane
	 * in the other shell, which AE _almost_ lies in.
	 * A problem occurs when the angle DAE is very small.
	 * Point A is ON because of shared topology.
	 * Point E is marked ON because it is within tolerance of
	 * the face, even though there is no corresponding vertex.
	 * Naturally, point M is also going to be found to be ON
	 * because it is also within tolerance.
	 *
	 *         D
	 *        /|
	 *       / |
	 *      B  |
	 *     /   |
	 *    /    |
	 *   A--M--E
	 *
	 * This would seem to be an intersector problem.
	 */
	nmg_class = NMG_CLASS_Unknown;
	eupt = eu->vu_p->v_p->vg_p->coord;
	matept = eu->eumate_p->vu_p->v_p->vg_p->coord;
	if (nmg_class == NMG_CLASS_Unknown) {
	    VSUB2(eu_dir, matept, eupt);
	}

	tries = 0;
	while (nmg_class == NMG_CLASS_Unknown && tries < 3) {
	    /* Must resort to ray trace */
	    switch (tries) {
		case 0 :
		    VJOIN1(pt, eupt, 0.5, eu_dir);
		    reason = "midpoint classification (both verts ON)";
		    break;
		case 1:
		    VJOIN1(pt, eupt, 0.1, eu_dir);
		    reason = "point near EU start classification (both verts ON)";
		    break;
		case 2:
		    VJOIN1(pt, eupt, 0.9, eu_dir);
		    reason = "point near EU end classification (both verts ON)";
		    break;
	    }
	    /* 3rd parameter of '0' allows a return of AonBanti
	     * instead of only AinB or AoutB.
	     */
	    nmg_class = nmg_class_pnt_s(pt, s, 0, vlfree, tol);
	    tries++;
	}

	if (nmg_class == NMG_CLASS_AonBshared) {
	    bu_bomb("class_eu_vs_s(): function nmg_class_pnt_s returned AonBshared when it can only return AonBanti\n");
	}
	if (nmg_class == NMG_CLASS_AoutB) {
	    NMG_INDEX_SET(classlist[NMG_CLASS_AoutB], eu->e_p);
	    status = OUTSIDE;
	}  else if (nmg_class == NMG_CLASS_AinB) {
	    NMG_INDEX_SET(classlist[NMG_CLASS_AinB], eu->e_p);
	    status = INSIDE;
	} else if (nmg_class == NMG_CLASS_AonBanti) {
	    NMG_INDEX_SET(classlist[NMG_CLASS_AonBanti], eu->e_p);
	    status = ON_SURF;
	} else {
	    bu_log("class_eu_vs_s(): nmg_class=%s\n", nmg_class_name(nmg_class));
	    nmg_euprint("class_eu_vs_s(): Why wasn't this edge in or out?", eu);
	    bu_bomb("class_eu_vs_s(): nmg_class_pnt_s() midpoint failure\n");
	}
	goto out;
    }

    if (euv_cl == OUTSIDE || matev_cl == OUTSIDE) {
	NMG_INDEX_SET(classlist[NMG_CLASS_AoutB], eu->e_p);
	reason = "at least one vert OUT";
	status = OUTSIDE;
	goto out;
    }
    if (euv_cl == INSIDE && matev_cl == INSIDE) {
	NMG_INDEX_SET(classlist[NMG_CLASS_AinB], eu->e_p);
	reason = "both verts IN";
	status = INSIDE;
	goto out;
    }
    if ((euv_cl == INSIDE && matev_cl == ON_SURF) ||
	(euv_cl == ON_SURF && matev_cl == INSIDE)) {
	NMG_INDEX_SET(classlist[NMG_CLASS_AinB], eu->e_p);
	reason = "one vert IN, one ON";
	status = INSIDE;
	goto out;
    }
    bu_log("class_eu_vs_s(): eu's vert is %s, mate's vert is %s\n",
	   nmg_class_status(euv_cl), nmg_class_status(matev_cl));
    bu_bomb("class_eu_vs_s(): inconsistent edgeuse\n");

out:
    if (nmg_debug & NMG_DEBUG_GRAPHCL)
	nmg_show_broken_classifier_stuff((uint32_t *)eu, classlist, nmg_class_nothing_broken, 0, (char *)NULL, vlfree);
    if (nmg_debug & NMG_DEBUG_CLASSIFY) {
	bu_log("class_eu_vs_s(eu=%p) return %s because %s\n",
	       (void *)eu, nmg_class_status(status), reason);
    }
    return status;
}


/* XXX move to nmg_info.c */
/**
 * Given two edgeuses in different faces that share a common edge,
 * determine if they are from identical loops or not.
 *
 * Note that two identical loops in an anti-shared pair of faces
 * (faces with opposite orientations) will also have opposite orientations.
 *
 * Returns -
 * 0 Loops not identical
 * 1 Loops identical, faces are ON-shared
 * 2 Loops identical, faces are ON-anti-shared
 * 3 Loops identical, at least one is a wire loop.
 */
int
nmg_2lu_identical(const struct edgeuse *eu1, const struct edgeuse *eu2)
{
    const struct loopuse *lu1;
    const struct loopuse *lu2;
    const struct edgeuse *eu1_first;
    const struct faceuse *fu1;
    const struct faceuse *fu2;
    int ret;

    NMG_CK_EDGEUSE(eu1);
    NMG_CK_EDGEUSE(eu2);

    if (eu1->e_p != eu2->e_p) bu_bomb("nmg_2lu_identical() differing edges?\n");

    /* get the starting vertex of each edgeuse to be the same. */
    if (eu2->vu_p->v_p != eu1->vu_p->v_p) {
	eu2 = eu2->eumate_p;
	if (eu2->vu_p->v_p != eu1->vu_p->v_p)
	    bu_bomb("nmg_2lu_identical() radial edgeuse doesn't share vertices\n");
    }

    lu1 = eu1->up.lu_p;
    lu2 = eu2->up.lu_p;

    NMG_CK_LOOPUSE(lu1);
    NMG_CK_LOOPUSE(lu2);

    /* march around the two loops to see if they
     * are the same all the way around.
     */
    eu1_first = eu1;
    do {
	if (eu1->vu_p->v_p != eu2->vu_p->v_p) {
	    ret = 0;
	    goto out;
	}
	eu1 = BU_LIST_PNEXT_CIRC(edgeuse, &eu1->l);
	eu2 = BU_LIST_PNEXT_CIRC(edgeuse, &eu2->l);
    } while (eu1 != eu1_first);

    if (*lu1->up.magic_p != NMG_FACEUSE_MAGIC ||
	*lu2->up.magic_p != NMG_FACEUSE_MAGIC) {
	ret = 3;	/* one is a wire loop */
	goto out;
    }

    fu1 = lu1->up.fu_p;
    fu2 = lu2->up.fu_p;

    if (fu1->f_p->g.plane_p != fu2->f_p->g.plane_p) {
	vect_t fu1_norm, fu2_norm;

	/* Drop back to using a geometric calculation */
	if (fu1->orientation != fu2->orientation)
	    NMG_GET_FU_NORMAL(fu2_norm, fu2->fumate_p)
	    else
		NMG_GET_FU_NORMAL(fu2_norm, fu2)

		    NMG_GET_FU_NORMAL(fu1_norm, fu1);

	if (VDOT(fu1_norm, fu2_norm) < -SMALL_FASTF)
	    ret = 2;	/* ON anti-shared */
	else
	    ret = 1;	/* ON shared */
	goto out;
    }

    if (nmg_debug & NMG_DEBUG_BASIC) {
	bu_log("---- fu1, f=%p, flip=%d\n", (void *)fu1->f_p, fu1->f_p->flip);
	nmg_pr_fu_briefly(fu1, 0);
	bu_log("---- fu2, f=%p, flip=%d\n", (void *)fu2->f_p, fu2->f_p->flip);
	nmg_pr_fu_briefly(fu2, 0);
    }

    /*
     * The two loops are identical, compare the two faces.
     * Only raw face orientations count here.
     * Loopuse and faceuse orientations do not matter.
     */
    if (fu1->f_p->flip != fu2->f_p->flip)
	ret = 2;		/* ON anti-shared */
    else
	ret = 1;		/* ON shared */
out:
    if (nmg_debug & NMG_DEBUG_BASIC) {
	bu_log("nmg_2lu_identical(eu1=%p, eu2=%p) ret=%d\n",
	       (void *)eu1, (void *)eu2, ret);
    }
    return ret;
}


/**
 * Make all the edges and vertices of a loop carry the same classification
 * as the loop.
 * There is no intrinsic way to tell if an edge is "shared" or
 * "antishared", except by reference to its loopuse, but the heritage
 * of the edgeuse makes a difference to the boolean evaluator.
 *
 * "newclass" should only be AonBshared or AonBanti.
 */
HIDDEN void
nmg_reclassify_lu_eu(struct loopuse *lu, char **classlist, int newclass)
{
    struct vertexuse *vu;
    struct edgeuse *eu;
    struct vertex *v;

    NMG_CK_LOOPUSE(lu);

    if (nmg_debug & NMG_DEBUG_BASIC) {
	bu_log("nmg_reclassify_lu_eu(lu=%p, classlist=%p, newclass=%s)\n",
	       (void *)lu, (void *)classlist, nmg_class_name(newclass));
    }

    if (newclass != NMG_CLASS_AonBshared && newclass != NMG_CLASS_AonBanti)
	bu_bomb("nmg_reclassify_lu_eu() bad newclass\n");

    if (BU_LIST_FIRST_MAGIC(&lu->down_hd) == NMG_VERTEXUSE_MAGIC) {
	vu = BU_LIST_FIRST(vertexuse, &lu->down_hd);
	NMG_CK_VERTEXUSE(vu);
	v = vu->v_p;
	NMG_CK_VERTEX(v);

	if (NMG_INDEX_TEST(classlist[NMG_CLASS_AinB], v) ||
	    NMG_INDEX_TEST(classlist[NMG_CLASS_AoutB], v))
	    bu_bomb("nmg_reclassify_lu_eu() changing in/out vert of lone vu loop to ON?\n");

	/* Clear out other classifications */
	NMG_INDEX_CLEAR(classlist[NMG_CLASS_AonBshared], v);
	NMG_INDEX_CLEAR(classlist[NMG_CLASS_AonBanti], v);
	/* Establish new classification */
	NMG_INDEX_SET(classlist[newclass], v);
	return;
    }

    for (BU_LIST_FOR(eu, edgeuse, &lu->down_hd)) {
	struct edge *e;
	NMG_CK_EDGEUSE(eu);
	e = eu->e_p;
	NMG_CK_EDGE(e);

	if (NMG_INDEX_TEST(classlist[NMG_CLASS_AinB], e) ||
	    NMG_INDEX_TEST(classlist[NMG_CLASS_AoutB], e))
	    bu_bomb("nmg_reclassify_lu_eu() changing in/out edge to ON?\n");

	/* Clear out other edge classifications */
	NMG_INDEX_CLEAR(classlist[NMG_CLASS_AonBshared], e);
	NMG_INDEX_CLEAR(classlist[NMG_CLASS_AonBanti], e);
	/* Establish new edge classification */
	NMG_INDEX_SET(classlist[newclass], e);

	/* Same thing for the vertices.  Only need to do start vert here. */
	vu = eu->vu_p;
	NMG_CK_VERTEXUSE(vu);
	v = vu->v_p;
	NMG_CK_VERTEX(v);

	if (NMG_INDEX_TEST(classlist[NMG_CLASS_AinB], v) ||
	    NMG_INDEX_TEST(classlist[NMG_CLASS_AoutB], v))
	    bu_bomb("nmg_reclassify_lu_eu() changing in/out vert to ON?\n");

	/* Clear out other classifications */
	NMG_INDEX_CLEAR(classlist[NMG_CLASS_AonBshared], v);
	NMG_INDEX_CLEAR(classlist[NMG_CLASS_AonBanti], v);
	/* Establish new classification */
	NMG_INDEX_SET(classlist[newclass], v);
    }
}


/**
 * Classify LU w.r.t. LU_REF.
 *
 * Pre-requisites, required (but not checked for here):
 *
 * LU shares all its edges with LU_REF
 * LU and LU_REF are loopuses from faceuses
 * LU and LU_REF are from different shells
 * LU and LU_REF must both be loops of edges
 *
 * LU is classified w.r.t. LU_REF by the following algorithm:
 *
 * 1. Select any EU from LU.
 *
 * 2. Find EU_REF from LU_REF that is shared with EU.
 *
 * 3. If left vector of EU is opposite left vector of EU_REF, then
 * classification is either NMG_CLASS_AoutB or NMG_CLASS_AinB.  (This
 * is the case where one lu exactly fills a hole that the other lu
 * creates in a face).
 *
 * 4. If the left vectors agree, then the loops are shared - If the
 * direction of EU agrees with the direction of EU_REF, then classify
 * as NMG_CLASS_AonBshared.  Otherwise classify as NMG_CLASS_AonBanti.
 *
 * returns:
 * NMG_CLASS_AonBshared
 * NMG_CLASS_AonBanti
 * NMG_CLASS_AoutB
 */
HIDDEN int
class_shared_lu(const struct loopuse *lu, const struct loopuse *lu_ref, struct bu_list *vlfree, const struct bn_tol *tol)
{
    struct shell *s_ref;
    struct edgeuse *eu;
    struct edgeuse *eu_ref;
    struct edgeuse *eu_start, *eu_tmp;
    struct faceuse *fu_of_lu;
    vect_t left;
    vect_t left_ref;

    if (nmg_debug & NMG_DEBUG_CLASSIFY)
	bu_log("class_shared_lu: classifying lu %p w.r.t. lu_ref %p\n",
	       (void *)lu, (void *)lu_ref);

    NMG_CK_LOOPUSE(lu);
    NMG_CK_LOOPUSE(lu_ref);
    BN_CK_TOL(tol);

    eu = BU_LIST_FIRST(edgeuse, &lu->down_hd);
    for (BU_LIST_FOR(eu_ref, edgeuse, &lu_ref->down_hd)) {
	if (eu_ref->e_p == eu->e_p)
	    break;
    }

    if (eu_ref->e_p != eu->e_p) {
	bu_log("class_shared_lu() couldn't find a shared EU between LU's %p and %p\n",
	       (void *)lu, (void *)lu_ref);
	bu_bomb("class_shared_lu() couldn't find a shared EU between LU's\n");
    }

    if (nmg_find_eu_leftvec(left, eu)) {
	bu_log("class_shared_lu() couldn't get a left vector for EU %p\n", (void *)eu);
	bu_bomb("class_shared_lu() couldn't get a left vector for EU\n");
    }
    if (nmg_find_eu_leftvec(left_ref, eu_ref)) {
	bu_log("class_shared_lu() couldn't get a left vector for EU %p\n", (void *)eu_ref);
	bu_bomb("class_shared_lu() couldn't get a left vector for EU\n");
    }

    if (VDOT(left, left_ref) > SMALL_FASTF) {
	if (nmg_debug & NMG_DEBUG_CLASSIFY) {
	    bu_log("eu %p goes from v %p to v %p\n",
		   (void *)eu, (void *)eu->vu_p->v_p, (void *)eu->eumate_p->vu_p->v_p);
	    bu_log("eu_ref %p goes from v %p to v %p\n",
		   (void *)eu_ref, (void *)eu_ref->vu_p->v_p, (void *)eu_ref->eumate_p->vu_p->v_p);
	}

	/* loop is either shared or anti */
	if (eu->vu_p->v_p == eu_ref->vu_p->v_p) {
	    if (nmg_debug & NMG_DEBUG_CLASSIFY)
		bu_log("class_shared_lu returning NMG_CLASS_AonBshared\n");
	    return NMG_CLASS_AonBshared;
	} else {
	    if (nmg_debug & NMG_DEBUG_CLASSIFY)
		bu_log("class_shared_lu returning NMG_CLASS_AonBanti\n");
	    return NMG_CLASS_AonBanti;
	}
    }

    /* loop is either in or out
     * look at next radial edge from lu_ref shell if that faceuse
     * is OT_OPPOSITE, then we are "in", else "out"
     */
    s_ref = nmg_find_s_of_eu(eu_ref);
    fu_of_lu = nmg_find_fu_of_lu(lu);

    for (BU_LIST_FOR(eu_start, edgeuse, &lu->down_hd)) {
	int use_this_eu = 1;

	eu_tmp = eu_start->eumate_p->radial_p;
	while (eu_tmp != eu_start) {
	    struct faceuse *fu_tmp;
	    struct loopuse *lu_tmp;
	    int nmg_class;

	    fu_tmp = nmg_find_fu_of_eu(eu_tmp);
	    if (fu_tmp != fu_of_lu && fu_tmp->fumate_p != fu_of_lu) {
		eu_tmp = eu_tmp->eumate_p->radial_p;
		continue;
	    }

	    /* radial edge is part of same face
	     * make sure it is part of a loop */
	    if (*eu_tmp->up.magic_p != NMG_LOOPUSE_MAGIC) {
		eu_tmp = eu_tmp->eumate_p->radial_p;
		continue;
	    }
	    lu_tmp = eu_tmp->up.lu_p;
	    if (fu_tmp->fumate_p == fu_of_lu)
		lu_tmp = lu_tmp->lumate_p;

	    if (lu_tmp == lu) {
		/* cannot classify based on this edgeuse */
		use_this_eu = 0;
		break;
	    }

	    nmg_class = nmg_classify_lu_lu(lu_tmp, lu, vlfree, tol);
	    if (lu->orientation == OT_OPPOSITE && nmg_class == NMG_CLASS_AoutB) {
		/* cannot classify based on this edgeuse */
		use_this_eu = 0;
		break;
	    } else if (lu->orientation == OT_SAME && nmg_class == NMG_CLASS_AinB) {
		/* cannot classify based on this edgeuse */
		use_this_eu = 0;
		break;
	    }

	    eu_tmp = eu_tmp->eumate_p->radial_p;
	}
	if (!use_this_eu)
	    continue;

	/* O.K. we can classify using this eu, look radially for a faceuse
	 * from the reference shell
	 */
	eu_tmp = eu_start->eumate_p->radial_p;
	while (eu_tmp != eu_start) {
	    struct faceuse *fu_tmp;

	    if (nmg_find_s_of_eu(eu_tmp) == s_ref) {
		fu_tmp = nmg_find_fu_of_eu(eu_tmp);
		if (fu_tmp->orientation == OT_SAME)
		    return NMG_CLASS_AoutB;
		else
		    return NMG_CLASS_AinB;
	    }

	    eu_tmp = eu_tmp->eumate_p->radial_p;
	}
    }

    if (nmg_debug & NMG_DEBUG_CLASSIFY)
	bu_log("class_shared_lu returning NMG_CLASS_Unknown at end\n");
    return NMG_CLASS_Unknown;
}


/**
 * Called by -
 * class_fu_vs_s
 */
HIDDEN int
class_lu_vs_s(struct loopuse *lu, struct shell *s, char **classlist, struct bu_list *vlfree, const struct bn_tol *tol)
{
    int nmg_class;
    unsigned int in, outside, on;
    struct edgeuse *eu, *p;
    struct loopuse *q_lu;
    struct vertexuse *vu;
    uint32_t magic1;
    char *reason = "Unknown";
    int seen_error = 0;
    int status = 0;

    if (nmg_debug & NMG_DEBUG_CLASSIFY)
	bu_log("class_lu_vs_s(lu=%p, s=%p)\n", (void *)lu, (void *)s);

    NMG_CK_LOOPUSE(lu);
    NMG_CK_SHELL(s);
    BN_CK_TOL(tol);

    if (nmg_find_s_of_lu(lu) == s) {
	bu_log("class_lu_vs_s() is trying to classify lu %p vs its own shell (%p)\n",
	       (void *)lu, (void *)s);
	bu_bomb("class_lu_vs_s() is trying to classify lu vs its own shell");
    }

    /* check to see if loop is already in one of the lists */
    if (NMG_INDEX_TEST(classlist[NMG_CLASS_AinB], lu->l_p)) {
	reason = "of classlist";
	nmg_class = NMG_CLASS_AinB;
	status = INSIDE;
	goto out;
    }

    if (NMG_INDEX_TEST(classlist[NMG_CLASS_AonBshared], lu->l_p)) {
	reason = "of classlist";
	nmg_class = NMG_CLASS_AonBshared;
	status = ON_SURF;
	goto out;
    }
    if (NMG_INDEX_TEST(classlist[NMG_CLASS_AonBanti], lu->l_p)) {
	reason = "of classlist";
	nmg_class = NMG_CLASS_AonBanti;
	status = ON_SURF;
	goto out;
    }

    if (NMG_INDEX_TEST(classlist[NMG_CLASS_AoutB], lu->l_p)) {
	reason = "of classlist";
	nmg_class = NMG_CLASS_AoutB;
	status = OUTSIDE;
	goto out;
    }

    magic1 = BU_LIST_FIRST_MAGIC(&lu->down_hd);
    if (magic1 == NMG_VERTEXUSE_MAGIC) {
	/* Loop of a single vertex */
	reason = "of vertex classification";
	vu = BU_LIST_PNEXT(vertexuse, &lu->down_hd);
	NMG_CK_VERTEXUSE(vu);
	nmg_class = class_vu_vs_s(vu, s, classlist, vlfree, tol);
	switch (nmg_class) {
	    case INSIDE:
		NMG_INDEX_SET(classlist[NMG_CLASS_AinB], lu->l_p);
		break;
	    case OUTSIDE:
		NMG_INDEX_SET(classlist[NMG_CLASS_AoutB], lu->l_p);
		break;
	    case ON_SURF:
		NMG_INDEX_SET(classlist[NMG_CLASS_AonBshared], lu->l_p);
		break;
	    default:
		bu_bomb("class_lu_vs_s(): bad vertexloop classification\n");
	}
	status = nmg_class;
	goto out;
    } else if (magic1 != NMG_EDGEUSE_MAGIC) {
	bu_bomb("class_lu_vs_s(): bad child of loopuse\n");
    }

    /* loop is collection of edgeuses */
    seen_error = 0;

    do {

	in = outside = on = 0;
	for (BU_LIST_FOR(eu, edgeuse, &lu->down_hd)) {
	    /* Classify each edgeuse */
	    nmg_class = class_eu_vs_s(eu, s, classlist, vlfree, tol);
	    switch (nmg_class) {
		case INSIDE		: ++in;
		    break;
		case OUTSIDE	: ++outside;
		    break;
		case ON_SURF	: ++on;
		    break;
		default		: bu_bomb("class_lu_vs_s(): bad class for edgeuse\n");
	    }
	}

	if (nmg_debug & NMG_DEBUG_CLASSIFY) {
	    bu_log("class_lu_vs_s: Loopuse edges in:%d on:%d out:%d\n", in, on, outside);
	}

	if (in > 0 && outside > 0) {
	    FILE *fp;

	    if (nmg_debug & NMG_DEBUG_CLASSIFY) {
		char buf[128];
		static int num;
		long *b;
		struct model *m;

		m = nmg_find_model(lu->up.magic_p);
		b = (long *)nmg_calloc(m->maxindex, sizeof(long), "nmg_pl_lu flag[]");
		for (BU_LIST_FOR(eu, edgeuse, &lu->down_hd)) {
		    if (NMG_INDEX_TEST(classlist[NMG_CLASS_AinB], eu->e_p))
			nmg_euprint("In:  edgeuse", eu);
		    else if (NMG_INDEX_TEST(classlist[NMG_CLASS_AoutB], eu->e_p))
			nmg_euprint("Out: edgeuse", eu);
		    else if (NMG_INDEX_TEST(classlist[NMG_CLASS_AonBshared], eu->e_p))
			nmg_euprint("OnShare:  edgeuse", eu);
		    else if (NMG_INDEX_TEST(classlist[NMG_CLASS_AonBanti], eu->e_p))
			nmg_euprint("OnAnti:  edgeuse", eu);
		    else
			nmg_euprint("BAD: edgeuse", eu);
		}
		sprintf(buf, "badloop%d.plot3", num++);
		if ((fp=fopen(buf, "wb")) != NULL) {
		    nmg_pl_lu(fp, lu, b, 255, 255, 255, vlfree);
		    nmg_pl_s(fp, s, vlfree);
		    fclose(fp);
		    bu_log("wrote %s\n", buf);
		}
		nmg_pr_lu(lu, "");
		nmg_free((char *)b, "nmg_pl_lu flag[]");
	    }

	    if (seen_error > 3) {
		bu_bomb("class_lu_vs_s(): loop transits plane of shell/face?\n");
	    }
	    seen_error++;
	    continue;
	}

	/* in <=0 || outside <= 0 so were good */
	break;

    } while (1);

    if (outside > 0) {
	NMG_INDEX_SET(classlist[NMG_CLASS_AoutB], lu->l_p);
	reason = "edgeuses were OUT and ON";
	nmg_class = NMG_CLASS_AoutB;
	status = OUTSIDE;
	goto out;
    } else if (in > 0) {
	NMG_INDEX_SET(classlist[NMG_CLASS_AinB], lu->l_p);
	reason = "edgeuses were IN and ON";
	nmg_class = NMG_CLASS_AinB;
	status = INSIDE;
	goto out;
    } else if (on == 0) {
	bu_bomb("class_lu_vs_s(): missing edgeuses\n");
    }

    if (nmg_debug & NMG_DEBUG_CLASSIFY) {
	bu_log("class_lu_vs_s(): All edgeuses of loop are ON\n");
    }

    /* since all of the edgeuses of this loop are "on" the other shell,
     * we need to see if this loop is "on" the other shell
     *
     * if we're a wire edge loop, simply having all edges "on" is
     * sufficient.
     *
     * foreach radial edgeuse
     * if edgeuse vertex is same and edgeuse parent shell is the one
     * desired, then....
     *
     * p = edgeuse, q = radial edgeuse
     * while p's vertex equals q's vertex and we
     *			haven't come full circle
     *			move p and q forward
     * if we made it full circle, loop is on
     */

    if (*lu->up.magic_p == NMG_SHELL_MAGIC) {
	NMG_INDEX_SET(classlist[NMG_CLASS_AonBshared], lu->l_p);
	reason = "loop is a wire loop in the shell";
	nmg_class = NMG_CLASS_AonBshared;
	status = ON_SURF;
	goto out;
    }

    NMG_CK_FACEUSE(lu->up.fu_p);

    nmg_class = NMG_CLASS_Unknown;
    eu = BU_LIST_FIRST(edgeuse, &lu->down_hd);
    for (
	eu = eu->radial_p->eumate_p;
	eu != BU_LIST_FIRST(edgeuse, &lu->down_hd);
	eu = eu->radial_p->eumate_p)
    {
	struct faceuse *fu_qlu;
	struct edgeuse *eu1;
	struct edgeuse *eu2;
	int found_match;

	/* if the radial edge is a part of a loop which is part of
	 * a face, then it's one that we might be "on"
	 */
	if (*eu->up.magic_p != NMG_LOOPUSE_MAGIC) {
	    continue;
	}

	q_lu = eu->up.lu_p;
	if (*q_lu->up.magic_p != NMG_FACEUSE_MAGIC) {
	    continue;
	}

	fu_qlu = q_lu->up.fu_p;
	NMG_CK_FACEUSE(fu_qlu);

	if (q_lu == lu) {
	    continue;
	}

	/* Only consider faces from shell 's' */
	if (q_lu->up.fu_p->s_p != s) {
	    continue;
	}

	if (nmg_debug & NMG_DEBUG_CLASSIFY) {
	    bu_log("\tfound radial lu (%p), check for match\n", (void *)q_lu);
	}

	/* now check if eu's match in both LU's */
	eu1 = BU_LIST_FIRST(edgeuse, &lu->down_hd);
	if (eu1->vu_p->v_p == eu->vu_p->v_p) {
	    /* true when eu1-lu and eu-lu are opposite i.e. cw -vs- ccw */
	    eu2 = eu;
	} else if (eu1->vu_p->v_p == eu->eumate_p->vu_p->v_p) {
	    /* true when eu1-lu and eu-lu are same i.e. cw or ccw */
	    eu2 = BU_LIST_PNEXT_CIRC(edgeuse, &eu->l);
	} else {
	    eu2 = BU_LIST_PPREV_CIRC(edgeuse, &eu->l);
	}

	found_match = 1;
	do {
	    if (nmg_debug & NMG_DEBUG_CLASSIFY) {
		bu_log("\t\tcompare vertex %p to vertex %p\n", (void *)eu1->vu_p->v_p, (void *)eu2->vu_p->v_p);
	    }
	    if (eu1->vu_p->v_p != eu2->vu_p->v_p) {
		if (nmg_debug & NMG_DEBUG_CLASSIFY) {
		    bu_log("\t\t\tnot a match\n");
		}
		found_match = 0;
		break;
	    }
	    eu1 = BU_LIST_PNEXT_CIRC(edgeuse, &eu1->l);
	    eu2 = BU_LIST_PNEXT_CIRC(edgeuse, &eu2->l);
	} while (eu1 != BU_LIST_FIRST(edgeuse, &lu->down_hd));

	if (!found_match) {
	    /* check opposite direction */
	    if (nmg_debug & NMG_DEBUG_CLASSIFY) {
		bu_log("\tChecking for match in opposite direction\n");
	    }
	    eu1 = BU_LIST_FIRST(edgeuse, &lu->down_hd);
	    if (eu1->vu_p->v_p == eu->vu_p->v_p) {
		eu2 = eu;
	    } else if (eu1->vu_p->v_p == eu->eumate_p->vu_p->v_p) {
		eu2 = BU_LIST_PNEXT_CIRC(edgeuse, &eu->l);
	    } else {
		eu2 = BU_LIST_PPREV_CIRC(edgeuse, &eu->l);
	    }

	    found_match = 1;
	    do {
		if (nmg_debug & NMG_DEBUG_CLASSIFY)
		    bu_log("\t\tcompare vertex %p to vertex %p\n",
			   (void *)eu1->vu_p->v_p, (void *)eu2->vu_p->v_p);
		if (eu1->vu_p->v_p != eu2->vu_p->v_p) {
		    if (nmg_debug & NMG_DEBUG_CLASSIFY)
			bu_log("\t\t\tnot a match\n");
		    found_match = 0;
		    break;
		}
		eu1 = BU_LIST_PNEXT_CIRC(edgeuse, &eu1->l);
		eu2 = BU_LIST_PPREV_CIRC(edgeuse, &eu2->l);
	    } while (eu1 != BU_LIST_FIRST(edgeuse, &lu->down_hd));
	}

	if (found_match) {
	    int test_class = NMG_CLASS_Unknown;

	    if (nmg_debug & NMG_DEBUG_CLASSIFY) {
		bu_log("\tFound a matching LU's %p and %p\n", (void *)lu, (void *)q_lu);
	    }

	    if (fu_qlu->orientation == OT_SAME) {
		test_class = class_shared_lu(lu, q_lu, vlfree, tol);
	    } else if (fu_qlu->orientation == OT_OPPOSITE) {
		test_class = class_shared_lu(lu, q_lu->lumate_p, vlfree, tol);
	    } else {
		bu_log("class_lu_vs_s: FU %p for lu %p matching lu %p has bad orientation (%s)\n",
		       (void *)fu_qlu, (void *)lu, (void *)q_lu, nmg_orientation(fu_qlu->orientation));
		bu_bomb("class_lu_vs_s: FU has bad orientation\n");
	    }

	    if (nmg_debug & NMG_DEBUG_CLASSIFY) {
		bu_log("\tclass_shared_lu says %s\n", nmg_class_name(test_class));
	    }

	    if (nmg_class == NMG_CLASS_Unknown) {
		nmg_class = test_class;
	    } else if (test_class == NMG_CLASS_AonBshared || test_class == NMG_CLASS_AonBanti) {
		nmg_class = test_class;
	    }

	    if (nmg_debug & NMG_DEBUG_CLASSIFY) {
		bu_log("\tclass set to %s\n",  nmg_class_name(nmg_class));
	    }

	    if (nmg_class == NMG_CLASS_AonBshared) {
		break;
	    }
	}
    }

    if (nmg_class != NMG_CLASS_Unknown) {
	if (nmg_debug & NMG_DEBUG_CLASSIFY) {
	    bu_log("Final nmg_class = %s\n", nmg_class_name(nmg_class));
	}
	NMG_INDEX_SET(classlist[nmg_class], lu->l_p);
	if (nmg_class == NMG_CLASS_AonBanti) {
	    nmg_reclassify_lu_eu(lu, classlist, NMG_CLASS_AonBanti);
	}
	reason = "edges identical with radial face";
	status = ON_SURF;
	goto out;
    }

    /* OK, the edgeuses are all "on", but the loop isn't.  Time to
     * decide if the loop is "out" or "in".  To do this, we look for
     * an edgeuse radial to one of the edgeuses in the loop which is
     * a part of a face in the other shell.  If/when we find such a
     * radial edge, we check the direction (in/out) of the faceuse normal.
     * if the faceuse normal is pointing out of the shell, we are outside.
     * if the faceuse normal is pointing into the shell, we are inside.
     */

    if (nmg_debug & NMG_DEBUG_CLASSIFY) {
	bu_log("Checking radial faces:\n");
	nmg_pr_fu_around_eu(eu, tol);
    }

    for (BU_LIST_FOR(eu, edgeuse, &lu->down_hd)) {
	p = eu->radial_p;
	do {
	    if (*p->up.magic_p == NMG_LOOPUSE_MAGIC &&
		*p->up.lu_p->up.magic_p == NMG_FACEUSE_MAGIC &&
		p->up.lu_p->up.fu_p->s_p == s) {

		if (p->up.lu_p->up.fu_p->orientation == OT_OPPOSITE) {
		    NMG_INDEX_SET(classlist[NMG_CLASS_AinB], lu->l_p);
		    if (nmg_debug & NMG_DEBUG_CLASSIFY) {
			bu_log("Loop is INSIDE of fu %p\n", (void *)p->up.lu_p->up.fu_p);
		    }
		    reason = "radial faceuse is OT_OPPOSITE";
		    nmg_class = NMG_CLASS_AinB;
		    status = INSIDE;
		    goto out;
		} else if (p->up.lu_p->up.fu_p->orientation == OT_SAME) {
		    NMG_INDEX_SET(classlist[NMG_CLASS_AoutB], lu->l_p);
		    if (nmg_debug & NMG_DEBUG_CLASSIFY) {
			bu_log("Loop is OUTSIDEof fu %p\n", (void *)p->up.lu_p->up.fu_p);
		    }
		    reason = "radial faceuse is OT_SAME";
		    nmg_class = NMG_CLASS_AoutB;
		    status = OUTSIDE;
		    goto out;
		} else {
		    bu_bomb("class_lu_vs_s(): bad fu orientation\n");
		}
	    }
	    p = p->eumate_p->radial_p;
	} while (p != eu->eumate_p);
    }

    if (nmg_debug & NMG_DEBUG_CLASSIFY) {
	bu_log("Loop is OUTSIDE 'cause it isn't anything else\n");
    }

    /* Since we didn't find any radial faces to classify ourselves against
     * and we already know that the edges are all "on" that must mean that
     * the loopuse is "on" a wireframe portion of the shell.
     */

    NMG_INDEX_SET(classlist[NMG_CLASS_AoutB], lu->l_p);
    reason = "loopuse is ON a wire loop in the shell";
    nmg_class = NMG_CLASS_AoutB;
    status = OUTSIDE;

out:
    if (nmg_debug & NMG_DEBUG_CLASSIFY) {
	bu_log("class_lu_vs_s(lu=%p) return %s (%s) because %s\n",
	       (void *)lu, nmg_class_status(status), nmg_class_name(nmg_class), reason);
    }

    return status;
}


/**
 * Called by -
 *	nmg_class_shells()
 */
HIDDEN void
class_fu_vs_s(struct faceuse *fu, struct shell *s, char **classlist, struct bu_list *vlfree, const struct bn_tol *tol)
{
    struct loopuse *lu;
    int nmg_class, in, out, on;
    plane_t n;

    NMG_CK_FACEUSE(fu);
    NMG_CK_SHELL(s);

    if (nmg_debug & NMG_DEBUG_CLASSIFY) {
	NMG_GET_FU_PLANE(n, fu);
	PLPRINT("\nclass_fu_vs_s plane equation:", n);
    }

    in = out = on = 0;
    for (BU_LIST_FOR(lu, loopuse, &fu->lu_hd)) {
	NMG_CK_LOOPUSE(lu);
	nmg_class = class_lu_vs_s(lu, s, classlist, vlfree, tol);
	switch (nmg_class) {
	    case INSIDE	        : ++in;
		break;
	    case OUTSIDE        : ++out;
		break;
	    case ON_SURF        : ++on;
		break;
	    default             : bu_bomb("class_fu_vs_s: bad class for faceuse\n");
	}
    }

    if (in == 0 && out == 0 && on > 0) {
	NMG_INDEX_SET(classlist[NMG_CLASS_AonBshared], fu->f_p);
    } else if (in == 0 && out > 0 && on == 0) {
	NMG_INDEX_SET(classlist[NMG_CLASS_AoutB], fu->f_p);
    } else {
	NMG_INDEX_SET(classlist[NMG_CLASS_AinB], fu->f_p);
    }

    if (nmg_debug & NMG_DEBUG_CLASSIFY)
	bu_log("class_fu_vs_s() END\n");
}


/**
 * Classify one shell WRT the other shell
 *
 * Implicit return -
 * Each element's classification will be represented by a
 * SET entry in the appropriate classlist[] array.
 *
 * Called by -
 * nmg_bool.c
 */
void
nmg_class_shells(struct shell *sA, struct shell *sB, char **classlist, struct bu_list *vlfree, const struct bn_tol *tol)
{
    struct faceuse *fu;
    struct loopuse *lu;
    struct edgeuse *eu;

    NMG_CK_SHELL(sA);
    NMG_CK_SHELL(sB);
    BN_CK_TOL(tol);

    if (nmg_debug & NMG_DEBUG_CLASSIFY &&
	BU_LIST_NON_EMPTY(&sA->fu_hd))
	bu_log("nmg_class_shells - doing faces\n");

    fu = BU_LIST_FIRST(faceuse, &sA->fu_hd);
    while (BU_LIST_NOT_HEAD(fu, &sA->fu_hd)) {

	class_fu_vs_s(fu, sB, classlist, vlfree, tol);

	if (BU_LIST_PNEXT(faceuse, fu) == fu->fumate_p)
	    fu = BU_LIST_PNEXT_PNEXT(faceuse, fu);
	else
	    fu = BU_LIST_PNEXT(faceuse, fu);
    }

    if (nmg_debug & NMG_DEBUG_CLASSIFY &&
	BU_LIST_NON_EMPTY(&sA->lu_hd))
	bu_log("nmg_class_shells - doing loops\n");

    lu = BU_LIST_FIRST(loopuse, &sA->lu_hd);
    while (BU_LIST_NOT_HEAD(lu, &sA->lu_hd)) {

	(void)class_lu_vs_s(lu, sB, classlist, vlfree, tol);

	if (BU_LIST_PNEXT(loopuse, lu) == lu->lumate_p)
	    lu = BU_LIST_PNEXT_PNEXT(loopuse, lu);
	else
	    lu = BU_LIST_PNEXT(loopuse, lu);
    }

    if (nmg_debug & NMG_DEBUG_CLASSIFY &&
	BU_LIST_NON_EMPTY(&sA->eu_hd))
	bu_log("nmg_class_shells - doing edges\n");

    eu = BU_LIST_FIRST(edgeuse, &sA->eu_hd);
    while (BU_LIST_NOT_HEAD(eu, &sA->eu_hd)) {

	(void)class_eu_vs_s(eu, sB, classlist, vlfree, tol);

	if (BU_LIST_PNEXT(edgeuse, eu) == eu->eumate_p)
	    eu = BU_LIST_PNEXT_PNEXT(edgeuse, eu);
	else
	    eu = BU_LIST_PNEXT(edgeuse, eu);
    }

    if (sA->vu_p) {
	if (nmg_debug)
	    bu_log("nmg_class_shells - doing vertex\n");
	(void)class_vu_vs_s(sA->vu_p, sB, classlist, vlfree, tol);
    }
}


/**
 * A generally available interface to nmg_class_pnt_l
 *
 * returns the classification from nmg_class_pnt_l
 * or a (-1) on error
 *
 * Called by -
 * nmg_extrude.c / nmg_fix_overlapping_loops()
 *
 * XXX DANGER:  Calls nmg_class_pnt_l(), which does not work well.
 */
int
nmg_classify_pnt_loop(const point_t pt,
		      const struct loopuse *lu,
		      struct bu_list *vlfree,
		      const struct bn_tol *tol)
{
    struct neighbor closest;
    struct faceuse *fu;
    plane_t n;
    fastf_t dist;

    NMG_CK_LOOPUSE(lu);
    BN_CK_TOL(tol);

    bu_log("DANGER: nmg_classify_pnt_loop() is calling nmg_class_pnt_l(), which does not work well\n");
    if (*lu->up.magic_p != NMG_FACEUSE_MAGIC) {
	bu_log("nmg_classify_pnt_loop: lu not part of a faceuse!!\n");
	return -1;
    }

    fu = lu->up.fu_p;

    /* Validate distance from point to plane */
    NMG_GET_FU_PLANE(n, fu);
    if ((dist = fabs(DIST_PNT_PLANE(pt, n))) > tol->dist) {
	bu_log("nmg_classify_pnt_l() ERROR, point (%g, %g, %g) not on face, dist=%g\n",
	       V3ARGS(pt), dist);
	return -1;
    }


    /* find the closest approach in this face to the projected point */
    closest.dist = MAX_FASTF;
    closest.p.eu = (struct edgeuse *)NULL;
    closest.nmg_class = NMG_CLASS_AoutB;	/* default return */

    nmg_class_pnt_l(&closest, pt, lu, vlfree, tol);

    return closest.nmg_class;
}

/* TODO - do we need this? */
#if 0
/**
 * Find any point that is interior to LU
 *
 * Returns:
 * 0 - All is well
 * 1 - Loop is not part of a faceuse
 * 2 - Loop is a single vertexuse
 * 3 - Loop is a crack
 * 4 - Just plain can't find an interior point
 */
HIDDEN int
nmg_get_interior_pnt(fastf_t *pt, const struct loopuse *lu, struct bu_list *vlfree, const struct bn_tol *tol)
{
    struct edgeuse *eu;
    fastf_t point_count = 0.0;
    double one_over_count;
    point_t test_pt;
    point_t average_pt = VINIT_ZERO;
    int i;

    NMG_CK_LOOPUSE(lu);
    BN_CK_TOL(tol);

    if (*lu->up.magic_p != NMG_FACEUSE_MAGIC)
	return 1;

    if (BU_LIST_FIRST_MAGIC(&lu->down_hd) != NMG_EDGEUSE_MAGIC)
	return 2;

    if (nmg_loop_is_a_crack(lu))
	return 3;

    /* first try just averaging all the vertices */
    for (BU_LIST_FOR(eu, edgeuse, &lu->down_hd)) {
	struct vertex_g *vg;
	NMG_CK_EDGEUSE(eu);

	vg = eu->vu_p->v_p->vg_p;
	NMG_CK_VERTEX_G(vg);

	VADD2(average_pt, average_pt, vg->coord);
	point_count++;
    }

    one_over_count = 1.0/point_count;
    VSCALE(average_pt, average_pt, one_over_count);
    VMOVE(test_pt, average_pt);

    if (nmg_class_pnt_lu_except(test_pt, lu, (struct edge *)NULL, vlfree, tol) == NMG_CLASS_AinB) {
	VMOVE(pt, test_pt);
	return 0;
    }

    for (i = 0; i < 3; i++) {

	double tol_mult;

	/* Try moving just a little left of an edge */
	switch (i) {
	    case 0:
		tol_mult = 5.0 * tol->dist;
		break;
	    case 1:
		tol_mult = 1.5 * tol->dist;
		break;
	    case 2:
		tol_mult = 1.005 * tol->dist;
		break;
	    default:
		/* sanity check */
		tol_mult = 1;
		break;
	}
	for (BU_LIST_FOR(eu, edgeuse, &lu->down_hd)) {
	    vect_t left;
	    struct vertex_g *vg1, *vg2;

	    (void)nmg_find_eu_leftvec(left, eu);

	    vg1 = eu->vu_p->v_p->vg_p;
	    vg2 = eu->eumate_p->vu_p->v_p->vg_p;

	    VADD2(test_pt, vg1->coord, vg2->coord);
	    VSCALE(test_pt, test_pt, 0.5);

	    VJOIN1(test_pt, test_pt, tol_mult, left);
	    if (nmg_class_pnt_lu_except(test_pt, lu, (struct edge *)NULL, vlfree, tol) == NMG_CLASS_AinB) {
		VMOVE(pt, test_pt);
		return 0;
	    }
	}
    }

    if (nmg_debug & NMG_DEBUG_CLASSIFY) {
	bu_log("nmg_get_interior_pnt: Couldn't find interior point for lu %p\n", (void *)lu);
	nmg_pr_lu_briefly(lu, "");
    }

    VMOVE(pt, average_pt);
    return 4;
}
#endif


/**
 * Generally available classifier for
 * determining if one loop is within another
 *
 * returns classification based on nmg_class_pnt_l results
 *
 * Called by -
 * nmg_misc.c / nmg_split_loops_handler()
 *
 */
int
nmg_classify_lu_lu(const struct loopuse *lu1, const struct loopuse *lu2, struct bu_list *vlfree, const struct bn_tol *tol)
{
    struct faceuse *fu1, *fu2;
    struct edgeuse *eu;
    int share_edges;
    int lu1_eu_count = 0;
    int lu2_eu_count = 0;

    NMG_CK_LOOPUSE(lu1);
    NMG_CK_LOOPUSE(lu2);
    BN_CK_TOL(tol);

    if (nmg_debug & NMG_DEBUG_CLASSIFY)
	bu_log("nmg_classify_lu_lu(lu1=%p, lu2=%p)\n", (void *)lu1, (void *)lu2);

    if (lu1 == lu2 || lu1 == lu2->lumate_p)
	return NMG_CLASS_AonBshared;

    if (*lu1->up.magic_p != NMG_FACEUSE_MAGIC) {
	bu_log("nmg_classify_lu_lu: lu1 not part of a faceuse\n");
	return -1;
    }

    if (*lu2->up.magic_p != NMG_FACEUSE_MAGIC) {
	bu_log("nmg_classify_lu_lu: lu2 not part of a faceuse\n");
	return -1;
    }

    fu1 = lu1->up.fu_p;
    NMG_CK_FACEUSE(fu1);
    fu2 = lu2->up.fu_p;
    NMG_CK_FACEUSE(fu2);

    if (fu1->f_p != fu2->f_p) {
	bu_log("nmg_classify_lu_lu: loops are not in same face\n");
	return -1;
    }

    /* do simple check for two loops of the same vertices */
    if (BU_LIST_FIRST_MAGIC(&lu1->down_hd) == NMG_EDGEUSE_MAGIC &&
	BU_LIST_FIRST_MAGIC(&lu2->down_hd) == NMG_EDGEUSE_MAGIC) {
	struct edgeuse *eu1_start, *eu2_start;
	struct edgeuse *eu1, *eu2;

	/* count EU's in lu1 */
	for (BU_LIST_FOR(eu, edgeuse, &lu1->down_hd))
	    lu1_eu_count++;

	/* count EU's in lu2 */
	for (BU_LIST_FOR(eu, edgeuse, &lu2->down_hd))
	    lu2_eu_count++;

	share_edges = 1;
	eu1_start = BU_LIST_FIRST(edgeuse, &lu1->down_hd);
	NMG_CK_EDGEUSE(eu1_start);
	eu2_start = BU_LIST_FIRST(edgeuse, &lu2->down_hd);
	NMG_CK_EDGEUSE(eu2_start);
	while (BU_LIST_NOT_HEAD(eu2_start, &lu2->down_hd) &&
	       eu2_start->e_p != eu1_start->e_p)
	{
	    NMG_CK_EDGEUSE(eu2_start);
	    eu2_start = BU_LIST_PNEXT(edgeuse, &eu2_start->l);
	}

	if (BU_LIST_NOT_HEAD(eu2_start, &lu2->down_hd) &&
	    eu1_start->e_p == eu2_start->e_p)
	{
	    /* check the rest of the loop */
	    share_edges = 1;
	    eu1 = eu1_start;
	    eu2 = eu2_start;
	    do {
		if (eu1->e_p != eu2->e_p) {
		    share_edges = 0;
		    break;
		}
		eu1 = BU_LIST_PNEXT_CIRC(edgeuse, &eu1->l);
		eu2 = BU_LIST_PNEXT_CIRC(edgeuse, &eu2->l);
	    } while (eu1 != eu1_start);

	    if (!share_edges) {
		/* maybe the other way round */
		share_edges = 1;
		eu1 = eu1_start;
		eu2 = eu2_start;
		do {
		    if (eu1->e_p != eu2->e_p) {
			share_edges = 0;
			break;
		    }
		    eu1 = BU_LIST_PNEXT_CIRC(edgeuse, &eu1->l);
		    eu2 = BU_LIST_PPREV_CIRC(edgeuse, &eu2->l);
		} while (eu1 != eu1_start);
	    }

	    if (share_edges && lu1_eu_count == lu2_eu_count) {
		if (nmg_debug & NMG_DEBUG_CLASSIFY)
		    bu_log("nmg_classify_lu_lu returning NMG_CLASS_AonBshared\n");
		return NMG_CLASS_AonBshared;
	    } else {
		vect_t inward1, inward2;

		/* not all edges are shared,
		 * try to fnd a vertex in lu1
		 * that is not in lu2
		 */
		for (BU_LIST_FOR(eu, edgeuse, &lu1->down_hd)) {
		    struct vertex_g *vg;
		    int nmg_class;

		    NMG_CK_EDGEUSE(eu);

		    vg = eu->vu_p->v_p->vg_p;
		    NMG_CK_VERTEX_G(vg);

		    if (nmg_find_vertex_in_lu(eu->vu_p->v_p, lu2) != NULL)
			continue;

		    nmg_class = nmg_class_pnt_lu_except(vg->coord, lu2, (struct edge *)NULL, vlfree, tol);
		    if (nmg_class != NMG_CLASS_AonBshared && nmg_class != NMG_CLASS_AonBanti) {
			if (lu2->orientation == OT_SAME) {
			    if (nmg_debug & NMG_DEBUG_CLASSIFY)
				bu_log("nmg_classify_lu_lu returning %s\n", nmg_class_name(nmg_class));
			    return nmg_class;
			} else {
			    if (nmg_class == NMG_CLASS_AinB) {
				if (nmg_debug & NMG_DEBUG_CLASSIFY)
				    bu_log("nmg_classify_lu_lu returning NMG_CLASS_AoutB\n");
				return NMG_CLASS_AoutB;
			    }
			    if (nmg_class == NMG_CLASS_AoutB) {
				if (nmg_debug & NMG_DEBUG_CLASSIFY)
				    bu_log("nmg_classify_lu_lu returning NMG_CLASS_AinB\n");
				return NMG_CLASS_AinB;
			    }
			}
		    }
		}

		/* Some of lu1 edges are on lu2, but loops are not shared.
		 * Compare inward vectors of a shared edge.
		 */

		nmg_find_eu_leftvec(inward1, eu1_start);
		if (lu1->orientation == OT_OPPOSITE)
		    VREVERSE(inward1, inward1);

		nmg_find_eu_leftvec(inward2, eu2_start);
		if (lu2->orientation == OT_OPPOSITE)
		    VREVERSE(inward2, inward2);

		if (VDOT(inward1, inward2) < -SMALL_FASTF)
		    return NMG_CLASS_AoutB;
		else
		    return NMG_CLASS_AinB;
	    }
	} else {
	    /* no matching edges, classify by vertices */
	    for (BU_LIST_FOR(eu, edgeuse, &lu1->down_hd)) {
		struct vertex_g *vg;
		int nmg_class;

		NMG_CK_EDGEUSE(eu);

		vg = eu->vu_p->v_p->vg_p;
		NMG_CK_VERTEX_G(vg);

		if (nmg_find_vertex_in_lu(eu->vu_p->v_p, lu2) != NULL)
		    continue;

		nmg_class = nmg_class_pnt_lu_except(vg->coord, lu2, (struct edge *)NULL, vlfree, tol);
		if (nmg_class != NMG_CLASS_AonBshared && nmg_class != NMG_CLASS_AonBanti) {
		    if (lu2->orientation == OT_SAME) {
			if (nmg_debug & NMG_DEBUG_CLASSIFY)
			    bu_log("nmg_classify_lu_lu returning %s\n", nmg_class_name(nmg_class));
			return nmg_class;
		    } else {
			if (nmg_class == NMG_CLASS_AinB) {
			    if (nmg_debug & NMG_DEBUG_CLASSIFY)
				bu_log("nmg_classify_lu_lu returning NMG_CLASS_AoutB\n");
			    return NMG_CLASS_AoutB;
			}
			if (nmg_class == NMG_CLASS_AoutB) {
			    if (nmg_debug & NMG_DEBUG_CLASSIFY)
				bu_log("nmg_classify_lu_lu returning NMG_CLASS_AinB\n");
			    return NMG_CLASS_AinB;
			}
		    }
		}
	    }

	    /* if we get here, all vertices are shared,
	     * but no edges are!!!!! Check the midpoint of edges.
	     */
	    for (BU_LIST_FOR(eu, edgeuse, &lu1->down_hd)) {
		struct vertex_g *vg1, *vg2;
		int nmg_class;
		point_t mid_pt;

		vg1 = eu->vu_p->v_p->vg_p;
		vg2 = eu->eumate_p->vu_p->v_p->vg_p;

		VADD2(mid_pt, vg1->coord, vg2->coord);
		VSCALE(mid_pt, mid_pt, 0.5);

		nmg_class = nmg_class_pnt_lu_except(mid_pt, lu2, (struct edge *)NULL, vlfree, tol);
		if (nmg_class != NMG_CLASS_AonBshared && nmg_class != NMG_CLASS_AonBanti) {
		    if (lu2->orientation == OT_SAME) {
			if (nmg_debug & NMG_DEBUG_CLASSIFY)
			    bu_log("nmg_classify_lu_lu returning %s\n", nmg_class_name(nmg_class));
			return nmg_class;
		    } else {
			if (nmg_class == NMG_CLASS_AinB) {
			    if (nmg_debug & NMG_DEBUG_CLASSIFY)
				bu_log("nmg_classify_lu_lu returning NMG_CLASS_AoutB\n");
			    return NMG_CLASS_AoutB;
			}
			if (nmg_class == NMG_CLASS_AoutB) {
			    if (nmg_debug & NMG_DEBUG_CLASSIFY)
				bu_log("nmg_classify_lu_lu returning NMG_CLASS_AinB\n");
			    return NMG_CLASS_AinB;
			}
		    }
		}
	    }

	    /* Should never get here */
	    bu_log("nmg_classify_lu_lu: Cannot classify lu %p w.r.t. lu %p\n",
		   (void *)lu1, (void *)lu2);
	    return NMG_CLASS_Unknown;
	}
    } else if (BU_LIST_FIRST_MAGIC(&lu1->down_hd) == NMG_VERTEXUSE_MAGIC &&
	       BU_LIST_FIRST_MAGIC(&lu2->down_hd) == NMG_VERTEXUSE_MAGIC)
    {
	struct vertexuse *vu1, *vu2;

	vu1 = BU_LIST_FIRST(vertexuse, &lu1->down_hd);
	vu2 = BU_LIST_FIRST(vertexuse, &lu2->down_hd);

	if (vu1->v_p == vu2->v_p) {
	    if (nmg_debug & NMG_DEBUG_CLASSIFY)
		bu_log("nmg_classify_lu_lu returning NMG_CLASS_AonBshared\n");
	    return NMG_CLASS_AonBshared;
	} else {
	    if (nmg_debug & NMG_DEBUG_CLASSIFY)
		bu_log("nmg_classify_lu_lu returning NMG_CLASS_AoutB\n");
	    return NMG_CLASS_AoutB;
	}
    }

    if (BU_LIST_FIRST_MAGIC(&lu1->down_hd) == NMG_VERTEXUSE_MAGIC) {
	struct vertexuse *vu;
	struct vertex_g *vg;
	int nmg_class;

	vu = BU_LIST_FIRST(vertexuse, &lu1->down_hd);
	NMG_CK_VERTEXUSE(vu);
	vg = vu->v_p->vg_p;
	NMG_CK_VERTEX_G(vg);

	nmg_class = nmg_class_pnt_lu_except(vg->coord, lu2,
					   (struct edge *)NULL, vlfree, tol);

	if (lu2->orientation == OT_OPPOSITE) {
	    if (nmg_class == NMG_CLASS_AoutB)
		nmg_class = NMG_CLASS_AinB;
	    else if (nmg_class == NMG_CLASS_AinB)
		nmg_class = NMG_CLASS_AoutB;
	}
	if (nmg_debug & NMG_DEBUG_CLASSIFY)
	    bu_log("nmg_classify_lu_lu returning %s\n", nmg_class_name(nmg_class));
	return nmg_class;
    } else if (BU_LIST_FIRST_MAGIC(&lu2->down_hd) == NMG_VERTEXUSE_MAGIC)
	return NMG_CLASS_AoutB;

    bu_log("nmg_classify_lu_lu: ERROR, Should not get here!!!\n");
    bu_bomb("nmg_classify_lu_lu: ERROR, Should not get here!!!\n");

    return -1; /* to make the compilers happy */
}


/**
 * Classify one shell (s2) with respect to another (s).
 *
 * returns:
 * NMG_CLASS_AinB if s2 is inside s
 * NMG_CLASS_AoutB is s2 is outside s
 * NMG_CLASS_Unknown if we can't tell
 *
 * Assumes (but does not verify) that these two shells do not
 * overlap, but are either entirely separate or entirely within
 * one or the other.
 */
int
nmg_classify_s_vs_s(struct shell *s2, struct shell *s, struct bu_list *vlfree, const struct bn_tol *tol)
{
    size_t i;
    int nmg_class;
    struct faceuse *fu;
    struct loopuse *lu;
    struct edgeuse *eu;
    point_t pt_in_s2;
    struct bu_ptbl verts;

    if (!V3RPP1_IN_RPP2(s2->sa_p->min_pt, s2->sa_p->max_pt, s->sa_p->min_pt, s->sa_p->max_pt))
	return NMG_CLASS_AoutB;

    /* shell s2 may be inside shell s
       Get a point from s2 to classify vs s */

    if (BU_LIST_NON_EMPTY(&s2->fu_hd)) {
	fu = BU_LIST_FIRST(faceuse, &s2->fu_hd);
	lu = BU_LIST_FIRST(loopuse, &fu->lu_hd);
	eu = BU_LIST_FIRST(edgeuse, &lu->down_hd);
	VMOVE(pt_in_s2, eu->vu_p->v_p->vg_p->coord);
	nmg_class = nmg_class_pnt_s(pt_in_s2, s, 0, vlfree, tol);
	if (nmg_class == NMG_CLASS_AinB)
	    return NMG_CLASS_AinB;		/* shell s2 is inside shell s */
	else if (nmg_class == NMG_CLASS_AoutB)
	    return NMG_CLASS_AoutB;		/* shell s2 is not inside shell s */

	/* try other end of this EU */
	VMOVE(pt_in_s2, eu->eumate_p->vu_p->v_p->vg_p->coord);
	nmg_class = nmg_class_pnt_s(pt_in_s2, s, 0, vlfree, tol);
	if (nmg_class == NMG_CLASS_AinB)
	    return NMG_CLASS_AinB;		/* shell s2 is inside shell s */
	else if (nmg_class == NMG_CLASS_AoutB)
	    return NMG_CLASS_AoutB;		/* shell s2 is not inside shell s */
    }

    if (BU_LIST_NON_EMPTY(&s2->lu_hd)) {
	lu = BU_LIST_FIRST(loopuse, &s2->lu_hd);
	eu = BU_LIST_FIRST(edgeuse, &lu->down_hd);
	VMOVE(pt_in_s2, eu->vu_p->v_p->vg_p->coord);
	nmg_class = nmg_class_pnt_s(pt_in_s2, s, 0, vlfree, tol);
	if (nmg_class == NMG_CLASS_AinB)
	    return NMG_CLASS_AinB;		/* shell s2 is inside shell s */
	else if (nmg_class == NMG_CLASS_AoutB)
	    return NMG_CLASS_AoutB;		/* shell s2 is not inside shell s */

	/* try other end of this EU */
	VMOVE(pt_in_s2, eu->eumate_p->vu_p->v_p->vg_p->coord);
	nmg_class = nmg_class_pnt_s(pt_in_s2, s, 0, vlfree, tol);
	if (nmg_class == NMG_CLASS_AinB)
	    return NMG_CLASS_AinB;		/* shell s2 is inside shell s */
	else if (nmg_class == NMG_CLASS_AoutB)
	    return NMG_CLASS_AoutB;		/* shell s2 is not inside shell s */
    }

    if (BU_LIST_NON_EMPTY(&s2->eu_hd)) {
	eu = BU_LIST_FIRST(edgeuse, &s2->eu_hd);
	VMOVE(pt_in_s2, eu->vu_p->v_p->vg_p->coord);
	nmg_class = nmg_class_pnt_s(pt_in_s2, s, 0, vlfree, tol);
	if (nmg_class == NMG_CLASS_AinB)
	    return NMG_CLASS_AinB;		/* shell s2 is inside shell s */
	else if (nmg_class == NMG_CLASS_AoutB)
	    return NMG_CLASS_AoutB;		/* shell s2 is not inside shell s */

	/* try other end of this EU */
	VMOVE(pt_in_s2, eu->eumate_p->vu_p->v_p->vg_p->coord);
	nmg_class = nmg_class_pnt_s(pt_in_s2, s, 0, vlfree, tol);
	if (nmg_class == NMG_CLASS_AinB)
	    return NMG_CLASS_AinB;		/* shell s2 is inside shell s */
	else if (nmg_class == NMG_CLASS_AoutB)
	    return NMG_CLASS_AoutB;		/* shell s2 is not inside shell s */
    }

    if (s2->vu_p && s2->vu_p->v_p->vg_p) {
	VMOVE(pt_in_s2, s2->vu_p->v_p->vg_p->coord);
	nmg_class = nmg_class_pnt_s(pt_in_s2, s, 0, vlfree, tol);
	if (nmg_class == NMG_CLASS_AinB)
	    return NMG_CLASS_AinB;		/* shell s2 is inside shell s */
	else if (nmg_class == NMG_CLASS_AoutB)
	    return NMG_CLASS_AoutB;		/* shell s2 is not inside shell s */
    }

    /* classification returned NMG_CLASS_AonB, so need to try other points */
    nmg_vertex_tabulate(&verts, &s2->l.magic, vlfree);
    for (i = 0; i < BU_PTBL_LEN(&verts); i++) {
	struct vertex *v;

	v = (struct vertex *)BU_PTBL_GET(&verts, i);

	VMOVE(pt_in_s2, v->vg_p->coord);
	nmg_class = nmg_class_pnt_s(pt_in_s2, s, 0, vlfree, tol);
	if (nmg_class == NMG_CLASS_AinB) {
	    bu_ptbl_free(&verts);
	    return NMG_CLASS_AinB;	/* shell s2 is inside shell s */
	} else if (nmg_class == NMG_CLASS_AoutB) {
	    bu_ptbl_free(&verts);
	    return NMG_CLASS_AoutB;	/* shell s2 is not inside shell s */
	}
    }
    bu_ptbl_free(&verts);

    /* every point of s2 is on s !!!!!!! */
    return NMG_CLASS_Unknown;
}


/*
 * Local Variables:
 * mode: C
 * tab-width: 8
 * indent-tabs-mode: t
 * c-file-style: "stroustrup"
 * End:
 * ex: shiftwidth=4 tabstop=8
 */<|MERGE_RESOLUTION|>--- conflicted
+++ resolved
@@ -1,11 +1,7 @@
 /*                     N M G _ C L A S S . C
  * BRL-CAD
  *
-<<<<<<< HEAD
- * Copyright (c) 1993-2018 United States Government as represented by
-=======
  * Copyright (c) 1993-2020 United States Government as represented by
->>>>>>> 60304d81
  * the U.S. Army Research Laboratory.
  *
  * This library is free software; you can redistribute it and/or
@@ -657,11 +653,7 @@
     }
 
     if (!in_or_out_only) {
-<<<<<<< HEAD
-	faces_seen = (long *)nmg_calloc(m->maxindex, sizeof(long), "nmg_class_pt_s faces_seen[]");
-=======
 	faces_seen = (long *)nmg_calloc(m->maxindex, sizeof(long), "nmg_class_pnt_s faces_seen[]");
->>>>>>> 60304d81
 	/*
 	 * First pass:  Try hard to see if point is ON a face.
 	 */
@@ -683,11 +675,7 @@
 		/* Point lies on this plane, it may be possible to
 		 * short circuit everything.
 		 */
-<<<<<<< HEAD
-		nmg_class = nmg_class_pt_fu_except(pt, fu, (struct loopuse *)0,
-=======
 		nmg_class = nmg_class_pnt_fu_except(pt, fu, (struct loopuse *)0,
->>>>>>> 60304d81
 						   NULL,
 						   NULL,
 						   NULL, 0, 0, vlfree, tol);
@@ -776,11 +764,7 @@
 
 out:
     if (!in_or_out_only) {
-<<<<<<< HEAD
-	nmg_free((char *)faces_seen, "nmg_class_pt_s faces_seen[]");
-=======
 	nmg_free((char *)faces_seen, "nmg_class_pnt_s faces_seen[]");
->>>>>>> 60304d81
     }
 
     if (nmg_debug & NMG_DEBUG_CLASSIFY) {
