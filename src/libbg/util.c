/*                       U T I L . C
 * BRL-CAD
 *
<<<<<<< HEAD
 * Copyright (c) 2013-2018 United States Government as represented by
=======
 * Copyright (c) 2013-2020 United States Government as represented by
>>>>>>> 60304d81
 * the U.S. Army Research Laboratory.
 *
 * Copyright 2001 softSurfer, 2012 Dan Sunday
 * This code may be freely used and modified for any purpose
 * providing that this copyright notice is included with it.
 * SoftSurfer makes no warranty for this code, and cannot be held
 * liable for any real or imagined damage resulting from its use.
 * Users of this code must verify correctness for their application.
 *
 */
/** @file util.c
 *
 * This file implements utility functions internal to libbg.
 */

#include "common.h"
#include <stdlib.h>

#include "vmath.h"
#include "bn/plane.h"
#include "bn/tol.h"

/* TODO - need routines for 2D and 3D point sets that check for degeneracy - (dimension < 2 for a 2D
 * set, dimension < 3 for a 3D set.  Probably want to use Eigen's matrix routines and a rank check:
 * https://en.wikipedia.org/wiki/Coplanarity#Coplanarity_of_points_whose_coordinates_are_given
 * http://stackoverflow.com/questions/31041921/how-to-get-rank-of-a-matrix-in-eigen-library
 *
 * Try both of these - if the slow-down isn't extreme, may be worth using FullPiv for numerical
 * stability:
 * http://eigen.tuxfamily.org/dox/classEigen_1_1ColPivHouseholderQR.html
 * http://eigen.tuxfamily.org/dox/classEigen_1_1FullPivHouseholderQR.html
 *
 * Algorithms like QuickHull (which we need to implement to replace chull3d - that implementation has
 * been found to not be robust) need degeneracy checks, and we really should be using such checks generally
 * for all of these sorts of routines.
 *
 * See src/librt/test_bot2nurbs.cpp for an example of using Eigen to do calculations.  Probably
 * can make do with Matrix2d and Matrix3d rather than MatrixXd...
 *
 * I don't think it's relevant in this case (if we operate on 3D points as a matrix, the result
 * won't be what the original BoT expects...) but when it comes to Eigen pay attention to Map,
 * which may allow us to apply Eigen operations to BRL-CAD's libbn matricies:
 *
 * https://eigen.tuxfamily.org/dox/group__TutorialMapClass.html
 */


int
coplanar_2d_coord_sys(point_t *origin_pnt, vect_t *u_axis, vect_t *v_axis, const point_t *points_3d, int n)
{
    int i = 0;
    int have_normal = 0;
    plane_t plane;
    fastf_t dist_pt_pt = 0.0;
    fastf_t vdot = 1.0;
    point_t p_farthest = VINIT_ZERO;
    int p_farthest_index = 0;
    vect_t normal = VINIT_ZERO;
    const struct bn_tol tol = {BN_TOL_MAGIC, BN_TOL_DIST/2.0, BN_TOL_DIST*BN_TOL_DIST/4.0, 1.0e-6, 1.0-1.0e-6};

    /* Step 1 - find center point */
    VSETALL(*origin_pnt, 0.0);
    for (i = 0; i < n; i++) {
	VADD2(*origin_pnt, *origin_pnt, points_3d[i]);
    }
    VSCALE(*origin_pnt, *origin_pnt, 1.0/n);

    /* Step 2 - find furthest points from the center point */
    for (i = 0; i < n; i++) {
	fastf_t curr_dist = DIST_PNT_PNT_SQ(*origin_pnt, points_3d[i]);
	if (curr_dist > dist_pt_pt) {
	    dist_pt_pt = curr_dist;
	    VMOVE(p_farthest, points_3d[i]);
	    p_farthest_index = i;
	}
    }
    VSUB2(*u_axis, p_farthest, *origin_pnt);
    VUNITIZE(*u_axis);

    /* Step 3 - find normal vector of plane holding points */
    i = 0;
    dist_pt_pt = DIST_PNT_PNT(*origin_pnt, p_farthest);
    if (NEAR_ZERO(dist_pt_pt, VUNITIZE_TOL)) return -1;
    while (i < n) {
	if (i != p_farthest_index) {
	    vect_t temp_vect;
	    fastf_t curr_vdot;
	    VSUB2(temp_vect, points_3d[i], *origin_pnt);
	    VUNITIZE(temp_vect);
	    curr_vdot = fabs(VDOT(temp_vect, *u_axis));
	    if (curr_vdot < vdot) {
		if (!bn_make_plane_3pnts(plane, *origin_pnt, p_farthest, points_3d[i], &tol)) {
		    VSET(normal, plane[0], plane[1], plane[2]);
		    have_normal = 1;
		    vdot = curr_vdot;
		}
	    }
	}
	i++;
    }
    if (!have_normal) return -1;
    VUNITIZE(normal);

    /* Step 4 - use vectors from steps 2 and 3 to find y axis vector */
    VCROSS(*v_axis, *u_axis, normal);
    VUNITIZE(*v_axis);

    return 0;
}


int
coplanar_3d_to_2d(point2d_t **points_2d, const point_t *origin_pnt,
		  const vect_t *u_axis, const vect_t *v_axis,
		  const point_t *points_3d, int n)
{
    int i = 0;
    for (i = 0; i < n; i++) {
	vect_t temp, c, d;
	fastf_t u, v;
	VSUB2(temp, points_3d[i], *origin_pnt);
	VPROJECT(temp, *u_axis, c, d);
	u = (VDOT(c, *u_axis) > 0.0) ? (MAGNITUDE(c)) : (-1.0 * MAGNITUDE(c));
	v = (VDOT(d, *v_axis) > 0.0) ? (MAGNITUDE(d)) : (-1.0 * MAGNITUDE(d));
	V2SET((*points_2d)[i], u, v);
    }

    return 0;
}


int
coplanar_2d_to_3d(point_t **points_3d, const point_t *origin_pnt,
		  const vect_t *u_axis, const vect_t *v_axis,
		  const point2d_t *points_2d, int n)
{
    int i;
    vect_t u_x_component, u_y_component, u_z_component;
    vect_t v_x_component, v_y_component, v_z_component;
    vect_t x_axis, y_axis, z_axis;
    vect_t temp;
    fastf_t mag_u_x, mag_u_y, mag_u_z;
    fastf_t mag_v_x, mag_v_y, mag_v_z;
    VSET(x_axis, 1.0, 0.0, 0.0);
    VSET(y_axis, 0.0, 1.0, 0.0);
    VSET(z_axis, 0.0, 0.0, 1.0);
    /* Step 1 - find the 3d X, Y and Z components of u_axis and v_axis */
    VPROJECT(*u_axis, x_axis, u_x_component, temp);
    VPROJECT(temp, y_axis, u_y_component, u_z_component);
    VPROJECT(*v_axis, x_axis, v_x_component, temp);
    VPROJECT(temp, y_axis, v_y_component, v_z_component);
    mag_u_x = (VDOT(u_x_component, x_axis) > 0.0) ? (MAGNITUDE(u_x_component)) : (-1.0 * MAGNITUDE(u_x_component));
    mag_u_y = (VDOT(u_y_component, y_axis) > 0.0) ? (MAGNITUDE(u_y_component)) : (-1.0 * MAGNITUDE(u_y_component));
    mag_u_z = (VDOT(u_z_component, z_axis) > 0.0) ? (MAGNITUDE(u_z_component)) : (-1.0 * MAGNITUDE(u_z_component));
    mag_v_x = (VDOT(v_x_component, x_axis) > 0.0) ? (MAGNITUDE(v_x_component)) : (-1.0 * MAGNITUDE(v_x_component));
    mag_v_y = (VDOT(v_y_component, y_axis) > 0.0) ? (MAGNITUDE(v_y_component)) : (-1.0 * MAGNITUDE(v_y_component));
    mag_v_z = (VDOT(v_z_component, z_axis) > 0.0) ? (MAGNITUDE(v_z_component)) : (-1.0 * MAGNITUDE(v_z_component));

    /* Step 2 - for each 2D point, calculate the (x,y,z) coordinates as follows:
     * (http://math.stackexchange.com/questions/525829/how-to-find-the-3d-coordinate-of-a-2d-point-on-a-known-plane)
     */
    for (i = 0; i < n; i++) {
	vect_t temp_2d;
	VSET(temp_2d, points_2d[i][0]*mag_u_x + (points_2d)[i][1]*mag_v_x,
	     (points_2d)[i][0]*mag_u_y + (points_2d)[i][1]*mag_v_y,
	     (points_2d)[i][0]*mag_u_z + (points_2d)[i][1]*mag_v_z);
	VADD2((*points_3d)[i], (*origin_pnt), temp_2d);
    }

    return 0;
}


/*
 * Local Variables:
 * mode: C
 * tab-width: 8
 * indent-tabs-mode: t
 * c-file-style: "stroustrup"
 * End:
 * ex: shiftwidth=4 tabstop=8
 */<|MERGE_RESOLUTION|>--- conflicted
+++ resolved
@@ -1,11 +1,7 @@
 /*                       U T I L . C
  * BRL-CAD
  *
-<<<<<<< HEAD
- * Copyright (c) 2013-2018 United States Government as represented by
-=======
  * Copyright (c) 2013-2020 United States Government as represented by
->>>>>>> 60304d81
  * the U.S. Army Research Laboratory.
  *
  * Copyright 2001 softSurfer, 2012 Dan Sunday
