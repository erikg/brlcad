set(LDIR "${BRLCAD_SOURCE_DIR}/src/other/linenoise")

set(GTOOLS_INCLUDE_DIRS
  ${BU_INCLUDE_DIRS}
  ${RT_INCLUDE_DIRS}
  ${WDB_INCLUDE_DIRS}
  ${TCLCAD_INCLUDE_DIRS}
  ${GED_INCLUDE_DIRS}
  ${PKG_INCLUDE_DIRS}
  ${LDIR}
  )
list(REMOVE_DUPLICATES GTOOLS_INCLUDE_DIRS)
include_directories(${GTOOLS_INCLUDE_DIRS})

BRLCAD_ADDDATA(gtransfer.c sample_applications)
BRLCAD_ADDEXEC(gex "gex.cpp" "libbu;librt")
BRLCAD_ADDEXEC(glint glint.cpp "librt;${M_LIBRARY}")
BRLCAD_ADDEXEC(gqa gqa.c "libged;librt")

set(GSH_SRCS
  gsh.cpp
  ${LDIR}/utf8.c
  ${LDIR}/linenoise.c
  )
BRLCAD_ADDEXEC(gsh "${GSH_SRCS}"  "libged;libbu" NO_INSTALL)
BRLCAD_ADDEXEC(gtransfer gtransfer.c "librt;libpkg" NO_INSTALL)

set(GANALYZE_SRCS
  ganalyze.cpp
  ${LDIR}/utf8.c
  ${LDIR}/linenoise.c
  )
BRLCAD_ADDEXEC(ganalyze "${GANALYZE_SRCS}" "libanalyze;librt;libbu;libpkg" NO_INSTALL)

BRLCAD_ADDEXEC(geval geval.c "libged;libbu" NO_INSTALL)

set(GSH_SRCS
  gsh.cxx
  ${LDIR}/utf8.c
  ${LDIR}/linenoise.c
  )
BRLCAD_ADDEXEC(gsh "${GSH_SRCS}"  "libged;libbu" NO_INSTALL)

add_subdirectory(beset)
add_subdirectory(gdiff)

add_subdirectory(tests)

<<<<<<< HEAD
=======

>>>>>>> 2965d039
CMAKEFILES(CMakeLists.txt)

# Local Variables:
# tab-width: 8
# mode: cmake
# indent-tabs-mode: t
# End:
# ex: shiftwidth=2 tabstop=8<|MERGE_RESOLUTION|>--- conflicted
+++ resolved
@@ -32,24 +32,12 @@
   )
 BRLCAD_ADDEXEC(ganalyze "${GANALYZE_SRCS}" "libanalyze;librt;libbu;libpkg" NO_INSTALL)
 
-BRLCAD_ADDEXEC(geval geval.c "libged;libbu" NO_INSTALL)
-
-set(GSH_SRCS
-  gsh.cxx
-  ${LDIR}/utf8.c
-  ${LDIR}/linenoise.c
-  )
-BRLCAD_ADDEXEC(gsh "${GSH_SRCS}"  "libged;libbu" NO_INSTALL)
-
 add_subdirectory(beset)
 add_subdirectory(gdiff)
 
 add_subdirectory(tests)
 
-<<<<<<< HEAD
-=======
 
->>>>>>> 2965d039
 CMAKEFILES(CMakeLists.txt)
 
 # Local Variables:
