/*                T C L C A D A U T O P A T H . C
 * BRL-CAD
 *
<<<<<<< HEAD
 * Copyright (c) 2004-2018 United States Government as represented by
=======
 * Copyright (c) 2004-2020 United States Government as represented by
>>>>>>> 60304d81
 * the U.S. Army Research Laboratory.
 *
 * This program is free software; you can redistribute it and/or
 * modify it under the terms of the GNU Lesser General Public License
 * version 2.1 as published by the Free Software Foundation.
 *
 * This program is distributed in the hope that it will be useful, but
 * WITHOUT ANY WARRANTY; without even the implied warranty of
 * MERCHANTABILITY or FITNESS FOR A PARTICULAR PURPOSE.  See the GNU
 * Lesser General Public License for more details.
 *
 * You should have received a copy of the GNU Lesser General Public
 * License along with this file; see the file named COPYING for more
 * information.
 *
 */
/** @file libtclcad/tclcadAutoPath.c
 *
 * Locate the BRL-CAD tclscripts
 *
 */

#include "common.h"

#include <stdarg.h>
#include <stdlib.h>
#include <stdio.h>
#include <string.h>

#include "tcl.h"
#ifdef HAVE_TK
#  include "tk.h"
#endif

#include "bu/app.h"
#include "tclcad.h"

#define MAX_BUF 2048

/* Appends a new path to the path list, preceded by BU_PATH_SEPARATOR.
 *
 * The path is specified as a sequence of string arguments, one per
 * directory, terminated by a (const char *)NULL argument.
 *
 * BU_DIR_SEPARATOR is inserted between the string arguments (but not
 * before or after the path).
 */
static void
join_path(struct bu_vls *path_list, ...)
{
    va_list ap;
    const char *dir;

    bu_vls_putc(path_list, BU_PATH_SEPARATOR);

    va_start(ap, path_list);

    dir = va_arg(ap, const char *);
    while (dir != NULL) {
	bu_vls_printf(path_list, "%s", dir);

	dir = va_arg(ap, const char *);
	if (dir != NULL) {
	    bu_vls_putc(path_list, BU_DIR_SEPARATOR);
	}
    }
    va_end(ap);
}

/**
 * Set up the Tcl auto_path for locating various necessary BRL-CAD
 * scripting resources. Detect whether the current invocation is from
 * an installed binary or not and append to the auto_path accordingly
 * for where the needed tclscript resources should be found.
 *
 ** installed invocation paths
 * BRLCAD_ROOT/lib/tclTCL_VERSION/init.tcl
 * BRLCAD_ROOT/lib/tclTK_VERSION/tk.tcl
 * BRLCAD_ROOT/lib/itclITCL_VERSION/itcl.tcl
 * BRLCAD_ROOT/lib/itkITCL_VERSION/itk.tcl
 * BRLCAD_ROOT/lib/iwidgetsIWIDGETS_VERSION/iwidgets.tcl
 * BRLCAD_ROOT/share/tclscripts/pkgIndex.tcl and subdirs
<<<<<<< HEAD
 *
 ** source invocation paths
 * src/other/tcl/library/init.tcl
 * src/other/tk/library/tk.tcl
 * src/other/incrTcl/itcl/library/itcl.tcl
 * src/other/incrTcl/itk/library/itk.tcl
 * src/other/iwidgets/library/iwidgets.tcl
 * src/tclscripts/pkgIndex.tcl and subdirs
=======
>>>>>>> 60304d81
 *
 * if TCLCAD_LIBRARY_PATH is set
 *   append to search path
 * get installation directory and invocation path
 * if being run from installation directory
 *   add installation paths to search path
 * if being run from source directory
 *   add source paths to search path
 * add installation paths to search path
 */
void
tclcad_auto_path(Tcl_Interp *interp)
{
    struct bu_vls auto_path = BU_VLS_INIT_ZERO;
    struct bu_vls lappend = BU_VLS_INIT_ZERO;
    const char *library_path = NULL;

    struct bu_vls root_buf = BU_VLS_INIT_ZERO;
    const char *root = NULL;
    const char *data = NULL;
    char buffer[MAX_BUF] = {0};

    const char *which_argv = NULL;
    const char *srcpath = NULL;
    int from_installed = 0;

    int found_init_tcl = 0;
    int found_tk_tcl = 0;
    int found_itcl_tcl = 0;
    int found_itk_tcl = 0;

    char pathsep[2] = { BU_PATH_SEPARATOR, '\0' };

    struct bu_vls initpath = BU_VLS_INIT_ZERO;
    struct bu_vls tcl = BU_VLS_INIT_ZERO;
    struct bu_vls itcl = BU_VLS_INIT_ZERO;
#ifdef HAVE_TK
    struct bu_vls tk = BU_VLS_INIT_ZERO;
    struct bu_vls itk = BU_VLS_INIT_ZERO;
    struct bu_vls iwidgets = BU_VLS_INIT_ZERO;
#endif

    if (!interp) {
	/* nothing to do */
	return;
    }

    /* If we are using an external Tcl, we need the
     * location of its init file */
    bu_vls_trunc(&initpath, 0);
#ifdef TCL_SYSTEM_INITTCL_PATH
    bu_vls_printf(&initpath, "set tcl_library {%s}", TCL_SYSTEM_INITTCL_PATH);
    if (Tcl_Eval(interp, bu_vls_addr(&initpath))) {
	bu_log("Problem initializaing tcl_library to system init.tcl path: Tcl_Eval ERROR:\n%s\n", Tcl_GetStringResult(interp));
    }
#endif

    bu_vls_printf(&tcl, "tcl%s", TCL_VERSION);
    bu_vls_printf(&itcl, "itcl%s", ITCL_VERSION);
#ifdef HAVE_TK
    bu_vls_printf(&tk, "tk%s", TK_VERSION);
    bu_vls_printf(&itk, "itk%s", ITCL_VERSION);
    bu_vls_printf(&iwidgets, "iwidgets%s", IWIDGETS_VERSION);
#endif

    root = bu_brlcad_root("", 1);
    bu_vls_printf(&root_buf, "%s", root);
    root = bu_vls_addr(&root_buf);
    data = bu_brlcad_root("share", 1);

    /* determine if TCLCAD_LIBRARY_PATH is set */
    library_path = getenv("TCLCAD_LIBRARY_PATH");
    if (library_path) {
	/* it is set, set auto_path. limit buf just because. */
	bu_vls_strncat(&auto_path, library_path, MAX_BUF);
    }

    /* make sure tcl_library path is in the auto_path */
    snprintf(buffer, MAX_BUF, "set tcl_library");
    Tcl_Eval(interp, buffer);
    bu_vls_strncat(&auto_path, Tcl_GetStringResult(interp), MAX_BUF);

    /* get string of invocation binary */
    which_argv = bu_which(bu_argv0_full_path());
    if (!which_argv) {
	which_argv = bu_argv0_full_path();
    }

    /* get name of installation binary */
    snprintf(buffer, MAX_BUF, "%s%cbin%c%s", root, BU_DIR_SEPARATOR, BU_DIR_SEPARATOR, bu_getprogname());

    /* are we running from an installed binary? if so add to path */
    if (bu_file_exists(buffer, NULL) && bu_file_same(buffer, which_argv)) {
	from_installed = 1;
	join_path(&auto_path, root, "lib", NULL);
	join_path(&auto_path, root, "lib", bu_vls_addr(&tcl), NULL);
#ifdef HAVE_TK
	join_path(&auto_path, root, "lib", bu_vls_addr(&tk), NULL);
#endif
	join_path(&auto_path, root, "lib", bu_vls_addr(&itcl), NULL);
#ifdef HAVE_TK
	join_path(&auto_path, root, "lib", bu_vls_addr(&itk), NULL);
	join_path(&auto_path, root, "lib", bu_vls_addr(&iwidgets), NULL);
#endif
	join_path(&auto_path, data, "tclscripts", NULL);
	join_path(&auto_path, data, "tclscripts", "lib", NULL);
	join_path(&auto_path, data, "tclscripts", "util", NULL);
	join_path(&auto_path, data, "tclscripts", "mged", NULL);
	join_path(&auto_path, data, "tclscripts", "geometree", NULL);
	join_path(&auto_path, data, "tclscripts", "graph", NULL);
	join_path(&auto_path, data, "tclscripts", "rtwizard", NULL);
	join_path(&auto_path, data, "tclscripts", "archer", NULL);
	join_path(&auto_path, data, "tclscripts", "boteditor", NULL);
	join_path(&auto_path, data, "tclscripts", "checker", NULL);
	join_path(&auto_path, data, "tclscripts", "lod", NULL);
    }

<<<<<<< HEAD
    /* are we running uninstalled? */
    srcpath = path_to_src(which_argv);

    /* add search paths for source invocation */
    if (srcpath) {
	join_path(&auto_path, srcpath, "src", "other", "tcl", "unix", NULL);
	join_path(&auto_path, srcpath, "src", "other", "tcl", "library", NULL);
	join_path(&auto_path, srcpath, "src", "other", "tk", "unix", NULL);
	join_path(&auto_path, srcpath, "src", "other", "tk", "library", NULL);
	join_path(&auto_path, srcpath, "src", "other", "incrTcl", NULL);
	join_path(&auto_path, srcpath, "src", "other", "incrTcl", "itcl", "library", NULL);
	join_path(&auto_path, srcpath, "src", "other", "incrTcl", "itk", "library", NULL);
	join_path(&auto_path, srcpath, "src", "other", "iwidgets", NULL);
	join_path(&auto_path, srcpath, "src", "tclscripts", NULL);
	join_path(&auto_path, srcpath, "src", "tclscripts", "lib", NULL);
	join_path(&auto_path, srcpath, "src", "tclscripts", "util", NULL);
	join_path(&auto_path, srcpath, "src", "tclscripts", "mged", NULL);
	join_path(&auto_path, srcpath, "src", "tclscripts", "geometree", NULL);
	join_path(&auto_path, srcpath, "src", "tclscripts", "graph", NULL);
	join_path(&auto_path, srcpath, "src", "tclscripts", "rtwizard", NULL);
	join_path(&auto_path, srcpath, "src", "tclscripts", "archer", NULL);
	join_path(&auto_path, srcpath, "src", "tclscripts", "boteditor", NULL);
	join_path(&auto_path, srcpath, "src", "tclscripts", "checker", NULL);
	join_path(&auto_path, srcpath, "src", "tclscripts", "lod", NULL);
    }

    /* add search paths for dist invocation */
    if (srcpath) {
	snprintf(buffer, MAX_BUF, "%s%c..%csrc%cother%ctcl%cunix",
		 srcpath, BU_DIR_SEPARATOR, BU_DIR_SEPARATOR, BU_DIR_SEPARATOR, BU_DIR_SEPARATOR, BU_DIR_SEPARATOR);
	if (bu_file_exists(buffer, NULL)) {
	    join_path(&auto_path, srcpath, "..", "src", "other", "tcl", "unix", NULL);
	    join_path(&auto_path, srcpath, "..", "src", "other", "tcl", "library", NULL);
	    join_path(&auto_path, srcpath, "..", "src", "other", "tk", "unix", NULL);
	    join_path(&auto_path, srcpath, "..", "src", "other", "tk", "library", NULL);
	    join_path(&auto_path, srcpath, "..", "src", "other", "incrTcl", NULL);
	    join_path(&auto_path, srcpath, "..", "src", "other", "incrTcl", "itcl", "library", NULL);
	    join_path(&auto_path, srcpath, "..", "src", "other", "incrTcl", "itk", "library", NULL);
	    join_path(&auto_path, srcpath, "..", "src", "other", "iwidgets", NULL);
	    join_path(&auto_path, srcpath, "..", "src", "tclscripts", NULL);
	    join_path(&auto_path, srcpath, "..", "src", "tclscripts", "lib", NULL);
	    join_path(&auto_path, srcpath, "..", "src", "tclscripts", "util", NULL);
	    join_path(&auto_path, srcpath, "..", "src", "tclscripts", "mged", NULL);
	    join_path(&auto_path, srcpath, "..", "src", "tclscripts", "geometree", NULL);
	    join_path(&auto_path, srcpath, "..", "src", "tclscripts", "graph", NULL);
	    join_path(&auto_path, srcpath, "..", "src", "tclscripts", "rtwizard", NULL);
	    join_path(&auto_path, srcpath, "..", "src", "tclscripts", "archer", NULL);
	    join_path(&auto_path, srcpath, "..", "src", "tclscripts", "boteditor", NULL);
	    join_path(&auto_path, srcpath, "..", "src", "tclscripts", "checker", NULL);
	}
    }

=======
>>>>>>> 60304d81
    /* be sure to check installation paths even if we aren't running from there */
    if (!from_installed) {
	join_path(&auto_path, root, "lib", NULL);
	join_path(&auto_path, root, "lib", bu_vls_addr(&tcl), NULL);
#ifdef HAVE_TK
	join_path(&auto_path, root, "lib", bu_vls_addr(&tk), NULL);
#endif
	join_path(&auto_path, root, "lib", bu_vls_addr(&itcl), NULL);
#ifdef HAVE_TK
	join_path(&auto_path, root, "lib", bu_vls_addr(&itk), NULL);
	join_path(&auto_path, root, "lib", bu_vls_addr(&iwidgets), NULL);
#endif
	join_path(&auto_path, data, "tclscripts", NULL);
	join_path(&auto_path, data, "tclscripts", "lib", NULL);
	join_path(&auto_path, data, "tclscripts", "util", NULL);
	join_path(&auto_path, data, "tclscripts", "mged", NULL);
	join_path(&auto_path, data, "tclscripts", "geometree", NULL);
	join_path(&auto_path, data, "tclscripts", "graph", NULL);
	join_path(&auto_path, data, "tclscripts", "rtwizard", NULL);
	join_path(&auto_path, data, "tclscripts", "archer", NULL);
	join_path(&auto_path, data, "tclscripts", "boteditor", NULL);
	join_path(&auto_path, data, "tclscripts", "checker", NULL);
	join_path(&auto_path, data, "tclscripts", "lod", NULL);
    }

    /*    printf("AUTO_PATH IS %s\n", bu_vls_addr(&auto_path)); */

    /* see if user already set ITCL_LIBRARY override */
    library_path = getenv("ITCL_LIBRARY");
    if (!found_itcl_tcl && library_path) {
	snprintf(buffer, MAX_BUF, "%s%citcl.tcl", library_path, BU_DIR_SEPARATOR);
	if (bu_file_exists(buffer, NULL)) {
	    found_itcl_tcl=1;
	}
    }

    /* see if user already set ITK_LIBRARY override */
    library_path = getenv("ITK_LIBRARY");
    if (!found_itk_tcl && library_path) {
	snprintf(buffer, MAX_BUF, "%s%citk.tcl", library_path, BU_DIR_SEPARATOR);
	if (bu_file_exists(buffer, NULL)) {
	    found_itk_tcl=1;
	}
    }

    /* iterate over the auto_path list and modify the real Tcl auto_path */
    for (srcpath = strtok(bu_vls_addr(&auto_path), pathsep);
	 srcpath;
	 srcpath = strtok(NULL, pathsep)) {

	/* make sure it exists before appending */
	if (bu_file_exists(srcpath, NULL)) {
	    /*		printf("APPENDING: %s\n", srcpath); */
	    bu_vls_sprintf(&lappend, "lappend auto_path {%s}", srcpath);
	    (void)Tcl_Eval(interp, bu_vls_addr(&lappend));
	} else {
	    /*		printf("NOT APPENDING: %s\n", srcpath); */
	    continue;
	}

	/* specifically look for init.tcl so we can set tcl_library */
	if (!found_init_tcl) {
	    snprintf(buffer, MAX_BUF, "%s%cinit.tcl", srcpath, BU_DIR_SEPARATOR);
	    if (bu_file_exists(buffer, NULL)) {
		/* this really sets it */
		snprintf(buffer, MAX_BUF, "set tcl_library {%s}", srcpath);
		if (Tcl_Eval(interp, buffer)) {
		    bu_log("Tcl_Eval ERROR:\n%s\n", Tcl_GetStringResult(interp));
		} else {
		    found_init_tcl=1;
		}

		/* extra measures necessary for "create interp":
		 * determine if TCL_LIBRARY is set, and set it if not.
		 */
		library_path = getenv("TCL_LIBRARY");
		if (!library_path) {
		    /* this REALLY sets it */
		    snprintf(buffer, MAX_BUF, "set env(TCL_LIBRARY) {%s}", srcpath);
		    if (Tcl_Eval(interp, buffer)) {
			bu_log("Tcl_Eval ERROR:\n%s\n", Tcl_GetStringResult(interp));
		    }
		}
	    }
	}

	/* specifically look for tk.tcl so we can set tk_library */
	if (!found_tk_tcl) {
	    snprintf(buffer, MAX_BUF, "%s%ctk.tcl", srcpath, BU_DIR_SEPARATOR);
	    if (bu_file_exists(buffer, NULL)) {
		/* this really sets it */
		snprintf(buffer, MAX_BUF, "set tk_library {%s}", srcpath);
		if (Tcl_Eval(interp, buffer)) {
		    bu_log("Tcl_Eval ERROR:\n%s\n", Tcl_GetStringResult(interp));
		} else {
		    found_tk_tcl=1;
		}
	    }
	}

	/* specifically look for itcl.tcl so we can set ITCL_LIBRARY */
	if (!found_itcl_tcl) {
	    snprintf(buffer, MAX_BUF, "%s%citcl.tcl", srcpath, BU_DIR_SEPARATOR);
	    if (bu_file_exists(buffer, NULL)) {
		/* this really sets it */
		snprintf(buffer, MAX_BUF, "set env(ITCL_LIBRARY) {%s}", srcpath);
		if (Tcl_Eval(interp, buffer)) {
		    bu_log("Tcl_Eval ERROR:\n%s\n", Tcl_GetStringResult(interp));
		} else {
		    found_itcl_tcl=1;
		}
	    }
	}

	/* specifically look for itk.tcl so we can set ITK_LIBRARY */
	if (!found_itk_tcl) {
	    snprintf(buffer, MAX_BUF, "%s%citk.tcl", srcpath, BU_DIR_SEPARATOR);
	    if (bu_file_exists(buffer, NULL)) {
		/* this really sets it */
		snprintf(buffer, MAX_BUF, "set env(ITK_LIBRARY) {%s}", srcpath);
		if (Tcl_Eval(interp, buffer)) {
		    bu_log("Tcl_Eval ERROR:\n%s\n", Tcl_GetStringResult(interp));
		} else {
		    found_itk_tcl=1;
		}
	    }
	}
    }

    which_argv = NULL;
    bu_vls_free(&tcl);
    bu_vls_free(&itcl);
#ifdef HAVE_TK
    bu_vls_free(&tk);
    bu_vls_free(&itk);
    bu_vls_free(&iwidgets);
#endif
    bu_vls_free(&auto_path);
    bu_vls_free(&lappend);
    bu_vls_free(&root_buf);

    return;
}

/*
 * Local Variables:
 * mode: C
 * tab-width: 8
 * indent-tabs-mode: t
 * c-file-style: "stroustrup"
 * End:
 * ex: shiftwidth=4 tabstop=8
 */<|MERGE_RESOLUTION|>--- conflicted
+++ resolved
@@ -1,11 +1,7 @@
 /*                T C L C A D A U T O P A T H . C
  * BRL-CAD
  *
-<<<<<<< HEAD
- * Copyright (c) 2004-2018 United States Government as represented by
-=======
  * Copyright (c) 2004-2020 United States Government as represented by
->>>>>>> 60304d81
  * the U.S. Army Research Laboratory.
  *
  * This program is free software; you can redistribute it and/or
@@ -88,17 +84,6 @@
  * BRLCAD_ROOT/lib/itkITCL_VERSION/itk.tcl
  * BRLCAD_ROOT/lib/iwidgetsIWIDGETS_VERSION/iwidgets.tcl
  * BRLCAD_ROOT/share/tclscripts/pkgIndex.tcl and subdirs
-<<<<<<< HEAD
- *
- ** source invocation paths
- * src/other/tcl/library/init.tcl
- * src/other/tk/library/tk.tcl
- * src/other/incrTcl/itcl/library/itcl.tcl
- * src/other/incrTcl/itk/library/itk.tcl
- * src/other/iwidgets/library/iwidgets.tcl
- * src/tclscripts/pkgIndex.tcl and subdirs
-=======
->>>>>>> 60304d81
  *
  * if TCLCAD_LIBRARY_PATH is set
  *   append to search path
@@ -216,61 +201,6 @@
 	join_path(&auto_path, data, "tclscripts", "lod", NULL);
     }
 
-<<<<<<< HEAD
-    /* are we running uninstalled? */
-    srcpath = path_to_src(which_argv);
-
-    /* add search paths for source invocation */
-    if (srcpath) {
-	join_path(&auto_path, srcpath, "src", "other", "tcl", "unix", NULL);
-	join_path(&auto_path, srcpath, "src", "other", "tcl", "library", NULL);
-	join_path(&auto_path, srcpath, "src", "other", "tk", "unix", NULL);
-	join_path(&auto_path, srcpath, "src", "other", "tk", "library", NULL);
-	join_path(&auto_path, srcpath, "src", "other", "incrTcl", NULL);
-	join_path(&auto_path, srcpath, "src", "other", "incrTcl", "itcl", "library", NULL);
-	join_path(&auto_path, srcpath, "src", "other", "incrTcl", "itk", "library", NULL);
-	join_path(&auto_path, srcpath, "src", "other", "iwidgets", NULL);
-	join_path(&auto_path, srcpath, "src", "tclscripts", NULL);
-	join_path(&auto_path, srcpath, "src", "tclscripts", "lib", NULL);
-	join_path(&auto_path, srcpath, "src", "tclscripts", "util", NULL);
-	join_path(&auto_path, srcpath, "src", "tclscripts", "mged", NULL);
-	join_path(&auto_path, srcpath, "src", "tclscripts", "geometree", NULL);
-	join_path(&auto_path, srcpath, "src", "tclscripts", "graph", NULL);
-	join_path(&auto_path, srcpath, "src", "tclscripts", "rtwizard", NULL);
-	join_path(&auto_path, srcpath, "src", "tclscripts", "archer", NULL);
-	join_path(&auto_path, srcpath, "src", "tclscripts", "boteditor", NULL);
-	join_path(&auto_path, srcpath, "src", "tclscripts", "checker", NULL);
-	join_path(&auto_path, srcpath, "src", "tclscripts", "lod", NULL);
-    }
-
-    /* add search paths for dist invocation */
-    if (srcpath) {
-	snprintf(buffer, MAX_BUF, "%s%c..%csrc%cother%ctcl%cunix",
-		 srcpath, BU_DIR_SEPARATOR, BU_DIR_SEPARATOR, BU_DIR_SEPARATOR, BU_DIR_SEPARATOR, BU_DIR_SEPARATOR);
-	if (bu_file_exists(buffer, NULL)) {
-	    join_path(&auto_path, srcpath, "..", "src", "other", "tcl", "unix", NULL);
-	    join_path(&auto_path, srcpath, "..", "src", "other", "tcl", "library", NULL);
-	    join_path(&auto_path, srcpath, "..", "src", "other", "tk", "unix", NULL);
-	    join_path(&auto_path, srcpath, "..", "src", "other", "tk", "library", NULL);
-	    join_path(&auto_path, srcpath, "..", "src", "other", "incrTcl", NULL);
-	    join_path(&auto_path, srcpath, "..", "src", "other", "incrTcl", "itcl", "library", NULL);
-	    join_path(&auto_path, srcpath, "..", "src", "other", "incrTcl", "itk", "library", NULL);
-	    join_path(&auto_path, srcpath, "..", "src", "other", "iwidgets", NULL);
-	    join_path(&auto_path, srcpath, "..", "src", "tclscripts", NULL);
-	    join_path(&auto_path, srcpath, "..", "src", "tclscripts", "lib", NULL);
-	    join_path(&auto_path, srcpath, "..", "src", "tclscripts", "util", NULL);
-	    join_path(&auto_path, srcpath, "..", "src", "tclscripts", "mged", NULL);
-	    join_path(&auto_path, srcpath, "..", "src", "tclscripts", "geometree", NULL);
-	    join_path(&auto_path, srcpath, "..", "src", "tclscripts", "graph", NULL);
-	    join_path(&auto_path, srcpath, "..", "src", "tclscripts", "rtwizard", NULL);
-	    join_path(&auto_path, srcpath, "..", "src", "tclscripts", "archer", NULL);
-	    join_path(&auto_path, srcpath, "..", "src", "tclscripts", "boteditor", NULL);
-	    join_path(&auto_path, srcpath, "..", "src", "tclscripts", "checker", NULL);
-	}
-    }
-
-=======
->>>>>>> 60304d81
     /* be sure to check installation paths even if we aren't running from there */
     if (!from_installed) {
 	join_path(&auto_path, root, "lib", NULL);
