--- conflicted
+++ resolved
@@ -1,11 +1,7 @@
 /*                      P I X S C A L E . C
  * BRL-CAD
  *
-<<<<<<< HEAD
- * Copyright (c) 1986-2018 United States Government as represented by
-=======
  * Copyright (c) 1986-2020 United States Government as represented by
->>>>>>> 60304d81
  * the U.S. Army Research Laboratory.
  *
  * This program is free software; you can redistribute it and/or
@@ -95,7 +91,7 @@
     if (buf_start < 0) buf_start = 0;
 
     if (file_pos != buf_start * scanlen) {
-	if (fseek(buffp, buf_start * scanlen, 0) < 0) {
+	if (bu_fseek(buffp, buf_start * scanlen, 0) < 0) {
 	    bu_exit(3, "pixscale: Can't seek to input pixel! y=%d\n", y);
 	}
 	file_pos = buf_start * scanlen;
