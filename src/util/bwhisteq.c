/*                      B W H I S T E Q . C
 * BRL-CAD
 *
<<<<<<< HEAD
 * Copyright (c) 1986-2018 United States Government as represented by
=======
 * Copyright (c) 1986-2020 United States Government as represented by
>>>>>>> 60304d81
 * the U.S. Army Research Laboratory.
 *
 * This program is free software; you can redistribute it and/or
 * modify it under the terms of the GNU Lesser General Public License
 * version 2.1 as published by the Free Software Foundation.
 *
 * This program is distributed in the hope that it will be useful, but
 * WITHOUT ANY WARRANTY; without even the implied warranty of
 * MERCHANTABILITY or FITNESS FOR A PARTICULAR PURPOSE.  See the GNU
 * Lesser General Public License for more details.
 *
 * You should have received a copy of the GNU Lesser General Public
 * License along with this file; see the file named COPYING for more
 * information.
 */
/** @file util/bwhisteq.c
 *
 * Build up the histogram of a picture and output the "equalized"
 * version of it on stdout.
 *
 */

#include "common.h"

#include <stdlib.h>
#include <ctype.h>
#include <string.h>

#include "bio.h"

#include "bu/app.h"
#include "bu/file.h"
#include "bu/str.h"
#include "bu/exit.h"


int
main(int argc, char **argv)
{
    static const char usage[] = "Usage: bwhisteq [-v] file.bw > file.equalized\n";

    int verbose = 0;
    FILE *fp = NULL;

    double havg;
    double hint;
    int i;
    int n;
    long r;
    size_t ret;
    unsigned char *bp;

#define BUFSIZE 512
    unsigned char buf[BUFSIZE];
    unsigned char obuf[BUFSIZE];

#define BINSIZE 256
    long bin[BINSIZE];
    unsigned char result[BINSIZE];
    int left[BINSIZE];
    int right[BINSIZE];

    bu_setprogname(argv[0]);

    if (argc > 1 && BU_STR_EQUAL(argv[1], "-v")) {
	verbose++;
	argc--;
	argv++;
    }

    if (argc != 2 || isatty(fileno(stdout))) {
	bu_exit(1, "%s", usage);
    }

    if ((fp = fopen(argv[1], "r")) == NULL) {
	bu_exit(2, "bwhisteq: Can't open \"%s\"\n", argv[1]);
    }

    /* Tally up the intensities */
    havg = 0.0;
    while ((n = fread(buf, sizeof(*buf), BUFSIZE, fp)) > 0) {
	bp = &buf[0];
	for (i = 0; i < n; i++)
	    bin[ *bp++ ]++;
	havg += n;
    }
    havg /= (double)BINSIZE;

    r = 0;
    hint = 0;
    for (i = 0; i < BINSIZE; i++) {
	left[i] = r;
	hint += bin[i];
	while (hint > havg) {
	    hint -= havg;
	    r++;
	}
	right[i] = r;
	result[i] = (left[i] + right[i]) / 2;
    }

    if (verbose) {
	for (i = 0; i < BINSIZE; i++)
	    fprintf(stderr, "result[%d] = %d\n", i, result[i]);
    }

    fseek(fp, 0, 0);
    while ((n = fread(buf, 1, BUFSIZE, fp)) > 0) {
	for (i = 0; i < n; i++) {
	    long idx = buf[i];

	    if (idx < 0)
		idx = 0;
	    if (idx > BINSIZE-1)
		idx = BINSIZE-1;

	    if (left[idx] == right[idx])
		obuf[i] = left[idx];
	    else {
		obuf[i] = result[idx];
	    }
	}
	ret = fwrite(obuf, 1, n, stdout);
	if (ret == 0) {
	    perror("fwrite");
	    break;
	}
    }
    return 0;
}


/*
 * Local Variables:
 * mode: C
 * tab-width: 8
 * indent-tabs-mode: t
 * c-file-style: "stroustrup"
 * End:
 * ex: shiftwidth=4 tabstop=8
 */<|MERGE_RESOLUTION|>--- conflicted
+++ resolved
@@ -1,11 +1,7 @@
 /*                      B W H I S T E Q . C
  * BRL-CAD
  *
-<<<<<<< HEAD
- * Copyright (c) 1986-2018 United States Government as represented by
-=======
  * Copyright (c) 1986-2020 United States Government as represented by
->>>>>>> 60304d81
  * the U.S. Army Research Laboratory.
  *
  * This program is free software; you can redistribute it and/or
@@ -112,7 +108,7 @@
 	    fprintf(stderr, "result[%d] = %d\n", i, result[i]);
     }
 
-    fseek(fp, 0, 0);
+    bu_fseek(fp, 0, 0);
     while ((n = fread(buf, 1, BUFSIZE, fp)) > 0) {
 	for (i = 0; i < n; i++) {
 	    long idx = buf[i];
