/*                        P I X - B W . C
 * BRL-CAD
 *
 * Copyright (c) 1986-2014 United States Government as represented by
 * the U.S. Army Research Laboratory.
 *
 * This program is free software; you can redistribute it and/or
 * modify it under the terms of the GNU Lesser General Public License
 * version 2.1 as published by the Free Software Foundation.
 *
 * This program is distributed in the hope that it will be useful, but
 * WITHOUT ANY WARRANTY; without even the implied warranty of
 * MERCHANTABILITY or FITNESS FOR A PARTICULAR PURPOSE.  See the GNU
 * Lesser General Public License for more details.
 *
 * You should have received a copy of the GNU Lesser General Public
 * License along with this file; see the file named COPYING for more
 * information.
 */
/** @file util/pix-bw.c
 *
 * Converts a RGB pix file into an 8-bit BW file.
 *
 * By default it will weight the RGB values evenly.
 * -ntsc will use weights for NTSC standard primaries and
 *       NTSC alignment white.
 * -crt  will use weights for "typical" color CRT phosphors and
 *       a D6500 alignment white.
 *
 */

#include "common.h"

#include <stdlib.h>
#include <math.h>
#include <string.h>
#include "bio.h"

#include "vmath.h"
#include "bu/getopt.h"
#include "bu/str.h"
#include "bu/log.h"
#include "bu/mime.h"
#include "icv.h"


unsigned char ibuf[3*1024], obuf[1024];

/* flags */
int red   = 0;
int green = 0;
int blue  = 0;
double rweight = 0.0;
double gweight = 0.0;
double bweight = 0.0;
size_t inx = 0, iny = 0;
ICV_COLOR color;

char *out_file = NULL;
char *in_file = NULL;

static const char usage[] = "\
<<<<<<< HEAD
pix-bw [-h] [ [-N] [-C] [-R red_weight] [-G green_weight] [-B blue_weight] ] \n\
	[-o out_file.bw] [file.bw] > [out_file.bw] \n";

double multiplier = 0.5;
=======
Usage: pix-bw [-s squaresize] [-w width] [-n height]\n\
              [ [-e ntsc|crt] [[-R red_weight] [-G green_weight] [-B blue_weight]] ]\n\
              [-o out_file.bw] [[<] file.pix] [> out_file.bw]\n";
>>>>>>> 140bf4c3

int
get_args(int argc, char **argv)
{
    int c;

<<<<<<< HEAD
    while ((c = bu_getopt(argc, argv, "R:G:B:o:h?NC")) != -1) {
=======
    bu_optind = 1;
    while ((c = bu_getopt(argc, argv, "e:s:w:n:R:G:B:o:h?")) != -1) {
>>>>>>> 140bf4c3
	switch (c) {
	    case 'e' :
	        if (BU_STR_EQUAL(bu_optarg, "ntsc")) {
		    rweight = 0.30;
		    gweight = 0.59;
		    bweight = 0.11;
		}
		else if (BU_STR_EQUAL(bu_optarg, "crt")) {
		    rweight = 0.26;
		    gweight = 0.66;
		    bweight = 0.08;
		}
		else {
		    fprintf(stderr,"pix-bw: invalid -e argument\n");
		    return 0;
		}
		red = green = blue = 1;
		break;
	    case 'R' :
		red++;
		rweight = atof(bu_optarg);
		break;
	    case 'G' :
		green++;
		gweight = atof(bu_optarg);
		break;
	    case 'B' :
		blue++;
		bweight = atof(bu_optarg);
		break;
<<<<<<< HEAD
	    case 'o':
=======
	    case 'o' :
>>>>>>> 140bf4c3
		out_file = bu_optarg;
		break;
            case 's' :
               inx = iny = atoi(bu_optarg);
               break;
            case 'w' :
               inx = atoi(bu_optarg);
               break;
            case 'n' :
               iny = atoi(bu_optarg);
               break;
	    default:		/* '?' 'h' */
		return 0;
	}
    }

/* Eliminate the "cannot send output to a tty" message if we
 * detect the run-with-no-arguments situation.  For an actual
 * run, we would need a least a color-scheme argument.
 */
    if (isatty(fileno(stdout)) && out_file == NULL) {
	if (argc != 1)
    	    bu_log("pix-bw: cannot send output to a tty\n");
	return 0;
    }

    if (bu_optind >= argc) {
	if (isatty(fileno(stdin))) {
	    bu_log("pix-bw: cannot receive input from a tty\n");
	    return 0;
	}
    } else {
	in_file = argv[bu_optind];
	bu_optind++;
	return 1;
    }

    if (argc > ++bu_optind) {
	bu_log("pix-bw: excess argument(s) ignored\n");
    }

    return 1;		/* OK */
}

int
main(int argc, char **argv)
{

    icv_image_t *img;
    if (!get_args(argc, argv)) {
	bu_log("%s", usage);
	return 1;
    }
<<<<<<< HEAD
    img = icv_read(in_file, ICV_IMAGE_PIX, 0,0);
=======

    setmode(fileno(stdin), O_BINARY);
    setmode(fileno(stdout), O_BINARY);
    setmode(fileno(stderr), O_BINARY);

    img = icv_read(in_file, MIME_IMAGE_PIX, inx, iny);
>>>>>>> 140bf4c3

    if (img == NULL)
	return 1;

    if (red && green && blue)
	color = ICV_COLOR_RGB;
    else if (blue && green)
	color = ICV_COLOR_BG;
    else if (red && blue)
	color = ICV_COLOR_RB;
    else if (red && green)
	color = ICV_COLOR_RG;
    else if (red)
	color = ICV_COLOR_R;
    else if (blue)
	color = ICV_COLOR_B;
    else if (green)
	color = ICV_COLOR_G;
    else
	color = ICV_COLOR_RGB;
    	/* no color scheme specified; rweight,gweight,bweight have
	 * all remained zero, so weight the 3 colors equally.
	 */

    icv_rgb2gray(img, color, rweight, gweight, bweight);

    icv_write(img, out_file, MIME_IMAGE_BW);

    if (!isatty(fileno(stdout)) && out_file != NULL) {
	icv_write(img, NULL, MIME_IMAGE_BW);
    }

    return 0;
}


/*
 * Local Variables:
 * mode: C
 * tab-width: 8
 * indent-tabs-mode: t
 * c-file-style: "stroustrup"
 * End:
 * ex: shiftwidth=4 tabstop=8
 */<|MERGE_RESOLUTION|>--- conflicted
+++ resolved
@@ -60,28 +60,17 @@
 char *in_file = NULL;
 
 static const char usage[] = "\
-<<<<<<< HEAD
-pix-bw [-h] [ [-N] [-C] [-R red_weight] [-G green_weight] [-B blue_weight] ] \n\
-	[-o out_file.bw] [file.bw] > [out_file.bw] \n";
-
-double multiplier = 0.5;
-=======
 Usage: pix-bw [-s squaresize] [-w width] [-n height]\n\
               [ [-e ntsc|crt] [[-R red_weight] [-G green_weight] [-B blue_weight]] ]\n\
               [-o out_file.bw] [[<] file.pix] [> out_file.bw]\n";
->>>>>>> 140bf4c3
 
 int
 get_args(int argc, char **argv)
 {
     int c;
 
-<<<<<<< HEAD
-    while ((c = bu_getopt(argc, argv, "R:G:B:o:h?NC")) != -1) {
-=======
     bu_optind = 1;
     while ((c = bu_getopt(argc, argv, "e:s:w:n:R:G:B:o:h?")) != -1) {
->>>>>>> 140bf4c3
 	switch (c) {
 	    case 'e' :
 	        if (BU_STR_EQUAL(bu_optarg, "ntsc")) {
@@ -112,11 +101,7 @@
 		blue++;
 		bweight = atof(bu_optarg);
 		break;
-<<<<<<< HEAD
-	    case 'o':
-=======
 	    case 'o' :
->>>>>>> 140bf4c3
 		out_file = bu_optarg;
 		break;
             case 's' :
@@ -170,16 +155,12 @@
 	bu_log("%s", usage);
 	return 1;
     }
-<<<<<<< HEAD
-    img = icv_read(in_file, ICV_IMAGE_PIX, 0,0);
-=======
 
     setmode(fileno(stdin), O_BINARY);
     setmode(fileno(stdout), O_BINARY);
     setmode(fileno(stderr), O_BINARY);
 
     img = icv_read(in_file, MIME_IMAGE_PIX, inx, iny);
->>>>>>> 140bf4c3
 
     if (img == NULL)
 	return 1;
