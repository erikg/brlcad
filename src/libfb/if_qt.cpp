/*                       I F _ Q T . C P P
 * BRL-CAD
 *
 * Copyright (c) 2014 United States Government as represented by
 * the U.S. Army Research Laboratory.
 *
 * This library is free software; you can redistribute it and/or
 * modify it under the terms of the GNU Lesser General Public License
 * version 2.1 as published by the Free Software Foundation.
 *
 * This library is distributed in the hope that it will be useful, but
 * WITHOUT ANY WARRANTY; without even the implied warranty of
 * MERCHANTABILITY or FITNESS FOR A PARTICULAR PURPOSE.  See the GNU
 * Lesser General Public License for more details.
 *
 * You should have received a copy of the GNU Lesser General Public
 * License along with this file; see the file named COPYING for more
 * information.
 */
/** @addtogroup if */
/** @{ */
/** @file if_qt.cpp
 *
 * A Qt Frame Buffer.
 *
 */
/** @} */

#include "common.h"

#include <stdio.h>
#include <stdlib.h>
#include <string.h>
#include <sys/types.h>
#include <ctype.h>

#include <QApplication>
#include <QPainter>
#include <QWindow>
#include <QBackingStore>
#include <QResizeEvent>
#include <QImage>

#include "fb.h"
#include "bu/file.h"
#include "bu/str.h"

class QMainWindow: public QWindow {

public:
    QMainWindow(fb *ifp, QImage *image, QWindow *parent = 0);
    ~QMainWindow();

    virtual void render(QPainter *painter);
public slots:
    void renderNow();

protected:
    bool event(QEvent *event);

    void resizeEvent(QResizeEvent *event);
    void exposeEvent(QExposeEvent *event);

private:
    fb *ifp;
    QImage *image;
    QBackingStore *m_backingStore;
    bool m_update_pending;
};

struct qtinfo {
    QApplication *qapp;
    QWindow *win;
    QImage *qi_image;
    void **qi_parent_img;
    QPainter *qi_painter;

    int alive;
    int *drawFb;

    unsigned long qi_mode;
    unsigned long qi_flags;

    unsigned char *qi_mem;
    unsigned char *qi_pix;

    int qi_iwidth;
    int qi_iheight;

    int qi_ilf;		/* Image coordinate of LLHC image */
    int qi_ibt;		/* pixel */
    int qi_irt;		/* Image coordinate of URHC image */
    int qi_itp;		/* pixel */

    int qi_ilf_w;	/* Width of leftmost image pixels */
    int qi_irt_w;	/* Width of rightmost image pixels */
    int qi_ibt_h;	/* Height of bottommost image pixels */
    int qi_itp_h;	/* Height of topmost image pixels */

    int qi_qwidth;	/* Width of Qwindow */
    int qi_qheight;	/* Height of Qwindow */

    int qi_xlf;		/* X-coord of leftmost pixels */
    int qi_xrt;		/* X-coord of rightmost pixels */
    int qi_xtp;		/* Y-coord of topmost pixels */
    int qi_xbt;		/* Y-coord of bottommost pixels */

    ColorMap *qi_rgb_cmap;	/* User's libfb colormap */
    unsigned char *qi_redmap;
    unsigned char *qi_blumap;
    unsigned char *qi_grnmap;
};

#define QI(ptr) ((struct qtinfo *)((ptr)->u1.p))
#define QI_SET(ptr, val) ((ptr)->u1.p) = (char *) val;

/* Flags in qi_flags */
#define FLG_LINCMAP 0x10	/* We're using a linear colormap */
#define FLG_INIT    0x40	/* Display is fully initialized */

/* Mode flags for open */
#define MODE1_MASK	(1<<1)
#define MODE1_TRANSIENT	(0<<1)
#define MODE1_LINGERING (1<<1)

#define MODEV_MASK	(7<<1)

#define MODE10_MASK	(1<<10)
#define MODE10_MALLOC	(0<<10)
#define MODE10_SHARED	(1<<10)

#define MODE11_MASK	(1<<11)
#define MODE11_NORMAL	(0<<11)
#define MODE11_ZAP	(1<<11)

static struct modeflags {
    char c;
    unsigned long mask;
    unsigned long value;
    const char *help;
} modeflags[] = {
    { 'l',	MODE1_MASK, MODE1_LINGERING,
      "Lingering window" },
    { 't',	MODE1_MASK, MODE1_TRANSIENT,
      "Transient window" },
    { 's',  MODE10_MASK, MODE10_SHARED,
      "Use shared memory backing store" },
    { '\0', 0, 0, "" },
};


HIDDEN void
qt_updstate(fb *ifp)
{
    struct qtinfo *qi = QI(ifp);

    int xwp, ywp;		/* Size of Qt window in image pixels */
    int xrp, yrp;		/* Leftover Qt pixels */

    int tp_h, bt_h;		/* Height of top/bottom image pixel slots */
    int lf_w, rt_w;		/* Width of left/right image pixel slots */

    int want, avail;		/* Wanted/available image pixels */

    FB_CK_fb(ifp);

    /*
     * Set ?wp to the number of whole zoomed image pixels we could display
     * in the X window.
     */
    xwp = qi->qi_qwidth / ifp->if_xzoom;
    ywp = qi->qi_qheight / ifp->if_yzoom;

    /*
     * Set ?rp to the number of leftover X pixels we have, after displaying
     * wp whole zoomed image pixels.
     */
    xrp = qi->qi_qwidth % ifp->if_xzoom;
    yrp = qi->qi_qheight % ifp->if_yzoom;

    /*
     * Force ?wp to be the same as the window width (mod 2).  This
     * keeps the image from jumping around when using large zoom
     * factors.
     */

    if (xwp && (xwp ^ qi->qi_qwidth) & 1) {
	xwp--;
	xrp += ifp->if_xzoom;
    }

    if (ywp && (ywp ^ qi->qi_qheight) & 1) {
	ywp--;
	yrp += ifp->if_yzoom;
    }

    /*
     * Now we calculate the height/width of the outermost image pixel
     * slots.  If we've got any leftover X pixels, we'll make
     * truncated slots out of them; if not, the outermost ones end up
     * full size.  We'll adjust ?wp to be the number of full and
     * truncated slots available.
     */
    switch (xrp) {
	case 0:
	    lf_w = ifp->if_xzoom;
	    rt_w = ifp->if_xzoom;
	    break;

	case 1:
	    lf_w = 1;
	    rt_w = ifp->if_xzoom;
	    xwp += 1;
	    break;

	default:
	    lf_w = xrp / 2;
	    rt_w = xrp - lf_w;
	    xwp += 2;
	    break;
    }

    switch (yrp) {
	case 0:
	    tp_h = ifp->if_yzoom;
	    bt_h = ifp->if_yzoom;
	    break;

	case 1:
	    tp_h = 1;
	    bt_h = ifp->if_yzoom;
	    ywp += 1;
	    break;

	default:
	    tp_h = yrp / 2;
	    bt_h = yrp - tp_h;
	    ywp += 2;
	    break;
    }

    /*
     * We've now divided our Qt window up into image pixel slots as
     * follows:
     *
     * - All slots are xzoom by yzoom X pixels in size, except:
     *     slots in the top row are tp_h X pixels high
     *     slots in the bottom row are bt_h X pixels high
     *     slots in the left column are lf_w X pixels wide
     *     slots in the right column are rt_w X pixels wide
     * - The window is xwp by ywp slots in size.
     */

    /*
     * We can think of xcenter as being "number of pixels we'd like
     * displayed on the left half of the screen".  We have xwp/2
     * pixels available on the left half.  We use this information to
     * calculate the remaining parameters as noted.
     */

    want = ifp->if_xcenter;
    avail = xwp/2;
    if (want >= avail) {
	/*
	 * Just enough or too many pixels to display.  We'll be butted
	 * up against the left edge, so
	 *  - the leftmost X pixels will have an x coordinate of 0;
	 *  - the leftmost column of image pixels will be as wide as the
	 *    leftmost column of image pixel slots; and
	 *  - the leftmost image pixel displayed will have an x
	 *    coordinate equal to the number of pixels that didn't fit.
	 */

	qi->qi_xlf = 0;
	qi->qi_ilf_w = lf_w;
	qi->qi_ilf = want - avail;
    } else {
	/*
	 * Not enough image pixels to fill the area.  We'll be offset
	 * from the left edge, so
	 *  - the leftmost X pixels will have an x coordinate equal
	 *    to the number of pixels taken up by the unused image
	 *    pixel slots;
	 *  - the leftmost column of image pixels will be as wide as the
	 *    xzoom width; and
	 *  - the leftmost image pixel displayed will have a zero
	 *    x coordinate.
	 */

	qi->qi_xlf = lf_w + (avail - want - 1) * ifp->if_xzoom;
	qi->qi_ilf_w = ifp->if_xzoom;
	qi->qi_ilf = 0;
    }

    /* Calculation for bottom edge. */

    want = ifp->if_ycenter;
    avail = ywp/2;
    if (want >= avail) {
	/*
	 * Just enough or too many pixels to display.  We'll be
	 * butted up against the bottom edge, so
	 *  - the bottommost X pixels will have a y coordinate
	 *    equal to the window height minus 1;
	 *  - the bottommost row of image pixels will be as tall as the
	 *    bottommost row of image pixel slots; and
	 *  - the bottommost image pixel displayed will have a y
	 *    coordinate equal to the number of pixels that didn't fit.
	 */

	qi->qi_xbt = qi->qi_qheight - 1;
	qi->qi_ibt_h = bt_h;
	qi->qi_ibt = want - avail;
    } else {
	/*
	 * Not enough image pixels to fill the area.  We'll be
	 * offset from the bottom edge, so
	 *  - the bottommost X pixels will have a y coordinate equal
	 *    to the window height, less the space taken up by the
	 *    unused image pixel slots, minus 1;
	 *  - the bottom row of image pixels will be as tall as the
	 *    yzoom width; and
	 *  - the bottommost image pixel displayed will have a zero
	 *    y coordinate.
	 */

	qi->qi_xbt = qi->qi_qheight - (bt_h + (avail - want - 1) *
				       ifp->if_yzoom) - 1;
	qi->qi_ibt_h = ifp->if_yzoom;
	qi->qi_ibt = 0;
    }

    /* Calculation for right edge. */

    want = qi->qi_iwidth - ifp->if_xcenter;
    avail =  xwp - xwp/2;
    if (want >= avail) {
	/*
	 * Just enough or too many pixels to display.  We'll be
	 * butted up against the right edge, so
	 *  - the rightmost X pixels will have an x coordinate equal
	 *    to the window width minus 1;
	 *  - the rightmost column of image pixels will be as wide as
	 *    the rightmost column of image pixel slots; and
	 *  - the rightmost image pixel displayed will have an x
	 *    coordinate equal to the center plus the number of pixels
	 *    that fit, minus 1.
	 */

	qi->qi_xrt = qi->qi_qwidth - 1;
	qi->qi_irt_w = rt_w;
	qi->qi_irt = ifp->if_xcenter + avail - 1;
    } else {
	/*
	 * Not enough image pixels to fill the area.  We'll be
	 * offset from the right edge, so
	 *  - the rightmost X pixels will have an x coordinate equal
	 *    to the window width, less the space taken up by the
	 *    unused image pixel slots, minus 1;
	 *  - the rightmost column of image pixels will be as wide as
	 *    the xzoom width; and
	 *  - the rightmost image pixel displayed will have an x
	 *    coordinate equal to the width of the image minus 1.
	 */

	qi->qi_xrt = qi->qi_qwidth - (rt_w + (avail - want - 1) *
				      ifp->if_xzoom) - 1;
	qi->qi_irt_w = ifp->if_xzoom;
	qi->qi_irt = qi->qi_iwidth - 1;
    }

    /* Calculation for top edge. */

    want = qi->qi_iheight - ifp->if_ycenter;
    avail = ywp - ywp/2;
    if (want >= avail) {
	/*
	 * Just enough or too many pixels to display.  We'll be
	 * butted up against the top edge, so
	 *  - the topmost X pixels will have a y coordinate of 0;
	 *  - the topmost row of image pixels will be as tall as
	 *    the topmost row of image pixel slots; and
	 *  - the topmost image pixel displayed will have a y
	 *    coordinate equal to the center plus the number of pixels
	 *    that fit, minus 1.
	 */

	qi->qi_xtp = 0;
	qi->qi_itp_h = tp_h;
	qi->qi_itp = ifp->if_ycenter + avail - 1;
    } else {
	/*
	 * Not enough image pixels to fill the area.  We'll be
	 * offset from the top edge, so
	 *  - the topmost X pixels will have a y coordinate equal
	 *    to the space taken up by the unused image pixel slots;
	 *  - the topmost row of image pixels will be as tall as
	 *    the yzoom height; and
	 *  - the topmost image pixel displayed will have a y
	 *    coordinate equal to the height of the image minus 1.
	 */

	qi->qi_xtp = tp_h + (avail - want - 1) * ifp->if_yzoom;
	qi->qi_itp_h = ifp->if_yzoom;
	qi->qi_itp = qi->qi_iheight - 1;
    }

}

__BEGIN_DECLS

void
qt_configureWindow(fb *ifp, int width, int height)
{
    struct qtinfo *qi = QI(ifp);

    FB_CK_fb(ifp);

    if (!qi) {
	return;
    }

    if (width == qi->qi_qwidth && height == qi->qi_qheight) {
	return;
    }

    ifp->if_width = width;
    ifp->if_height = height;

    qi->qi_qwidth = qi->qi_iwidth = width;
    qi->qi_qheight = qi->qi_iheight = height;

    ifp->if_xcenter = width/2;
    ifp->if_ycenter = height/2;

    /* destroy old image struct and image buffers */
    delete qi->qi_image;
    free(qi->qi_pix);

    if ((qi->qi_pix = (unsigned char *) calloc((width + 1) * (height + 1) * sizeof(RGBpixel),
	sizeof(char))) == NULL) {
	fb_log("qt_open_existing: pix malloc failed");
    }

    qi->qi_image = new QImage(qi->qi_pix, width, height, QImage::Format_RGB888);
    *qi->qi_parent_img = qi->qi_image;

    qt_updstate(ifp);

    fb_log("configure_win %d %d\n", ifp->if_height, ifp->if_width);
}

int
qt_close_existing(fb *ifp)
{
    struct qtinfo *qi = QI(ifp);
    FB_CK_fb(ifp);

    if (qi->qi_image)
	delete qi->qi_image;

    free((char *)qi);

    return 0;
}

__END_DECLS


HIDDEN void
qt_update(fb *ifp, int x1, int y1, int w, int h)
{
    struct qtinfo *qi = QI(ifp);

    int x2 = x1 + w - 1;	/* Convert to rectangle corners */
    int y2 = y1 + h - 1;

    int x1wd, x2wd, y1ht, y2ht;
    int ox, oy;
    int xdel, ydel;
    int xwd, xht;

    unsigned char *ip;
    unsigned char *op;

    int x, y;

    unsigned int a_pixel;

    unsigned char *red = qi->qi_redmap;
    unsigned char *grn = qi->qi_grnmap;
    unsigned char *blu = qi->qi_blumap;

    FB_CK_fb(ifp);

    /*
     * Figure out sizes of outermost image pixels
     */
    x1wd = (x1 == qi->qi_ilf) ? qi->qi_ilf_w : ifp->if_xzoom;
    x2wd = (x2 == qi->qi_irt) ? qi->qi_irt_w : ifp->if_xzoom;
    y1ht = (y1 == qi->qi_ibt) ? qi->qi_ibt_h : ifp->if_yzoom;
    y2ht = (y2 == qi->qi_itp) ? qi->qi_itp_h : ifp->if_yzoom;

    /* Compute ox: offset from left edge of window to left pixel */
    xdel = x1 - qi->qi_ilf;
    if (xdel) {
	ox = x1wd + ((xdel - 1) * ifp->if_xzoom) + qi->qi_xlf;
    } else {
	ox = qi->qi_xlf;
    }

    /* Compute oy: offset from top edge of window to bottom pixel */
    ydel = y1 - qi->qi_ibt;
    if (ydel) {
	oy = qi->qi_xbt - (y1ht + ((ydel - 1) * ifp->if_yzoom));
    } else {
	oy = qi->qi_xbt;
    }

    if (x2 == x1) {
	xwd = x1wd;
    } else {
	xwd = x1wd + x2wd + ifp->if_xzoom * (x2 - x1 - 1);
    }

    if (y2 == y1) {
	xht = y1ht;
    } else {
	xht = y1ht + y2ht + ifp->if_yzoom * (y2 - y1 - 1);
    }

    /*
     * Set pointers to start of source and destination areas; note
     * that we're going from lower to higher image coordinates, so
     * irgb increases, but since images are in quadrant I and Qt uses
     * quadrant IV, opix _decreases_.
     */
    ip = &(qi->qi_mem[(y1 * qi->qi_iwidth + x1) *
				 sizeof (RGBpixel)]);
    op = &qi->qi_pix[oy * qi->qi_image->bytesPerLine() + ox];

    for (y = y1; y <= y2; y++) {
	unsigned char *line_irgb;
	unsigned char *p;

	/* Save pointer to start of line */
	line_irgb = ip;
	p = (unsigned char *)op;

	/* For the first line, convert/copy pixels */
	for (x = x1; x <= x2; x++) {
	    int pxwd;
	    /* Calculate # pixels needed */
	    if (x == x1) {
		pxwd = x1wd;
	    } else if (x == x2) {
		pxwd = x2wd;
	    } else {
		pxwd = ifp->if_xzoom;
	    }

	    /*
	     * Construct a pixel with the color components
	     * in the right places as described by the
	     * red, green and blue masks.
	     */
	    if (qi->qi_flags & FLG_LINCMAP) {
		a_pixel  = (line_irgb[0] << 16);
		a_pixel |= (line_irgb[1] << 8);
		a_pixel |= (line_irgb[2]);
	    } else {
		a_pixel  = (red[line_irgb[0]] << 16);
		a_pixel |= (grn[line_irgb[1]] << 8);
		a_pixel |= (blu[line_irgb[2]]);
	    }

	    while (pxwd--) {
		*p++ = (a_pixel >> 16) & 0xff;
		*p++ = (a_pixel >> 8) & 0xff;
		*p++ = a_pixel & 0xff;
	    }

	    /*
	     * Move to the next input line.
	     */
	    line_irgb += sizeof (RGBpixel);
	}

	/*
	 * And again, move to the beginning of the next
	 * line up in the X server.
	 */
	op -= qi->qi_image->bytesPerLine();

	ip += qi->qi_iwidth * sizeof(RGBpixel);
    }

    if (qi->alive == 0) {
	qi->qi_painter->drawImage(ox, oy - xht + 1, *qi->qi_image, ox, oy - xht + 1, xwd, xht);
     }

    QApplication::sendEvent(qi->win, new QEvent(QEvent::UpdateRequest));
    qi->qapp->processEvents();
}


HIDDEN int
qt_rmap(FBIO *ifp, ColorMap *cmp)
{
    struct qtinfo *qi = QI(ifp);
    FB_CK_FBIO(ifp);

    memcpy(cmp, qi->qi_rgb_cmap, sizeof (ColorMap));

    fb_log("qt_rmap\n");

    return 0;
}


HIDDEN int
qt_wmap(FBIO *ifp, const ColorMap *cmp)
{
    struct qtinfo *qi = QI(ifp);
    ColorMap *map = qi->qi_rgb_cmap;
    int waslincmap;
    int i;
    unsigned char *red = qi->qi_redmap;
    unsigned char *grn = qi->qi_grnmap;
    unsigned char *blu = qi->qi_blumap;

    FB_CK_FBIO(ifp);

    /* Did we have a linear colormap before this call? */
    waslincmap = qi->qi_flags & FLG_LINCMAP;

    /* Clear linear colormap flag, since it may be changing */
    qi->qi_flags &= ~FLG_LINCMAP;

    /* Copy in or generate colormap */

    if (cmp) {
	if (cmp != map)
	    memcpy(map, cmp, sizeof (ColorMap));
    } else {
	fb_make_linear_cmap(map);
	qi->qi_flags |= FLG_LINCMAP;
    }

    /* Decide if this colormap is linear */
    if (!(qi->qi_flags & FLG_LINCMAP)) {
	int nonlin = 0;

	for (i = 0; i < 256; i++)
	    if (map->cm_red[i] >> 8 != i ||
		map->cm_green[i] >> 8 != i ||
		map->cm_blue[i] >> 8 != i) {
		nonlin = 1;
		break;
	    }

	if (!nonlin)
	    qi->qi_flags |= FLG_LINCMAP;
    }

    /*
     * If it was linear before, and they're making it linear again,
     * there's nothing to do.
     */
    if (waslincmap && qi->qi_flags & FLG_LINCMAP)
	return 0;

    /* Copy into our fake colormap arrays. */
    for (i = 0; i < 256; i++) {
	red[i] = map->cm_red[i] >> 8;
	grn[i] = map->cm_green[i] >> 8;
	blu[i] = map->cm_blue[i] >> 8;
    }

    /*
     * If we're initialized, redraw the screen to make changes
     * take effect.
     */
    if (qi->qi_flags & FLG_INIT)
	qt_update(ifp, 0, 0, qi->qi_iwidth, qi->qi_iheight);

    fb_log("qt_wmap\n");

    return 0;
}

HIDDEN int
qt_setup(fb *ifp, int width, int height)
{
    struct qtinfo *qi = QI(ifp);
    int argc = 1;
    char *argv[] = {(char *)"Frame buffer"};
    FB_CK_fb(ifp);

    qi->qi_qwidth = width;
    qi->qi_qheight = height;

    qi->qapp = new QApplication(argc, argv);

    if ((qi->qi_pix = (unsigned char *) calloc(width * height * sizeof(RGBpixel),
	sizeof(char))) == NULL) {
	fb_log("qt_open: pix malloc failed");
    }

    qi->qi_image = new QImage(qi->qi_pix, width, height, QImage::Format_RGB888);

    qi->win = new QMainWindow(ifp, qi->qi_image);
    qi->win->setWidth(width);
    qi->win->setHeight(height);
    qi->win->show();

    while(!qi->win->isExposed()) {
	qi->qapp->processEvents();
    }

    return 0;
}

HIDDEN void
qt_destroy(struct qtinfo *qi)
{
    if (qi) {
	free(qi);
    }
}

HIDDEN int
qt_open(fb *ifp, const char *file, int width, int height)
{
    struct qtinfo *qi;

    unsigned long mode;
    size_t size;
    unsigned char *mem = NULL;

    FB_CK_fb(ifp);
    mode = MODE1_LINGERING;

    if (file != NULL) {
	const char *cp;
	char modebuf[80];
	char *mp;
	int alpha;
	struct modeflags *mfp;

	if (bu_strncmp(file, ifp->if_name, strlen(ifp->if_name))) {
	    mode = 0;
	} else {
	    alpha = 0;
	    mp = &modebuf[0];
	    cp = &file[sizeof("/dev/Qt")-1];
	    while (*cp != '\0' && !isspace((int)(*cp))) {
		*mp++ = *cp;
		if (isdigit((int)(*cp))) {
		    cp++;
		    continue;
		}
		alpha++;
		for (mfp = modeflags; mfp->c != '\0'; mfp++) {
		    if (mfp->c == *cp) {
			mode = (mode&~mfp->mask)|mfp->value;
			break;
		    }
		}
		if (mfp->c == '\0' && *cp != '-') {
		    fb_log("if_qt: unknown option '%c' ignored\n", *cp);
		}
		cp++;
	    }
	    *mp = '\0';
	    if (!alpha)
		mode |= atoi(modebuf);
	}
    }

    if (width <= 0)
	width = ifp->if_width;
    if(height <= 0)
	height = ifp->if_height;
    if (width > ifp->if_max_width)
	width = ifp->if_max_width;
    if (height > ifp->if_max_height)
	height = ifp->if_max_height;

    ifp->if_width = width;
    ifp->if_height = height;

    ifp->if_xzoom = 1;
    ifp->if_yzoom = 1;
    ifp->if_xcenter = width/2;
    ifp->if_ycenter = height/2;

    if ((qi = (struct qtinfo *)calloc(1, sizeof(struct qtinfo))) ==
	NULL) {
	fb_log("qt_open: qtinfo malloc failed\n");
	return -1;
    }
    QI_SET(ifp, qi);

    qi->qi_mode = mode;
    qi->qi_iwidth = width;
    qi->qi_iheight = height;

    /* allocate backing store */
    size = ifp->if_max_height * ifp->if_max_width * sizeof(RGBpixel) + sizeof (*qi->qi_rgb_cmap);;
    if ((mem = (unsigned char *)malloc(size)) == 0) {
	fb_log("if_qt: Unable to allocate %d bytes of backing \
		store\n  Run shell command 'limit datasize unlimited' and try again.\n", size);
	return -1;
    }
    qi->qi_rgb_cmap = (ColorMap *) mem;
    qi->qi_redmap = (unsigned char *)malloc(256);
    qi->qi_grnmap = (unsigned char *)malloc(256);
    qi->qi_blumap = (unsigned char *)malloc(256);

    if (!qi->qi_redmap || !qi->qi_grnmap || !qi->qi_blumap) {
	fb_log("if_X24: Can't allocate colormap memory\n");
	return -1;
    }
    qi->qi_mem = (unsigned char *) mem + sizeof (*qi->qi_rgb_cmap);

    /* Set up an Qt window */
    if (qt_setup(ifp, width, height) < 0) {
	qt_destroy(qi);
	return -1;
    }

    qt_updstate(ifp);

    qi->alive = 1;

    /* Mark display ready */
    qi->qi_flags |= FLG_INIT;

    /* Set up default linear colormap */
    qt_wmap(ifp, NULL);

    fb_log("qt_open\n");

    return 0;
}

int
_qt_open_existing(fb *ifp, int width, int height, void *qapp, void *qwin, void *qpainter, void *draw, void **qimg)
{
    struct qtinfo *qi;

    unsigned long mode;
    size_t size;
    unsigned char *mem = NULL;

    FB_CK_fb(ifp);

    mode = MODE1_LINGERING;

    if (width <= 0)
	width = ifp->if_width;
    if(height <= 0)
	height = ifp->if_height;
    if (width > ifp->if_max_width)
	width = ifp->if_max_width;
    if (height > ifp->if_max_height)
	height = ifp->if_max_height;

    ifp->if_width = width;
    ifp->if_height = height;

    ifp->if_xzoom = 1;
    ifp->if_yzoom = 1;
    ifp->if_xcenter = width/2;
    ifp->if_ycenter = height/2;

    if ((qi = (struct qtinfo *)calloc(1, sizeof(struct qtinfo))) ==
	NULL) {
	fb_log("qt_open: qtinfo malloc failed\n");
	return -1;
    }
    QI_SET(ifp, qi);

    qi->qi_mode = mode;
    qi->qi_iwidth = width;
    qi->qi_iheight = height;

    /* allocate backing store */
    size = ifp->if_max_height * ifp->if_max_width * sizeof(RGBpixel) + sizeof (*qi->qi_rgb_cmap);;
    if ((mem = (unsigned char *)malloc(size)) == 0) {
	fb_log("if_qt: Unable to allocate %d bytes of backing \
		store\n  Run shell command 'limit datasize unlimited' and try again.\n", size);
	return -1;
    }
    qi->qi_rgb_cmap = (ColorMap *) mem;
    qi->qi_redmap = (unsigned char *)malloc(256);
    qi->qi_grnmap = (unsigned char *)malloc(256);
    qi->qi_blumap = (unsigned char *)malloc(256);

    if (!qi->qi_redmap || !qi->qi_grnmap || !qi->qi_blumap) {
	fb_log("if_X24: Can't allocate colormap memory\n");
	return -1;
    }
    qi->qi_mem = (unsigned char *) mem + sizeof (*qi->qi_rgb_cmap);

    /* Set up an Qt window */
    qi->qi_qwidth = width;
    qi->qi_qheight = height;

    qi->qapp = (QApplication *)qapp;

    if ((qi->qi_pix = (unsigned char *) calloc(width * height * sizeof(RGBpixel),
	sizeof(char))) == NULL) {
	fb_log("qt_open_existing: pix malloc failed");
    }

    qi->qi_image = new QImage(qi->qi_pix, width, height, QImage::Format_RGB888);
    *qimg = qi->qi_image;

    qi->qi_parent_img = qimg;
    qi->qi_painter = (QPainter *)qpainter;
    qi->win = (QWindow *)qwin;

    qt_updstate(ifp);
    qi->alive = 0;
    qi->drawFb = (int *)draw;

    /* Set up default linear colormap */
    qt_wmap(ifp, NULL);

    /* Mark display ready */
    qi->qi_flags |= FLG_INIT;

    fb_log("_qt_open_existing %d %d\n", ifp->if_max_height, ifp->if_max_width);

    return 0;
}

HIDDEN int
qt_configure_window(fb *UNUSED(ifp), int UNUSED(width), int UNUSED(height))
{
        return 0;
}

HIDDEN int
qt_refresh(fb *UNUSED(ifp), int UNUSED(x), int UNUSED(y), int UNUSED(w), int UNUSED(h))
{
        return 0;
}

HIDDEN int
qt_close(fb *ifp)
{
    struct qtinfo *qi = QI(ifp);

    fb_log("qt_close\n");

    /* if a window was created wait for user input and process events */
    if (qi->alive == 1) {
	return qi->qapp->exec();
    }

    qt_destroy(qi);

    return 0;
}


HIDDEN int
qt_clear(fb *ifp, unsigned char *pp)
{
    struct qtinfo *qi = QI(ifp);

    int red, grn, blu;
    int npix;
    int n;
    unsigned char *cp;

    FB_CK_fb(ifp);

    if (pp == (unsigned char *)NULL) {
	red = grn = blu = 0;
    } else {
	red = pp[0];
	grn = pp[1];
	blu = pp[2];
    }

    /* Clear the backing store */
    npix = qi->qi_iwidth * qi->qi_qheight;

    if (red == grn && red == blu) {
	memset(qi->qi_mem, red, npix*3);
    } else {
	cp = qi->qi_mem;
	n = npix;
	while (n--) {
	    *cp++ = red;
	    *cp++ = grn;
	    *cp++ = blu;
	}
    }

    qt_update(ifp, 0, 0, qi->qi_iwidth, qi->qi_iheight);

    fb_log("qt_clear\n");

    return 0;
}


HIDDEN ssize_t
qt_read(fb *ifp, int x, int y, unsigned char *pixelp, size_t count)
{
    struct qtinfo *qi = QI(ifp);
    size_t maxcount;

    FB_CK_fb(ifp);

    /* check origin bounds */
    if (x < 0 || x >= qi->qi_iwidth || y < 0 || y >= qi->qi_iheight)
	return -1;

    /* clip read length */
    maxcount = qi->qi_iwidth * (qi->qi_iheight - y) - x;
    if (count > maxcount)
	count = maxcount;

    memcpy(pixelp, &(qi->qi_mem[(y*qi->qi_iwidth + x)*sizeof(RGBpixel)]), count*sizeof(RGBpixel));

    fb_log("qt_read\n");

    return count;
}


HIDDEN ssize_t
qt_write(fb *ifp, int x, int y, const unsigned char *pixelp, size_t count)
{
    struct qtinfo *qi = QI(ifp);
    size_t maxcount;

    FB_CK_fb(ifp);

    /* Check origin bounds */
    if (x < 0 || x >= qi->qi_iwidth || y < 0 || y >= qi->qi_iheight)
	return -1;

    /* Clip write length */
    maxcount = qi->qi_iwidth * (qi->qi_iheight - y) - x;
    if (count > maxcount)
	count = maxcount;

    /* Save it in 24bit backing store */
    memcpy(&(qi->qi_mem[(y * qi->qi_iwidth + x) * sizeof(RGBpixel)]),
	   pixelp, count * sizeof(RGBpixel));

    if (qi->alive == 0) {
	if (*qi->drawFb == 0)
	    *qi->drawFb = 1;
    }

    if (x + count <= (size_t)qi->qi_iwidth) {
	qt_update(ifp, x, y, count, 1);
    } else {
	size_t ylines, tcount;

	tcount = count - (qi->qi_iwidth - x);
	ylines = 1 + (tcount + qi->qi_iwidth - 1) / qi->qi_iwidth;

	qt_update(ifp, 0, y, qi->qi_iwidth, ylines);
    }
    return count;
}


HIDDEN int
<<<<<<< HEAD
qt_rmap(fb *UNUSED(ifp), ColorMap *UNUSED(cmp))
{
    fb_log("qt_rmap\n");

    return 0;
}


HIDDEN int
qt_wmap(fb *UNUSED(ifp), const ColorMap *UNUSED(cmp))
{
    fb_log("qt_wmap\n");

    return 0;
}


HIDDEN int
qt_view(fb *ifp, int xcenter, int ycenter, int xzoom, int yzoom)
=======
qt_view(FBIO *ifp, int xcenter, int ycenter, int xzoom, int yzoom)
>>>>>>> 1c1a582a
{
    struct qtinfo *qi = QI(ifp);

    FB_CK_fb(ifp);

    /* bypass if no change */
    if (ifp->if_xcenter == xcenter && ifp->if_ycenter == ycenter
	&& ifp->if_xzoom == xcenter && ifp->if_yzoom == ycenter)
	return 0;

    /* check bounds */
    if (xcenter < 0 || xcenter >= qi->qi_iwidth
	|| ycenter < 0 || ycenter >= qi->qi_iheight)
	return -1;
    if (xzoom <= 0 || xzoom >= qi->qi_iwidth/2
	|| yzoom <= 0 || yzoom >= qi->qi_iheight/2)
	return -1;

    ifp->if_xcenter = xcenter;
    ifp->if_ycenter = ycenter;
    ifp->if_xzoom = xzoom;
    ifp->if_yzoom = yzoom;

    qt_updstate(ifp);
    qt_update(ifp, 0, 0, qi->qi_iwidth, qi->qi_iheight);

    fb_log("qt_view\n");

    return 0;
}


HIDDEN int
qt_getview(fb *ifp, int *xcenter, int *ycenter, int *xzoom, int *yzoom)
{
    FB_CK_fb(ifp);

    *xcenter = ifp->if_xcenter;
    *ycenter = ifp->if_ycenter;
    *xzoom = ifp->if_xzoom;
    *yzoom = ifp->if_yzoom;

    return 0;
}


HIDDEN int
qt_setcursor(fb *UNUSED(ifp), const unsigned char *UNUSED(bits), int UNUSED(xbits), int UNUSED(ybits), int UNUSED(xorig), int UNUSED(yorig))
{
    fb_log("qt_setcursor\n");

    return 0;
}


HIDDEN int
qt_cursor(fb *UNUSED(ifp), int UNUSED(mode), int UNUSED(x), int UNUSED(y))
{
    fb_log("qt_cursor\n");

    return 0;
}


HIDDEN int
qt_getcursor(fb *UNUSED(ifp), int *UNUSED(mode), int *UNUSED(x), int *UNUSED(y))
{
    fb_log("qt_getcursor\n");

    return 0;
}


HIDDEN int
qt_readrect(fb *ifp, int xmin, int ymin, int width, int height, unsigned char *pp)
{
    struct qtinfo *qi = QI(ifp);
    FB_CK_fb(ifp);

    /* Clip arguments */
    if (xmin < 0)
	xmin = 0;
    if (ymin < 0)
	ymin = 0;
    if (xmin + width > qi->qi_iwidth)
	width = qi->qi_iwidth - xmin;
    if (ymin + height > qi->qi_iheight)
	height = qi->qi_iheight - ymin;

    /* Do copy to backing store */
    if (xmin == 0 && width == qi->qi_iwidth) {
	/* We can do it all in one copy */
	memcpy(pp, &(qi->qi_mem[ymin * qi->qi_iwidth *
				sizeof (RGBpixel)]),
	       width * height * sizeof (RGBpixel));
    } else {
	/* Need to do individual lines */
	int ht = height;
	unsigned char *p = &(qi->qi_mem[(ymin * qi->qi_iwidth + xmin) *
					sizeof (RGBpixel)]);

	while (ht--) {
	    memcpy(pp, p, width * sizeof (RGBpixel));
	    p += qi->qi_iwidth * sizeof (RGBpixel);
	    pp += width * sizeof (RGBpixel);
	}
    }

    fb_log("qt_readrect\n");

    return width * height;
}


HIDDEN int
qt_writerect(fb *ifp, int xmin, int ymin, int width, int height, const unsigned char *pp)
{
    struct qtinfo *qi = QI(ifp);
    FB_CK_fb(ifp);

    /* Clip arguments */
    if (xmin < 0)
	xmin = 0;
    if (ymin < 0)
	ymin = 0;
    if (xmin + width > qi->qi_iwidth)
	width = qi->qi_iwidth - xmin;
    if (ymin + height > qi->qi_iheight)
	height = qi->qi_iheight - ymin;

    /* Do copy to backing store */
    if (xmin == 0 && width == qi->qi_iwidth) {
	/* We can do it all in one copy */
	memcpy(&(qi->qi_mem[ymin * qi->qi_iwidth * sizeof (RGBpixel)]),
	       pp, width * height * sizeof (RGBpixel));
    } else {
	/* Need to do individual lines */
	int ht = height;
	unsigned char *p = &(qi->qi_mem[(ymin * qi->qi_iwidth + xmin) *
					sizeof (RGBpixel)]);

	while (ht--) {
	    memcpy(p, pp, width * sizeof (RGBpixel));
	    p += qi->qi_iwidth * sizeof (RGBpixel);
	    pp += width * sizeof (RGBpixel);
	}
    }

    /* Flush to screen */
    qt_update(ifp, xmin, ymin, width, height);

    fb_log("qt_writerect\n");

    return width * height;
}


HIDDEN void
qt_handle_event(fb *ifp, QEvent *event)
{
    struct qtinfo *qi = QI(ifp);
    FB_CK_fb(ifp);

    switch (event->type()) {
	case QEvent::MouseButtonPress:
	    {
		QMouseEvent *ev = (QMouseEvent *)event;
		int button = ev->button();

		switch (button) {
		    case Qt::LeftButton:
			break;
		    case Qt::MiddleButton:
			{
			    int x, sy;
			    int ix, isy;
			    unsigned char *cp;

			    x = ev->x();
			    sy = qi->qi_qheight - ev->y() - 1;

			    x -= qi->qi_xlf;
			    sy -= qi->qi_qheight - qi->qi_xbt - 1;
			    if (x < 0 || sy < 0) {
				fb_log("No RGB (outside image) 1\n");
				break;
			    }

			    if (x < qi->qi_ilf_w)
				ix = qi->qi_ilf;
			    else
				ix = qi->qi_ilf + (x - qi->qi_ilf_w + ifp->if_xzoom - 1) / ifp->if_xzoom;

			    if (sy < qi->qi_ibt_h)
				isy = qi->qi_ibt;
			    else
				isy = qi->qi_ibt + (sy - qi->qi_ibt_h + ifp->if_yzoom - 1) / ifp->if_yzoom;

			    if (ix >= qi->qi_iwidth || isy >= qi->qi_iheight) {
				fb_log("No RGB (outside image) 2\n");
				break;
			    }

			    cp = &(qi->qi_mem[(isy*qi->qi_iwidth + ix)*3]);
			    fb_log("At image (%d, %d), real RGB=(%3d %3d %3d)\n",
				   ix, isy, cp[0], cp[1], cp[2]);

			    break;
			}
		    case Qt::RightButton:
			qi->qapp->exit();
			break;
		}
		break;
	    }
	default:
	    break;
    }

    return;
}


HIDDEN int
qt_poll(fb *UNUSED(ifp))
{
    fb_log("qt_poll\n");

    return 0;
}


HIDDEN int
qt_flush(fb *ifp)
{
    struct qtinfo *qi = QI(ifp);

    qi->qapp->processEvents();

    fb_log("qt_flush\n");

    return 0;
}


HIDDEN int
qt_free(fb *UNUSED(ifp))
{
    fb_log("qt_free\n");

    return 0;
}


HIDDEN int
qt_help(fb *ifp)
{
    fb_log("Description: %s\n", qt_interface.if_type);
    fb_log("Device: %s\n", ifp->if_name);
    fb_log("Max width/height: %d %d\n",
	   qt_interface.if_max_width,
	   qt_interface.if_max_height);
    fb_log("Default width/height: %d %d\n",
	   qt_interface.if_width,
	   qt_interface.if_height);
    fb_log("Useful for Benchmarking/Debugging\n");
    return 0;
}


fb qt_interface =  {
    0,
    qt_open,		/* device_open */
    qt_open_existing,   /* device_open_existing */
    qt_close_existing,  /* device_close_existing */
    qt_close,		/* device_close */
    qt_clear,		/* device_clear */
    qt_read,		/* buffer_read */
    qt_write,		/* buffer_write */
    qt_rmap,		/* colormap_read */
    qt_wmap,		/* colormap_write */
    qt_view,		/* set view */
    qt_getview,	/* get view */
    qt_setcursor,	/* define cursor */
    qt_cursor,	/* set cursor */
    qt_getcursor,	/* get cursor */
    qt_readrect,	/* rectangle read */
    qt_writerect,	/* rectangle write */
    qt_readrect,	/* bw rectangle read */
    qt_writerect,	/* bw rectangle write */
    qt_configure_window,
    qt_refresh,
    qt_poll,		/* handle events */
    qt_flush,		/* flush output */
    qt_free,		/* free resources */
    qt_help,		/* help message */
    (char *)"Qt Device",/* device description */
    2048,		/* max width */
    2048,		/* max height */
    (char *)"/dev/Qt",	/* short device name */
    512,		/* default/current width */
    512,		/* default/current height */
    -1,			/* select fd */
    -1,			/* file descriptor */
    1, 1,		/* zoom */
    256, 256,		/* window center */
    0, 0, 0,		/* cursor */
    PIXEL_NULL,		/* page_base */
    PIXEL_NULL,		/* page_curp */
    PIXEL_NULL,		/* page_endp */
    -1,			/* page_no */
    0,			/* page_dirty */
    0L,			/* page_curpos */
    0L,			/* page_pixels */
    0,			/* debug */
    {0}, /* u1 */
    {0}, /* u2 */
    {0}, /* u3 */
    {0}, /* u4 */
    {0}, /* u5 */
    {0}  /* u6 */
};


/**
 * ===================================================== Main window class ===============================================
 */

QMainWindow::QMainWindow(fb *fb, QImage *img, QWindow *win)
    : QWindow(win)
    , m_update_pending(false)
{
    m_backingStore = new QBackingStore(this);
    create();
    image = img;
    ifp = fb;
}

QMainWindow::~QMainWindow()
{
    delete m_backingStore;
    close();
}

void QMainWindow::exposeEvent(QExposeEvent *)
{
    if (isExposed()) {
	renderNow();
    }
}

void QMainWindow::resizeEvent(QResizeEvent *resizeEv)
{
    m_backingStore->resize(resizeEv->size());
    if (isExposed())
	renderNow();
}

bool QMainWindow::event(QEvent *ev)
{
    if (ev->type() == QEvent::UpdateRequest) {
	m_update_pending = false;
	renderNow();
	return true;
    }

    qt_handle_event(ifp, ev);

    return QWindow::event(ev);
}

void QMainWindow::renderNow()
{
    if (!isExposed()) {
	return;
    }

    QRect rect(0, 0, width(), height());
    m_backingStore->beginPaint(rect);

    QPaintDevice *device = m_backingStore->paintDevice();
    QPainter painter(device);

    render(&painter);

    m_backingStore->endPaint();
    m_backingStore->flush(rect);
}

void QMainWindow::render(QPainter *painter)
{
    painter->drawPixmap(0, 0, QPixmap::fromImage(*image));
}


/*
 * Local Variables:
 * mode: C++
 * tab-width: 8
 * indent-tabs-mode: t
 * c-file-style: "stroustrup"
 * End:
 * ex: shiftwidth=4 tabstop=8
 */<|MERGE_RESOLUTION|>--- conflicted
+++ resolved
@@ -605,10 +605,10 @@
 
 
 HIDDEN int
-qt_rmap(FBIO *ifp, ColorMap *cmp)
-{
-    struct qtinfo *qi = QI(ifp);
-    FB_CK_FBIO(ifp);
+qt_rmap(fb *ifp, ColorMap *cmp)
+{
+    struct qtinfo *qi = QI(ifp);
+    FB_CK_fb(ifp);
 
     memcpy(cmp, qi->qi_rgb_cmap, sizeof (ColorMap));
 
@@ -619,7 +619,7 @@
 
 
 HIDDEN int
-qt_wmap(FBIO *ifp, const ColorMap *cmp)
+qt_wmap(fb *ifp, const ColorMap *cmp)
 {
     struct qtinfo *qi = QI(ifp);
     ColorMap *map = qi->qi_rgb_cmap;
@@ -629,7 +629,7 @@
     unsigned char *grn = qi->qi_grnmap;
     unsigned char *blu = qi->qi_blumap;
 
-    FB_CK_FBIO(ifp);
+    FB_CK_fb(ifp);
 
     /* Did we have a linear colormap before this call? */
     waslincmap = qi->qi_flags & FLG_LINCMAP;
@@ -940,13 +940,13 @@
 HIDDEN int
 qt_configure_window(fb *UNUSED(ifp), int UNUSED(width), int UNUSED(height))
 {
-        return 0;
+    return 0;
 }
 
 HIDDEN int
 qt_refresh(fb *UNUSED(ifp), int UNUSED(x), int UNUSED(y), int UNUSED(w), int UNUSED(h))
 {
-        return 0;
+    return 0;
 }
 
 HIDDEN int
@@ -1076,29 +1076,7 @@
 
 
 HIDDEN int
-<<<<<<< HEAD
-qt_rmap(fb *UNUSED(ifp), ColorMap *UNUSED(cmp))
-{
-    fb_log("qt_rmap\n");
-
-    return 0;
-}
-
-
-HIDDEN int
-qt_wmap(fb *UNUSED(ifp), const ColorMap *UNUSED(cmp))
-{
-    fb_log("qt_wmap\n");
-
-    return 0;
-}
-
-
-HIDDEN int
 qt_view(fb *ifp, int xcenter, int ycenter, int xzoom, int yzoom)
-=======
-qt_view(FBIO *ifp, int xcenter, int ycenter, int xzoom, int yzoom)
->>>>>>> 1c1a582a
 {
     struct qtinfo *qi = QI(ifp);
 
@@ -1372,8 +1350,8 @@
 fb qt_interface =  {
     0,
     qt_open,		/* device_open */
-    qt_open_existing,   /* device_open_existing */
-    qt_close_existing,  /* device_close_existing */
+    qt_open_existing,
+    qt_close_existing,
     qt_close,		/* device_close */
     qt_clear,		/* device_clear */
     qt_read,		/* buffer_read */
