--- conflicted
+++ resolved
@@ -76,12 +76,7 @@
   if_TEMPLATE.c
   if_osg.cpp
   if_qt.cpp
-<<<<<<< HEAD
-=======
-  if_tk.c
-  if_wgl.c
   fb_private.h
->>>>>>> 86fda4f5
   )
 CMAKEFILES(${libfb_ignore_files})
 
