--- conflicted
+++ resolved
@@ -1,11 +1,7 @@
 /*                   T E S T _ S S C A N F . C
  * BRL-CAD
  *
-<<<<<<< HEAD
- * Copyright (c) 2012-2018 United States Government as represented by
-=======
  * Copyright (c) 2012-2020 United States Government as represented by
->>>>>>> 2965d039
  * the U.S. Army Research Laboratory.
  *
  * This library is free software; you can redistribute it and/or
@@ -153,28 +149,6 @@
 }
 
 #define CHECK_INT_VALS_EQUAL(int_type, valp, bu_valp) \
-<<<<<<< HEAD
-{ \
-    int_type _val = *(int_type*)(valp); \
-    int_type _bu_val = *(int_type*)(bu_valp); \
-    if (_val != _bu_val) { \
-	bu_exit(1, "\t[FAIL] conversion value mismatch.\n" \
-		"\t(sscanf) %lld != %lld (bu_sscanf).\n", \
-		(long long int)_val, (long long int)_bu_val); \
-    } \
-}
-
-#define CHECK_FLOAT_VALS_EQUAL(float_type, valp, bu_valp) \
-{ \
-    float_type _val = *(float_type*)(valp); \
-    float_type _bu_val = *(float_type*)(bu_valp); \
-    if (!NEAR_EQUAL(_val, _bu_val, TS_FLOAT_TOL)) { \
-	bu_exit(1, "\t[FAIL] conversion value mismatch.\n" \
-		"\t(sscanf) %Le != %Le (bu_sscanf).\n", \
-		(long double)_val, (long double)_bu_val); \
-    } \
-}
-=======
     { \
 	int_type _val = *(int_type*)(valp); \
 	int_type _bu_val = *(int_type*)(bu_valp); \
@@ -195,7 +169,6 @@
 		    (long double)_val, (long double)_bu_val); \
 	} \
     }
->>>>>>> 2965d039
 
 static void
 test_sscanf(int type, const char *src, const char *fmt) {
@@ -219,76 +192,6 @@
     checkReturnsEqual(bu_ret, ret);
 
     switch (type) {
-<<<<<<< HEAD
-    case SCAN_INT:
-	SSCANF_TYPE(int);
-	CHECK_INT_VALS_EQUAL(int, val, bu_val);
-	break;
-    case SCAN_UINT:
-	SSCANF_TYPE(unsigned);
-	CHECK_INT_VALS_EQUAL(unsigned, val, bu_val);
-	break;
-    case SCAN_SHORT:
-	SSCANF_TYPE(short);
-	CHECK_INT_VALS_EQUAL(short, val, bu_val);
-	break;
-    case SCAN_USHORT:
-	SSCANF_TYPE(unsigned short);
-	CHECK_INT_VALS_EQUAL(unsigned short, val, bu_val);
-	break;
-    case SCAN_SHORTSHORT:
-	SSCANF_TYPE(char);
-	CHECK_INT_VALS_EQUAL(char, val, bu_val);
-	break;
-    case SCAN_USHORTSHORT:
-	SSCANF_TYPE(unsigned char);
-	CHECK_INT_VALS_EQUAL(unsigned char, val, bu_val);
-	break;
-    case SCAN_LONG:
-	SSCANF_TYPE(long);
-	CHECK_INT_VALS_EQUAL(long, val, bu_val);
-	break;
-    case SCAN_ULONG:
-	SSCANF_TYPE(unsigned long);
-	CHECK_INT_VALS_EQUAL(unsigned long, val, bu_val);
-	break;
-    case SCAN_SIZE:
-	SSCANF_TYPE(size_t);
-	CHECK_INT_VALS_EQUAL(size_t, val, bu_val);
-	break;
-    case SCAN_PTRDIFF:
-	SSCANF_TYPE(ptrdiff_t);
-	CHECK_INT_VALS_EQUAL(ptrdiff_t, val, bu_val);
-	break;
-    case SCAN_POINTER:
-	ret = sscanf(src, fmt, &val);
-	bu_ret = bu_sscanf(src, fmt, &bu_val);
-
-	checkReturnVal("sscanf", ret, 1);
-	checkReturnsEqual(bu_ret, ret);
-
-	if (val != bu_val) {
-	    bu_exit(1, "\t[FAIL] conversion value mismatch.\n"
-		    "\t(sscanf) %p != %p (bu_sscanf).\n",
-		    val, bu_val);
-	}
-	val = bu_val = NULL;
-	break;
-    case SCAN_FLOAT:
-	SSCANF_TYPE(float);
-	CHECK_FLOAT_VALS_EQUAL(float, val, bu_val);
-	break;
-    case SCAN_DOUBLE:
-	SSCANF_TYPE(double);
-	CHECK_FLOAT_VALS_EQUAL(double, val, bu_val);
-	break;
-    case SCAN_LDOUBLE:
-	SSCANF_TYPE(long double);
-	CHECK_FLOAT_VALS_EQUAL(long double, val, bu_val);
-	break;
-    default:
-	bu_exit(1, "Error: test_sscanf was given an unrecognized pointer type.\n");
-=======
 	case SCAN_INT:
 	    SSCANF_TYPE(int);
 	    CHECK_INT_VALS_EQUAL(int, val, bu_val);
@@ -357,7 +260,6 @@
 	    break;
 	default:
 	    bu_exit(1, "Error: test_sscanf was given an unrecognized pointer type.\n");
->>>>>>> 2965d039
     }
     if (val != NULL) {
 	bu_free(val, "test_sscanf val");
@@ -802,19 +704,6 @@
 #define EXPECT_MATCH_FAILURE 0
 #define EXPECT_INPUT_FAILURE EOF
 
-<<<<<<< HEAD
-    TEST_FAILURE_1(int, d, 0, "xx 34 56", EXPECT_MATCH_FAILURE);
-    TEST_FAILURE_2(int, d, 0, "12 34 xx", EXPECT_MATCH_FAILURE);
-    TEST_FAILURE_2(int, d, 0, "12 34", EXPECT_INPUT_FAILURE);
-    TEST_FAILURE_1(int, d, 0, "", EXPECT_INPUT_FAILURE);
-
-    // TODO - what is the intent here?  The 1[123] input seems to be causing problems
-#if 0
-    TEST_FAILURE_1(char, 1[123], 'a', "x 2 3", EXPECT_MATCH_FAILURE);
-    TEST_FAILURE_2(char, 1[123], 'a', "1 2 x", EXPECT_MATCH_FAILURE);
-    TEST_FAILURE_2(char, 1[123], 'a', "1 2", EXPECT_INPUT_FAILURE);
-    TEST_FAILURE_1(char, 1[123], 'a', "", EXPECT_INPUT_FAILURE);
-=======
 TEST_FAILURE_1(int, d, 0, "xx 34 56", EXPECT_MATCH_FAILURE);
 TEST_FAILURE_2(int, d, 0, "12 34 xx", EXPECT_MATCH_FAILURE);
 TEST_FAILURE_2(int, d, 0, "12 34", EXPECT_INPUT_FAILURE);
@@ -826,7 +715,6 @@
 TEST_FAILURE_2(char, 1[123], 'a', "1 2 x", EXPECT_MATCH_FAILURE);
 TEST_FAILURE_2(char, 1[123], 'a', "1 2", EXPECT_INPUT_FAILURE);
 TEST_FAILURE_1(char, 1[123], 'a', "", EXPECT_INPUT_FAILURE);
->>>>>>> 2965d039
 #endif
 }
 
