--- conflicted
+++ resolved
@@ -79,7 +79,6 @@
     return 1;
 }
 #endif
-<<<<<<< HEAD
 
 /* FIXME: not verified in the least bit */
 static int 
@@ -116,12 +115,6 @@
 /* FIXME: takes a list of points, not triplets */
 static int 
 create_sphere(point_line_t **plta, int count) {
-=======
-
-/* FIXME: not verified in the least bit */
-static int 
-create_cyl(point_line_t **plta, int count) {
->>>>>>> 2885bf4f
     int i;
     point_line_t *plt = NULL;
 
@@ -133,41 +126,6 @@
 
     for (i = 0; i < count; i++) {
 	plt = &(*plta)[i];
-<<<<<<< HEAD
-=======
-	if (plt && plt->type)
-	    bu_vls_printf(&vls, "{ %f %f %f } ", plt->val[X], plt->val[Y], plt->val[Z]);
-    }
-    bu_vls_printf(&vls2, "cylinder { %S }", &vls);
-#if PRINT_SCRIPT
-    fprintf(stderr, "%s\n", bu_vls_addr(&vls2));
-#endif
-#if RUN_SCRIPT
-    Tcl_Eval(twerp, bu_vls_addr(&vls2));
-    if (twerp->result[0] != '\0')
-	bu_log("create_cyl failure: %s\n", twerp->result);
-    else
-	bu_log("create_cyl created\n");
-#endif
-
-    return 1;
-}
-
-/* FIXME: takes a list of points, not triplets */
-static int 
-create_sphere(point_line_t **plta, int count) {
-    int i;
-    point_line_t *plt = NULL;
-
-    struct bu_vls vls;
-    struct bu_vls vls2;
-
-    bu_vls_init(&vls);
-    bu_vls_init(&vls2);
-
-    for (i = 0; i < count; i++) {
-	plt = &(*plta)[i];
->>>>>>> 2885bf4f
 	if (plt && plt->type) 
 	    bu_vls_printf(&vls, " %f %f %f  ", plt->val[X], plt->val[Y], plt->val[Z]);
     }
@@ -179,11 +137,7 @@
     Tcl_Eval(twerp, bu_vls_addr(&vls2));
     if (twerp->result[0] != '\0') 
 	bu_log("create_cylinder failure: %s\n", twerp->result);
-<<<<<<< HEAD
-     else 
-=======
     else 
->>>>>>> 2885bf4f
 	bu_log("create_cylinder created\n");
 #endif
 
@@ -628,11 +582,7 @@
     Tcl_Eval(twerp, bu_vls_addr(&vls2));
     if (twerp->result[0] != '\0') 
 	bu_log("create_pipe failure: %s\n", twerp->result);
-<<<<<<< HEAD
-     else 
-=======
     else 
->>>>>>> 2885bf4f
 	bu_log("create_pipe created\n");
 #endif
 
@@ -663,11 +613,7 @@
     Tcl_Eval(twerp, bu_vls_addr(&vls2));
     if (twerp->result[0] != '\0') 
 	bu_log("create_points failure: %s\n", twerp->result);
-<<<<<<< HEAD
-     else 
-=======
     else 
->>>>>>> 2885bf4f
 	bu_log("create_points created\n");
 #endif
 
@@ -694,11 +640,7 @@
 
     /* ignore insufficient counts */
     if (valid_count <= 2)
-<<<<<<< HEAD
-	switch((*plta)[0].code) {
-=======
 	switch ((*plta)[0].code) {
->>>>>>> 2885bf4f
 	    case(PLATE): /* need at least 3 (triangle) */
 		/*		printf("IGNORING PLATE POINT DUPLICATE(S)\n"); */
 		return 0;
@@ -714,11 +656,7 @@
        parser when a point-line of that particular type is
        encountered
     */
-<<<<<<< HEAD
-    switch((*plta)[0].code) {
-=======
     switch ((*plta)[0].code) {
->>>>>>> 2885bf4f
 	case(PLATE):
 	    return create_plate(plta, valid_count);
 	case(ARB):
@@ -729,19 +667,11 @@
 	    return create_cyl(plta, valid_count);
 	case(POINTS):
 #if PRINT_ARRAY
-<<<<<<< HEAD
-    static int print_counter = 0;
-    if (print_counter == 0) {
-	bu_log("--- POINTS ---\n");
-	print_array(plta, count);
-    }
-=======
 	    static int print_counter = 0;
 	    if (print_counter == 0) {
 		bu_log("--- POINTS ---\n");
 		print_array(plta, count);
 	    }
->>>>>>> 2885bf4f
 #endif
 	    return create_points(plta, valid_count);
 	case(SYMMETRY):
