--- conflicted
+++ resolved
@@ -44,16 +44,7 @@
 #include <math.h>
 #include <stdio.h>
 #include <string.h>
-<<<<<<< HEAD
-
-#ifdef HAVE_STDARG_H
-#  include <stdarg.h>
-#else
-#  include <varargs.h>
-#endif
-=======
 #include <stdarg.h>
->>>>>>> 2885bf4f
 
 #include "bu.h"
 
