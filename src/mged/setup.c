--- conflicted
+++ resolved
@@ -1,11 +1,7 @@
 /*                         S E T U P . C
  * BRL-CAD
  *
-<<<<<<< HEAD
- * Copyright (c) 1985-2018 United States Government as represented by
-=======
  * Copyright (c) 1985-2020 United States Government as represented by
->>>>>>> 2965d039
  * the U.S. Army Research Laboratory.
  *
  * This program is free software; you can redistribute it and/or
@@ -218,13 +214,10 @@
     {"match", cmd_ged_plain_wrapper, ged_match},
     {"mater", cmd_ged_plain_wrapper, ged_mater},
     {"matpick", f_matpick, GED_FUNC_PTR_NULL},
-<<<<<<< HEAD
-=======
     {"mat_ae", cmd_ged_plain_wrapper, ged_mat_ae},
     {"mat_mul", cmd_ged_plain_wrapper, ged_mat_mul},
     {"mat4x3pnt", cmd_ged_plain_wrapper, ged_mat4x3pnt},
     {"mat_scale_about_pnt", cmd_ged_plain_wrapper, ged_mat_scale_about_pnt},
->>>>>>> 2965d039
     {"mged_update", f_update, GED_FUNC_PTR_NULL},
     {"mged_wait", f_wait, GED_FUNC_PTR_NULL},
     {"mirface", f_mirface, GED_FUNC_PTR_NULL},
@@ -480,13 +473,8 @@
     history_setup();
     mged_global_variable_setup(*interpreter);
     mged_variable_setup(*interpreter);
-<<<<<<< HEAD
-    gedp->ged_interp = (void *)*interpreter;
-    gedp->ged_interp_eval = &mged_db_search_callback;
-=======
     GEDP->ged_interp = (void *)*interpreter;
     GEDP->ged_interp_eval = &mged_db_search_callback;
->>>>>>> 2965d039
 
     /* Tcl needs to write nulls onto subscripted variable names */
     bu_vls_printf(&str, "%s(state)", MGED_DISPLAY_VAR);
