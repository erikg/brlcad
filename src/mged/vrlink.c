/*                        V R L I N K . C
 * BRL-CAD
 *
 * Copyright (c) 1992-2008 United States Government as represented by
 * the U.S. Army Research Laboratory.
 *
 * This program is free software; you can redistribute it and/or
 * modify it under the terms of the GNU Lesser General Public License
 * version 2.1 as published by the Free Software Foundation.
 *
 * This program is distributed in the hope that it will be useful, but
 * WITHOUT ANY WARRANTY; without even the implied warranty of
 * MERCHANTABILITY or FITNESS FOR A PARTICULAR PURPOSE.  See the GNU
 * Lesser General Public License for more details.
 *
 * You should have received a copy of the GNU Lesser General Public
 * License along with this file; see the file named COPYING for more
 * information.
 */
/** @file vrlink.c
 *
 *  Author -
 *	Michael John Muuss
 *
 */

#include "common.h"

#include <stdlib.h>
#include <stdio.h>
#include <math.h>
#include <string.h>

#include "tcl.h"

<<<<<<< HEAD
#include "machine.h"
=======
>>>>>>> 2885bf4f
#include "vmath.h"
#include "bu.h"
#include "raytrace.h"
#include "pkg.h"
#include "./ged.h"
#include "./mged_dm.h"

extern int		(*cmdline_hook)();	/* cmd.c */

#if 0
extern point_t		eye_pos_scr;		/* dozoom.c */
#endif

static struct pkg_conn	*vrmgr;			/* PKG connection to VR mgr */
static char		*vr_host = "None";	/* host running VR mgr */
static char		*tcp_port = "5555";	/* "gedd", remote mged */

#define VRMSG_ROLE	1	/* from MGED: Identify role of machine */
#define VRMSG_CMD	2	/* to MGED: Command to process */
#define VRMSG_EVENT	3	/* from MGED: device event */
#define VRMSG_POV	4	/* from MGED: point of view info */
#define VRMSG_VLIST	5	/* transfer binary vlist block */
#define VRMSG_CMD_REPLY	6	/* from MGED: reply to VRMSG_CMD */

void	ph_cmd(register struct pkg_conn *pc, char *buf);
void	ph_vlist(register struct pkg_conn *pc, char *buf);
static struct pkg_switch pkgswitch[] = {
    { VRMSG_CMD,		ph_cmd,		"Command" },
    { VRMSG_VLIST,		ph_vlist,	"Import vlist" },
    { 0,			0,		(char *)0 }
};

#if 0
/*
 *			P K G _ S E N D _ V L S
 */
int
pkg_send_vls( type, vp, pc )
    int		type;
    struct bu_vls	*vp;
    struct pkg_conn	*pc;
{
    BU_CK_VLS(vp);
    if (!pc)  {
	bu_log("pkg_send_vls:  NULL pointer\n");
	return -1;
    }
    return pkg_send( type, bu_vls_addr(vp), bu_vls_strlen(vp)+1, pc );
}
#endif

/*
 *  Called from cmdline() for now.
 *  Returns -
 *	!0	Print prompt for user.  Should always be this.
 *	 0	Don't print a prompt
 */
int
vr_event_hook(struct bu_vls *vp)
{
    BU_CK_VLS(vp);

    if ( vrmgr == PKC_NULL )  {
	cmdline_hook = 0;	/* Relinquish this hook */
	return 1;
    }

    if ( pkg_send_vls( VRMSG_EVENT, vp, vrmgr ) < 0 )  {
	bu_log("event: pkg_send VRMSG_EVENT failed, disconnecting\n");
	pkg_close(vrmgr);
	vrmgr = PKC_NULL;
	cmdline_hook = 0;	/* Relinquish this hook */
    }
    return 1;
}

/*
 *  Called from the Tk event handler
 */
void
vr_input_hook(void)
{
    int	val;

    val = pkg_suckin(vrmgr);
    if ( val < 0 ) {
	bu_log("pkg_suckin() error\n");
    } else if ( val == 0 )  {
	bu_log("vrmgr sent us an EOF\n");
    }
    if ( val <= 0 )  {
	Tcl_DeleteFileHandler(vrmgr->pkc_fd);
	pkg_close(vrmgr);
	vrmgr = PKC_NULL;
	return;
    }
    if ( pkg_process( vrmgr ) < 0 )
	bu_log("vrmgr:  pkg_process error encountered\n");
}

/*
 *  Called from ged.c refresh().
 */
void
vr_viewpoint_hook(void)
{
    struct bu_vls	str;
    static struct bu_vls	old_str;
    quat_t		orient;

    if ( vrmgr == PKC_NULL )  {
	cmdline_hook = 0;	/* Relinquish this hook */
	return;
    }

    bu_vls_init_if_uninit(&old_str);
    bu_vls_init(&str);

    quat_mat2quat(orient, view_state->vs_vop->vo_rotation);

    /* Need to send current viewpoint to VR mgr */
    /* XXX more will be needed */
    /* Eye point, quaturnion for orientation */
    bu_vls_printf(&str, "pov {%e %e %e}   {%e %e %e %e}   %e   {%e %e %e}  %e\n",
		  -view_state->vs_vop->vo_center[MDX],
		  -view_state->vs_vop->vo_center[MDY],
		  -view_state->vs_vop->vo_center[MDZ],
		  V4ARGS(orient),
		  view_state->vs_vop->vo_scale,
		  V3ARGS(view_state->vs_vop->vo_eye_pos),
		  view_state->vs_vop->vo_perspective);

    if ( bu_vls_strcmp( &old_str, &str ) == 0 )  {
	bu_vls_free( &str );
	return;
    }

    if ( pkg_send_vls( VRMSG_POV, &str, vrmgr ) < 0 )  {
	bu_log("viewpoint: pkg_send VRMSG_POV failed, disconnecting\n");
	pkg_close(vrmgr);
	vrmgr = PKC_NULL;
	viewpoint_hook = 0;	/* Relinquish this hook */
    }
    bu_vls_trunc( &old_str, 0 );
    bu_vls_vlscat( &old_str, &str );
    bu_vls_free( &str );
}


/*
 *			F _ V R M G R
 *
 *  Establish a network link to the VR manager, using libpkg.
 *
 *  Syntax:  vrmgr host role
 */
int
f_vrmgr(ClientData clientData, Tcl_Interp *interp, int argc, char **argv)
{
    struct bu_vls	str;
    char		*role;

    if (argc < 3) {
	struct bu_vls vls;

	bu_vls_init(&vls);
	bu_vls_printf(&vls, "help vrmgr");
	Tcl_Eval(interp, bu_vls_addr(&vls));
	bu_vls_free(&vls);
	return TCL_ERROR;
    }

    bu_vls_init(&str);

    if ( vrmgr != PKC_NULL )  {
	Tcl_AppendResult(interp, "Closing link to VRmgr ",
			 vr_host, "\n", (char *)NULL);
	pkg_close( vrmgr );
	vrmgr = PKC_NULL;
	vr_host = "none";
    }

    vr_host = bu_strdup(argv[1]);
    role = argv[2];

    if ( strcmp( role, "master" ) == 0 )  {
    } else if ( strcmp( role, "slave" ) == 0 )  {
    } else if ( strcmp( role, "overview" ) == 0 )  {
    } else {
	Tcl_AppendResult(interp, "role '", role, "' unknown, must be master/slave/overview\n",
			 (char *)NULL);
	return TCL_ERROR;
    }

    vrmgr = pkg_open( vr_host, tcp_port, "tcp", "", "",
		      pkgswitch, NULL );
    if ( vrmgr == PKC_ERROR )  {
	Tcl_AppendResult(interp, "mged/f_vrmgr: unable to contact ", vr_host,
			 ", port ", tcp_port, "\n", (char *)NULL);
	vrmgr = PKC_NULL;
	return TCL_ERROR;
    }

    bu_vls_from_argv( &str, argc-2, (const char **)argv+2 );

    /* Send initial message declaring our role */
    if ( pkg_send_vls( VRMSG_ROLE, &str, vrmgr ) < 0 )  {
	Tcl_AppendResult(interp, "pkg_send VRMSG_ROLE failed, disconnecting\n", (char *)NULL);
	pkg_close(vrmgr);
	vrmgr = NULL;
	return TCL_ERROR;
    }

    /* Establish appropriate hooks */
    if ( strcmp( role, "master" ) == 0 )  {
	viewpoint_hook = vr_viewpoint_hook;
    } else if ( strcmp( role, "slave" ) == 0 )  {
	cmdline_hook = vr_event_hook;
    } else if ( strcmp( role, "overview" ) == 0 )  {
	/* No hooks required, just listen */
    }
    Tcl_CreateFileHandler(vrmgr->pkc_fd, TCL_READABLE,
			  (Tcl_FileProc (*))vr_input_hook, (ClientData)NULL);
    bu_vls_free( &str );

    return TCL_OK;
}

/*
 *			P H _ C M D
 *
 *  Package handler for incomming commands.  Do whatever he says,
 *  and send a reply back.
 */
void
ph_cmd(register struct pkg_conn *pc, char *buf)
{
    int		status;
    const char	*result;
#define CMD_BUFSIZE 1024
    char buffer[CMD_BUFSIZE] = {0};

    status = Tcl_Eval(interp, buf);
    result = Tcl_GetStringResult(interp);

    snprintf(buffer, CMD_BUFSIZE, "%s", result);

    if ( pkg_2send( VRMSG_CMD_REPLY,
		    (status == TCL_OK) ? "Y" : "N", 1,
		    buffer, CMD_BUFSIZE, pc ) < 0 )  {
	bu_log("ph_cmd: pkg_2send reply to vrmgr failed, disconnecting\n");
	pkg_close(vrmgr);
	vrmgr = PKC_NULL;
	cmdline_hook = 0;	/* Relinquish this hook */
    }
    if (buf) (void)free(buf);
}

/*
 *			P H _ V L I S T
 *
 *  Package handler for incomming vlist.
 *  Install whatever phantom solids he wants.
 */
void
ph_vlist(register struct pkg_conn *pc, char *buf)
{
    struct bu_list	vhead;
    struct bu_vls	name;

    bu_vls_init(&name);

    BU_LIST_INIT( &vhead );

    rt_vlist_import( &vhead, &name, (unsigned char *)buf );

    invent_solid( bu_vls_addr(&name), &vhead, 0x0000FF00L, 0 );

    bu_vls_free( &name );
    if (buf) (void)free(buf);
}

/*
 * Local Variables:
 * mode: C
 * tab-width: 8
 * indent-tabs-mode: t
 * c-file-style: "stroustrup"
 * End:
 * ex: shiftwidth=4 tabstop=8
 */<|MERGE_RESOLUTION|>--- conflicted
+++ resolved
@@ -33,10 +33,6 @@
 
 #include "tcl.h"
 
-<<<<<<< HEAD
-#include "machine.h"
-=======
->>>>>>> 2885bf4f
 #include "vmath.h"
 #include "bu.h"
 #include "raytrace.h"
