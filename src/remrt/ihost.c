--- conflicted
+++ resolved
@@ -1,11 +1,7 @@
 /*                         I H O S T . C
  * BRL-CAD
  *
-<<<<<<< HEAD
- * Copyright (c) 2004-2018 United States Government as represented by
-=======
  * Copyright (c) 2004-2020 United States Government as represented by
->>>>>>> 60304d81
  * the U.S. Army Research Laboratory.
  *
  * This program is free software; you can redistribute it and/or
@@ -65,11 +61,7 @@
 #endif
 
 #if defined(HAVE_GETHOSTBYADDR) && !defined(HAVE_DECL_GETHOSTBYADDR) && !defined(_WINSOCKAPI_)
-<<<<<<< HEAD
-extern struct hostent *gethostbyaddr(const char *, socklen_t, int);
-=======
 extern struct hostent *gethostbyaddr(const void *, socklen_t, int);
->>>>>>> 60304d81
 #endif
 
 struct bu_list	HostHead;
