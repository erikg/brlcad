--- conflicted
+++ resolved
@@ -1,11 +1,7 @@
 /*                       G E D _ U T I L . C
  * BRL-CAD
  *
-<<<<<<< HEAD
- * Copyright (c) 2000-2018 United States Government as represented by
-=======
  * Copyright (c) 2000-2020 United States Government as represented by
->>>>>>> 2965d039
  * the U.S. Army Research Laboratory.
  *
  * This library is free software; you can redistribute it and/or
@@ -35,16 +31,11 @@
 #include <stdlib.h>
 #include <string.h>
 
-<<<<<<< HEAD
-#include "bu/sort.h"
-#include "bu/str.h"
-=======
 #include "bu/app.h"
 #include "bu/path.h"
 #include "bu/sort.h"
 #include "bu/str.h"
 #include "bu/vls.h"
->>>>>>> 2965d039
 
 #include "ged.h"
 #include "./ged_private.h"
@@ -288,11 +279,7 @@
 }
 
 int
-<<<<<<< HEAD
-_ged_vopt(struct bu_vls *UNUSED(msg), int UNUSED(argc), const char **UNUSED(argv), void *set_var)
-=======
 _ged_vopt(struct bu_vls *UNUSED(msg), size_t UNUSED(argc), const char **UNUSED(argv), void *set_var)
->>>>>>> 2965d039
 {
     int *v_set = (int *)set_var;
     if (v_set) {
@@ -337,8 +324,6 @@
     return nonexist_cnt;
 }
 
-<<<<<<< HEAD
-=======
 
 
 /**
@@ -565,7 +550,6 @@
 }
 #endif
 
->>>>>>> 2965d039
 /*
  * Local Variables:
  * mode: C
