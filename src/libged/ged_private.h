/*                   G E D _ P R I V A T E . H
 * BRL-CAD
 *
<<<<<<< HEAD
 * Copyright (c) 2008-2018 United States Government as represented by
=======
 * Copyright (c) 2008-2020 United States Government as represented by
>>>>>>> 2965d039
 * the U.S. Army Research Laboratory.
 *
 * This library is free software; you can redistribute it and/or
 * modify it under the terms of the GNU Lesser General Public License
 * version 2.1 as published by the Free Software Foundation.
 *
 * This library is distributed in the hope that it will be useful, but
 * WITHOUT ANY WARRANTY; without even the implied warranty of
 * MERCHANTABILITY or FITNESS FOR A PARTICULAR PURPOSE.  See the GNU
 * Lesser General Public License for more details.
 *
 * You should have received a copy of the GNU Lesser General Public
 * License along with this file; see the file named COPYING for more
 * information.
 */
/** @file ged_private.h
 *
 * Private header for libged.
 *
 */

#ifndef LIBGED_GED_PRIVATE_H
#define LIBGED_GED_PRIVATE_H

#include "common.h"

#include <time.h>

<<<<<<< HEAD
#include "bu/opt.h"
=======
#include "bu/avs.h"
#include "bu/opt.h"
#include "bg/spsr.h"
#include "bg/trimesh.h"
>>>>>>> 2965d039
#include "rt/db4.h"
#include "raytrace.h"
#include "rt/geom.h"
#include "ged.h"

__BEGIN_DECLS

#ifndef FALSE
#  define FALSE 0
#endif

#ifndef TRUE
#  define TRUE 1
#endif

#define _GED_V4_MAXNAME NAMESIZE
#define _GED_TERMINAL_WIDTH 80
#define _GED_COLUMNS ((_GED_TERMINAL_WIDTH + _GED_V4_MAXNAME - 1) / _GED_V4_MAXNAME)

#define _GED_CPEVAL      0
#define _GED_LISTPATH    1
#define _GED_LISTEVAL    2
#define _GED_EVAL_ONLY   3

#define _GED_SHADED_MODE_UNSET -1
#define _GED_WIREFRAME          0
#define _GED_SHADED_MODE_BOTS   1
#define _GED_SHADED_MODE_ALL    2
#define _GED_BOOL_EVAL          3
#define _GED_HIDDEN_LINE        4
#define _GED_SHADED_MODE_EVAL   5

#define _GED_DRAW_WIREFRAME 1
#define _GED_DRAW_NMG_POLY  3

#define _GED_TREE_AFLAG 0x01
#define _GED_TREE_CFLAG 0x02

/* Container for defining sub-command structures */
#define _GED_FUNTAB_UNLIMITED -1

#define DG_GED_MAX 2047.0
#define DG_GED_MIN -2048.0

/* Default libged column width assumption */
#define GED_TERMINAL_WIDTH 80

struct _ged_funtab {
    char *ft_name;
    char *ft_parms;
    char *ft_comment;
    int (*ft_func)();
    int ft_min;
    int ft_max;
    int tcl_converted;
};


struct _ged_id_names {
    struct bu_list l;
    struct bu_vls name;		/**< name associated with region id */
};


struct _ged_id_to_names {
    struct bu_list l;
    int id;				/**< starting id (i.e. region id or air code) */
    struct _ged_id_names headName;	/**< head of list of names */
};


struct _ged_client_data {
    uint32_t magic;  /* add this so a pointer to the struct and a pointer to any of its active elements will differ */
    struct ged *gedp;
    struct display_list *gdlp;
    int wireframe_color_override;
    int wireframe_color[3];
    int draw_nmg_only;
    int nmg_triangulate;
    int draw_wireframes;
    int draw_normals;
    int draw_solid_lines_only;
    int draw_no_surfaces;
    int draw_non_subtract_only;
    int shade_per_vertex_normals;
    int draw_edge_uses;
    int fastpath_count;			/* statistics */
    int do_not_draw_nmg_solids_during_debugging;
    struct bn_vlblock *draw_edge_uses_vbp;
    int shaded_mode_override;
    fastf_t transparency;
    int dmode;
    int hiddenLine;
    struct solid *freesolid;
    /* bigE related members */
    struct application *ap;
    struct bu_ptbl leaf_list;
    struct rt_i *rtip;
    time_t start_time;
    time_t etime;
    long nvectors;
    int do_polysolids;
    int num_halfs;
    int autoview;
    size_t bot_threshold;
};


void vls_col_item(struct bu_vls *str, const char *cp);
void vls_col_eol(struct bu_vls *str);

/* defined in facedef.c */
extern int edarb_facedef(void *data, int argc, const char *argv[]);

/* defined in ged.c */
extern void _ged_print_node(struct ged *gedp,
			    struct directory *dp,
			    size_t pathpos,
			    int indentSize,
			    char prefix,
			    unsigned flags,
			    int displayDepth,
			    int currdisplayDepth);
extern struct db_i *_ged_open_dbip(const char *filename,
				   int existing_only);

/* defined in comb.c */
extern struct directory *_ged_combadd(struct ged *gedp,
				      struct directory *objp,
				      char *combname,
				      int region_flag,
				      db_op_t relation,
				      int ident,
				      int air);
extern int _ged_combadd2(struct ged *gedp,
			 char *combname,
			 int argc,
			 const char *argv[],
			 int region_flag,
			 db_op_t relation,
			 int ident,
			 int air,
			 matp_t m,
			 int validate);

/* defined in display_list.c */
extern void _dl_eraseAllNamesFromDisplay(struct bu_list *hdlp, struct db_i *dbip,
	        void (*callback)(unsigned int, int),
					  const char *name,
					  const int skip_first, struct solid *freesolid);
extern void _dl_eraseAllPathsFromDisplay(struct bu_list *hdlp, struct db_i *dbip,
	        void (*callback)(unsigned int, int),
					  const char *path,
					  const int skip_first, struct solid *freesolid);
extern void _dl_freeDisplayListItem(struct db_i *dbip,
	        void (*callback)(unsigned int, int),
				     struct display_list *gdlp, struct solid *freesolid);
extern int headsolid_splitGDL(struct bu_list *hdlp, struct db_i *dbip, struct display_list *gdlp, struct db_full_path *path);
extern int dl_bounding_sph(struct bu_list *hdlp, vect_t *min, vect_t *max, int pflag);
/* Returns a bu_ptbl of all solids referenced by the display list */
extern struct bu_ptbl *dl_get_solids(struct display_list *gdlp);

extern void dl_add_path(struct display_list *gdlp, int dashflag, fastf_t transparency, int dmode, int hiddenLine, struct bu_list *vhead, const struct db_full_path *pathp, struct db_tree_state *tsp, unsigned char *wireframe_color_override, void (*callback)(struct solid *), struct solid *freesolid);

extern int dl_redraw(struct display_list *gdlp, struct db_i *dbip, struct db_tree_state *tsp, struct bview *gvp, void (*callback)(struct display_list *), int skip_subtractions);
extern union tree * append_solid_to_display_list(struct db_tree_state *tsp, const struct db_full_path *pathp, struct rt_db_internal *ip, void *client_data);
int dl_set_illum(struct display_list *gdlp, const char *obj, int illum);
void dl_set_flag(struct bu_list *hdlp, int flag);
void dl_set_wflag(struct bu_list *hdlp, int wflag);
void dl_zap(struct bu_list *hdlp, struct db_i *dbip, void (*callback)(unsigned int, int), struct solid *freesolid);
int dl_how(struct bu_list *hdlp, struct bu_vls *vls, struct directory **dpp, int both);
void dl_plot(struct bu_list *hdlp, FILE *fp, mat_t model2view, int floating, mat_t center, fastf_t scale, int Three_D, int Z_clip);
void dl_png(struct bu_list *hdlp, mat_t model2view, fastf_t perspective, vect_t eye_pos, size_t size, size_t half_size, unsigned char **image);

#define PS_COORD(_x) ((int)((_x)+2048))
#define PS_COLOR(_c) ((_c)*(1.0/255.0))
void dl_ps(struct bu_list *hdlp, FILE *fp, int border, char *font, char *title, char *creator, int linewidth, fastf_t scale, int xoffset, int yoffset, mat_t model2view, fastf_t perspective, vect_t eye_pos, float red, float green, float blue);


void dl_print_schain(struct bu_list *hdlp, struct db_i *dbip, int lvl, int vlcmds, struct bu_vls *vls);

void dl_bitwise_and_fullpath(struct bu_list *hdlp, int flag);

void dl_write_animate(struct bu_list *hdlp, FILE *fp);

int dl_select(struct bu_list *hdlp, mat_t model2view, struct bu_vls *vls, double vx, double vy, double vwidth, double vheight, int rflag);
int dl_select_partial(struct bu_list *hdlp, mat_t model2view, struct bu_vls *vls, double vx, double vy, double vwidth, double vheight, int rflag);
void dl_set_transparency(struct bu_list *hdlp, struct directory **dpp, double transparency, void (*callback)(struct display_list *));

enum otype {
    OTYPE_DXF = 1,
    OTYPE_OBJ,
    OTYPE_SAT,
    OTYPE_STL
};
void _ged_bot_dump(struct directory *dp, const struct db_full_path *pathp, struct rt_bot_internal *bot, FILE *fp, int fd, const char *file_ext, const char *db_name);
void dl_botdump(struct bu_list *hdlp, struct db_i *dbip, FILE *fp, int fd, char *file_ext, int output_type, int *red, int *green, int *blue, fastf_t *alpha);


/* defined in draw.c */
extern void _ged_cvt_vlblock_to_solids(struct ged *gedp,
				       struct bn_vlblock *vbp,
				       const char *name,
				       int copy);
extern int _ged_drawtrees(struct ged *gedp,
			  int argc,
			  const char *argv[],
			  int kind,
			  struct _ged_client_data *_dgcdp);
extern void _ged_drawH_part2(int dashflag,
			     struct bu_list *vhead,
			     const struct db_full_path *pathp,
			     struct db_tree_state *tsp,
			     struct _ged_client_data *dgcdp);

/* defined in edbot.c */
extern int _ged_select_botpts(struct ged *gedp,
			      struct rt_bot_internal *botip,
			      double vx,
			      double vy,
			      double vwidth,
			      double vheight,
			      double vminz,
			      int rflag);


/* defined in editit.c */
extern int _ged_editit(const char *editstring,
		       const char *file);

/* defined in erase.c */
extern void _ged_eraseobjpath(struct ged *gedp,
			      int argc,
			      const char *argv[],
			      const int noisy,
			      const int all,
			      const int skip_first);
extern void _ged_eraseobjall(struct ged *gedp,
			     struct directory **dpp,
			     int skip_first);
extern void _ged_eraseobj(struct ged *gedp,
			  struct directory **dpp,
			  int skip_first);

/* defined in get_comb.c */
extern void _ged_vls_print_matrix(struct bu_vls *vls,
				  matp_t matrix);

extern int _ged_get_obj_bounds2(struct ged *gedp,
				int argc,
				const char *argv[],
				struct _ged_trace_data *gtdp,
				point_t rpp_min,
				point_t rpp_max);

/*  defined in get_solid_kp.c */
extern int _ged_get_solid_keypoint(struct ged *const gedp,
				   fastf_t *const pt,
				   const struct rt_db_internal *const ip,
				   const fastf_t *const mat);

/*  defined in gqa.c (TODO - this is in lieu of putting these in struct ged.
 *  gqa is using globals, which may explain some bug reports we've gotten -
 *  this and the _ged_current_gedp both need to be scrubbed down to local gqa
 *  vars. */
extern struct analyze_densities *_gd_densities;
extern char *_gd_densities_source;

/* defined in how.c */
extern struct directory **_ged_build_dpp(struct ged *gedp,
					 const char *path);

/* defined in list.c */
extern void _ged_do_list(struct ged *gedp,
			 struct directory *dp,
			 int verbose);

/* defined in loadview.c */
extern vect_t _ged_eye_model;
extern mat_t _ged_viewrot;
extern struct ged *_ged_current_gedp;
extern int _ged_cm_vsize(const int argc,
			 const char **argv);
extern int _ged_cm_eyept(const int argc,
			 const char **argv);
extern int _ged_cm_lookat_pt(const int argc,
			     const char **argv);
extern int _ged_cm_vrot(const int argc,
			const char **argv);
extern int _ged_cm_orientation(const int argc,
			       const char **argv);
extern int _ged_cm_set(const int argc,
		       const char **argv);
extern int _ged_cm_end(const int argc,
		       const char **argv);
extern int _ged_cm_null(const int argc,
			const char **argv);

/* defined in preview.c */
extern void _ged_setup_rt(struct ged *gedp,
			  char **vp,
			  int printcmd);

/* defined in red.c */

extern char _ged_tmpfil[];


/* defined in rt.c */
extern void _ged_rt_set_eye_model(struct ged *gedp,
				  vect_t eye_model);
extern int _ged_run_rt(struct ged *gdp, int cmd_len, const char **gd_rt_cmd, int argc, const char **argv);
extern void _ged_rt_write(struct ged *gedp,
			  FILE *fp,
			  vect_t eye_model,
			  int argc,
			  const char **argv);
extern void _ged_rt_output_handler(ClientData clientData,
				   int mask);

/* defined in rtcheck.c */
extern void _ged_wait_status(struct bu_vls *logstr,
			     int status);

/* defined in rotate_eto.c */
extern int _ged_rotate_eto(struct ged *gedp,
			   struct rt_eto_internal *eto,
			   const char *attribute,
			   matp_t rmat);

/* defined in rotate_extrude.c */
extern int _ged_rotate_extrude(struct ged *gedp,
			       struct rt_extrude_internal *extrude,
			       const char *attribute,
			       matp_t rmat);

/* defined in rotate_hyp.c */
extern int _ged_rotate_hyp(struct ged *gedp,
			   struct rt_hyp_internal *hyp,
			   const char *attribute,
			   matp_t rmat);

/* defined in rotate_tgc.c */
extern int _ged_rotate_tgc(struct ged *gedp,
			   struct rt_tgc_internal *tgc,
			   const char *attribute,
			   matp_t rmat);

/* defined in scale_ehy.c */
extern int _ged_scale_ehy(struct ged *gedp,
			  struct rt_ehy_internal *ehy,
			  const char *attribute,
			  fastf_t sf,
			  int rflag);

/* defined in scale_ell.c */
extern int _ged_scale_ell(struct ged *gedp,
			  struct rt_ell_internal *ell,
			  const char *attribute,
			  fastf_t sf,
			  int rflag);

/* defined in scale_epa.c */
extern int _ged_scale_epa(struct ged *gedp,
			  struct rt_epa_internal *epa,
			  const char *attribute,
			  fastf_t sf,
			  int rflag);

/* defined in scale_eto.c */
extern int _ged_scale_eto(struct ged *gedp,
			  struct rt_eto_internal *eto,
			  const char *attribute,
			  fastf_t sf,
			  int rflag);

/* defined in scale_extrude.c */
extern int _ged_scale_extrude(struct ged *gedp,
			      struct rt_extrude_internal *extrude,
			      const char *attribute,
			      fastf_t sf,
			      int rflag);

/* defined in scale_hyp.c */
extern int _ged_scale_hyp(struct ged *gedp,
			  struct rt_hyp_internal *hyp,
			  const char *attribute,
			  fastf_t sf,
			  int rflag);

/* defined in edit_metaball.c */
extern int _ged_scale_metaball(struct ged *gedp,
			       struct rt_metaball_internal *mbip,
			       const char *attribute,
			       fastf_t sf,
			       int rflag);
extern int _ged_set_metaball(struct ged *gedp,
			     struct rt_metaball_internal *mbip,
			     const char *attribute,
			     fastf_t sf);

/* defined in scale_part.c */
extern int _ged_scale_part(struct ged *gedp,
			   struct rt_part_internal *part,
			   const char *attribute,
			   fastf_t sf,
			   int rflag);

/* defined in edpipe.c */
extern int _ged_scale_pipe(struct ged *gedp,
			   struct rt_pipe_internal *pipe_internal,
			   const char *attribute,
			   fastf_t sf,
			   int rflag);

/* defined in scale_rhc.c */
extern int _ged_scale_rhc(struct ged *gedp,
			  struct rt_rhc_internal *rhc,
			  const char *attribute,
			  fastf_t sf,
			  int rflag);

/* defined in scale_rpc.c */
extern int _ged_scale_rpc(struct ged *gedp,
			  struct rt_rpc_internal *rpc,
			  const char *attribute,
			  fastf_t sf,
			  int rflag);

/* defined in scale_superell.c */
extern int _ged_scale_superell(struct ged *gedp,
			       struct rt_superell_internal *superell,
			       const char *attribute,
			       fastf_t sf,
			       int rflag);

/* defined in scale_tgc.c */
extern int _ged_scale_tgc(struct ged *gedp,
			  struct rt_tgc_internal *tgc,
			  const char *attribute,
			  fastf_t sf,
			  int rflag);

/* defined in scale_tor.c */
extern int _ged_scale_tor(struct ged *gedp,
			  struct rt_tor_internal *tor,
			  const char *attribute,
			  fastf_t sf,
			  int rflag);

/* defined in tops.c */
struct directory **
_ged_dir_getspace(struct db_i *dbip,
		  int num_entries);

/* defined in translate_extrude.c */
extern int _ged_translate_extrude(struct ged *gedp,
				  struct rt_extrude_internal *extrude,
				  const char *attribute,
				  vect_t tvec,
				  int rflag);

/* defined in translate_tgc.c */
extern int _ged_translate_tgc(struct ged *gedp,
			      struct rt_tgc_internal *tgc,
			      const char *attribute,
			      vect_t tvec,
			      int rflag);

/* defined in vutil.c */
extern void _ged_mat_aet(struct bview *gvp);
extern int _ged_do_rot(struct ged *gedp,
		       char coord,
		       mat_t rmat,
		       int (*func)());
extern int _ged_do_slew(struct ged *gedp,
			vect_t svec);
extern int _ged_do_tra(struct ged *gedp,
		       char coord,
		       vect_t tvec,
		       int (*func)());

/* Internal implementation of ged_results - since the
 * details of the struct are not for public access,
 * the real definition of the struct goes here.  The public
 * header has only the notion of a ged_results structure.*/
struct ged_results {
	struct bu_ptbl *results_tbl;
};

/* defined in ged_util.c */

/* Called by ged_init */
extern int _ged_results_init(struct ged_results *results);

/* This function adds a copy of result_string into the results container.
 * To duplicate a VLS string, use bu_vls_addr to wrap the vls before
 * passing it to _ged_results_add, e.g.:
 *
 * _ged_results_add(gedp->ged_results, bu_vls_addr(my_vls_ptr));
 *
 */
extern int _ged_results_add(struct ged_results *results, const char *result_string);

/* defined in ged_util.c */

/**
 * Given two pointers to pointers to directory entries, do a string
 * compare on the respective names and return that value.
 */
extern int cmpdirname(const void *a, const void *b, void *arg);

/**
 * Given two pointers to pointers to directory entries, compare
 * the dp->d_len sizes.
 */
extern int cmpdlen(const void *a, const void *b, void *arg);


/**
 * Given a pointer to a list of pointers to names and the number of
 * names in that list, sort and print that list in column order over
 * four columns.
 */
extern void _ged_vls_col_pr4v(struct bu_vls *vls,
			      struct directory **list_of_names,
			      size_t num_in_list,
			      int no_decorate,
			      int ssflag);

/**
 * This routine walks through the directory entry list and mallocs
 * enough space for pointers to hold the number of entries specified
 * by the argument if > 0.
 *
 */
extern struct directory ** _ged_getspace(struct db_i *dbip,
					 size_t num_entries);

/**
 * Routine for generic command help printing.
 */
extern void _ged_cmd_help(struct ged *gedp, const char *usage, struct bu_opt_desc *d);

/* Option for verbosity variable setting */
extern int _ged_vopt(struct bu_vls *msg, size_t argc, const char **argv, void *set_var);

/* Function to read in density information, either from a file or from the
 * database itself. Implements the following priority order:
 *
 * 1. filename explicitly supplied to function.
 * 2. Density information stored in the .g database.
 * 3. A .density file in the same directory as the .g file
 * 4. A .density file in the user's HOME directory
 *
 * Note that this function does *not* store the density information in the
 * current .g once read.  To store density information in a .g file, use
 * the "mater -d load" command.
 *
 */
extern int _ged_read_densities(struct analyze_densities **dens, char **den_src, struct ged *gedp, const char *filename, int fault_tolerant);

#define GED_DB_DENSITY_OBJECT "_DENSITIES" 

/**
 * Routine for checking argc/argv list for existing objects and sorting anything
 * that isn't a valid object to the end of the list.  Returns the number of
 * argv entries where db_lookup failed.  Optionally takes a pointer to a directory
 * pointer array and will stash found directory pointers there - caller must make
 * sure the allocated array is large enough to hold up to argc pointers.
 */
extern int
_ged_sort_existing_objs(struct ged *gedp, int argc, const char *argv[], struct directory **dpa);


typedef void (*io_handler_callback_t)(void *, int);
extern void
_ged_create_io_handler(void **chan, struct bu_process *p, int fd, int mode, void *data, io_handler_callback_t callback);
extern void
_ged_delete_io_handler(void *interp, void *chan, struct bu_process *p, int fd, void *data, io_handler_callback_t callback);



/* Ideally all of this could be in facetize.cpp, but the open() calls
 * used by the logging routines are problematic in C++ with Visual C++. */
struct _ged_facetize_opts {
    int quiet;
    int verbosity;
    int regions;
    int resume;
    int retry;
    int in_place;
    fastf_t feature_size;
    fastf_t feature_scale;
    fastf_t d_feature_size;
    int max_time;
    struct bg_tess_tol *tol;
    struct bu_vls *faceted_suffix;

    /* NMG specific options */
    int triangulate;
    int make_nmg;
    int nmgbool;
    int screened_poisson;
    int continuation;
    int method_flags;
    int nmg_use_tnurbs;

    /* Poisson specific options */
    int max_pnts;
    struct bg_3d_spsr_opts s_opts;

    /* Brep specific options */
    double nonovlp_threshold;

    /* internal */
    struct bu_attribute_value_set *c_map;
    struct bu_attribute_value_set *s_map;
    struct bu_hook_list *saved_bomb_hooks;
    struct bu_hook_list *saved_log_hooks;
    struct bu_vls *nmg_log;
    struct bu_vls *nmg_log_header;
    int nmg_log_print_header;
    int stderr_stashed;
    int serr;
    int fnull;

    struct bu_vls *froot;
    struct bu_vls *nmg_comb;
    struct bu_vls *continuation_comb;
    struct bu_vls *spsr_comb;
};

void
_ged_facetize_log_nmg(struct _ged_facetize_opts *o);
void
_ged_facetize_log_default(struct _ged_facetize_opts *o);


/* defined in ged_util.c */

/**
 * Given two pointers to pointers to directory entries, do a string
 * compare on the respective names and return that value.
 */
extern int cmpdirname(const void *a, const void *b, void *arg);

/**
 * Given two pointers to pointers to directory entries, compare
 * the dp->d_len sizes.
 */
extern int cmpdlen(const void *a, const void *b, void *arg);


/**
 * Given a pointer to a list of pointers to names and the number of
 * names in that list, sort and print that list in column order over
 * four columns.
 */
extern void _ged_vls_col_pr4v(struct bu_vls *vls,
			      struct directory **list_of_names,
			      size_t num_in_list,
			      int no_decorate,
			      int ssflag);

/**
 * This routine walks through the directory entry list and mallocs
 * enough space for pointers to hold the number of entries specified
 * by the argument if > 0.
 *
 */
extern struct directory ** _ged_getspace(struct db_i *dbip,
					 size_t num_entries);

/**
 * Routine for generic command help printing.
 */
extern void _ged_cmd_help(struct ged *gedp, const char *usage, struct bu_opt_desc *d);

/* Option for verbosity variable setting */
extern int _ged_vopt(struct bu_vls *msg, int argc, const char **argv, void *set_var);

/**
 * Routine for checking argc/argv list for existing objects and sorting anything
 * that isn't a valid object to the end of the list.  Returns the number of
 * argv entries where db_lookup failed.  Optionally takes a pointer to a directory
 * pointer array and will stash found directory pointers there - caller must make
 * sure the allocated array is large enough to hold up to argc pointers.
 */
extern int
_ged_sort_existing_objs(struct ged *gedp, int argc, const char *argv[], struct directory **dpa);


__END_DECLS

#endif /* LIBGED_GED_PRIVATE_H */

/** @} */
/*
 * Local Variables:
 * mode: C
 * tab-width: 8
 * indent-tabs-mode: t
 * c-file-style: "stroustrup"
 * End:
 * ex: shiftwidth=4 tabstop=8
 */<|MERGE_RESOLUTION|>--- conflicted
+++ resolved
@@ -1,11 +1,7 @@
 /*                   G E D _ P R I V A T E . H
  * BRL-CAD
  *
-<<<<<<< HEAD
- * Copyright (c) 2008-2018 United States Government as represented by
-=======
  * Copyright (c) 2008-2020 United States Government as represented by
->>>>>>> 2965d039
  * the U.S. Army Research Laboratory.
  *
  * This library is free software; you can redistribute it and/or
@@ -34,14 +30,10 @@
 
 #include <time.h>
 
-<<<<<<< HEAD
-#include "bu/opt.h"
-=======
 #include "bu/avs.h"
 #include "bu/opt.h"
 #include "bg/spsr.h"
 #include "bg/trimesh.h"
->>>>>>> 2965d039
 #include "rt/db4.h"
 #include "raytrace.h"
 #include "rt/geom.h"
@@ -680,61 +672,6 @@
 void
 _ged_facetize_log_default(struct _ged_facetize_opts *o);
 
-
-/* defined in ged_util.c */
-
-/**
- * Given two pointers to pointers to directory entries, do a string
- * compare on the respective names and return that value.
- */
-extern int cmpdirname(const void *a, const void *b, void *arg);
-
-/**
- * Given two pointers to pointers to directory entries, compare
- * the dp->d_len sizes.
- */
-extern int cmpdlen(const void *a, const void *b, void *arg);
-
-
-/**
- * Given a pointer to a list of pointers to names and the number of
- * names in that list, sort and print that list in column order over
- * four columns.
- */
-extern void _ged_vls_col_pr4v(struct bu_vls *vls,
-			      struct directory **list_of_names,
-			      size_t num_in_list,
-			      int no_decorate,
-			      int ssflag);
-
-/**
- * This routine walks through the directory entry list and mallocs
- * enough space for pointers to hold the number of entries specified
- * by the argument if > 0.
- *
- */
-extern struct directory ** _ged_getspace(struct db_i *dbip,
-					 size_t num_entries);
-
-/**
- * Routine for generic command help printing.
- */
-extern void _ged_cmd_help(struct ged *gedp, const char *usage, struct bu_opt_desc *d);
-
-/* Option for verbosity variable setting */
-extern int _ged_vopt(struct bu_vls *msg, int argc, const char **argv, void *set_var);
-
-/**
- * Routine for checking argc/argv list for existing objects and sorting anything
- * that isn't a valid object to the end of the list.  Returns the number of
- * argv entries where db_lookup failed.  Optionally takes a pointer to a directory
- * pointer array and will stash found directory pointers there - caller must make
- * sure the allocated array is large enough to hold up to argc pointers.
- */
-extern int
-_ged_sort_existing_objs(struct ged *gedp, int argc, const char *argv[], struct directory **dpa);
-
-
 __END_DECLS
 
 #endif /* LIBGED_GED_PRIVATE_H */
