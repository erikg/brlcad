--- conflicted
+++ resolved
@@ -1,11 +1,7 @@
 /*                        T Y P E I N . C
  * BRL-CAD
  *
-<<<<<<< HEAD
- * Copyright (c) 1985-2018 United States Government as represented by
-=======
  * Copyright (c) 1985-2020 United States Government as represented by
->>>>>>> 60304d81
  * the U.S. Army Research Laboratory.
  *
  * This program is free software; you can redistribute it and/or
@@ -555,11 +551,7 @@
 };
 
 
-<<<<<<< HEAD
-static char *p_pnts[] = {
-=======
 static const char *p_pnts[] = {
->>>>>>> 60304d81
     /*00*/ "Are points in a file (yes/no)? ",
     /*01*/ "Enter number of points (-1 for auto): ",
     /*02*/ "Are the points orientated (yes/no)? ",
@@ -651,33 +643,10 @@
 
 /**
  * TODO:
-<<<<<<< HEAD
- * Add support for the line,curve,beizer,nurb
- */
-static char *p_annot[] = {
-    "Enter the point to be annotated: ",
-    "Enter Y: ",
-    "Enter Z: ",
-    "Enter the text label: ",
-    "Enter X,Y for the text placement: ",
-    "Enter Y: ",
-    "Enter the relative vertical position(1->bottom, 2->middle, 3->top): ",
-    "Enter the relative horizontal position(1->right, 2->center, 3->left): "
-};
-
-
-/**
- * TODO:
- * add support
- */
-static char *p_script[] = {
-    "Enter the script type: ",
-=======
  * add support
  */
 static const char *p_script[] = {
     "Enter the script type: "
->>>>>>> 60304d81
 };
 
 /**
@@ -3091,10 +3060,7 @@
     struct txt_seg *tsg;
     struct line_seg *lsg;
 
-<<<<<<< HEAD
-=======
     intern->idb_major_type = DB5_MAJORTYPE_BRLCAD;
->>>>>>> 60304d81
     intern->idb_type = ID_ANNOT;
     intern->idb_meth = &OBJ[ID_ANNOT];
     BU_ALLOC(intern->idb_ptr, struct rt_annot_internal);
@@ -3125,17 +3091,10 @@
     for (i = 0; i<ELEMENTS_PER_POINT2D; i++)
 	anip->verts[0][i] = atof(cmd_argvs[7+i]) * gedp->ged_wdbp->dbip->dbi_local2base;
 
-<<<<<<< HEAD
-    p_ver = atoi(cmd_argvs[9]);
-    p_hor = atoi(cmd_argvs[10]);
-
-    rt_pos_flag(&tsg->pt_rel_pos, p_hor, p_ver);
-=======
     p_hor = atoi(cmd_argvs[9]);
     p_ver = atoi(cmd_argvs[10]);
     rt_txt_pos_flag(&tsg->rel_pos, p_hor, p_ver);
 
->>>>>>> 60304d81
     anip->ant.segments = (void **)bu_calloc(anip->ant.count, sizeof(void *), "segs");
     anip->ant.reverse = (int *)bu_calloc(anip->ant.count, sizeof(int), "rev");
 
@@ -3148,22 +3107,9 @@
 
 
 static int
-<<<<<<< HEAD
-script_in(struct ged *UNUSED(gedp), const char **cmd_argvs, struct rt_db_internal *intern, char *UNUSED(name))
+script_in(struct ged *UNUSED(gedp), const char **cmd_argvs, struct rt_db_internal *intern)
 {
     struct rt_script_internal *script_ip;
-    int i=0;
-
-    /* !!! temporary debugging, print out our args */
-    while (cmd_argvs && cmd_argvs[i] != NULL) {
-	bu_log("cmd_argvs[%d] = [%s]\n", i, cmd_argvs[i]);
-	i++;
-    }
-=======
-script_in(struct ged *UNUSED(gedp), const char **cmd_argvs, struct rt_db_internal *intern)
-{
-    struct rt_script_internal *script_ip;
->>>>>>> 60304d81
 
     intern->idb_type = ID_SCRIPT;
     intern->idb_meth = &OBJ[ID_SCRIPT];
@@ -3174,12 +3120,6 @@
     bu_vls_init(&script_ip->s_type);
     bu_vls_strcpy(&script_ip->s_type, cmd_argvs[3]);
 
-<<<<<<< HEAD
-    /* !!! */
-    bu_log("done creating script object, next it gets exported\n");
-
-=======
->>>>>>> 60304d81
     return GED_OK;
 }
 
