--- conflicted
+++ resolved
@@ -28,10 +28,6 @@
 #define PHYSICS_WORLD_H
 
 
-#include "common.h"
-
-#include <vector>
-
 #include <btBulletDynamicsCommon.h>
 
 
@@ -43,35 +39,19 @@
 {
 public:
     PhysicsWorld();
-<<<<<<< HEAD
-    ~PhysicsWorld();
-=======
     virtual ~PhysicsWorld();
->>>>>>> 2d6508c5
 
     void step(btScalar seconds);
-    void add_object(const vect_t &bounding_box_dimensions, fastf_t mass,
-		    matp_t matrix);
+    void add_rigid_body(btRigidBody &rigid_body);
+    void remove_rigid_body(btRigidBody &rigid_body);
 
 
-<<<<<<< HEAD
-private:
-    class WorldObject;
-
-
-    PhysicsWorld(const PhysicsWorld &source);
-    PhysicsWorld &operator=(const PhysicsWorld &source);
-
-=======
 protected:
->>>>>>> 2d6508c5
     btDbvtBroadphase m_broadphase;
     btDefaultCollisionConfiguration m_collision_config;
     btCollisionDispatcher m_collision_dispatcher;
     btSequentialImpulseConstraintSolver m_constraint_solver;
     btDiscreteDynamicsWorld m_world;
-
-    std::vector<WorldObject *> m_objects;
 };
 
 
