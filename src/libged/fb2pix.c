/*                        F B 2 P I X . C
 * BRL-CAD
 *
<<<<<<< HEAD
 * Copyright (c) 1986-2018 United States Government as represented by
=======
 * Copyright (c) 1986-2020 United States Government as represented by
>>>>>>> 60304d81
 * the U.S. Army Research Laboratory.
 *
 * This program is free software; you can redistribute it and/or
 * modify it under the terms of the GNU Lesser General Public License
 * version 2.1 as published by the Free Software Foundation.
 *
 * This program is distributed in the hope that it will be useful, but
 * WITHOUT ANY WARRANTY; without even the implied warranty of
 * MERCHANTABILITY or FITNESS FOR A PARTICULAR PURPOSE.  See the GNU
 * Lesser General Public License for more details.
 *
 * You should have received a copy of the GNU Lesser General Public
 * License along with this file; see the file named COPYING for more
 * information.
 *
 */
/** @file libged/fb2pix.c
 *
 * fb2pix writes a framebuffer image to a .pix file.
 *
 */

#include "common.h"

#include <stdlib.h>
#include <sys/stat.h>

<<<<<<< HEAD
=======
#include "bio.h"

>>>>>>> 60304d81
#include "bu/app.h"
#include "bu/getopt.h"
#include "fb.h"

#include "pkg.h"
#include "ged.h"


char *file_name;
FILE *outfp;

static int crunch = 0;		/* Color map crunch? */
static int inverse = 0;		/* Draw upside-down */
int screen_height;			/* input height */
int screen_width;			/* input width */


static int
get_args(int argc, char **argv)
{
    int c;

    bu_optind = 1;
    while ((c = bu_getopt(argc, argv, "ciF:s:w:n:h?")) != -1) {
	switch (c) {
	    case 'c':
		crunch = 1;
		break;
	    case 'i':
		inverse = 1;
		break;
	    case 's':
		/* square size */
		screen_height = screen_width = atoi(bu_optarg);
		break;
	    case 'w':
		screen_width = atoi(bu_optarg);
		break;
	    case 'n':
		screen_height = atoi(bu_optarg);
		break;

	    default:		/* 'h' '?' */
		return 0;
	}
    }

    if (bu_optind >= argc) {
	if (isatty(fileno(stdout)))
	    return 0;
	file_name = "-";
	outfp = stdout;
    } else {
	file_name = argv[bu_optind];
	if ((outfp = fopen(file_name, "wb")) == NULL) {
	    fprintf(stderr,
			  "fb-pix: cannot open \"%s\" for writing\n",
			  file_name);
	    return 0;
	}
	(void)bu_fchmod(fileno(outfp), 0444);
    }

    if (argc > ++bu_optind)
	fprintf(stderr, "fb-pix: excess argument(s) ignored\n");

    return 1;		/* OK */
}


int
ged_fb2pix(struct ged *gedp, int argc, const char *argv[])
{
    int ret;
    char usage[] = "Usage: fb-pix [-h -i -c] \n\
	[-s squaresize] [-w width] [-n height] [file.pix]\n";

    GED_CHECK_DATABASE_OPEN(gedp, GED_ERROR);
    GED_CHECK_FBSERV(gedp, GED_ERROR);
    GED_CHECK_FBSERV_FBP(gedp, GED_ERROR);
    GED_CHECK_ARGC_GT_0(gedp, argc, GED_ERROR);

    /* initialize result */
    bu_vls_trunc(gedp->ged_result_str, 0);

    /* must be wanting help */
    if (argc == 1) {
	bu_vls_printf(gedp->ged_result_str, "Usage: %s %s", argv[0], usage);
	return GED_HELP;
    }

    screen_height = screen_width = 512;		/* Defaults */

    if (!get_args(argc, (char **)argv)) {
	bu_vls_printf(gedp->ged_result_str, "Usage: %s %s", argv[0], usage);
	return GED_HELP;
    }

    setmode(fileno(stdout), O_BINARY);

    ret = fb_write_fp(gedp->ged_fbsp->fbs_fbp, outfp,
		      screen_width, screen_height,
		      crunch, inverse, gedp->ged_result_str);

    if (outfp != stdout)
	fclose(outfp);

    if (ret == BRLCAD_OK)
	return GED_OK;

    return GED_ERROR;
}


/*
 * Local Variables:
 * mode: C
 * tab-width: 8
 * indent-tabs-mode: t
 * c-file-style: "stroustrup"
 * End:
 * ex: shiftwidth=4 tabstop=8
 */<|MERGE_RESOLUTION|>--- conflicted
+++ resolved
@@ -1,11 +1,7 @@
 /*                        F B 2 P I X . C
  * BRL-CAD
  *
-<<<<<<< HEAD
- * Copyright (c) 1986-2018 United States Government as represented by
-=======
  * Copyright (c) 1986-2020 United States Government as represented by
->>>>>>> 60304d81
  * the U.S. Army Research Laboratory.
  *
  * This program is free software; you can redistribute it and/or
@@ -33,11 +29,8 @@
 #include <stdlib.h>
 #include <sys/stat.h>
 
-<<<<<<< HEAD
-=======
 #include "bio.h"
 
->>>>>>> 60304d81
 #include "bu/app.h"
 #include "bu/getopt.h"
 #include "fb.h"
