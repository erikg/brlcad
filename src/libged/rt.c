/*                         R T . C
 * BRL-CAD
 *
<<<<<<< HEAD
 * Copyright (c) 2008-2018 United States Government as represented by
=======
 * Copyright (c) 2008-2020 United States Government as represented by
>>>>>>> 60304d81
 * the U.S. Army Research Laboratory.
 *
 * This library is free software; you can redistribute it and/or
 * modify it under the terms of the GNU Lesser General Public License
 * version 2.1 as published by the Free Software Foundation.
 *
 * This library is distributed in the hope that it will be useful, but
 * WITHOUT ANY WARRANTY; without even the implied warranty of
 * MERCHANTABILITY or FITNESS FOR A PARTICULAR PURPOSE.  See the GNU
 * Lesser General Public License for more details.
 *
 * You should have received a copy of the GNU Lesser General Public
 * License along with this file; see the file named COPYING for more
 * information.
 */
/** @file libged/rt.c
 *
 * The rt command.
 *
 */

#include "common.h"

#include <stdlib.h>
#include <string.h>

#ifdef HAVE_SYS_TYPES_H
#  include <sys/types.h>
#endif
#include "bresource.h"

<<<<<<< HEAD
#include "tcl.h"

#include "bu/app.h"
=======
#include "bu/app.h"
#include "bu/process.h"
>>>>>>> 60304d81

#include "./ged_private.h"

#if defined(HAVE_FDOPEN) && !defined(HAVE_DECL_FDOPEN)
extern FILE *fdopen(int fd, const char *mode);
#endif


struct _ged_rt_client_data {
    struct ged_subprocess *rrtp;
    struct ged *gedp;
};


void
_ged_rt_write(struct ged *gedp,
	      FILE *fp,
	      vect_t eye_model,
	      int argc,
	      const char **argv)
{
    quat_t quat;

    /* Double-precision IEEE floating point only guarantees 15-17
     * digits of precision; single-precision only 6-9 significant
     * decimal digits.  Using a %.15e precision specifier makes our
     * printed value dip into unreliable territory (1+15 digits).
     * Looking through our history, %.14e seems to be safe as the
     * value prior to printing quaternions was %.9e, although anything
     * from 9->14 "should" be safe as it's above our calculation
     * tolerance and above single-precision capability.
     */
    fprintf(fp, "viewsize %.14e;\n", gedp->ged_gvp->gv_size);
    quat_mat2quat(quat, gedp->ged_gvp->gv_rotation);
    fprintf(fp, "orientation %.14e %.14e %.14e %.14e;\n", V4ARGS(quat));
    fprintf(fp, "eye_pt %.14e %.14e %.14e;\n",
		  eye_model[X], eye_model[Y], eye_model[Z]);

    fprintf(fp, "start 0; clean;\n");

    /* If no objects were specified, activate all objects currently displayed.
     * Otherwise, simply draw the specified objects. If the caller passed
     * -1 in argc it means the objects are specified on the command line.
     * (TODO - we shouldn't be doing that anywhere for this; long command
     * strings make Windows unhappy.  Once all the callers have been
     * adjusted to pass the object lists for itemization via pipes below,
     * remove the -1 case.) */
    if (argc >= 0) {
	if (!argc) {
	    struct display_list *gdlp;
	    for (BU_LIST_FOR(gdlp, display_list, gedp->ged_gdp->gd_headDisplay)) {
		if (((struct directory *)gdlp->dl_dp)->d_addr == RT_DIR_PHONY_ADDR)
		    continue;
		fprintf(fp, "draw %s;\n", bu_vls_addr(&gdlp->dl_path));
	    }
	} else {
	    int i = 0;
	    while (i < argc) {
		fprintf(fp, "draw %s;\n", argv[i++]);
	    }
	}

	fprintf(fp, "prep;\n");
    }

    dl_bitwise_and_fullpath(gedp->ged_gdp->gd_headDisplay, ~RT_DIR_USED);

    dl_write_animate(gedp->ged_gdp->gd_headDisplay, fp);

    dl_bitwise_and_fullpath(gedp->ged_gdp->gd_headDisplay, ~RT_DIR_USED);

    fprintf(fp, "end;\n");
}


void
_ged_rt_set_eye_model(struct ged *gedp,
		      vect_t eye_model)
{
    if (gedp->ged_gvp->gv_zclip || gedp->ged_gvp->gv_perspective > 0) {
	vect_t temp;

	VSET(temp, 0.0, 0.0, 1.0);
	MAT4X3PNT(eye_model, gedp->ged_gvp->gv_view2model, temp);
    } else {
	/* not doing zclipping, so back out of geometry */
	int i;
	vect_t direction;
	vect_t extremum[2];
	double t_in;
	vect_t diag1;
	vect_t diag2;
	point_t ecenter;

	VSET(eye_model, -gedp->ged_gvp->gv_center[MDX],
	     -gedp->ged_gvp->gv_center[MDY], -gedp->ged_gvp->gv_center[MDZ]);

	for (i = 0; i < 3; ++i) {
	    extremum[0][i] = INFINITY;
	    extremum[1][i] = -INFINITY;
	}

	(void)dl_bounding_sph(gedp->ged_gdp->gd_headDisplay, &(extremum[0]), &(extremum[1]), 1);

	VMOVEN(direction, gedp->ged_gvp->gv_rotation + 8, 3);
	for (i = 0; i < 3; ++i)
	    if (NEAR_ZERO(direction[i], 1e-10))
		direction[i] = 0.0;

	VSUB2(diag1, extremum[1], extremum[0]);
	VADD2(ecenter, extremum[1], extremum[0]);
	VSCALE(ecenter, ecenter, 0.5);
	VSUB2(diag2, ecenter, eye_model);
	t_in = MAGNITUDE(diag1) + MAGNITUDE(diag2);
	VJOIN1(eye_model, eye_model, t_in, direction);
    }
}


void
_ged_rt_output_handler(void *clientData, int UNUSED(mask))
{
    struct _ged_rt_client_data *drcdp = (struct _ged_rt_client_data *)clientData;
    struct ged_subprocess *run_rtp;
    int count = 0;
    int retcode = 0;
    int read_failed = 0;
    char line[RT_MAXLINE+1] = {0};

    if (drcdp == (struct _ged_rt_client_data *)NULL ||
	drcdp->gedp == (struct ged *)NULL ||
	drcdp->rrtp == (struct ged_subprocess *)NULL)
	return;

    run_rtp = drcdp->rrtp;

    /* Get data from rt */
    if (bu_process_read((char *)line, &count, run_rtp->p, BU_PROCESS_STDERR, RT_MAXLINE) <= 0) {
	read_failed = 1;
    }

    if (read_failed) {
	int aborted;

	/* Done watching for output, undo subprocess I/O hooks. */
	if (drcdp->gedp->ged_delete_io_handler) {
	    (*drcdp->gedp->ged_delete_io_handler)(drcdp->gedp->ged_interp, run_rtp->chan,
		    run_rtp->p, BU_PROCESS_STDERR, (void *)drcdp,
		    _ged_rt_output_handler);
	}
	/* Either EOF has been sent or there was a read error.
	 * there is no need to block indefinitely */
	retcode = bu_process_wait(&aborted, run_rtp->p, 120);

	if (aborted)
	    bu_log("Raytrace aborted.\n");
	else if (retcode)
	    bu_log("Raytrace failed.\n");
	else
	    bu_log("Raytrace complete.\n");

	if (drcdp->gedp->ged_gdp->gd_rtCmdNotify != (void (*)(int))0)
	    drcdp->gedp->ged_gdp->gd_rtCmdNotify(aborted);

	/* free run_rtp */
	BU_LIST_DEQUEUE(&run_rtp->l);
	BU_PUT(run_rtp, struct ged_subprocess);
	BU_PUT(drcdp, struct _ged_rt_client_data);

	return;
    }

    /* for feelgoodedness */
    line[count] = '\0';

    /* handle (i.e., probably log to stderr) the resulting line */
    if (drcdp->gedp->ged_output_handler != (void (*)(struct ged *, char *))0)
	drcdp->gedp->ged_output_handler(drcdp->gedp, line);
    else
	bu_vls_printf(drcdp->gedp->ged_result_str, "%s", line);
}

int
_ged_run_rt(struct ged *gedp, int cmd_len, const char **gd_rt_cmd, int argc, const char **argv)
{
    FILE *fp_in;
    vect_t eye_model;
    struct ged_subprocess *run_rtp;
    struct _ged_rt_client_data *drcdp;
    struct bu_process *p = NULL;

    bu_process_exec(&p, gd_rt_cmd[0], cmd_len, gd_rt_cmd, 0, 0);
    fp_in = bu_process_open(p, BU_PROCESS_STDIN);

    if (bu_process_pid(p) == -1) {
	bu_vls_printf(gedp->ged_result_str, "\nunable to successfully launch subprocess: ");
	for (int i = 0; i < cmd_len; i++) {
	    bu_vls_printf(gedp->ged_result_str, "%s ", gd_rt_cmd[i]);
	}
	bu_vls_printf(gedp->ged_result_str, "\n");
	return GED_ERROR;
    }

    _ged_rt_set_eye_model(gedp, eye_model);
    _ged_rt_write(gedp, fp_in, eye_model, argc, argv);

    bu_process_close(p, BU_PROCESS_STDIN);

    BU_GET(run_rtp, struct ged_subprocess);
    BU_LIST_INIT(&run_rtp->l);
    BU_LIST_APPEND(&gedp->gd_headSubprocess.l, &run_rtp->l);

    run_rtp->p = p;
    run_rtp->aborted = 0;

    BU_GET(drcdp, struct _ged_rt_client_data);
    drcdp->gedp = gedp;
    drcdp->rrtp = run_rtp;

    /* If we know how, set up hooks so the parent process knows to watch for output. */
    if (gedp->ged_create_io_handler) {
	(*gedp->ged_create_io_handler)(&(run_rtp->chan), p, BU_PROCESS_STDERR, gedp->io_mode, (void *)drcdp, _ged_rt_output_handler);
    }
    return GED_OK;
}


int
ged_rt(struct ged *gedp, int argc, const char *argv[])
{
    char **vp;
    int i;
    int units_supplied = 0;
    char pstring[32];
    int args;
    char **gd_rt_cmd = NULL;
    int gd_rt_cmd_len = 0;
    int ret = GED_OK;

    const char *bin;
    char rt[256] = {0};

    GED_CHECK_DATABASE_OPEN(gedp, GED_ERROR);
    GED_CHECK_DRAWABLE(gedp, GED_ERROR);
    GED_CHECK_VIEW(gedp, GED_ERROR);
    GED_CHECK_ARGC_GT_0(gedp, argc, GED_ERROR);

    /* initialize result */
    bu_vls_trunc(gedp->ged_result_str, 0);

    args = argc + 7 + 2 + ged_who_argc(gedp);
    gd_rt_cmd = (char **)bu_calloc(args, sizeof(char *), "alloc gd_rt_cmd");

    bin = bu_brlcad_root("bin", 1);
    if (bin) {
	snprintf(rt, 256, "%s/%s", bin, argv[0]);
    }

    vp = &gd_rt_cmd[0];
    *vp++ = rt;
    *vp++ = "-M";

    if (gedp->ged_gvp->gv_perspective > 0) {
	(void)sprintf(pstring, "-p%g", gedp->ged_gvp->gv_perspective);
	*vp++ = pstring;
    }

    for (i = 1; i < argc; i++) {
	if (argv[i][0] == '-' && argv[i][1] == 'u' &&
	    BU_STR_EQUAL(argv[1], "-u")) {
	    units_supplied=1;
	} else if (argv[i][0] == '-' && argv[i][1] == '-' &&
		   argv[i][2] == '\0') {
	    ++i;
	    break;
	}
	*vp++ = (char *)argv[i];
    }

    /* default to local units when not specified on command line */
    if (!units_supplied) {
	*vp++ = "-u";
	*vp++ = "model";
    }

    *vp++ = gedp->ged_wdbp->dbip->dbi_filename;
    gd_rt_cmd_len = vp - gd_rt_cmd;

    ret = _ged_run_rt(gedp, gd_rt_cmd_len, (const char **)gd_rt_cmd, (argc - i), &(argv[i]));

    bu_free(gd_rt_cmd, "free gd_rt_cmd");

    return ret;
}


/*
 * Local Variables:
 * tab-width: 8
 * mode: C
 * indent-tabs-mode: t
 * c-file-style: "stroustrup"
 * End:
 * ex: shiftwidth=4 tabstop=8
 */<|MERGE_RESOLUTION|>--- conflicted
+++ resolved
@@ -1,11 +1,7 @@
 /*                         R T . C
  * BRL-CAD
  *
-<<<<<<< HEAD
- * Copyright (c) 2008-2018 United States Government as represented by
-=======
  * Copyright (c) 2008-2020 United States Government as represented by
->>>>>>> 60304d81
  * the U.S. Army Research Laboratory.
  *
  * This library is free software; you can redistribute it and/or
@@ -37,20 +33,10 @@
 #endif
 #include "bresource.h"
 
-<<<<<<< HEAD
-#include "tcl.h"
-
-#include "bu/app.h"
-=======
 #include "bu/app.h"
 #include "bu/process.h"
->>>>>>> 60304d81
 
 #include "./ged_private.h"
-
-#if defined(HAVE_FDOPEN) && !defined(HAVE_DECL_FDOPEN)
-extern FILE *fdopen(int fd, const char *mode);
-#endif
 
 
 struct _ged_rt_client_data {
