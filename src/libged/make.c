/*                         M A K E . C
 * BRL-CAD
 *
 * Copyright (c) 2008-2016 United States Government as represented by
 * the U.S. Army Research Laboratory.
 *
 * This library is free software; you can redistribute it and/or
 * modify it under the terms of the GNU Lesser General Public License
 * version 2.1 as published by the Free Software Foundation.
 *
 * This library is distributed in the hope that it will be useful, but
 * WITHOUT ANY WARRANTY; without even the implied warranty of
 * MERCHANTABILITY or FITNESS FOR A PARTICULAR PURPOSE.  See the GNU
 * Lesser General Public License for more details.
 *
 * You should have received a copy of the GNU Lesser General Public
 * License along with this file; see the file named COPYING for more
 * information.
 */
/** @file libged/make.c
 *
 * The make command.
 *
 */

#include "common.h"

#include <signal.h>
#include <stdlib.h>
#include <string.h>


#include "bu/getopt.h"
#include "rt/geom.h"
#include "wdb.h"

#include "./ged_private.h"


int
ged_make(struct ged *gedp, int argc, const char *argv[])
{
    size_t i;
    int k;
    int save_bu_optind;
    struct directory *dp;

    /* intentionally double for sscanf */
    double scale = 1.0;
    double origin[3] = {0.0, 0.0, 0.0};

    struct rt_db_internal internal;
    struct rt_arb_internal *arb_ip;
    struct rt_ars_internal *ars_ip;
    struct rt_tgc_internal *tgc_ip;
    struct rt_ell_internal *ell_ip;
    struct rt_tor_internal *tor_ip;
    struct rt_grip_internal *grp_ip;
    struct rt_half_internal *half_ip;
    struct rt_rpc_internal *rpc_ip;
    struct rt_rhc_internal *rhc_ip;
    struct rt_epa_internal *epa_ip;
    struct rt_ehy_internal *ehy_ip;
    struct rt_eto_internal *eto_ip;
    struct rt_part_internal *part_ip;
    struct rt_pipe_internal *pipe_ip;
    struct rt_sketch_internal *sketch_ip;
    struct rt_extrude_internal *extrude_ip;
    struct rt_bot_internal *bot_ip;
    struct rt_arbn_internal *arbn_ip;
    struct rt_superell_internal *superell_ip;
    struct rt_metaball_internal *metaball_ip;
    struct rt_pnts_internal *pnts_ip;

    static const char *usage = "-h | -t | -o origin -s sf name <arb8|arb7|arb6|arb5|arb4|arbn|ars|bot|ehy|ell|ell1|epa|eto|extrude|grip|half|hyp|nmg|part|pipe|pnts|rcc|rec|rhc|rpc|rpp|sketch|sph|tec|tgc|tor|trc>";

    GED_CHECK_DATABASE_OPEN(gedp, GED_ERROR);
    GED_CHECK_READ_ONLY(gedp, GED_ERROR);
    GED_CHECK_ARGC_GT_0(gedp, argc, GED_ERROR);

    /* initialize result */
    bu_vls_trunc(gedp->ged_result_str, 0);

    /* must be wanting help */
    if (argc == 1) {
	bu_vls_printf(gedp->ged_result_str, "Usage: %s %s", argv[0], usage);
	return GED_HELP;
    }

    bu_optind = 1;

    /* Process arguments */
    while ((k = bu_getopt(argc, (char * const *)argv, "hHo:O:s:S:tT?")) != -1) {
	if (bu_optopt == '?') k='h';
	switch (k) {
	    case 'o':
	    case 'O':
		if (sscanf(bu_optarg, "%lf %lf %lf",
			   &origin[X],
			   &origin[Y],
			   &origin[Z]) != 3) {
		    bu_vls_printf(gedp->ged_result_str, "Usage: %s %s", argv[0], usage);
		    return GED_ERROR;
		}
		break;
	    case 's':
	    case 'S':
		if (sscanf(bu_optarg, "%lf", &scale) != 1) {
		    bu_vls_printf(gedp->ged_result_str, "Usage: %s %s", argv[0], usage);
		    return GED_ERROR;
		}
		break;
	    case 't':
	    case 'T':
		if (argc == 2) {
		    bu_vls_printf(gedp->ged_result_str, "arb8 arb7 arb6 arb5 arb4 arbn ars bot ehy ell ell1 epa eto extrude grip half hyp nmg part pipe pnts rcc rec rhc rpc rpp sketch sph tec tgc tor trc superell metaball");
		    return GED_HELP;
		}

		bu_vls_printf(gedp->ged_result_str, "Usage: %s %s", argv[0], usage);
		return GED_ERROR;
	    case 'h':
	    case 'H':
		bu_vls_printf(gedp->ged_result_str, "Usage: %s %s", argv[0], usage);
		return GED_HELP;
	    default:
		bu_vls_printf(gedp->ged_result_str, "Usage: %s %s", argv[0], usage);
		return GED_ERROR;
	}
    }

    argc -= bu_optind;

    if (argc != 2) {
	bu_vls_printf(gedp->ged_result_str, "Usage: %s %s", argv[0], usage);
	return GED_ERROR;
    }

    save_bu_optind = bu_optind;

    GED_CHECK_EXISTS(gedp, argv[bu_optind], LOOKUP_QUIET, GED_ERROR);
    RT_DB_INTERNAL_INIT(&internal);

    if (BU_STR_EQUAL(argv[bu_optind+1], "arb8") ||
	BU_STR_EQUAL(argv[bu_optind+1],  "rpp")) {
	internal.idb_major_type = DB5_MAJORTYPE_BRLCAD;
	internal.idb_type = ID_ARB8;
	internal.idb_meth = &OBJ[ID_ARB8];
	BU_ALLOC(internal.idb_ptr, struct rt_arb_internal);
	arb_ip = (struct rt_arb_internal *)internal.idb_ptr;
	arb_ip->magic = RT_ARB_INTERNAL_MAGIC;
	VSET(arb_ip->pt[0] ,
	     origin[X] + 0.5*scale,
	     origin[Y] - 0.5*scale,
	     origin[Z] - 0.5*scale);
	for (i = 1; i < 8; i++)
	    VMOVE(arb_ip->pt[i], arb_ip->pt[0]);
	arb_ip->pt[1][Y] += scale;
	arb_ip->pt[2][Y] += scale;
	arb_ip->pt[2][Z] += scale;
	arb_ip->pt[3][Z] += scale;
	for (i = 4; i < 8; i++)
	    arb_ip->pt[i][X] -= scale;
	arb_ip->pt[5][Y] += scale;
	arb_ip->pt[6][Y] += scale;
	arb_ip->pt[6][Z] += scale;
	arb_ip->pt[7][Z] += scale;
    } else if (BU_STR_EQUAL(argv[bu_optind+1], "arb7")) {
	internal.idb_major_type = DB5_MAJORTYPE_BRLCAD;
	internal.idb_type = ID_ARB8;
	internal.idb_meth = &OBJ[ID_ARB8];
	BU_ALLOC(internal.idb_ptr, struct rt_arb_internal);
	arb_ip = (struct rt_arb_internal *)internal.idb_ptr;
	arb_ip->magic = RT_ARB_INTERNAL_MAGIC;
	VSET(arb_ip->pt[0] ,
	     origin[X] + 0.5*scale,
	     origin[Y] - 0.5*scale,
	     origin[Z] - 0.25*scale);
	for (i = 1; i < 8; i++)
	    VMOVE(arb_ip->pt[i], arb_ip->pt[0]);
	arb_ip->pt[1][Y] += scale;
	arb_ip->pt[2][Y] += scale;
	arb_ip->pt[2][Z] += scale;
	arb_ip->pt[3][Z] += 0.5*scale;
	for (i = 4; i < 8; i++)
	    arb_ip->pt[i][X] -= scale;
	arb_ip->pt[5][Y] += scale;
	arb_ip->pt[6][Y] += scale;
	arb_ip->pt[6][Z] += 0.5*scale;
    } else if (BU_STR_EQUAL(argv[bu_optind+1], "arb6")) {
	internal.idb_major_type = DB5_MAJORTYPE_BRLCAD;
	internal.idb_type = ID_ARB8;
	internal.idb_meth = &OBJ[ID_ARB8];
	BU_ALLOC(internal.idb_ptr, struct rt_arb_internal);
	arb_ip = (struct rt_arb_internal *)internal.idb_ptr;
	arb_ip->magic = RT_ARB_INTERNAL_MAGIC;
	VSET(arb_ip->pt[0],
	     origin[X] + 0.5*scale,
	     origin[Y] - 0.5*scale,
	     origin[Z] - 0.5*scale);
	for (i = 1; i < 8; i++)
	    VMOVE(arb_ip->pt[i], arb_ip->pt[0]);
	arb_ip->pt[1][Y] += scale;
	arb_ip->pt[2][Y] += scale;
	arb_ip->pt[2][Z] += scale;
	arb_ip->pt[3][Z] += scale;
	for (i = 4; i < 8; i++)
	    arb_ip->pt[i][X] -= scale;
	arb_ip->pt[4][Y] += 0.5*scale;
	arb_ip->pt[5][Y] += 0.5*scale;
	arb_ip->pt[6][Y] += 0.5*scale;
	arb_ip->pt[6][Z] += scale;
	arb_ip->pt[7][Y] += 0.5*scale;
	arb_ip->pt[7][Z] += scale;
    } else if (BU_STR_EQUAL(argv[bu_optind+1], "arb5")) {
	internal.idb_major_type = DB5_MAJORTYPE_BRLCAD;
	internal.idb_type = ID_ARB8;
	internal.idb_meth = &OBJ[ID_ARB8];
	BU_ALLOC(internal.idb_ptr, struct rt_arb_internal);
	arb_ip = (struct rt_arb_internal *)internal.idb_ptr;
	arb_ip->magic = RT_ARB_INTERNAL_MAGIC;
	VSET(arb_ip->pt[0] ,
	     origin[X] + 0.5*scale,
	     origin[Y] - 0.5*scale,
	     origin[Z] - 0.5*scale);
	for (i = 1; i < 8; i++)
	    VMOVE(arb_ip->pt[i], arb_ip->pt[0]);
	arb_ip->pt[1][Y] += scale;
	arb_ip->pt[2][Y] += scale;
	arb_ip->pt[2][Z] += scale;
	arb_ip->pt[3][Z] += scale;
	for (i = 4; i < 8; i++)
	{
	    arb_ip->pt[i][X] -= scale;
	    arb_ip->pt[i][Y] += 0.5*scale;
	    arb_ip->pt[i][Z] += 0.5*scale;
	}
    } else if (BU_STR_EQUAL(argv[bu_optind+1], "arb4")) {
	internal.idb_major_type = DB5_MAJORTYPE_BRLCAD;
	internal.idb_type = ID_ARB8;
	internal.idb_meth = &OBJ[ID_ARB8];
	BU_ALLOC(internal.idb_ptr, struct rt_arb_internal);
	arb_ip = (struct rt_arb_internal *)internal.idb_ptr;
	arb_ip->magic = RT_ARB_INTERNAL_MAGIC;
	VSET(arb_ip->pt[0] ,
	     origin[X] + 0.5*scale,
	     origin[Y] - 0.5*scale,
	     origin[Z] - 0.5*scale);
	for (i = 1; i < 8; i++)
	    VMOVE(arb_ip->pt[i], arb_ip->pt[0]);
	arb_ip->pt[1][Y] += scale;
	arb_ip->pt[2][Y] += scale;
	arb_ip->pt[2][Z] += scale;
	arb_ip->pt[3][Y] += scale;
	arb_ip->pt[3][Z] += scale;
	for (i = 4; i < 8; i++)
	{
	    arb_ip->pt[i][X] -= scale;
	    arb_ip->pt[i][Y] += scale;
	}
    } else if (BU_STR_EQUAL(argv[bu_optind+1], "arbn")) {
	point_t view_center;

	internal.idb_major_type = DB5_MAJORTYPE_BRLCAD;
	internal.idb_type = ID_ARBN;
	internal.idb_meth = &OBJ[ID_ARBN];
	BU_ALLOC(internal.idb_ptr, struct rt_arbn_internal);
	arbn_ip = (struct rt_arbn_internal *)internal.idb_ptr;
	arbn_ip->magic = RT_ARBN_INTERNAL_MAGIC;
	arbn_ip->neqn = 8;
	arbn_ip->eqn = (plane_t *)bu_calloc(arbn_ip->neqn,
					    sizeof(plane_t), "arbn plane eqns");
	VSET(arbn_ip->eqn[0], 1, 0, 0);
	arbn_ip->eqn[0][W] = 0.5*scale;
	VSET(arbn_ip->eqn[1], -1, 0, 0);
	arbn_ip->eqn[1][W] = 0.5*scale;
	VSET(arbn_ip->eqn[2], 0, 1, 0);
	arbn_ip->eqn[2][W] = 0.5*scale;
	VSET(arbn_ip->eqn[3], 0, -1, 0);
	arbn_ip->eqn[3][W] = 0.5*scale;
	VSET(arbn_ip->eqn[4], 0, 0, 1);
	arbn_ip->eqn[4][W] = 0.5*scale;
	VSET(arbn_ip->eqn[5], 0, 0, -1);
	arbn_ip->eqn[5][W] = 0.5*scale;
	VSET(arbn_ip->eqn[6], 0.57735, 0.57735, 0.57735);
	arbn_ip->eqn[6][W] = 0.5*scale;
	VSET(arbn_ip->eqn[7], -0.57735, -0.57735, -0.57735);
	arbn_ip->eqn[7][W] = 0.5*scale;
	VSET(view_center,
	     origin[X],
	     origin[Y],
	     origin[Z]);
	for (i = 0; i < arbn_ip->neqn; i++) {
	    arbn_ip->eqn[i][W] +=
		VDOT(view_center, arbn_ip->eqn[i]);
	}
    } else if (BU_STR_EQUAL(argv[bu_optind+1], "ars")) {
	size_t curve;
	internal.idb_major_type = DB5_MAJORTYPE_BRLCAD;
	internal.idb_type = ID_ARS;
	internal.idb_meth = &OBJ[ID_ARS];
	BU_ALLOC(internal.idb_ptr, struct rt_ars_internal);
	ars_ip = (struct rt_ars_internal *)internal.idb_ptr;
	ars_ip->magic = RT_ARS_INTERNAL_MAGIC;
	ars_ip->ncurves = 3;
	ars_ip->pts_per_curve = 3;
	ars_ip->curves = (fastf_t **)bu_malloc((ars_ip->ncurves+1) * sizeof(fastf_t *), "ars curve ptrs");

	for (curve=0; curve < ars_ip->ncurves; curve++) {
	    ars_ip->curves[curve] = (fastf_t *)bu_calloc(
		(ars_ip->pts_per_curve + 1) * 3,
		sizeof(fastf_t), "ARS points");

	    if (curve == 0) {
		VSET(&(ars_ip->curves[0][0]),
		     origin[X],
		     origin[Y],
		     origin[Z]);
		VMOVE(&(ars_ip->curves[curve][3]), &(ars_ip->curves[curve][0]));
		VMOVE(&(ars_ip->curves[curve][6]), &(ars_ip->curves[curve][0]));
	    } else if (curve == (ars_ip->ncurves - 1)) {
		VSET(&(ars_ip->curves[curve][0]),
		     origin[X],
		     origin[Y],
		     origin[Z]+curve*0.5*scale);
		VMOVE(&(ars_ip->curves[curve][3]), &(ars_ip->curves[curve][0]));
		VMOVE(&(ars_ip->curves[curve][6]), &(ars_ip->curves[curve][0]));

	    } else {
		fastf_t x, y, z;
		x = origin[X]+curve*0.5*scale;
		y = origin[Y]+curve*0.5*scale;
		z = origin[Z]+curve*0.5*scale;

		VSET(&ars_ip->curves[curve][0],
		     origin[X],
		     origin[Y],
		     z);
		VSET(&ars_ip->curves[curve][3],
		     x,
		     origin[Y],
		     z);
		VSET(&ars_ip->curves[curve][6],
		     x, y, z);
	    }
	}

    } else if (BU_STR_EQUAL(argv[bu_optind+1], "sph")) {
	internal.idb_major_type = DB5_MAJORTYPE_BRLCAD;
	internal.idb_type = ID_ELL;
	internal.idb_meth = &OBJ[ID_ELL];
	BU_ALLOC(internal.idb_ptr, struct rt_ell_internal);
	ell_ip = (struct rt_ell_internal *)internal.idb_ptr;
	ell_ip->magic = RT_ELL_INTERNAL_MAGIC;
	VSET(ell_ip->v, origin[X], origin[Y], origin[Z]);
	VSET(ell_ip->a, 0.5*scale, 0.0, 0.0);	/* A */
	VSET(ell_ip->b, 0.0, 0.5*scale, 0.0);	/* B */
	VSET(ell_ip->c, 0.0, 0.0, 0.5*scale);	/* C */
    } else if ((BU_STR_EQUAL(argv[bu_optind+1], "grp")) ||
	       (BU_STR_EQUAL(argv[bu_optind+1], "grip"))) {
	internal.idb_major_type = DB5_MAJORTYPE_BRLCAD;
	internal.idb_type = ID_GRIP;
	internal.idb_meth = &OBJ[ID_GRIP];
	BU_ALLOC(internal.idb_ptr, struct rt_grip_internal);
	grp_ip = (struct rt_grip_internal *) internal.idb_ptr;
	grp_ip->magic = RT_GRIP_INTERNAL_MAGIC;
	VSET(grp_ip->center, origin[X], origin[Y],
	     origin[Z]);
	VSET(grp_ip->normal, 1.0, 0.0, 0.0);
	grp_ip->mag = 0.375*scale;
    } else if (BU_STR_EQUAL(argv[bu_optind+1], "ell1")) {
	internal.idb_major_type = DB5_MAJORTYPE_BRLCAD;
	internal.idb_type = ID_ELL;
	internal.idb_meth = &OBJ[ID_ELL];
	BU_ALLOC(internal.idb_ptr, struct rt_ell_internal);
	ell_ip = (struct rt_ell_internal *)internal.idb_ptr;
	ell_ip->magic = RT_ELL_INTERNAL_MAGIC;
	VSET(ell_ip->v, origin[X], origin[Y], origin[Z]);
	VSET(ell_ip->a, 0.5*scale, 0.0, 0.0);	/* A */
	VSET(ell_ip->b, 0.0, 0.25*scale, 0.0);	/* B */
	VSET(ell_ip->c, 0.0, 0.0, 0.25*scale);	/* C */
    } else if (BU_STR_EQUAL(argv[bu_optind+1], "ell")) {
	internal.idb_major_type = DB5_MAJORTYPE_BRLCAD;
	internal.idb_type = ID_ELL;
	internal.idb_meth = &OBJ[ID_ELL];
	BU_ALLOC(internal.idb_ptr, struct rt_ell_internal);
	ell_ip = (struct rt_ell_internal *)internal.idb_ptr;
	ell_ip->magic = RT_ELL_INTERNAL_MAGIC;
	VSET(ell_ip->v, origin[X], origin[Y], origin[Z]);
	VSET(ell_ip->a, 0.5*scale, 0.0, 0.0);		/* A */
	VSET(ell_ip->b, 0.0, 0.25*scale, 0.0);	/* B */
	VSET(ell_ip->c, 0.0, 0.0, 0.125*scale);	/* C */
    } else if (BU_STR_EQUAL(argv[bu_optind+1], "tor")) {
	internal.idb_major_type = DB5_MAJORTYPE_BRLCAD;
	internal.idb_type = ID_TOR;
	internal.idb_meth = &OBJ[ID_TOR];
	BU_ALLOC(internal.idb_ptr, struct rt_tor_internal);
	tor_ip = (struct rt_tor_internal *)internal.idb_ptr;
	tor_ip->magic = RT_TOR_INTERNAL_MAGIC;
	VSET(tor_ip->v, origin[X], origin[Y], origin[Z]);
	VSET(tor_ip->h, 1.0, 0.0, 0.0);	/* unit normal */
	tor_ip->r_h = 0.1*scale;
	tor_ip->r_a = 0.4*scale;
	tor_ip->r_b = tor_ip->r_a;
	VSET(tor_ip->a, 0.0, 1, 0.0);
	VSET(tor_ip->b, 0.0, 0.0, 1);
    } else if (BU_STR_EQUAL(argv[bu_optind+1], "tgc")) {
	internal.idb_major_type = DB5_MAJORTYPE_BRLCAD;
	internal.idb_type = ID_TGC;
	internal.idb_meth = &OBJ[ID_TGC];
	BU_ALLOC(internal.idb_ptr, struct rt_tgc_internal);
	tgc_ip = (struct rt_tgc_internal *)internal.idb_ptr;
	tgc_ip->magic = RT_TGC_INTERNAL_MAGIC;
	VSET(tgc_ip->v, origin[X], origin[Y], origin[Z]-0.5*scale);
	VSET(tgc_ip->h,  0.0, 0.0, scale);
	VSET(tgc_ip->a,  0.25*scale, 0.0, 0.0);
	VSET(tgc_ip->b,  0.0, 0.125*scale, 0.0);
	VSET(tgc_ip->c,  0.125*scale, 0.0, 0.0);
	VSET(tgc_ip->d,  0.0, 0.25*scale, 0.0);
    } else if (BU_STR_EQUAL(argv[bu_optind+1], "tec")) {
	internal.idb_major_type = DB5_MAJORTYPE_BRLCAD;
	internal.idb_type = ID_TGC;
	internal.idb_meth = &OBJ[ID_TGC];
	BU_ALLOC(internal.idb_ptr, struct rt_tgc_internal);
	tgc_ip = (struct rt_tgc_internal *)internal.idb_ptr;
	tgc_ip->magic = RT_TGC_INTERNAL_MAGIC;
	VSET(tgc_ip->v, origin[X], origin[Y], origin[Z]-0.5*scale);
	VSET(tgc_ip->h,  0.0, 0.0, scale);
	VSET(tgc_ip->a,  0.25*scale, 0.0, 0.0);
	VSET(tgc_ip->b,  0.0, 0.125*scale, 0.0);
	VSET(tgc_ip->c,  0.125*scale, 0.0, 0.0);
	VSET(tgc_ip->d,  0.0, (0.0625*scale), 0.0);
    } else if (BU_STR_EQUAL(argv[bu_optind+1], "rec")) {
	internal.idb_major_type = DB5_MAJORTYPE_BRLCAD;
	internal.idb_type = ID_TGC;
	internal.idb_meth = &OBJ[ID_TGC];
	BU_ALLOC(internal.idb_ptr, struct rt_tgc_internal);
	tgc_ip = (struct rt_tgc_internal *)internal.idb_ptr;
	tgc_ip->magic = RT_TGC_INTERNAL_MAGIC;
	VSET(tgc_ip->v, origin[X], origin[Y], origin[Z]- 0.5*scale);
	VSET(tgc_ip->h,  0.0, 0.0, scale);
	VSET(tgc_ip->a,  0.25*scale, 0.0, 0.0);
	VSET(tgc_ip->b,  0.0, 0.125*scale, 0.0);
	VSET(tgc_ip->c,  0.25*scale, 0.0, 0.0);
	VSET(tgc_ip->d,  0.0, 0.125*scale, 0.0);
    } else if (BU_STR_EQUAL(argv[bu_optind+1], "trc")) {
	internal.idb_major_type = DB5_MAJORTYPE_BRLCAD;
	internal.idb_type = ID_TGC;
	internal.idb_meth = &OBJ[ID_TGC];
	BU_ALLOC(internal.idb_ptr, struct rt_tgc_internal);
	tgc_ip = (struct rt_tgc_internal *)internal.idb_ptr;
	tgc_ip->magic = RT_TGC_INTERNAL_MAGIC;
	VSET(tgc_ip->v, origin[X], origin[Y], origin[Z]-0.5*scale);
	VSET(tgc_ip->h,  0.0, 0.0, scale);
	VSET(tgc_ip->a,  0.25*scale, 0.0, 0.0);
	VSET(tgc_ip->b,  0.0, 0.25*scale, 0.0);
	VSET(tgc_ip->c,  0.125*scale, 0.0, 0.0);
	VSET(tgc_ip->d,  0.0, 0.125*scale, 0.0);
    } else if (BU_STR_EQUAL(argv[bu_optind+1], "rcc")) {
	internal.idb_major_type = DB5_MAJORTYPE_BRLCAD;
	internal.idb_type = ID_TGC;
	internal.idb_meth = &OBJ[ID_TGC];
	BU_ALLOC(internal.idb_ptr, struct rt_tgc_internal);
	tgc_ip = (struct rt_tgc_internal *)internal.idb_ptr;
	tgc_ip->magic = RT_TGC_INTERNAL_MAGIC;
	VSET(tgc_ip->v, origin[X], origin[Y], origin[Z]- 0.5*scale);
	VSET(tgc_ip->h,  0.0, 0.0, scale);
	VSET(tgc_ip->a,  0.25*scale, 0.0, 0.0);
	VSET(tgc_ip->b,  0.0, 0.25*scale, 0.0);
	VSET(tgc_ip->c,  0.25*scale, 0.0, 0.0);
	VSET(tgc_ip->d,  0.0, 0.25*scale, 0.0);
    } else if (BU_STR_EQUAL(argv[bu_optind+1], "half")) {
	internal.idb_major_type = DB5_MAJORTYPE_BRLCAD;
	internal.idb_type = ID_HALF;
	internal.idb_meth = &OBJ[ID_HALF];
	BU_ALLOC(internal.idb_ptr, struct rt_half_internal);
	half_ip = (struct rt_half_internal *)internal.idb_ptr;
	half_ip->magic = RT_HALF_INTERNAL_MAGIC;
	VSET(half_ip->eqn, 0.0, 0.0, 1.0);
	half_ip->eqn[W] = (origin[Z]);
    } else if (BU_STR_EQUAL(argv[bu_optind+1], "rpc")) {
	internal.idb_major_type = DB5_MAJORTYPE_BRLCAD;
	internal.idb_type = ID_RPC;
	internal.idb_meth = &OBJ[ID_RPC];
	BU_ALLOC(internal.idb_ptr, struct rt_rpc_internal);
	rpc_ip = (struct rt_rpc_internal *)internal.idb_ptr;
	rpc_ip->rpc_magic = RT_RPC_INTERNAL_MAGIC;
	VSET(rpc_ip->rpc_V, origin[X], origin[Y]-scale*0.25, origin[Z]-scale*0.5);
	VSET(rpc_ip->rpc_H, 0.0, 0.0, scale);
	VSET(rpc_ip->rpc_B, 0.0, (scale*0.5), 0.0);
	rpc_ip->rpc_r = scale*0.25;
    } else if (BU_STR_EQUAL(argv[bu_optind+1], "rhc")) {
	internal.idb_major_type = DB5_MAJORTYPE_BRLCAD;
	internal.idb_type = ID_RHC;
	internal.idb_meth = &OBJ[ID_RHC];
	BU_ALLOC(internal.idb_ptr, struct rt_rhc_internal);
	rhc_ip = (struct rt_rhc_internal *)internal.idb_ptr;
	rhc_ip->rhc_magic = RT_RHC_INTERNAL_MAGIC;
	VSET(rhc_ip->rhc_V, origin[X], origin[Y]-0.25*scale, origin[Z]-0.25*scale);
	VSET(rhc_ip->rhc_H, 0.0, 0.0, 0.5*scale);
	VSET(rhc_ip->rhc_B, 0.0, 0.5*scale, 0.0);
	rhc_ip->rhc_r = scale*0.25;
	rhc_ip->rhc_c = scale*0.10;
    } else if (BU_STR_EQUAL(argv[bu_optind+1], "epa")) {
	internal.idb_major_type = DB5_MAJORTYPE_BRLCAD;
	internal.idb_type = ID_EPA;
	internal.idb_meth = &OBJ[ID_EPA];
	BU_ALLOC(internal.idb_ptr, struct rt_epa_internal);
	epa_ip = (struct rt_epa_internal *)internal.idb_ptr;
	epa_ip->epa_magic = RT_EPA_INTERNAL_MAGIC;
	VSET(epa_ip->epa_V, origin[X], origin[Y], origin[Z]-scale*0.5);
	VSET(epa_ip->epa_H, 0.0, 0.0, scale);
	VSET(epa_ip->epa_Au, 0.0, 1.0, 0.0);
	epa_ip->epa_r1 = scale*0.5;
	epa_ip->epa_r2 = scale*0.25;
    } else if (BU_STR_EQUAL(argv[bu_optind+1], "ehy")) {
	internal.idb_major_type = DB5_MAJORTYPE_BRLCAD;
	internal.idb_type = ID_EHY;
	internal.idb_meth = &OBJ[ID_EHY];
	BU_ALLOC(internal.idb_ptr, struct rt_ehy_internal);
	ehy_ip = (struct rt_ehy_internal *)internal.idb_ptr;
	ehy_ip->ehy_magic = RT_EHY_INTERNAL_MAGIC;
	VSET(ehy_ip->ehy_V, origin[X], origin[Y], origin[Z]-scale*0.5);
	VSET(ehy_ip->ehy_H, 0.0, 0.0, scale);
	VSET(ehy_ip->ehy_Au, 0.0, 1.0, 0.0);
	ehy_ip->ehy_r1 = scale*0.5;
	ehy_ip->ehy_r2 = scale*0.25;
	ehy_ip->ehy_c = ehy_ip->ehy_r2;
    } else if (BU_STR_EQUAL(argv[bu_optind+1], "eto")) {
	fastf_t mag;
	internal.idb_major_type = DB5_MAJORTYPE_BRLCAD;
	internal.idb_type = ID_ETO;
	internal.idb_meth = &OBJ[ID_ETO];
	BU_ALLOC(internal.idb_ptr, struct rt_eto_internal);
	eto_ip = (struct rt_eto_internal *)internal.idb_ptr;
	eto_ip->eto_magic = RT_ETO_INTERNAL_MAGIC;
	VSET(eto_ip->eto_V, origin[X], origin[Y], origin[Z]);
	VSET(eto_ip->eto_N, 0.0, 0.0, 1.0);
	VSET(eto_ip->eto_C, scale*0.1, 0.0, scale*0.1);
	mag = MAGNITUDE(eto_ip->eto_C);
	/* Close enough for now.*/
	eto_ip->eto_r = scale*0.5 - mag*cos(M_PI_4);
	eto_ip->eto_rd = scale*0.05;
    } else if (BU_STR_EQUAL(argv[bu_optind+1], "hyp")) {
	vect_t vertex, height, vectA;
	VSET(vertex, origin[X], origin[Y], origin[Z] - scale*0.5);
	VSET(height, 0.0, 0.0, scale);
	VSET(vectA, 0.0, scale*0.5, 0.0);
	return mk_hyp(gedp->ged_wdbp, argv[save_bu_optind], vertex, height, vectA, scale*0.25, 0.4);
    } else if (BU_STR_EQUAL(argv[bu_optind+1], "part")) {
	internal.idb_major_type = DB5_MAJORTYPE_BRLCAD;
	internal.idb_type = ID_PARTICLE;
	internal.idb_meth = &OBJ[ID_PARTICLE];
	BU_ALLOC(internal.idb_ptr, struct rt_part_internal);
	part_ip = (struct rt_part_internal *)internal.idb_ptr;
	part_ip->part_magic = RT_PART_INTERNAL_MAGIC;
	VSET(part_ip->part_V, origin[X], origin[Y], origin[Z]-scale*0.25);
	VSET(part_ip->part_H, 0.0, 0.0, 0.5*scale);
	part_ip->part_vrad = scale*0.25;
	part_ip->part_hrad = scale*0.125;
	part_ip->part_type = RT_PARTICLE_TYPE_CONE;
    } else if (BU_STR_EQUAL(argv[bu_optind+1], "nmg")) {
	struct model *m;
	struct nmgregion *r;
	struct shell *s;

	m = nmg_mm();
	r = nmg_mrsv(m);
	s = BU_LIST_FIRST(shell, &r->s_hd);
	nmg_vertex_g(s->vu_p->v_p, origin[X], origin[Y], origin[Z]);
	(void)nmg_meonvu(s->vu_p);
	(void)nmg_ml(s);
	internal.idb_major_type = DB5_MAJORTYPE_BRLCAD;
	internal.idb_type = ID_NMG;
	internal.idb_meth = &OBJ[ID_NMG];
	internal.idb_ptr = (void *)m;
    } else if (BU_STR_EQUAL(argv[bu_optind+1], "pipe")) {
	struct wdb_pipept *ps;

	internal.idb_major_type = DB5_MAJORTYPE_BRLCAD;
	internal.idb_type = ID_PIPE;
	internal.idb_meth = &OBJ[ID_PIPE];
	BU_ALLOC(internal.idb_ptr, struct rt_pipe_internal);
	pipe_ip = (struct rt_pipe_internal *)internal.idb_ptr;
	pipe_ip->pipe_magic = RT_PIPE_INTERNAL_MAGIC;
	BU_LIST_INIT(&pipe_ip->pipe_segs_head);
	BU_ALLOC(ps, struct wdb_pipept);
	ps->l.magic = WDB_PIPESEG_MAGIC;
	VSET(ps->pp_coord, origin[X], origin[Y], origin[Z]-0.5*scale);
	ps->pp_od = 0.25*scale;
	ps->pp_id = 0.25*ps->pp_od;
	ps->pp_bendradius = ps->pp_od;
	BU_LIST_INSERT(&pipe_ip->pipe_segs_head, &ps->l);
	BU_ALLOC(ps, struct wdb_pipept);
	ps->l.magic = WDB_PIPESEG_MAGIC;
	VSET(ps->pp_coord, origin[X], origin[Y], origin[Z]+0.5*scale);
	ps->pp_od = 0.25*scale;
	ps->pp_id = 0.25*ps->pp_od;
	ps->pp_bendradius = ps->pp_od;
	BU_LIST_INSERT(&pipe_ip->pipe_segs_head, &ps->l);
    } else if (BU_STR_EQUAL(argv[bu_optind + 1], "pnts")) {
	struct pnt *point;
	struct pnt *headPoint;

	internal.idb_major_type = DB5_MAJORTYPE_BRLCAD;
	internal.idb_type = ID_PNTS;
	internal.idb_meth = &OBJ[ID_PNTS];
	internal.idb_ptr = (void *) bu_malloc(sizeof(struct rt_pnts_internal), "rt_pnts_internal");

	pnts_ip = (struct rt_pnts_internal *) internal.idb_ptr;
	pnts_ip->magic = RT_PNTS_INTERNAL_MAGIC;
	pnts_ip->count = 1;
	pnts_ip->type = RT_PNT_TYPE_PNT;
	pnts_ip->scale = 0;

	BU_ALLOC(pnts_ip->point, struct pnt);
	headPoint = (struct pnt *)pnts_ip->point;
	BU_LIST_INIT(&headPoint->l);
	BU_ALLOC(point, struct pnt);
	VSET(point->v, origin[X], origin[Y], origin[Z]);
	BU_LIST_PUSH(&headPoint->l, &point->l);

    } else if (BU_STR_EQUAL(argv[bu_optind+1], "bot")) {
	internal.idb_major_type = DB5_MAJORTYPE_BRLCAD;
	internal.idb_type = ID_BOT;
	internal.idb_meth = &OBJ[ID_BOT];
	BU_ALLOC(bot_ip, struct rt_bot_internal);
	internal.idb_ptr = (void *)bot_ip;
	bot_ip = (struct rt_bot_internal *)internal.idb_ptr;
	bot_ip->magic = RT_BOT_INTERNAL_MAGIC;
	bot_ip->mode = RT_BOT_SOLID;
	bot_ip->orientation = RT_BOT_UNORIENTED;
	bot_ip->num_vertices = 4;
	bot_ip->num_faces = 4;
	bot_ip->faces = (int *)bu_calloc(bot_ip->num_faces * 3, sizeof(int), "BOT faces");
	bot_ip->vertices = (fastf_t *)bu_calloc(bot_ip->num_vertices * 3, sizeof(fastf_t), "BOT vertices");
	bot_ip->thickness = (fastf_t *)NULL;
	bot_ip->face_mode = (struct bu_bitv *)NULL;
	VSET(&bot_ip->vertices[0],  origin[X], origin[Y], origin[Z]);
	VSET(&bot_ip->vertices[3], origin[X]-0.5*scale, origin[Y]+0.5*scale, origin[Z]-scale);
	VSET(&bot_ip->vertices[6], origin[X]-0.5*scale, origin[Y]-0.5*scale, origin[Z]-scale);
	VSET(&bot_ip->vertices[9], origin[X]+0.5*scale, origin[Y]+0.5*scale, origin[Z]-scale);
	VSET(&bot_ip->faces[0], 0, 1, 3);
	VSET(&bot_ip->faces[3], 0, 1, 2);
	VSET(&bot_ip->faces[6], 0, 2, 3);
	VSET(&bot_ip->faces[9], 1, 2, 3);
    } else if (BU_STR_EQUAL(argv[bu_optind+1], "extrude")) {
	char *av[8];
	char center_str[512];
	char scale_str[128];

	internal.idb_major_type = DB5_MAJORTYPE_BRLCAD;
	internal.idb_type = ID_EXTRUDE;
	internal.idb_meth = &OBJ[ID_EXTRUDE];
	BU_ALLOC(internal.idb_ptr, struct rt_extrude_internal);
	extrude_ip = (struct rt_extrude_internal *)internal.idb_ptr;
	extrude_ip->magic = RT_EXTRUDE_INTERNAL_MAGIC;
	VSET(extrude_ip->V, origin[X], origin[Y], origin[Z]);
	VSET(extrude_ip->h, 0.0, 0.0, scale);
	VSET(extrude_ip->u_vec, 1.0, 0.0, 0.0);
	VSET(extrude_ip->v_vec, 0.0, 1.0, 0.0);
	extrude_ip->keypoint = 0;
	av[0] = "make_name";
	av[1] = "skt_";
	ged_make_name(gedp, 2, (const char **)av);
	extrude_ip->sketch_name = bu_strdup(bu_vls_addr(gedp->ged_result_str));
	extrude_ip->skt = (struct rt_sketch_internal *)NULL;

	sprintf(center_str, "%f %f %f", V3ARGS(origin));
	sprintf(scale_str, "%f", scale);
	av[0] = "make";
	av[1] = "-o";
	av[2] = center_str;
	av[3] = "-s";
	av[4] = scale_str;
	av[5] = extrude_ip->sketch_name;
	av[6] = "sketch";
	av[7] = (char *)0;
	ged_make(gedp, 7, (const char **)av);
    } else if (BU_STR_EQUAL(argv[bu_optind+1], "sketch")) {
	const char *make_default = NULL;

	internal.idb_major_type = DB5_MAJORTYPE_BRLCAD;
	internal.idb_type = ID_SKETCH;
	internal.idb_meth = &OBJ[ID_SKETCH];
	BU_ALLOC(internal.idb_ptr, struct rt_sketch_internal);
	sketch_ip = (struct rt_sketch_internal *)internal.idb_ptr;
	sketch_ip->magic = RT_SKETCH_INTERNAL_MAGIC;
	VSET(sketch_ip->u_vec, 1.0, 0.0, 0.0);
	VSET(sketch_ip->v_vec, 0.0, 1.0, 0.0);
	VSET(sketch_ip->V, origin[X], origin[Y], origin[Z]);

	make_default = getenv("LIBGED_MAKE_SKETCH");
	if (make_default && bu_str_true(make_default)) {
	    struct carc_seg *csg;
	    struct line_seg *lsg;

	    /* this creates a "default" sketch object -- useful for debugging purposes. */

	    sketch_ip->vert_count = 7;
	    sketch_ip->verts = (point2d_t *)bu_calloc(sketch_ip->vert_count, sizeof(point2d_t), "sketch_ip->verts");
	    sketch_ip->verts[0][0] = 0.25*scale;
	    sketch_ip->verts[0][1] = 0.0;
	    sketch_ip->verts[1][0] = 0.5*scale;
	    sketch_ip->verts[1][1] = 0.0;
	    sketch_ip->verts[2][0] = 0.5*scale;
	    sketch_ip->verts[2][1] = 0.5*scale;
	    sketch_ip->verts[3][0] = 0.0;
	    sketch_ip->verts[3][1] = 0.5*scale;
	    sketch_ip->verts[4][0] = 0.0;
	    sketch_ip->verts[4][1] = 0.25*scale;
	    sketch_ip->verts[5][0] = 0.25*scale;
	    sketch_ip->verts[5][1] = 0.25*scale;
	    sketch_ip->verts[6][0] = 0.125*scale;
	    sketch_ip->verts[6][1] = 0.125*scale;
	    sketch_ip->curve.count = 6;
	    sketch_ip->curve.reverse = (int *)bu_calloc(sketch_ip->curve.count, sizeof(int), "sketch_ip->curve.reverse");
	    sketch_ip->curve.segment = (void **)bu_calloc(sketch_ip->curve.count, sizeof(void *), "sketch_ip->curve.segment");

	    BU_ALLOC(csg, struct carc_seg);
	    sketch_ip->curve.segment[0] = (void *)csg;
	    csg->magic = CURVE_CARC_MAGIC;
	    csg->start = 4;
	    csg->end = 0;
	    csg->radius = 0.25*scale;
	    csg->center_is_left = 1;
	    csg->orientation = 0;

	    BU_ALLOC(lsg, struct line_seg);
	    sketch_ip->curve.segment[1] = (void *)lsg;
	    lsg->magic = CURVE_LSEG_MAGIC;
	    lsg->start = 0;
	    lsg->end = 1;

	    BU_ALLOC(lsg, struct line_seg);
	    sketch_ip->curve.segment[2] = (void *)lsg;
	    lsg->magic = CURVE_LSEG_MAGIC;
	    lsg->start = 1;
	    lsg->end = 2;

	    BU_ALLOC(lsg, struct line_seg);
	    sketch_ip->curve.segment[3] = (void *)lsg;
	    lsg->magic = CURVE_LSEG_MAGIC;
	    lsg->start = 2;
	    lsg->end = 3;

	    BU_ALLOC(lsg, struct line_seg);
	    sketch_ip->curve.segment[4] = (void *)lsg;
	    lsg->magic = CURVE_LSEG_MAGIC;
	    lsg->start = 3;
	    lsg->end = 4;

	    BU_ALLOC(csg, struct carc_seg);
	    sketch_ip->curve.segment[5] = (void *)csg;
	    csg->magic = CURVE_CARC_MAGIC;
	    csg->start = 6;
	    csg->end = 5;
	    csg->radius = -1.0;
	    csg->center_is_left = 1;
	    csg->orientation = 0;

	} else {

	    /* create an empty sketch */

	    sketch_ip->vert_count = 0;
	    sketch_ip->verts = (point2d_t *)NULL;
	    sketch_ip->curve.count = 0;
	    sketch_ip->curve.reverse = (int *)NULL;
	    sketch_ip->curve.segment = (void **)NULL;
	}
    } else if (BU_STR_EQUAL(argv[bu_optind+1], "superell")) {


	internal.idb_major_type = DB5_MAJORTYPE_BRLCAD;
	internal.idb_type = ID_SUPERELL;
	internal.idb_meth = &OBJ[ID_SUPERELL];
	BU_ALLOC(internal.idb_ptr, struct rt_superell_internal);
	superell_ip = (struct rt_superell_internal *)internal.idb_ptr;
	superell_ip->magic = RT_SUPERELL_INTERNAL_MAGIC;
	VSET(superell_ip->v, origin[X], origin[Y], origin[Z]);
	VSET(superell_ip->a, 0.5*scale, 0.0, 0.0);	/* A */
	VSET(superell_ip->b, 0.0, 0.25*scale, 0.0);	/* B */
	VSET(superell_ip->c, 0.0, 0.0, 0.125*scale);	/* C */
	superell_ip->n = 1.0;
	superell_ip->e = 1.0;
	fprintf(stdout, "superell being made with %f and %f\n", superell_ip->n, superell_ip->e);

    } else if (BU_STR_EQUAL(argv[bu_optind+1], "hf")) {
	bu_vls_printf(gedp->ged_result_str, "make: the height field is deprecated and not supported by this command.\nUse the dsp primitive.\n");
	return GED_ERROR;
    } else if (BU_STR_EQUAL(argv[bu_optind+1], "pg") ||
	       BU_STR_EQUAL(argv[bu_optind+1], "poly")) {
	bu_vls_printf(gedp->ged_result_str, "make: the polysolid is deprecated and not supported by this command.\nUse the bot primitive.");
	return GED_ERROR;
    } else if (BU_STR_EQUAL(argv[bu_optind+1], "cline") ||
	       BU_STR_EQUAL(argv[bu_optind+1], "dsp") ||
	       BU_STR_EQUAL(argv[bu_optind+1], "ebm") ||
	       BU_STR_EQUAL(argv[bu_optind+1], "nurb") ||
	       BU_STR_EQUAL(argv[bu_optind+1], "spline") ||
	       BU_STR_EQUAL(argv[bu_optind+1], "submodel") ||
	       BU_STR_EQUAL(argv[bu_optind+1], "vol")) {
	bu_vls_printf(gedp->ged_result_str, "make: the %s primitive is not supported by this command", argv[bu_optind+1]);
	return GED_ERROR;
    } else if (BU_STR_EQUAL(argv[bu_optind+1], "metaball")) {
	struct wdb_metaballpt *mbpt;
	internal.idb_major_type = DB5_MAJORTYPE_BRLCAD;
	internal.idb_type = ID_METABALL;
	internal.idb_meth = &OBJ[ID_METABALL];
	BU_ALLOC(internal.idb_ptr, struct rt_metaball_internal);
	metaball_ip = (struct rt_metaball_internal *)internal.idb_ptr;
	metaball_ip->magic = RT_METABALL_INTERNAL_MAGIC;
	metaball_ip->threshold = 1.0;
	metaball_ip->method = 1;
	BU_LIST_INIT(&metaball_ip->metaball_ctrl_head);

	mbpt = (struct wdb_metaballpt *)malloc(sizeof(struct wdb_metaballpt));
	mbpt->fldstr = 1.0;
	mbpt->sweat = 1.0;
	VSET(mbpt->coord, origin[X] - 1.0, origin[Y], origin[Z]);
	BU_LIST_INSERT(&metaball_ip->metaball_ctrl_head, &mbpt->l);

	mbpt = (struct wdb_metaballpt *)malloc(sizeof(struct wdb_metaballpt));
	mbpt->fldstr = 1.0;
	mbpt->sweat = 1.0;
	VSET(mbpt->coord, origin[X] + 1.0, origin[Y], origin[Z]);
	BU_LIST_INSERT(&metaball_ip->metaball_ctrl_head, &mbpt->l);

	bu_log("metaball being made with %f threshold and two points using the %s rendering method\n",
	       metaball_ip->threshold, rt_metaball_lookup_type_name(metaball_ip->method));
<<<<<<< HEAD
=======

    } else if (BU_STR_EQUAL(argv[bu_optind+1], "datum")) {
	struct rt_datum_internal *datum_ip;
	struct rt_datum_internal *next_ip;

	internal.idb_major_type = DB5_MAJORTYPE_BRLCAD;
	internal.idb_type = ID_DATUM;
	internal.idb_meth = &OBJ[ID_DATUM];

	/* Set a default color for datum objects */
	bu_avs_add(&internal.idb_avs, "color", "255/255/0");

	BU_ALLOC(internal.idb_ptr, struct rt_datum_internal);
	datum_ip = (struct rt_datum_internal *)internal.idb_ptr;
	datum_ip->magic = RT_DATUM_INTERNAL_MAGIC;

	/* create a full coordinate system, 7 datums chained: one
	 * center point, three vectors, and three planes
	 */

	/* center point */
	VSET(datum_ip->pnt, origin[X], origin[Y], origin[Z]);

	/* X-axis */
	BU_ALLOC(next_ip, struct rt_datum_internal);
	next_ip->magic = RT_DATUM_INTERNAL_MAGIC;
	VSET(next_ip->pnt, origin[X], origin[Y], origin[Z]);
	VSET(next_ip->dir, 1.0, 0.0, 0.0);
	datum_ip->next = next_ip;

	/* Y-axis */
	BU_ALLOC(next_ip, struct rt_datum_internal);
	next_ip->magic = RT_DATUM_INTERNAL_MAGIC;
	VSET(next_ip->pnt, origin[X], origin[Y], origin[Z]);
	VSET(next_ip->dir, 0.0, 1.0, 0.0);
	datum_ip->next->next = next_ip;

	/* Z-axis */
	BU_ALLOC(next_ip, struct rt_datum_internal);
	next_ip->magic = RT_DATUM_INTERNAL_MAGIC;
	VSET(next_ip->pnt, origin[X], origin[Y], origin[Z]);
	VSET(next_ip->dir, 0.0, 0.0, 1.0);
	datum_ip->next->next->next = next_ip;

	/* X-plane */
	BU_ALLOC(next_ip, struct rt_datum_internal);
	next_ip->magic = RT_DATUM_INTERNAL_MAGIC;
	VSET(next_ip->pnt, origin[X], origin[Y], origin[Z]);
	VSET(next_ip->dir, 1.0, 0.0, 0.0);
	next_ip->w = 1.0;
	datum_ip->next->next->next->next = next_ip;

	/* Y-plane */
	BU_ALLOC(next_ip, struct rt_datum_internal);
	next_ip->magic = RT_DATUM_INTERNAL_MAGIC;
	VSET(next_ip->pnt, origin[X], origin[Y], origin[Z]);
	VSET(next_ip->dir, 0.0, 1.0, 0.0);
	next_ip->w = 1.0;
	datum_ip->next->next->next->next->next = next_ip;

	/* Z-plane */
	BU_ALLOC(next_ip, struct rt_datum_internal);
	next_ip->magic = RT_DATUM_INTERNAL_MAGIC;
	VSET(next_ip->pnt, origin[X], origin[Y], origin[Z]);
	VSET(next_ip->dir, 0.0, 0.0, 1.0);
	next_ip->w = 1.0;
	datum_ip->next->next->next->next->next->next = next_ip;

>>>>>>> 5e5727f8
    } else {
	bu_vls_printf(gedp->ged_result_str, "Usage: %s %s", argv[0], usage);
	return GED_ERROR;
    }

    /* no interrupts */
    (void)signal(SIGINT, SIG_IGN);

    GED_DB_DIRADD(gedp, dp, argv[save_bu_optind], RT_DIR_PHONY_ADDR, 0, RT_DIR_SOLID, (void *)&internal.idb_type, GED_ERROR);
    GED_DB_PUT_INTERNAL(gedp, dp, &internal, &rt_uniresource, GED_ERROR);

    return GED_OK;
}


/*
 * Local Variables:
 * tab-width: 8
 * mode: C
 * indent-tabs-mode: t
 * c-file-style: "stroustrup"
 * End:
 * ex: shiftwidth=4 tabstop=8
 */<|MERGE_RESOLUTION|>--- conflicted
+++ resolved
@@ -72,7 +72,7 @@
     struct rt_metaball_internal *metaball_ip;
     struct rt_pnts_internal *pnts_ip;
 
-    static const char *usage = "-h | -t | -o origin -s sf name <arb8|arb7|arb6|arb5|arb4|arbn|ars|bot|ehy|ell|ell1|epa|eto|extrude|grip|half|hyp|nmg|part|pipe|pnts|rcc|rec|rhc|rpc|rpp|sketch|sph|tec|tgc|tor|trc>";
+    static const char *usage = "-h | -t | -o origin -s sf name <arb8|arb7|arb6|arb5|arb4|arbn|ars|bot|datum|ehy|ell|ell1|epa|eto|extrude|grip|half|hyp|nmg|part|pipe|pnts|rcc|rec|rhc|rpc|rpp|sketch|sph|tec|tgc|tor|trc>";
 
     GED_CHECK_DATABASE_OPEN(gedp, GED_ERROR);
     GED_CHECK_READ_ONLY(gedp, GED_ERROR);
@@ -113,7 +113,7 @@
 	    case 't':
 	    case 'T':
 		if (argc == 2) {
-		    bu_vls_printf(gedp->ged_result_str, "arb8 arb7 arb6 arb5 arb4 arbn ars bot ehy ell ell1 epa eto extrude grip half hyp nmg part pipe pnts rcc rec rhc rpc rpp sketch sph tec tgc tor trc superell metaball");
+		    bu_vls_printf(gedp->ged_result_str, "arb8 arb7 arb6 arb5 arb4 arbn ars bot datum ehy ell ell1 epa eto extrude grip half hyp nmg part pipe pnts rcc rec rhc rpc rpp sketch sph tec tgc tor trc superell metaball");
 		    return GED_HELP;
 		}
 
@@ -828,8 +828,6 @@
 
 	bu_log("metaball being made with %f threshold and two points using the %s rendering method\n",
 	       metaball_ip->threshold, rt_metaball_lookup_type_name(metaball_ip->method));
-<<<<<<< HEAD
-=======
 
     } else if (BU_STR_EQUAL(argv[bu_optind+1], "datum")) {
 	struct rt_datum_internal *datum_ip;
@@ -898,7 +896,6 @@
 	next_ip->w = 1.0;
 	datum_ip->next->next->next->next->next->next = next_ip;
 
->>>>>>> 5e5727f8
     } else {
 	bu_vls_printf(gedp->ged_result_str, "Usage: %s %s", argv[0], usage);
 	return GED_ERROR;
