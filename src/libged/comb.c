/*                  C O M B . C
 * BRL-CAD
 *
<<<<<<< HEAD
 * Copyright (c) 2008-2018 United States Government as represented by
=======
 * Copyright (c) 2008-2020 United States Government as represented by
>>>>>>> 2965d039
 * the U.S. Army Research Laboratory.
 *
 * This library is free software; you can redistribute it and/or
 * modify it under the terms of the GNU Lesser General Public License
 * version 2.1 as published by the Free Software Foundation.
 *
 * This library is distributed in the hope that it will be useful, but
 * WITHOUT ANY WARRANTY; without even the implied warranty of
 * MERCHANTABILITY or FITNESS FOR A PARTICULAR PURPOSE.  See the GNU
 * Lesser General Public License for more details.
 *
 * You should have received a copy of the GNU Lesser General Public
 * License along with this file; see the file named COPYING for more
 * information.
 */
/** @file libged/comb.c
 *
 * The comb command.
 *
 */

#include "common.h"

#include <string.h>

#include "bu/cmd.h"
#include "bu/getopt.h"
#include "bu/sort.h"
#include "bg/trimesh.h"
#include "wdb.h"
#include "analyze.h"

#include "./ged_private.h"

HIDDEN int
region_flag_set(struct ged *gedp, struct directory *dp) {
    struct bu_attribute_value_set avs;
    bu_avs_init_empty(&avs);
    if (db5_get_attributes(gedp->ged_wdbp->dbip, &avs, dp)) {
	bu_vls_printf(gedp->ged_result_str, "Cannot get attributes for object %s\n", dp->d_namep);
	return GED_ERROR;
    }
    db5_standardize_avs(&avs);
    dp->d_flags |= RT_DIR_REGION;
    (void)bu_avs_add(&avs, "region", "R");
    if (db5_update_attributes(dp, &avs, gedp->ged_wdbp->dbip)) {
	bu_vls_printf(gedp->ged_result_str,
		"Error: failed to update attributes\n");
	bu_avs_free(&avs);
	return GED_ERROR;
    }
    return GED_OK;
}

HIDDEN int
region_flag_clear(struct ged *gedp, struct directory *dp) {
    struct bu_attribute_value_set avs;
    bu_avs_init_empty(&avs);
    if (db5_get_attributes(gedp->ged_wdbp->dbip, &avs, dp)) {
	bu_vls_printf(gedp->ged_result_str, "Cannot get attributes for object %s\n", dp->d_namep);
	return GED_ERROR;
    }
    db5_standardize_avs(&avs);
    dp->d_flags = dp->d_flags & ~(RT_DIR_REGION);
    (void)bu_avs_remove(&avs, "region");
    if (db5_replace_attributes(dp, &avs, gedp->ged_wdbp->dbip)) {
	bu_vls_printf(gedp->ged_result_str,
		"Error: failed to update attributes\n");
	bu_avs_free(&avs);
	return GED_ERROR;
    }
    return GED_OK;
}

HIDDEN int
color_shader_clear(struct ged *gedp, struct directory *dp) {
    struct bu_attribute_value_set avs;
    bu_avs_init_empty(&avs);
    if (db5_get_attributes(gedp->ged_wdbp->dbip, &avs, dp)) {
	bu_vls_printf(gedp->ged_result_str, "Cannot get attributes for object %s\n", dp->d_namep);
	return GED_ERROR;
    }
    db5_standardize_avs(&avs);
    (void)bu_avs_remove(&avs, "rgb");
    (void)bu_avs_remove(&avs, "color");
    (void)bu_avs_remove(&avs, "shader");
    (void)bu_avs_remove(&avs, "oshader");
    if (db5_replace_attributes(dp, &avs, gedp->ged_wdbp->dbip)) {
	bu_vls_printf(gedp->ged_result_str,
		"Error: failed to update attributes\n");
	bu_avs_free(&avs);
	return GED_ERROR;
    }
    return GED_OK;
}

HIDDEN int
comb_tree_clear(struct ged *gedp, struct directory *dp)
{
    struct rt_db_internal intern;
    struct rt_comb_internal *comb;
    /* Clear the tree from the original object */
    GED_DB_GET_INTERNAL(gedp, &intern, dp, (matp_t)NULL, &rt_uniresource, GED_ERROR);
    RT_CK_DB_INTERNAL(&intern);
    comb = (struct rt_comb_internal *)(&intern)->idb_ptr;
    RT_CK_COMB(comb);
    db_free_tree(comb->tree, &rt_uniresource);
    comb->tree = TREE_NULL;
    db5_sync_comb_to_attr(&((&intern)->idb_avs), comb);
    db5_standardize_avs(&((&intern)->idb_avs));
    if (wdb_put_internal(gedp->ged_wdbp, dp->d_namep, &intern, 1.0) < 0) {
	bu_vls_printf(gedp->ged_result_str, "wdb_export(%s) failure", dp->d_namep);
	rt_db_free_internal(&intern);
	return GED_ERROR;
    }
    rt_db_free_internal(&intern);
    return GED_OK;
}


HIDDEN int
comb_wrap(struct ged *gedp, struct directory *dp) {

    struct bu_vls orig_name, comb_child_name;
    struct bu_external external;
    struct directory *orig_dp = dp;
    struct directory *new_dp;

    bu_vls_init(&orig_name);
    bu_vls_init(&comb_child_name);

    bu_vls_sprintf(&orig_name, "%s", dp->d_namep);
    bu_vls_sprintf(&comb_child_name, "%s.c", dp->d_namep);

    /* First, make sure the target comb name for wrapping doesn't already exist */
    if ((new_dp=db_lookup(gedp->ged_wdbp->dbip, bu_vls_addr(&comb_child_name), LOOKUP_QUIET)) != RT_DIR_NULL) {
	bu_vls_printf(gedp->ged_result_str, "ERROR: %s already exists in the database, cannot wrap %s", bu_vls_addr(&comb_child_name), dp->d_namep);
	bu_vls_free(&comb_child_name);
	bu_vls_free(&orig_name);
	return GED_ERROR;
    }

    /* Create a copy of the comb using a new name */
    if (db_get_external(&external, dp, gedp->ged_wdbp->dbip)) {
	bu_vls_printf(gedp->ged_result_str, "Wrapping %s: Database read error retrieving external, aborting\n", dp->d_namep);
	bu_vls_free(&comb_child_name);
	bu_vls_free(&orig_name);
	return GED_ERROR;
    }
    if (wdb_export_external(gedp->ged_wdbp, &external, bu_vls_addr(&comb_child_name), dp->d_flags, dp->d_minor_type) < 0) {
	bu_free_external(&external);
	bu_vls_printf(gedp->ged_result_str, "Failed to write new object (%s) to database - aborting!!\n", bu_vls_addr(&comb_child_name));
	bu_vls_free(&comb_child_name);
	bu_vls_free(&orig_name);
	return GED_ERROR;
    }
    bu_free_external(&external);

    /* Load new obj.c comb and clear its region flag, if any */
    if ((new_dp=db_lookup(gedp->ged_wdbp->dbip, bu_vls_addr(&comb_child_name), LOOKUP_QUIET)) == RT_DIR_NULL) {
	bu_vls_printf(gedp->ged_result_str, "Wrapping %s: creation of %s failed!", dp->d_namep, bu_vls_addr(&comb_child_name));
	bu_vls_free(&comb_child_name);
	bu_vls_free(&orig_name);
	return GED_ERROR;
    }
    if (region_flag_clear(gedp, new_dp) == GED_ERROR) {
	bu_vls_free(&comb_child_name);
	bu_vls_free(&orig_name);
	return GED_ERROR;
    }
    if (color_shader_clear(gedp, new_dp) == GED_ERROR) {
	bu_vls_free(&comb_child_name);
	bu_vls_free(&orig_name);
	return GED_ERROR;
    }

    /* Clear the tree from the original object */
    if (comb_tree_clear(gedp, dp) == GED_ERROR) {
	bu_vls_printf(gedp->ged_result_str, "ERROR: %s tree clearing failed", bu_vls_addr(&orig_name));
	bu_vls_free(&comb_child_name);
	bu_vls_free(&orig_name);
	return GED_ERROR;
    }
    if ((orig_dp=db_lookup(gedp->ged_wdbp->dbip, bu_vls_addr(&orig_name), LOOKUP_QUIET)) == RT_DIR_NULL) {
	bu_vls_printf(gedp->ged_result_str, "ERROR: %s tree clearing failed", bu_vls_addr(&orig_name));
	bu_vls_free(&comb_child_name);
	bu_vls_free(&orig_name);
	return GED_ERROR;
    }

    /* add "child" comb to the newly cleared parent */
    if (_ged_combadd(gedp, new_dp, orig_dp->d_namep, 0, WMOP_UNION, 0, 0) == RT_DIR_NULL) {
	bu_vls_printf(gedp->ged_result_str, "Error adding '%s' (with op '%c') to '%s'\n", bu_vls_addr(&comb_child_name), WMOP_UNION, dp->d_namep);
	bu_vls_free(&comb_child_name);
	bu_vls_free(&orig_name);
	return GED_ERROR;
    }
    bu_vls_free(&comb_child_name);
    bu_vls_free(&orig_name);

    return GED_OK;
}

/* bu_sort functions for solids */
HIDDEN int
name_compare(const void *d1, const void *d2, void *UNUSED(arg))
{
    struct directory *dp1 = *(struct directory **)d1;
    struct directory *dp2 = *(struct directory **)d2;
    return bu_strcmp((const char *)dp2->d_namep, (const char *)dp1->d_namep);
}

/* Define search strings that describe plans for finding:
 *
 *  1. non-unioned objects in a comb's tree
 *  2. solid objects in a comb's tree
 *  3. comb objects in a comb's tree
 *  4. All comb objects below any comb's tree except the current comb
 *
 *  Run the first search, and quit if any non-union ops are present.
 *  If all clear, search for the solid and comb lists.  Clear the old
 *  tree and union in all the solids - solids are sorted via bu_sort.
 *  If we have combs, run the not-in-this-comb-tree search and check
 *  which (if any) of the combs under the current comb are not used
 *  elsewhere.  For those that are not, remove them.
 */
HIDDEN int
comb_flatten(struct ged *gedp, struct directory *dp)
{
    int result_cnt = 0;
    int obj_cnt = 0;
    struct directory **all_paths;
    char *only_unions_in_tree_plan = "! -bool u";
    char *solids_in_tree_plan = "! -type comb";
    char *combs_in_tree_plan = "-type comb";
    struct bu_ptbl solids = BU_PTBL_INIT_ZERO;
    struct bu_ptbl combs = BU_PTBL_INIT_ZERO;
    struct bu_ptbl combs_outside_of_tree = BU_PTBL_INIT_ZERO;
    struct bu_vls plan_string;
    struct directory **dp_curr;

    /* if there are non-union booleans in this comb's tree, error out */
    result_cnt = db_search(NULL, DB_SEARCH_TREE, only_unions_in_tree_plan, 1, &dp, gedp->ged_wdbp->dbip, NULL);
    if (result_cnt) {
	bu_vls_printf(gedp->ged_result_str, "ERROR: %s tree contains non-union booleans", dp->d_namep);
	return GED_ERROR;
    }

    /* Find the solids and combs in the tree */
    (void)db_search(&solids, DB_SEARCH_RETURN_UNIQ_DP, solids_in_tree_plan, 1, &dp, gedp->ged_wdbp->dbip, NULL);
    (void)db_search(&combs, DB_SEARCH_RETURN_UNIQ_DP, combs_in_tree_plan, 1, &dp, gedp->ged_wdbp->dbip, NULL);

    /* If it's all solids already, nothing to do */
    if (!BU_PTBL_LEN(&combs)) {
	db_search_free(&solids);
	db_search_free(&combs);
	return GED_OK;
    }


    /* Find the combs NOT in the tree */
    obj_cnt = db_ls(gedp->ged_wdbp->dbip, DB_LS_TOPS, NULL, &all_paths);
    bu_vls_init(&plan_string);
    bu_vls_sprintf(&plan_string, "-mindepth 1 ! -below -name %s -type comb", dp->d_namep);
    (void)db_search(&combs_outside_of_tree, DB_SEARCH_RETURN_UNIQ_DP, bu_vls_addr(&plan_string), obj_cnt, all_paths, gedp->ged_wdbp->dbip, NULL);
    bu_vls_free(&plan_string);

    /* Done searching - now we can free the path list and clear the original tree */
    bu_free(all_paths, "free db_tops output");
    if (comb_tree_clear(gedp, dp) == GED_ERROR) {
	bu_vls_printf(gedp->ged_result_str, "ERROR: %s tree clearing failed", dp->d_namep);
	db_search_free(&solids);
	db_search_free(&combs);
	db_search_free(&combs_outside_of_tree);
	return GED_ERROR;
    }

    /* Sort the solids and union them into a new tree for dp */
    if (BU_PTBL_LEN(&solids)) {
	bu_sort((void *)BU_PTBL_BASEADDR(&solids), BU_PTBL_LEN(&solids), sizeof(struct directory *), name_compare, NULL);
	for (BU_PTBL_FOR(dp_curr, (struct directory **), &solids)) {
	    /* add "child" comb to the newly cleared parent */
	    if (_ged_combadd(gedp, (*dp_curr), dp->d_namep, 0, WMOP_UNION, 0, 0) == RT_DIR_NULL) {
		bu_vls_printf(gedp->ged_result_str, "Error adding '%s' to '%s'\n", (*dp_curr)->d_namep, dp->d_namep);
		db_search_free(&solids);
		db_search_free(&combs);
		db_search_free(&combs_outside_of_tree);
		return GED_ERROR;
	    }
	}
    }
    /* Done with solids */
    db_search_free(&solids);

    /* Remove any combs that were in dp and not used elsewhere from the .g file */
    for (BU_PTBL_FOR(dp_curr, (struct directory **), &combs)) {
	if (bu_ptbl_locate(&combs_outside_of_tree, (const long *)(*dp_curr)) == -1 && ((*dp_curr) != dp)) {
	    /* This comb is only part of the flattened tree - remove */
	    bu_vls_printf(gedp->ged_result_str, "an error occurred while deleting %s", (*dp_curr)->d_namep);
	    if (db_delete(gedp->ged_wdbp->dbip, (*dp_curr)) != 0 || db_dirdelete(gedp->ged_wdbp->dbip, (*dp_curr)) == 0) {
		bu_vls_trunc(gedp->ged_result_str, 0);
	    } else {
		db_search_free(&combs);
		db_search_free(&combs_outside_of_tree);
		return GED_ERROR;
	    }
	}
    }

    db_search_free(&combs);
    db_search_free(&combs_outside_of_tree);
    return GED_OK;
}


/* "Lift a region flag to the specified comb, removing all region
 * flags below in the tree if practical.
 */
HIDDEN int
comb_lift_region(struct ged *gedp, struct directory *dp)
{
    int j;
    int obj_cnt;
    struct directory **all_paths;
    char *regions_in_tree_plan = "-type region";

    struct bu_ptbl combs_outside_of_tree = BU_PTBL_INIT_ZERO;
    struct bu_ptbl regions = BU_PTBL_INIT_ZERO;
    struct bu_ptbl regions_to_clear = BU_PTBL_INIT_ZERO;
    struct bu_ptbl regions_to_wrap = BU_PTBL_INIT_ZERO;

    struct bu_vls plan_string;
    struct directory **dp_curr;
    int failure_case = 0;

    /* Find the regions - need full paths here, because we'll be checking parents */
    (void)db_search(&regions, DB_SEARCH_TREE, regions_in_tree_plan, 1, &dp, gedp->ged_wdbp->dbip, NULL);

    /* If it's all non-region combs and solids already, nothing to do except possibly set the region flag*/
    if (!BU_PTBL_LEN(&regions)) {
	db_search_free(&regions);
	if (!(dp->d_flags & RT_DIR_REGION))
	    return region_flag_set(gedp, dp);
	return GED_OK;
    }

    /* Find the combs NOT in the tree */
    obj_cnt = db_ls(gedp->ged_wdbp->dbip, DB_LS_TOPS, NULL, &all_paths);
    bu_vls_init(&plan_string);
    bu_vls_sprintf(&plan_string, "-mindepth 1 ! -below -name %s -type comb", dp->d_namep);
    (void)db_search(&combs_outside_of_tree, DB_SEARCH_RETURN_UNIQ_DP, bu_vls_addr(&plan_string), obj_cnt, all_paths, gedp->ged_wdbp->dbip, NULL);
    bu_vls_free(&plan_string);

    /* release our db_ls path */
    bu_free(all_paths, "free db_ls top paths");

    /* check for entry last node in combs_outside of tree
     *    - if NO, add to quash region flag bu_ptbl list (uniq insert).  If yes, continue.
     * get parent of entry last node
     * check for parent node in combs_outside_of_tree
     * if problem found, append specifics to ged_result_str, set fail flag
     * if no problem found, add to bu_ptbl list of regions to wrap (uniq insert)
     * no point in storing the specific parent, since we'll in-tree mvall in any case to update */
    bu_ptbl_init(&regions_to_clear, 64, "regions to clear");
    bu_ptbl_init(&regions_to_wrap, 64, "regions to wrap");
    for (j = (int)BU_PTBL_LEN(&regions) - 1; j >= 0; j--) {
	struct db_full_path *entry = (struct db_full_path *)BU_PTBL_GET(&regions, j);
	struct directory *dp_curr_dir =  DB_FULL_PATH_CUR_DIR(entry);
	struct directory *dp_parent = DB_FULL_PATH_GET(entry, entry->fp_len-2);
	if (dp_curr_dir != dp) {
	    if (bu_ptbl_locate(&combs_outside_of_tree, (const long *)(dp_curr_dir)) == -1) {
		bu_ptbl_ins_unique(&regions_to_clear, (long *)(dp_curr_dir));
	    } else {
		if (bu_ptbl_locate(&combs_outside_of_tree, (const long *)(dp_parent)) == -1 || (dp_parent == dp)) {
		    bu_ptbl_ins_unique(&regions_to_wrap, (long *)(dp_curr_dir));
		} else {
		    if (!failure_case) {
			bu_vls_sprintf(gedp->ged_result_str,  "Comb region lift failed - the following combs in the tree contain regions and are also used outside the tree of %s:\n\n", dp->d_namep);
			failure_case = 1;
		    }
		    bu_vls_printf(gedp->ged_result_str,  "%s, containing region %s\n", dp_parent->d_namep, dp_curr_dir->d_namep);
		}
	    }
	}
    }
    db_search_free(&regions);
    db_search_free(&combs_outside_of_tree);

    if (failure_case) {
	bu_vls_printf(gedp->ged_result_str,  "\nThe above combs must be reworked before region lifting the tree of %s can succeed.\n", dp->d_namep);
	bu_ptbl_free(&regions_to_clear);
	bu_ptbl_free(&regions_to_wrap);
	return GED_ERROR;
    }

    /* Easy case first - if we can just clear the region flag, do it. */
    for (BU_PTBL_FOR(dp_curr, (struct directory **), &regions_to_clear)) {
	if ((*dp_curr) != dp) {
	    if (region_flag_clear(gedp, (*dp_curr)) == GED_ERROR) {
		bu_ptbl_free(&regions_to_clear);
		bu_ptbl_free(&regions_to_wrap);
		return GED_ERROR;
	    }
	}
    }
    bu_ptbl_free(&regions_to_clear);

    /* Now the tricky case.  We need to wrap regions, then insert their
     * comb definitions into the tree of dp->d_namep and its children.
     * Because we're doing that, the combs *in* the tree will be changing
     * as we go.
     */
    {
	struct bu_vls new_comb_name = BU_VLS_INIT_ZERO;
	struct bu_ptbl stack = BU_PTBL_INIT_ZERO;
	struct directory *new_comb;

	char *combs_in_tree_plan = "-type comb";
	struct bu_ptbl combs_in_tree = BU_PTBL_INIT_ZERO;

	bu_ptbl_init(&stack, 64, "comb mvall working stack");

	(void)db_search(&combs_in_tree, DB_SEARCH_RETURN_UNIQ_DP, combs_in_tree_plan, 1, &dp, gedp->ged_wdbp->dbip, NULL);
	bu_ptbl_ins(&combs_in_tree, (long *)dp);
	for (BU_PTBL_FOR(dp_curr, (struct directory **), &regions_to_wrap)) {
	    if ((*dp_curr) != dp) {
		struct directory **dp_comb_from_tree;
		if (comb_wrap(gedp, (*dp_curr)) == GED_ERROR) {
		    bu_ptbl_free(&regions_to_wrap);
		    db_search_free(&combs_in_tree);
		    bu_ptbl_free(&stack);
		    return GED_ERROR;
		} else {
		    bu_vls_sprintf(&new_comb_name, "%s.c", (*dp_curr)->d_namep);
		    new_comb = db_lookup(gedp->ged_wdbp->dbip, bu_vls_addr(&new_comb_name), LOOKUP_QUIET);
		}
		for (BU_PTBL_FOR(dp_comb_from_tree, (struct directory **), &combs_in_tree)) {
		    bu_ptbl_reset(&stack);
		    if (db_comb_mvall((*dp_comb_from_tree), gedp->ged_wdbp->dbip, (*dp_curr)->d_namep, bu_vls_addr(&new_comb_name), &stack) == 2) {
			db_search_free(&combs_in_tree);
			bu_ptbl_free(&regions_to_wrap);
			bu_ptbl_free(&stack);
			return GED_ERROR;
		    }
		}
		bu_ptbl_ins(&combs_in_tree, (long *)new_comb);
		bu_ptbl_rm(&combs_in_tree, (long *)(*dp_curr));
	    }
	}
	bu_ptbl_free(&stack);
	db_search_free(&combs_in_tree);
    }
    bu_ptbl_free(&regions_to_wrap);

    /* Finally, set the region flag on the toplevel comb */
    if (region_flag_set(gedp, dp) == GED_ERROR)
	return GED_ERROR;

    return GED_OK;
}

HIDDEN int
comb_decimate(struct ged *gedp, struct directory *dp)
{
    unsigned int i;
    int ret = GED_OK;
    struct bu_ptbl *bot_dps = NULL;
    const char *bot_objs = "-type bot";
    struct db_i *dbip = gedp->ged_wdbp->dbip;

    BU_ALLOC(bot_dps, struct bu_ptbl);
    if (db_search(bot_dps, DB_SEARCH_RETURN_UNIQ_DP, bot_objs, 1, &dp, gedp->ged_wdbp->dbip, NULL) < 0) {
	bu_log("Problem searching for BoTs - aborting.\n");
	ret = GED_ERROR;
	goto comb_decimate_memfree;
    }

    for (i = 0; i < BU_PTBL_LEN(bot_dps); i++) {
	struct bn_tol btol = {BN_TOL_MAGIC, BN_TOL_DIST, BN_TOL_DIST * BN_TOL_DIST, 1e-6, 1.0 - 1e-6 };
	struct rt_db_internal intern;
	struct rt_bot_internal *bot;
	int not_solid = 0;
	int old_face_cnt;
	int edges_removed;
	point_t obj_min, obj_max;
	fastf_t bbox_diag;
	fastf_t avg_thickness;
	fastf_t fs;
	struct directory *bot_dp = (struct directory *)BU_PTBL_GET(bot_dps, i);
	GED_DB_GET_INTERNAL(gedp, &intern, bot_dp, bn_mat_identity, &rt_uniresource, GED_ERROR);
	bot = (struct rt_bot_internal *)intern.idb_ptr;
	RT_BOT_CK_MAGIC(bot);
	ged_get_obj_bounds(gedp, 1, (const char **)&bot_dp->d_namep, 0, obj_min, obj_max);
<<<<<<< HEAD
	bbox_diag = DIST_PT_PT(obj_min, obj_max);
=======
	bbox_diag = DIST_PNT_PNT(obj_min, obj_max);
>>>>>>> 2965d039

	/* Get avg thickness from raytracer */
	if (analyze_obj_to_pnts(NULL, &avg_thickness, dbip, bot_dp->d_namep, &btol, ANALYZE_OBJ_TO_PNTS_RAND, 100000, 5, 0)) {
	    fs = 0.0005*bbox_diag;
	} else {
	    fs = 0.01*avg_thickness;
	}

	/* do initial decimation */
	old_face_cnt = bot->num_faces;
	edges_removed = rt_bot_decimate_gct(bot, fs);
	if (edges_removed >= 0) {
	    not_solid = bg_trimesh_solid2((int)bot->num_vertices, (int)bot->num_faces, bot->vertices, bot->faces, NULL);
	    bu_log("%s: %d edges removed, %zu faces removed, valid: %d\n", bot_dp->d_namep, edges_removed, old_face_cnt - bot->num_faces, !not_solid);
	} else {
	    bu_log("%s: decimation failure\n", bot_dp->d_namep);
	}
	if (not_solid) {
	    int scnt = 2;
	    fs = 2*fs;
	    while (not_solid && fs < bbox_diag*0.1) {
		old_face_cnt = bot->num_faces;
		edges_removed = rt_bot_decimate_gct(bot, fs);
		if (edges_removed >= 0) {
		    not_solid = bg_trimesh_solid2((int)bot->num_vertices, (int)bot->num_faces, bot->vertices, bot->faces, NULL);
		    bu_log("%s(%d): %d edges removed, %zu faces removed, valid: %d\n", bot_dp->d_namep, scnt, edges_removed, old_face_cnt - bot->num_faces, !not_solid);
		} else {
		    bu_log("%s(%d): decimation failure\n", bot_dp->d_namep, scnt);
		}
		scnt++;
		fs = 2*fs;
	    }
	}

	if (edges_removed >= 0) {
	    if (not_solid) {
		bu_log("Unable to create a valid version of %s via decimation\n", bot_dp->d_namep);
	    } else {
		if (wdb_put_internal(gedp->ged_wdbp, bot_dp->d_namep, &intern, 1.0) < 0) {
		    bu_log("Failed to write decimated version of %s back to database\n", bot_dp->d_namep);
		}
	    }
	}
    }


comb_decimate_memfree:
    bu_ptbl_free(bot_dps);
    bu_free(bot_dps, "bot directory pointer table");

    return ret;
}

int
ged_comb(struct ged *gedp, int argc, const char *argv[])
{
    struct directory *dp;
    const char *cmd_name;
    char *comb_name;
    int i,c, sum;
    db_op_t oper;
    int do_decimation = 0;
    int set_region = 0;
    int set_comb = 0;
    int standard_comb_build = 1;
    int wrap_comb = 0;
    int flatten_comb = 0;
    int lift_region_comb = 0;
    int alter_existing = 1;
    static const char *usage = "[-c|-r] [-w|-f|-l] [-d] [-S] comb_name [<operation object>]";

    GED_CHECK_DATABASE_OPEN(gedp, GED_ERROR);
    GED_CHECK_READ_ONLY(gedp, GED_ERROR);
    GED_CHECK_ARGC_GT_0(gedp, argc, GED_ERROR);

    /* initialize result */
    bu_vls_trunc(gedp->ged_result_str, 0);

    cmd_name = argv[0];

    /* must be wanting help */
    if (argc == 1) {
	bu_vls_printf(gedp->ged_result_str, "Usage: %s %s", argv[0], usage);
	return GED_HELP;
    }

    if (argc < 3) {
	bu_vls_printf(gedp->ged_result_str, "Usage: %s %s", argv[0], usage);
	return GED_ERROR;
    }

    /* First, handle options, if any */

    bu_optind = 1;
    /* Grab any arguments off of the argv list */
    while ((c = bu_getopt(argc, (char **)argv, "cdflrswFS")) != -1) {
	switch (c) {
	    case 'c' :
		set_comb = 1;
		break;
	    case 'd' :
		do_decimation = 1;
		break;
	    case 'r' :
		set_region = 1;
		break;
	    case 'w' :
		wrap_comb = 1;
		standard_comb_build = 0;
		break;
	    case 'f' :
		flatten_comb = 1;
		standard_comb_build = 0;
		break;
	    case 'l' :
		lift_region_comb = 1;
		standard_comb_build = 0;
		break;
	    case 'S' :
		alter_existing = 0;
		break;
	    default :
		break;
	}
    }

    argc -= bu_optind - 1;
    argv += bu_optind - 1;

    if (set_comb && set_region) {
	bu_vls_printf(gedp->ged_result_str, "Usage: %s %s", argv[0], cmd_name);
	return GED_ERROR;
    }

    sum = wrap_comb + flatten_comb + lift_region_comb;
    if (sum > 1) {
	bu_vls_printf(gedp->ged_result_str, "Usage: %s %s", argv[0], usage);
	return GED_ERROR;
    }

    if ((wrap_comb || flatten_comb || lift_region_comb) && argc != 2) {
	bu_vls_printf(gedp->ged_result_str, "Usage: %s %s", argv[0], usage);
	return GED_ERROR;
    }


    /* Get target combination info */
    comb_name = (char *)argv[1];
    dp = db_lookup(gedp->ged_wdbp->dbip, comb_name, LOOKUP_QUIET);
    if (dp != RT_DIR_NULL) {
	if (!(dp->d_flags & RT_DIR_COMB)) {
	    bu_vls_printf(gedp->ged_result_str, "ERROR: %s is not a combination", comb_name);
	    return GED_ERROR;
	}
	if (!alter_existing && !do_decimation) {
	    bu_vls_printf(gedp->ged_result_str, "ERROR: %s already exists.", comb_name);
	    return GED_ERROR;
	}
    }

    /* Update references once before we start all of this - db_search
     * needs nref to be current to work correctly. */
    db_update_nref(gedp->ged_wdbp->dbip, &rt_uniresource);

    /* Do decimation, if that's enabled */
    if (do_decimation) {
	return comb_decimate(gedp, dp);
    }

    /* If we aren't performing one of the option operations,
     * proceed with the standard comb build */
    if (standard_comb_build) {

	/* Now, we're ready to process operation/object pairs, if any */
	/* Check for odd number of arguments */
	if (argc & 01) {
	    bu_vls_printf(gedp->ged_result_str, "error in number of args!");
	    return GED_ERROR;
	}

	/* Get operation and solid name for each solid */
	for (i = 2; i < argc; i += 2) {
	    /* they come in pairs */
	    if (i+1 >= argc) {
		bu_vls_printf(gedp->ged_result_str, "Invalid syntax near '%s', ignored.  Expecting object name after operator.\n", argv[i+1]);
		return GED_ERROR;
	    }

	    oper = db_str2op(argv[i]);
	    if (oper == DB_OP_NULL) {
		bu_vls_printf(gedp->ged_result_str, "Unknown operator '%c' (0x%x) encountered, invalid syntax.\n", argv[i][0], argv[i][0]);
		continue;
	    }

	    /* object name comes after op */
	    if ((dp = db_lookup(gedp->ged_wdbp->dbip,  argv[i+1], LOOKUP_NOISY)) == RT_DIR_NULL) {
		bu_vls_printf(gedp->ged_result_str, "Object '%s does not exist.\n", argv[i+1]);
		continue;
	    }

	    /* add it to the comb immediately */
	    if (_ged_combadd(gedp, dp, comb_name, 0, oper, 0, 0) == RT_DIR_NULL) {
		bu_vls_printf(gedp->ged_result_str, "Error adding '%s' (with op '%c') to '%s'\n", dp->d_namep, (char)oper, comb_name);
		return GED_ERROR;
	    }
	}
    }

    /* Handle the -w option for "wrapping" the contents of the comb */
    if (wrap_comb) {
	if (!dp || dp == RT_DIR_NULL) {
	    bu_vls_printf(gedp->ged_result_str, "Combination '%s does not exist.\n", comb_name);
	    return GED_ERROR;
	}
	if (comb_wrap(gedp, dp) == GED_ERROR) {
	    return GED_ERROR;
	} else {
	    if ((dp=db_lookup(gedp->ged_wdbp->dbip, comb_name, LOOKUP_QUIET)) == RT_DIR_NULL) {
		bu_vls_printf(gedp->ged_result_str, "ERROR: wrap of %s failed", comb_name);
		return GED_ERROR;
	    }
	}
    }

    if (flatten_comb) {
	if (!dp || dp == RT_DIR_NULL) {
	    bu_vls_printf(gedp->ged_result_str, "Combination '%s does not exist.\n", comb_name);
	    return GED_ERROR;
	}
	if (comb_flatten(gedp, dp) == GED_ERROR) {
	    return GED_ERROR;
	} else {
	    if ((dp=db_lookup(gedp->ged_wdbp->dbip, comb_name, LOOKUP_QUIET)) == RT_DIR_NULL) {
		bu_vls_printf(gedp->ged_result_str, "ERROR: flattening of %s failed", comb_name);
		return GED_ERROR;
	    }
	}
    }

    if (lift_region_comb) {
	if (!dp || dp == RT_DIR_NULL) {
	    bu_vls_printf(gedp->ged_result_str, "Combination '%s does not exist.\n", comb_name);
	    return GED_ERROR;
	}
	if (comb_lift_region(gedp, dp) == GED_ERROR) {
	    return GED_ERROR;
	} else {
	    if ((dp=db_lookup(gedp->ged_wdbp->dbip, comb_name, LOOKUP_QUIET)) == RT_DIR_NULL) {
		bu_vls_printf(gedp->ged_result_str, "ERROR: region lift to %s failed", comb_name);
		return GED_ERROR;
	    }
	}
    }


    /* Make sure the region flag is set appropriately */
    if (set_comb || set_region) {
	if ((dp = db_lookup(gedp->ged_wdbp->dbip, comb_name, LOOKUP_NOISY)) != RT_DIR_NULL) {
	    if (set_region) {
		if (region_flag_set(gedp, dp) == GED_ERROR)
		    return GED_ERROR;
	    }
	    if (set_comb) {
		if (region_flag_clear(gedp, dp) == GED_ERROR)
		    return GED_ERROR;
	    }
	}
    }

    /* Done changing stuff - update nref. */
    db_update_nref(gedp->ged_wdbp->dbip, &rt_uniresource);

    return GED_OK;
}


/*
 * Add an instance of object 'objp' to combination 'name'.
 * If the combination does not exist, it is created.
 * region_flag is 1 (region), or 0 (group).
 *
 * Preserves the GIFT semantics.
 */
struct directory *
_ged_combadd(struct ged *gedp,
	     struct directory *objp,
	     char *combname,
	     int region_flag,	/* true if adding region */
	     db_op_t relation,	/* = UNION, SUBTRACT, INTERSECT */
	     int ident,		/* "Region ID" */
	     int air		/* Air code */)
{
    int ac = 1;
    const char *av[2];

    av[0] = objp->d_namep;
    av[1] = NULL;

    if (_ged_combadd2(gedp, combname, ac, av, region_flag, relation, ident, air, NULL, 1) == GED_ERROR)
	return RT_DIR_NULL;

    /* Done changing stuff - update nref. */
    db_update_nref(gedp->ged_wdbp->dbip, &rt_uniresource);

    return db_lookup(gedp->ged_wdbp->dbip, combname, LOOKUP_QUIET);
}


/*
 * Add an instance of object 'objp' to combination 'name'.
 * If the combination does not exist, it is created.
 * region_flag is 1 (region), or 0 (group).
 *
 * Preserves the GIFT semantics.
 */
int
_ged_combadd2(struct ged *gedp,
	      char *combname,
	      int argc,
	      const char *argv[],
	      int region_flag,	/* true if adding region */
	      db_op_t relation,	/* = UNION, SUBTRACT, INTERSECT */
	      int ident,	/* "Region ID" */
	      int air,		/* Air code */
	      matp_t m,         /* Matrix */
	      int validate      /* 1 to check if new members exist, 0 to just add them */)
{
    struct directory *dp;
    struct directory *objp;
    struct rt_db_internal intern;
    struct rt_comb_internal *comb;
    union tree *tp;
    struct rt_tree_array *tree_list;
    size_t node_count;
    size_t actual_count;
    size_t curr_count;
    int i;

    if (argc < 1)
	return GED_ERROR;

    /*
     * Check to see if we have to create a new combination
     */
    if ((dp = db_lookup(gedp->ged_wdbp->dbip,  combname, LOOKUP_QUIET)) == RT_DIR_NULL) {
	int flags;

	if (region_flag)
	    flags = RT_DIR_REGION | RT_DIR_COMB;
	else
	    flags = RT_DIR_COMB;

	RT_DB_INTERNAL_INIT(&intern);
	intern.idb_major_type = DB5_MAJORTYPE_BRLCAD;
	intern.idb_type = ID_COMBINATION;
	intern.idb_meth = &OBJ[ID_COMBINATION];

	GED_DB_DIRADD(gedp, dp, combname, -1, 0, flags, (void *)&intern.idb_type, 0);

	BU_ALLOC(comb, struct rt_comb_internal);
	RT_COMB_INTERNAL_INIT(comb);

	intern.idb_ptr = (void *)comb;

	if (region_flag) {
	    comb->region_flag = 1;
	    comb->region_id = ident;
	    comb->aircode = air;
	    comb->los = gedp->ged_wdbp->wdb_los_default;
	    comb->GIFTmater = gedp->ged_wdbp->wdb_mat_default;
	    bu_vls_printf(gedp->ged_result_str, "Creating region with attrs: region_id=%d, ", ident);
	    if (air)
		bu_vls_printf(gedp->ged_result_str, "air=%d, ", air);
	    bu_vls_printf(gedp->ged_result_str, "los=%d, material_id=%d\n",
			  gedp->ged_wdbp->wdb_los_default,
			  gedp->ged_wdbp->wdb_mat_default);
	} else {
	    comb->region_flag = 0;
	}

	goto addmembers;
    } else if (!(dp->d_flags & RT_DIR_COMB)) {
	bu_vls_printf(gedp->ged_result_str, "%s exists, but is not a combination\n", dp->d_namep);
	return GED_ERROR;
    }

    /* combination exists, add a new member */
    GED_DB_GET_INTERNAL(gedp, &intern, dp, (fastf_t *)NULL, &rt_uniresource, 0);

    comb = (struct rt_comb_internal *)intern.idb_ptr;
    RT_CK_COMB(comb);

    if (region_flag && !comb->region_flag) {
	bu_vls_printf(gedp->ged_result_str, "%s: not a region\n", dp->d_namep);
	return GED_ERROR;
    }

addmembers:
    if (comb->tree && db_ck_v4gift_tree(comb->tree) < 0) {
	db_non_union_push(comb->tree, &rt_uniresource);
	if (db_ck_v4gift_tree(comb->tree) < 0) {
	    bu_vls_printf(gedp->ged_result_str, "Cannot flatten tree for editing\n");
	    rt_db_free_internal(&intern);
	    return GED_ERROR;
	}
    }

    /* make space for an extra leaf */
    curr_count = db_tree_nleaves(comb->tree);
    node_count = curr_count + argc;
    tree_list = (struct rt_tree_array *)bu_calloc(node_count, sizeof(struct rt_tree_array), "tree list");

    /* flatten tree */
    if (comb->tree) {
	actual_count = argc + (struct rt_tree_array *)db_flatten_tree(tree_list, comb->tree, OP_UNION, 1, &rt_uniresource) - tree_list;
	BU_ASSERT(actual_count == node_count);
	comb->tree = TREE_NULL;
    }

    for (i = 0; i < argc; ++i) {
	if (validate) {
	    if ((objp = db_lookup(gedp->ged_wdbp->dbip, argv[i], LOOKUP_NOISY)) == RT_DIR_NULL) {
		bu_vls_printf(gedp->ged_result_str, "skip member %s\n", argv[i]);
		continue;
	    }
	}

	/* insert new member at end */
	switch (relation) {
	case DB_OP_INTERSECT:
	    tree_list[curr_count].tl_op = OP_INTERSECT;
	    break;
	case DB_OP_SUBTRACT:
	    tree_list[curr_count].tl_op = OP_SUBTRACT;
	    break;
	default:
	    if (relation != DB_OP_UNION) {
		bu_vls_printf(gedp->ged_result_str, "unrecognized relation (assume UNION)\n");
	    }
	    tree_list[curr_count].tl_op = OP_UNION;
	    break;
	}

	/* make new leaf node, and insert at end of list */
	BU_GET(tp, union tree);
	RT_TREE_INIT(tp);
	tree_list[curr_count].tl_tree = tp;
	tp->tr_l.tl_op = OP_DB_LEAF;
	tp->tr_l.tl_name = bu_strdup(argv[i]);
	if (m) {
	    tp->tr_l.tl_mat = (matp_t)bu_malloc(sizeof(mat_t), "mat copy");
	    MAT_COPY(tp->tr_l.tl_mat, m);
	} else {
	    tp->tr_l.tl_mat = (matp_t)NULL;
	}

	++curr_count;
    }

    /* rebuild the tree */
    comb->tree = (union tree *)db_mkgift_tree(tree_list, node_count, &rt_uniresource);

    /* and finally, write it out */
    GED_DB_PUT_INTERNAL(gedp, dp, &intern, &rt_uniresource, 0);

    bu_free((char *)tree_list, "combadd: tree_list");

    /* Done changing stuff - update nref. */
    db_update_nref(gedp->ged_wdbp->dbip, &rt_uniresource);

    return GED_OK;
}


/*
 * Local Variables:
 * mode: C
 * tab-width: 8
 * indent-tabs-mode: t
 * c-file-style: "stroustrup"
 * End:
 * ex: shiftwidth=4 tabstop=8
 */<|MERGE_RESOLUTION|>--- conflicted
+++ resolved
@@ -1,11 +1,7 @@
 /*                  C O M B . C
  * BRL-CAD
  *
-<<<<<<< HEAD
- * Copyright (c) 2008-2018 United States Government as represented by
-=======
  * Copyright (c) 2008-2020 United States Government as represented by
->>>>>>> 2965d039
  * the U.S. Army Research Laboratory.
  *
  * This library is free software; you can redistribute it and/or
@@ -499,11 +495,7 @@
 	bot = (struct rt_bot_internal *)intern.idb_ptr;
 	RT_BOT_CK_MAGIC(bot);
 	ged_get_obj_bounds(gedp, 1, (const char **)&bot_dp->d_namep, 0, obj_min, obj_max);
-<<<<<<< HEAD
-	bbox_diag = DIST_PT_PT(obj_min, obj_max);
-=======
 	bbox_diag = DIST_PNT_PNT(obj_min, obj_max);
->>>>>>> 2965d039
 
 	/* Get avg thickness from raytracer */
 	if (analyze_obj_to_pnts(NULL, &avg_thickness, dbip, bot_dp->d_namep, &btol, ANALYZE_OBJ_TO_PNTS_RAND, 100000, 5, 0)) {
