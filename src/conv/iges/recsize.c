/*                       R E C S I Z E . C
 * BRL-CAD
 *
<<<<<<< HEAD
 * Copyright (c) 1990-2018 United States Government as represented by
=======
 * Copyright (c) 1990-2020 United States Government as represented by
>>>>>>> 60304d81
 * the U.S. Army Research Laboratory.
 *
 * This program is free software; you can redistribute it and/or
 * modify it under the terms of the GNU Lesser General Public License
 * version 2.1 as published by the Free Software Foundation.
 *
 * This program is distributed in the hope that it will be useful, but
 * WITHOUT ANY WARRANTY; without even the implied warranty of
 * MERCHANTABILITY or FITNESS FOR A PARTICULAR PURPOSE.  See the GNU
 * Lesser General Public License for more details.
 *
 * You should have received a copy of the GNU Lesser General Public
 * License along with this file; see the file named COPYING for more
 * information.
 */
/** @file iges/recsize.c
 *
 * Routine to determine record size of IGES file.
 *
 * According to the spec, the file should be 80 characters per record.
 * The spec does not mention anything about CR or LF at the end of
 * records, so this routine looks for LF's and returns the actual
 * record length.
 *
 * Note: this will work for files with records that are 80 characters
 * long without any CR or LF at end of records, also for files with
 * CR-LF at end of records, and for files with just LF at end of
 * records.  It will not work for files with just CR at end of records
 * (but I haven't seen such an animal yet)
 *
 */

#include "common.h"

#include <errno.h>

#include "./iges_struct.h"
#include "./iges_extern.h"

#define NRECS 20  /* Maximum number of records to sample */
#define NCHAR 256 /* Maximuim number of characters to read in case
		   * there are no LF's
		   */

int
Recsize()
{

    int i, j, k = (-1), recl = 0, length[NRECS] = {0}, ch;

    for (j = 0; j < NRECS; j++) {
	i = 1;
	while ((ch = getc(fd)) != '\n' && i < NCHAR && ch != EOF)
	    i++;
	if (i == NCHAR) {
	    recl = 80;
	    break;
	} else if (ch == EOF) {
	    k = j - 1;
	    break;
	} else
	    length[j] = i; /* record this record length */
    }
    if (k == (-1))	/* We didn't encounter an early EOF */
	k = NRECS;

    if (fseek(fd, 0, 0)) {
	/* rewind file */
	bu_log("Cannot rewind file\n");
	perror("Recsize");
	bu_exit(1, NULL);
    }

    if (recl == 0) {
	/* then LF's were found */
	recl = length[1];	/* don't use length[0] */

	/* check for consistent record lengths */
	for (j = 2; j < k; j++) {
	    if (recl != length[j])
		return 0;
	}
    }
    return recl;
}


/*
 * Local Variables:
 * mode: C
 * tab-width: 8
 * indent-tabs-mode: t
 * c-file-style: "stroustrup"
 * End:
 * ex: shiftwidth=4 tabstop=8
 */<|MERGE_RESOLUTION|>--- conflicted
+++ resolved
@@ -1,11 +1,7 @@
 /*                       R E C S I Z E . C
  * BRL-CAD
  *
-<<<<<<< HEAD
- * Copyright (c) 1990-2018 United States Government as represented by
-=======
  * Copyright (c) 1990-2020 United States Government as represented by
->>>>>>> 60304d81
  * the U.S. Army Research Laboratory.
  *
  * This program is free software; you can redistribute it and/or
@@ -72,7 +68,7 @@
     if (k == (-1))	/* We didn't encounter an early EOF */
 	k = NRECS;
 
-    if (fseek(fd, 0, 0)) {
+    if (bu_fseek(fd, 0, 0)) {
 	/* rewind file */
 	bu_log("Cannot rewind file\n");
 	perror("Recsize");
