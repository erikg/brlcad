/*                         G 2 A S C . C
 * BRL-CAD
 *
 * Copyright (c) 1985-2008 United States Government as represented by
 * the U.S. Army Research Laboratory.
 *
 * This program is free software; you can redistribute it and/or
 * modify it under the terms of the GNU Lesser General Public License
 * version 2.1 as published by the Free Software Foundation.
 *
 * This program is distributed in the hope that it will be useful, but
 * WITHOUT ANY WARRANTY; without even the implied warranty of
 * MERCHANTABILITY or FITNESS FOR A PARTICULAR PURPOSE.  See the GNU
 * Lesser General Public License for more details.
 *
 * You should have received a copy of the GNU Lesser General Public
 * License along with this file; see the file named COPYING for more
 * information.
 *
 */
/** @file g2asc.c
 *
 *  This program generates an ASCII data file which contains
 *  a GED database.
 *
 */

#include "common.h"

#include <stdlib.h>
#include <ctype.h>
#include <string.h>
#include "bio.h"

#include "vmath.h"
#include "db.h"
#include "raytrace.h"
#include "wdb.h"
#include "rtgeom.h"
#include "tcl.h"

const mat_t	id_mat = {
    1.0, 0.0, 0.0, 0.0,
    0.0, 1.0, 0.0, 0.0,
    0.0, 0.0, 1.0, 0.0,
    0.0, 0.0, 0.0, 1.0};	/* identity matrix for pipes */

char *name(char *str);
char *strchop(char *str, int len);
#define CH(x)	strchop(x, sizeof(x))

int	combdump(void);
void	idendump(void), polyhead(void), polydata(void);
void	soldump(void), extrdump(void), sketchdump(void);
void	membdump(union record *rp), arsadump(void), arsbdump(void);
void	materdump(void), bspldump(void), bsurfdump(void);
void	pipe_dump(void), particle_dump(void), dump_pipe_segs(char *name, struct bu_list *headp);
void	arbn_dump(void), cline_dump(void), bot_dump(void);
void	nmg_dump(void);
void	strsol_dump(void);

union record	record;		/* GED database record */

static const char usage[] = "\
Usage: g2asc file.g file.asc\n\
 Convert a binary BRL-CAD database to machine-independent ASCII form\n\
";

FILE	*ifp;
FILE	*ofp;
char	*iname = "-";

static char *tclified_name=NULL;
static int tclified_name_buffer_len=0;


/*	This routine escapes the '{' and '}' characters in any string and returns a static buffer containing the
 *	resulting string. Used for names and db title on output.
 *
 *	NOTE: RETURN OF STATIC BUFFER
 */
char *
tclify_name( const char *name )
{
    const char *src=name;
    char *dest;

    int max_len=2*strlen( name ) + 1;

    if ( max_len < 2 ) {
	return( (char *)NULL );
    }

    if ( max_len > tclified_name_buffer_len ) {
	tclified_name_buffer_len = max_len;
	tclified_name = bu_realloc( tclified_name, tclified_name_buffer_len, "tclified_name buffer" );
    }

    dest = tclified_name;

    while ( *src ) {
	if ( *src == '{' || *src == '}' ) {
	    *dest++ = '\\';
	}
	*dest++ = *src++;
    }
    *dest = '\0';

    return( tclified_name );
}

int
main(int argc, char **argv)
{
    int i;

    if (argc != 3) {
	bu_exit(1, "%s", usage);
    }

#if defined(_WIN32) && !defined(__CYGWIN__)
    setmode(fileno(stdin), O_BINARY);
    setmode(fileno(stdout), O_BINARY);
    setmode(fileno(stderr), O_BINARY);
#endif

    iname = "-";
    ifp = stdin;
    ofp = stdout;

    bu_debug = BU_DEBUG_COREDUMP;

    if ( argc >= 3 ) {
	iname = argv[1];
	if ( strcmp(iname, "-") == 0 )  {
	    ifp = stdin;
	} else {
	    ifp = fopen(iname, "rb");
	}
	if ( !ifp )  perror(iname);
	if ( strcmp(argv[2], "-") == 0 )  {
	    ofp = stdout;
	} else {
	    ofp = fopen(argv[2], "wb");
	}
	if ( !ofp )  perror(argv[2]);
	if (ifp == NULL || ofp == NULL) {
	    bu_exit(1, "g2asc: can't open files.");
	}
    }
    if (isatty(fileno(ifp))) {
	bu_exit(1, "%s", usage);
    }

    Tcl_FindExecutable(argv[0]);

    rt_init_resource( &rt_uniresource, 0, NULL );

    /* First, determine what version database this is */
    if ( fread( (char *)&record, sizeof record, 1, ifp ) != 1 )  {
	bu_exit(2, "g2asc(%s) ERROR, file too short to be BRL-CAD database\n",
		iname);
    }

    if ( db5_header_is_valid( (unsigned char *)&record ) )  {
	Tcl_Interp	*interp;
	struct db_i	*dbip;
	struct directory *dp;
	const char *u;

	if ( ifp == stdin || ofp == stdout ) {
	    bu_log( "Cannot use stdin or stdout for Release 6 or later databases\n");
	    bu_exit(1, "Please use the \"g2asc input.g output.g\" form\n" );
	}

	bu_log("Exporting Release 6 database\n" );
	bu_log("  Note that the Release 6 binary format is machine independent.\n");
	bu_log("  Converting to ASCII to move database to a different\n");
	bu_log("  computer architecture is no longer necessary.\n");
	interp = Tcl_CreateInterp();
	/* This runs the init.tcl script */
	if ( Tcl_Init(interp) == TCL_ERROR )
	    bu_log("Tcl_Init error %s\n", Tcl_GetStringResult(interp));

	if ( (dbip = db_open( iname, "rb" )) == NULL )  {
	    bu_exit(4, "Unable to db_open() file '%s', aborting\n", iname );
	}
	RT_CK_DBI(dbip);
	if ( db_dirbuild( dbip ) ) {
	    bu_exit(1, "db_dirbuild failed\n" );
	}

	/* write out the title and units special */
	if ( dbip->dbi_title[0] ) {
	    fprintf( ofp, "title {%s}\n", tclify_name( dbip->dbi_title ) );
	} else {
	    fprintf( ofp, "title {Untitled BRL-CAD Database}\n" );
	}
	u = bu_units_string( dbip->dbi_local2base );
	if (u) {
	    fprintf( ofp, "units %s\n", u );
	}
	FOR_ALL_DIRECTORY_START(dp, dbip)  {
	    struct rt_db_internal	intern;
	    struct bu_attribute_value_set *avs=NULL;

	    /* Process the _GLOBAL object */
	    if ( dp->d_major_type == 2 && dp->d_minor_type == 0 ) {
		const char *value;
		Tcl_Obj	*list, *obj;
		int list_len;
		struct bu_attribute_value_set g_avs;

		/* get _GLOBAL attributes */
		if ( db5_get_attributes( dbip, &g_avs, dp ) ) {
		    bu_log( "Failed to find any attributes on _GLOBAL\n" );
		    continue;
		}

		/* save the associated attributes of
		 * _GLOBAL (except for title and units
		 * which were already written out)
		 */
		if (g_avs.count) {
		    fprintf(ofp, "attr set {_GLOBAL}");
		    for (i=0; i < g_avs.count; i++) {
			if (strncmp(g_avs.avp[i].name, "title", 6) == 0) {
			    continue;
			} else if (strncmp(g_avs.avp[i].name, "units", 6) == 0) {
			    continue;
			} else if (strlen(g_avs.avp[i].name) <= 0) {
			    continue;
			}
			fprintf(ofp, " {%s} {%s}", g_avs.avp[i].name, g_avs.avp[i].value);
		    }
		    fprintf(ofp, "\n");
		}

		value = bu_avs_get( &g_avs, "regionid_colortable" );
		if ( !value )
		    continue;
		list = Tcl_NewStringObj( value, -1);
		if ( Tcl_ListObjLength( interp, list, &list_len ) != TCL_OK ) {
		    bu_log( "Failed to get length of region color table!!\n" );
		    continue;
		}
		for ( i=0; i<list_len; i++ ) {
		    if ( Tcl_ListObjIndex( interp, list, i, &obj ) != TCL_OK ) {
			bu_log( "Cannot get entry %d from the color table!!\n",
				i );
			continue;
		    }
		    fprintf( ofp, "color %s\n",
			     Tcl_GetStringFromObj(obj, NULL) );
		}
		bu_avs_free( &g_avs );
		continue;
	    }

	    if ( rt_db_get_internal( &intern, dp, dbip, NULL, &rt_uniresource ) < 0 )  {
		bu_log("Unable to read '%s', skipping\n", dp->d_namep);
		continue;
	    }
	    if ( dp->d_flags & DIR_COMB ) {
		if ( intern.idb_meth->ft_tclget( interp, &intern, "tree" ) != TCL_OK )  {
		    rt_db_free_internal( &intern, &rt_uniresource );
		    bu_log("Unable to export '%s', skipping\n", dp->d_namep );
		    continue;
		}
		if ( dp->d_flags & DIR_REGION ) {
		    fprintf( ofp, "put {%s} comb region yes tree {%s}\n",
			     tclify_name( dp->d_namep ),
			     Tcl_GetStringResult(interp) );
		} else {
		    fprintf( ofp, "put {%s} comb region no tree {%s}\n",
			     tclify_name( dp->d_namep ),
			     Tcl_GetStringResult(interp) );
		}
	    } else {
<<<<<<< HEAD
		if ( intern.idb_meth->ft_tclget( interp, &intern, NULL ) != TCL_OK )  {
=======
		struct bu_vls log;

		bu_vls_init(&log);
		if ( dp->d_minor_type!= ID_CONSTRAINT && intern.idb_meth->ft_get( &log, &intern, NULL ) != TCL_OK )  {
>>>>>>> 5aaf7034
		    rt_db_free_internal( &intern, &rt_uniresource );
		    bu_log("Unable to export '%s', skipping\n", dp->d_namep );
		    Tcl_AppendResult(interp, bu_vls_addr(&log), (char *)0);
		    bu_vls_free(&log);
		    continue;
		}
		Tcl_AppendResult(interp, bu_vls_addr(&log), (char *)0);
		bu_vls_free(&log);
		fprintf( ofp, "put {%s} %s\n",
			 tclify_name( dp->d_namep ),
			 Tcl_GetStringResult(interp) );
	    }
	    avs = &intern.idb_avs;
	    if ( avs->magic == BU_AVS_MAGIC && avs->count > 0 ) {
		int i;

		fprintf( ofp, "attr set {%s}", tclify_name( dp->d_namep ) );
		for ( i=0; i<avs->count; i++ ) {
		    if (strlen(avs->avp[i].name) <= 0) {
			continue;
		    }
		    fprintf( ofp, " {%s}", avs->avp[i].name );
		    fprintf( ofp, " {%s}", avs->avp[i].value );
		}
		fprintf( ofp, "\n" );
	    }
	    Tcl_ResetResult( interp );
	    rt_db_free_internal( &intern, &rt_uniresource );
	} FOR_ALL_DIRECTORY_END;
	return 0;
    } else {
	/* A record is already in the input buffer */
	goto top;
    }

    /* Read database file */
 top:
    do {
	/* Check record type and skip deleted records */
	switch ( record.u_id )  {
	    case ID_FREE:
		continue;
	    case ID_SOLID:
		soldump();
		continue;
	    case ID_COMB:
		if ( combdump() > 0 )  goto top;
		continue;
	    case ID_MEMB:
		(void)fprintf(stderr, "g2asc: stray MEMB record, skipped\n");
		continue;
	    case ID_ARS_A:
		arsadump();
		continue;
	    case ID_P_HEAD:
		polyhead();
		continue;
	    case ID_P_DATA:
		polydata();
		continue;
	    case ID_IDENT:
		idendump();
		continue;
	    case ID_MATERIAL:
		materdump();
		continue;
	    case DBID_PIPE:
		pipe_dump();
		continue;
	    case DBID_STRSOL:
		strsol_dump();
		continue;
	    case DBID_NMG:
		nmg_dump();
		continue;
	    case DBID_PARTICLE:
		particle_dump();
		continue;
	    case DBID_ARBN:
		arbn_dump();
		continue;
	    case DBID_CLINE:
		cline_dump();
		continue;
	    case DBID_BOT:
		bot_dump();
		continue;
	    case ID_BSOLID:
		bspldump();
		continue;
	    case ID_BSURF:
		bsurfdump();
		continue;
	    case DBID_SKETCH:
		sketchdump();
		continue;
	    case DBID_EXTR:
		extrdump();
		continue;
	    default:
		(void)fprintf(stderr,
			      "g2asc: unable to convert record type '%c' (0%o), skipping\n",
			      record.u_id, record.u_id);
		continue;
	}
    }  while ( fread( (char *)&record, sizeof record, 1, ifp ) == 1  &&
	       !feof(ifp) );
    bu_exit(0, NULL);
}

/*
 *			G E T _ E X T
 *
 *  Take "ngran" granueles, and put them in memory.
 *  The first granule comes from the global extern "record",
 *  the remainder are read from ifp.
 */
void
get_ext(struct bu_external *ep, int ngran)
{
    int	count;

    BU_INIT_EXTERNAL(ep);

    ep->ext_nbytes = ngran * sizeof(union record);
    ep->ext_buf = (genptr_t)bu_malloc( ep->ext_nbytes, "get_ext ext_buf" );

    /* Copy the freebie (first) record into the array of records.  */
    memcpy((char *)ep->ext_buf, (char *)&record, sizeof(union record));
    if ( ngran <= 1 )  return;

    count = fread( ((char *)ep->ext_buf)+sizeof(union record),
		   sizeof(union record), ngran-1, ifp);
    if ( count != ngran-1 )  {
	fprintf(stderr,
		"g2asc: get_ext:  wanted to read %d granules, got %d\n",
		ngran-1, count);
	bu_exit(1, NULL);
    }
}

void
nmg_dump(void)
{
    union record		rec;
    long			i, granules;
    long			struct_count[26];
    int			j, k;

    /* just in case someone changes the record size */
    if ( sizeof( union record )%32 )
    {
	fprintf( stderr, "g2asc: nmg_dump cannot work with records not multiple of 32\n" );
	bu_exit( -1, NULL );
    }

    /* get number of granules needed for this NMG */
    granules = bu_glong(record.nmg.N_count);

    /* get the array of structure counts */
    for ( j=0; j<26; j++ )
	struct_count[j] = bu_glong( &record.nmg.N_structs[j*4] );

    /* output some header info */
    (void)fprintf(ofp,  "%c %d %.16s %ld\n",
		  record.nmg.N_id,	/* N */
		  record.nmg.N_version,	/* NMG version */
		  record.nmg.N_name,	/* solid name */
		  granules );		/* number of additional granules */

    /* output the structure counts */
    for ( j=0; j<26; j++ )
	(void)fprintf(ofp,  " %ld", struct_count[j] );
    (void)fputc( '\n', ofp );

    /* dump the reminder in hex format */
    for ( i=0; i<granules; i++ )
    {
	char *cp;
	/* Read the record */
	if ( !fread( (char *)&rec, sizeof record, 1, ifp ) )
	{
	    (void)fprintf(stderr, "Error reading nmg granules\n" );
	    bu_exit( -1, NULL );
	}
	cp = (char *)&rec;

	/* 32 bytes per line */
	for ( k=0; k<sizeof( union record)/32; k++ )
	{
	    for ( j=0; j<32; j++ )
		fprintf(ofp,  "%02x", (0xff & (*cp++)) );	 /* two hex digits per byte */
	    fputc( '\n', ofp );
	}
    }
}

void
strsol_dump(void)	/* print out strsol solid info */
{
    union record rec[DB_SS_NGRAN];
    char *cp;

    /* get all the strsol granules */
    rec[0] = record;	/* struct copy the current record */

    /* read the rest from ifp */
    if ( !fread( (char *)&rec[1], sizeof record, DB_SS_NGRAN-1, ifp ) )
    {
	(void)fprintf(stderr, "Error reading strsol granules\n" );
	bu_exit( -1, NULL );
    }

    /* make sure that at least the last byte is null */
    cp = (char *)&rec[DB_SS_NGRAN-1];
    cp += (sizeof( union record ) - 1);
    *cp = '\0';

    (void)fprintf(ofp,  "%c %.16s %.16s %s\n",
		  rec[0].ss.ss_id,	/* s */
		  rec[0].ss.ss_keyword,	/* "ebm", "vol", or ??? */
		  rec[0].ss.ss_name,	/* solid name */
		  rec[0].ss.ss_args );	/* everything else */

}

void
idendump(void)	/* Print out Ident record information */
{
    (void)fprintf(ofp,  "%c %d %.6s\n",
		  record.i.i_id,			/* I */
		  record.i.i_units,		/* units */
		  CH(record.i.i_version)		/* version */
	);
    (void)fprintf(ofp,  "%.72s\n",
		  CH(record.i.i_title)	/* title or description */
	);

    /* Print a warning message on stderr if versions differ */
    if ( strcmp( record.i.i_version, ID_VERSION ) != 0 )  {
	(void)fprintf(stderr,
		      "g2asc: File is version (%s), Program is version (%s)\n",
		      record.i.i_version, ID_VERSION );
    }
}

void
polyhead(void)	/* Print out Polyhead record information */
{
    (void)fprintf(ofp, "%c ", record.p.p_id );		/* P */
    (void)fprintf(ofp, "%.16s", name(record.p.p_name) );	/* unique name */
    (void)fprintf(ofp, "\n");			/* Terminate w/ a newline */
}

void
polydata(void)	/* Print out Polydata record information */
{
    register int i, j;

    (void)fprintf(ofp, "%c ", record.q.q_id );		/* Q */
    (void)fprintf(ofp, "%d", record.q.q_count );		/* # of vertices <= 5 */
    for ( i = 0; i < 5; i++ )  {
	/* [5][3] vertices */
	for ( j = 0; j < 3; j++ ) {
	    (void)fprintf(ofp, " %.12e", record.q.q_verts[i][j] );
	}
    }
    for ( i = 0; i < 5; i++ )  {
	/* [5][3] normals */
	for ( j = 0; j < 3; j++ ) {
	    (void)fprintf(ofp, " %.12e", record.q.q_norms[i][j] );
	}
    }
    (void)fprintf(ofp, "\n");			/* Terminate w/ a newline */
}

void
soldump(void)	/* Print out Solid record information */
{
    register int i;

    (void)fprintf(ofp, "%c ", record.s.s_id );	/* S */
    (void)fprintf(ofp, "%d ", record.s.s_type );	/* GED primitive type */
    (void)fprintf(ofp, "%.16s ", name(record.s.s_name) );	/* unique name */
    (void)fprintf(ofp, "%d", record.s.s_cgtype );/* COMGEOM solid type */
    for ( i = 0; i < 24; i++ )
	(void)fprintf(ofp, " %.12e", record.s.s_values[i] ); /* parameters */
    (void)fprintf(ofp, "\n");			/* Terminate w/ a newline */
}

void
cline_dump(void)
{
    int				ngranules;	/* number of granules, total */
    char				*name;
    struct rt_cline_internal	*cli;
    struct bu_external		ext;
    struct rt_db_internal		intern;

    ngranules = 1;
    name = record.cli.cli_name;

    get_ext( &ext, ngranules );

    /* Hand off to librt's import() routine */
    RT_INIT_DB_INTERNAL(&intern);
    if ( (rt_functab[ID_CLINE].ft_import( &intern, &ext, id_mat, DBI_NULL, &rt_uniresource )) != 0 )  {
	fprintf(stderr, "g2asc: cline import failure\n");
	bu_exit(-1, NULL);
    }

    cli = (struct rt_cline_internal *)intern.idb_ptr;
    RT_CLINE_CK_MAGIC(cli);

    (void)fprintf(ofp, "%c ", DBID_CLINE );	/* c */
    (void)fprintf(ofp, "%.16s ", name );	/* unique name */
    (void)fprintf(ofp, "%26.20e %26.20e %26.20e ", V3ARGS( cli->v ) );
    (void)fprintf(ofp, "%26.20e %26.20e %26.20e ", V3ARGS( cli->h ) );
    (void)fprintf(ofp, "%26.20e %26.20e", cli->radius, cli->thickness );
    (void)fprintf(ofp, "\n");			/* Terminate w/ a newline */

    rt_db_free_internal( &intern, &rt_uniresource );
    db_free_external( &ext );
}

void
bot_dump(void)
{
    int				ngranules;
    char				*name;
    struct rt_bot_internal		*bot;
    struct bu_external		ext;
    struct rt_db_internal		intern;
    int				i;

    name = record.bot.bot_name;
    ngranules = bu_glong( record.bot.bot_nrec) + 1;
    get_ext( &ext, ngranules );

    /* Hand off to librt's import() routine */
    RT_INIT_DB_INTERNAL(&intern);
    if ( (rt_functab[ID_BOT].ft_import( &intern, &ext, id_mat, DBI_NULL, &rt_uniresource )) != 0 )  {
	fprintf(stderr, "g2asc: bot import failure\n");
	bu_exit(-1, NULL);
    }

    bot = (struct rt_bot_internal *)intern.idb_ptr;
    RT_BOT_CK_MAGIC(bot);

    (void)fprintf(ofp, "%c ", DBID_BOT );	/* t */
    (void)fprintf(ofp, "%.16s ", name );	/* unique name */
    (void)fprintf(ofp, "%d ", bot->mode );
    (void)fprintf(ofp, "%d ", bot->orientation );
    (void)fprintf(ofp, "%d ", 0 );	/* was error_mode */
    (void)fprintf(ofp, "%d ", bot->num_vertices );
    (void)fprintf(ofp, "%d", bot->num_faces );
    (void)fprintf(ofp, "\n");

    for ( i=0; i<bot->num_vertices; i++ )
	fprintf(ofp,  "	%d: %26.20e %26.20e %26.20e\n", i, V3ARGS( &bot->vertices[i*3] ) );
    if ( bot->mode == RT_BOT_PLATE )
    {
	struct bu_vls vls;

	for ( i=0; i<bot->num_faces; i++ )
	    fprintf(ofp,  "	%d: %d %d %d %26.20e\n", i, V3ARGS( &bot->faces[i*3] ),
		    bot->thickness[i] );
	bu_vls_init( &vls );
	bu_bitv_to_hex( &vls, bot->face_mode );
	fprintf(ofp,  "	%s\n", bu_vls_addr( &vls ) );
	bu_vls_free( &vls );
    }
    else
    {
	for ( i=0; i<bot->num_faces; i++ )
	    fprintf(ofp,  "	%d: %d %d %d\n", i, V3ARGS( &bot->faces[i*3] ) );
    }

    rt_db_free_internal( &intern, &rt_uniresource );
    db_free_external( &ext );
}

void
pipe_dump(void)	/* Print out Pipe record information */
{

    int			ngranules;	/* number of granules, total */
    char			*name;
    struct rt_pipe_internal	*pipe;		/* want a struct for the head, not a ptr. */
    struct bu_external	ext;
    struct rt_db_internal	intern;

    ngranules = bu_glong(record.pwr.pwr_count)+1;
    name = record.pwr.pwr_name;

    get_ext( &ext, ngranules );

    /* Hand off to librt's import() routine */
    RT_INIT_DB_INTERNAL(&intern);
    if ( (rt_functab[ID_PIPE].ft_import( &intern, &ext, id_mat, NULL, &rt_uniresource )) != 0 )  {
	fprintf(stderr, "g2asc: pipe import failure\n");
	bu_exit(-1, NULL);
    }

    pipe = (struct rt_pipe_internal *)intern.idb_ptr;
    RT_PIPE_CK_MAGIC(pipe);

    /* send the doubly linked list off to dump_pipe_segs(), which
     * will print all the information.
     */

    dump_pipe_segs(name, &pipe->pipe_segs_head);

    rt_db_free_internal( &intern, &rt_uniresource );
    db_free_external( &ext );
}

void
dump_pipe_segs(char *name, struct bu_list *headp)
{

    struct wdb_pipept	*sp;

    fprintf(ofp, "%c %.16s\n", DBID_PIPE, name);

    /* print parameters for each point: one point per line */

    for ( BU_LIST_FOR( sp, wdb_pipept, headp ) )  {
	fprintf(ofp,  "%26.20e %26.20e %26.20e %26.20e %26.20e %26.20e\n",
		sp->pp_id, sp->pp_od, sp->pp_bendradius, V3ARGS( sp->pp_coord ) );
    }
    fprintf(ofp,  "END_PIPE %s\n", name );
}

/*
 * Print out Particle record information.
 * Note that particles fit into one granule only.
 */
void
particle_dump(void)
{
    struct rt_part_internal 	*part;	/* head for the structure */
    struct bu_external	ext;
    struct rt_db_internal	intern;

    get_ext( &ext, 1 );

    /* Hand off to librt's import() routine */
    RT_INIT_DB_INTERNAL(&intern);
    if ( (rt_functab[ID_PARTICLE].ft_import( &intern, &ext, id_mat, NULL, &rt_uniresource )) != 0 )  {
	fprintf(stderr, "g2asc: particle import failure\n");
	bu_exit(-1, NULL);
    }

    part = (struct rt_part_internal *)intern.idb_ptr;
    RT_PART_CK_MAGIC(part);

    /* Particle type is picked up on here merely to ensure receiving
     * valid data.  The type is not used any further.
     */

    switch ( part->part_type )  {
	case RT_PARTICLE_TYPE_SPHERE:
	    break;
	case RT_PARTICLE_TYPE_CYLINDER:
	    break;
	case RT_PARTICLE_TYPE_CONE:
	    break;
	default:
	    fprintf(stderr, "g2asc: no particle type %d\n", part->part_type);
	    bu_exit(-1, NULL);
    }

    fprintf(ofp, "%c %.16s %26.20e %26.20e %26.20e %26.20e %26.20e %26.20e %26.20e %26.20e\n",
	    record.part.p_id, record.part.p_name,
	    part->part_V[X],
	    part->part_V[Y],
	    part->part_V[Z],
	    part->part_H[X],
	    part->part_H[Y],
	    part->part_H[Z],
	    part->part_vrad, part->part_hrad);
}


/*			A R B N _ D U M P
 *
 *  Print out arbn information.
 *
 */
void
arbn_dump(void)
{
    int		ngranules;	/* number of granules to be read */
    int		i;		/* a counter */
    char		*name;
    struct rt_arbn_internal	*arbn;
    struct bu_external	ext;
    struct rt_db_internal	intern;

    ngranules = bu_glong(record.n.n_grans)+1;
    name = record.n.n_name;

    get_ext( &ext, ngranules );

    /* Hand off to librt's import() routine */
    RT_INIT_DB_INTERNAL(&intern);
    if ( (rt_functab[ID_ARBN].ft_import( &intern, &ext, id_mat, NULL, &rt_uniresource )) != 0 )  {
	fprintf(stderr, "g2asc: arbn import failure\n");
	bu_exit(-1, NULL);
    }

    arbn = (struct rt_arbn_internal *)intern.idb_ptr;
    RT_ARBN_CK_MAGIC(arbn);

    fprintf(ofp, "%c %.16s %d\n", 'n', name, arbn->neqn);
    for ( i = 0; i < arbn->neqn; i++ )  {
	fprintf(ofp, "n %26.20e %20.26e %26.20e %26.20e\n",
		arbn->eqn[i][X], arbn->eqn[i][Y],
		arbn->eqn[i][Z], arbn->eqn[i][3]);
    }

    rt_db_free_internal( &intern, &rt_uniresource );
    db_free_external( &ext );
}


/*
 *			C O M B D U M P
 *
 *  Note that for compatability with programs such as FRED that
 *  (inappropriately) read .asc files, the member count has to be
 *  recalculated here.
 *
 *  Returns -
 *	0	converted OK
 *	1	converted OK, left next record in global "record" for reuse.
 */
int
combdump(void)	/* Print out Combination record information */
{
    int	m1, m2;		/* material property flags */
    struct bu_list	head;
    struct mchain {
	struct bu_list	l;
	union record	r;
    };
    struct mchain	*mp;
    struct mchain	*ret_mp = (struct mchain *)0;
    int		mcount;

    /*
     *  Gobble up all subsequent member records, so that
     *  an accurate count of them can be output.
     */
    BU_LIST_INIT( &head );
    mcount = 0;
    while (1)  {
	BU_GETSTRUCT( mp, mchain );
	if ( fread( (char *)&mp->r, sizeof(mp->r), 1, ifp ) != 1
	     || feof( ifp ) )
	    break;
	if ( mp->r.u_id != ID_MEMB )  {
	    ret_mp = mp;	/* Handle it later */
	    break;
	}
	BU_LIST_INSERT( &head, &(mp->l) );
	mcount++;
    }

    /*
     *  Output the combination
     */
    (void)fprintf(ofp, "%c ", record.c.c_id );		/* C */
    switch ( record.c.c_flags )  {
	case DBV4_REGION:
	    (void)fprintf(ofp, "Y ");			/* Y if `R' */
	    break;
	case DBV4_NON_REGION_NULL:
	case DBV4_NON_REGION:
	    (void)fprintf(ofp, "N ");			/* N if ` ' or '\0' */
	    break;
	case DBV4_REGION_FASTGEN_PLATE:
	    (void)fprintf(ofp, "P ");
	    break;
	case DBV4_REGION_FASTGEN_VOLUME:
	    (void)fprintf(ofp, "V ");
	    break;
    }
    (void)fprintf(ofp, "%.16s ", name(record.c.c_name) );	/* unique name */
    (void)fprintf(ofp, "%d ", record.c.c_regionid );	/* region ID code */
    (void)fprintf(ofp, "%d ", record.c.c_aircode );	/* air space code */
    (void)fprintf(ofp, "%d ", mcount );       		/* DEPRECATED: # of members */
#if 1
    (void)fprintf(ofp, "%d ", 0 );			/* DEPRECATED: COMGEOM region # */
#else
    (void)fprintf(ofp, "%d ", record.c.c_num );           /* DEPRECATED: COMGEOM region # */
#endif
    (void)fprintf(ofp, "%d ", record.c.c_material );	/* material code */
    (void)fprintf(ofp, "%d ", record.c.c_los );		/* equiv. LOS est. */
    (void)fprintf(ofp, "%d %d %d %d ",
		  record.c.c_override ? 1 : 0,
		  record.c.c_rgb[0],
		  record.c.c_rgb[1],
		  record.c.c_rgb[2] );
    m1 = m2 = 0;
    if ( isascii(record.c.c_matname[0]) && isprint(record.c.c_matname[0]) )  {
	m1 = 1;
	if ( record.c.c_matparm[0] )
	    m2 = 1;
    }
    fprintf(ofp, "%d %d", m1, m2 );
    switch ( record.c.c_inherit )  {
	case DB_INH_HIGHER:
	    fprintf(ofp, " %d", DB_INH_HIGHER );
	    break;
	default:
	case DB_INH_LOWER:
	    fprintf(ofp, " %d", DB_INH_LOWER );
	    break;
    }
    (void)fprintf(ofp, "\n");			/* Terminate w/ a newline */

    if ( m1 )
	(void)fprintf(ofp, "%.32s\n", CH(record.c.c_matname) );
    if ( m2 )
	(void)fprintf(ofp, "%.60s\n", CH(record.c.c_matparm) );

    /*
     *  Output the member records now
     */
    while ( BU_LIST_WHILE( mp, mchain, &head ) )  {
	membdump( &mp->r );
	BU_LIST_DEQUEUE( &mp->l );
	bu_free( (char *)mp, "mchain");
    }

    if ( ret_mp )  {
	memcpy((char *)&record, (char *)&ret_mp->r, sizeof(record));
	bu_free( (char *)ret_mp, "mchain");
	return 1;
    }
    return 0;
}

/*
 *			M E M B D U M P
 *
 *  Print out Member record information.
 *  Intented to be called by combdump only.
 */
void
membdump(union record *rp)
{
    register int i;

    (void)fprintf(ofp, "%c ", rp->M.m_id );		/* M */
    (void)fprintf(ofp, "%c ", rp->M.m_relation );	/* Boolean oper. */
    (void)fprintf(ofp, "%.16s ", name(rp->M.m_instname) );	/* referred-to obj. */
    for ( i = 0; i < 16; i++ )			/* homogeneous transform matrix */
	(void)fprintf(ofp, "%.12e ", rp->M.m_mat[i] );
    (void)fprintf(ofp, "%d", 0 );			/* was COMGEOM solid # */
    (void)fprintf(ofp, "\n");				/* Terminate w/ nl */
}

void
arsadump(void)	/* Print out ARS record information */
{
    register int i;
    register int length;	/* Keep track of number of ARS B records */

    (void)fprintf(ofp, "%c ", record.a.a_id );	/* A */
    (void)fprintf(ofp, "%d ", record.a.a_type );	/* primitive type */
    (void)fprintf(ofp, "%.16s ", name(record.a.a_name) );	/* unique name */
    (void)fprintf(ofp, "%d ", record.a.a_m );	/* # of curves */
    (void)fprintf(ofp, "%d ", record.a.a_n );	/* # of points per curve */
    (void)fprintf(ofp, "%d ", record.a.a_curlen );/* # of granules per curve */
    (void)fprintf(ofp, "%d ", record.a.a_totlen );/* # of granules for ARS */
    (void)fprintf(ofp, "%.12e ", record.a.a_xmax );	/* max x coordinate */
    (void)fprintf(ofp, "%.12e ", record.a.a_xmin );	/* min x coordinate */
    (void)fprintf(ofp, "%.12e ", record.a.a_ymax );	/* max y coordinate */
    (void)fprintf(ofp, "%.12e ", record.a.a_ymin );	/* min y coordinate */
    (void)fprintf(ofp, "%.12e ", record.a.a_zmax );	/* max z coordinate */
    (void)fprintf(ofp, "%.12e", record.a.a_zmin );	/* min z coordinate */
    (void)fprintf(ofp, "\n");			/* Terminate w/ a newline */

    length = (int)record.a.a_totlen;	/* Get # of ARS B records */

    for ( i = 0; i < length; i++ )  {
	arsbdump();
    }
}

void
arsbdump(void)	/* Print out ARS B record information */
{
    register int i;

    /* Read in a member record for processing */
    (void)fread( (char *)&record, sizeof record, 1, ifp );
    (void)fprintf(ofp, "%c ", record.b.b_id );		/* B */
    (void)fprintf(ofp, "%d ", record.b.b_type );		/* primitive type */
    (void)fprintf(ofp, "%d ", record.b.b_n );		/* current curve # */
    (void)fprintf(ofp, "%d", record.b.b_ngranule );	/* current granule */
    for ( i = 0; i < 24; i++ )  {
	/* [8*3] vectors */
	(void)fprintf(ofp, " %.12e", record.b.b_values[i] );
    }
    (void)fprintf(ofp, "\n");			/* Terminate w/ a newline */
}

void
materdump(void)	/* Print out material description record information */
{
    (void)fprintf(ofp,  "%c %d %d %d %d %d %d\n",
		  record.md.md_id,			/* m */
		  record.md.md_flags,			/* UNUSED */
		  record.md.md_low,	/* low end of region IDs affected */
		  record.md.md_hi,	/* high end of region IDs affected */
		  record.md.md_r,
		  record.md.md_g,		/* color of regions: 0..255 */
		  record.md.md_b );
}

void
bspldump(void)	/* Print out B-spline solid description record information */
{
    (void)fprintf(ofp,  "%c %.16s %d %.12e\n",
		  record.B.B_id,		/* b */
		  name(record.B.B_name),	/* unique name */
		  record.B.B_nsurf,	/* # of surfaces in this solid */
		  record.B.B_resolution );	/* resolution of flatness */
}

void
bsurfdump(void)	/* Print d-spline surface description record information */
{
    register int i;
    register float *vp;
    int nbytes, count;
    float *fp;

    (void)fprintf(ofp,  "%c %d %d %d %d %d %d %d %d %d\n",
		  record.d.d_id,		/* D */
		  record.d.d_order[0],	/* order of u and v directions */
		  record.d.d_order[1],	/* order of u and v directions */
		  record.d.d_kv_size[0],	/* knot vector size (u and v) */
		  record.d.d_kv_size[1],	/* knot vector size (u and v) */
		  record.d.d_ctl_size[0],	/* control mesh size (u and v) */
		  record.d.d_ctl_size[1],	/* control mesh size (u and v) */
		  record.d.d_geom_type,	/* geom type 3 or 4 */
		  record.d.d_nknots,	/* # granules of knots */
		  record.d.d_nctls );	/* # granules of ctls */
    /*
     * The b_surf_head record is followed by
     * d_nknots granules of knot vectors (first u, then v),
     * and then by d_nctls granules of control mesh information.
     * Note that neither of these have an ID field!
     *
     * B-spline surface record, followed by
     *	d_kv_size[0] floats,
     *	d_kv_size[1] floats,
     *	padded to d_nknots granules, followed by
     *	ctl_size[0]*ctl_size[1]*geom_type floats,
     *	padded to d_nctls granules.
     *
     * IMPORTANT NOTE: granule == sizeof(union record)
     */

    /* Malloc and clear memory for the KNOT DATA and read it */
    nbytes = record.d.d_nknots * sizeof(union record);
    vp = (float *)bu_calloc(nbytes, 1, "KNOT DATA");
    fp = vp;
    count = fread( (char *)fp, 1, nbytes, ifp );
    if ( count != nbytes )  {
	(void)fprintf(stderr, "g2asc: spline knot read failure\n");
	bu_exit(1, NULL);
    }
    /* Print the knot vector information */
    count = record.d.d_kv_size[0] + record.d.d_kv_size[1];
    for ( i = 0; i < count; i++ )  {
	(void)fprintf(ofp, "%.12e\n", *vp++);
    }
    /* Free the knot data memory */
    (void)bu_free( (char *)fp, "KNOT DATA" );

    /* Malloc and clear memory for the CONTROL MESH data and read it */
    nbytes = record.d.d_nctls * sizeof(union record);
    vp = (float *)bu_calloc(nbytes, 1, "CONTROL MESH");
    fp = vp;
    count = fread( (char *)fp, 1, nbytes, ifp );
    if ( count != nbytes )  {
	(void)fprintf(stderr, "g2asc: control mesh read failure\n");
	bu_exit(1, NULL);
    }
    /* Print the control mesh information */
    count = record.d.d_ctl_size[0] * record.d.d_ctl_size[1] *
	record.d.d_geom_type;
    for ( i = 0; i < count; i++ )  {
	(void)fprintf(ofp, "%.12e\n", *vp++);
    }
    /* Free the control mesh memory */
    (void)bu_free( (char *)fp, "CONTROL MESH" );
}

/*
 *			N A M E
 *
 *  Take a database name and null-terminate it,
 *  converting unprintable characters to something printable.
 *  Here we deal with names not being null-terminated.
 */
char *name(char *str)
{
    static char buf[NAMESIZE+1];
    register char *ip = str;
    register char *op = buf;
    register int warn = 0;

    while ( op < &buf[NAMESIZE] )  {
	if ( *ip == '\0' )  break;
	if ( isascii(*ip) && isprint(*ip) && !isspace(*ip) )  {
	    *op++ = *ip++;
	}  else  {
	    *op++ = '@';
	    ip++;
	    warn = 1;
	}
    }
    *op = '\0';
    if (warn)  {
	(void)fprintf(stderr,
		      "g2asc: Illegal char in object name, converted to '%s'\n",
		      buf );
    }
    if ( op == buf )  {
	/* Null input name */
	(void)fprintf(stderr,
		      "g2asc:  NULL object name converted to -=NULL=-\n");
	return("-=NULL=-");
    }
    return(buf);
}

/*
 *			S T R C H O P
 *
 *  Take a string and a length, and null terminate,
 *  converting unprintable characters to something printable.
 */
char *strchop(char *str, int len)
{
    static char buf[10000] = {0};
    register char *ip = str;
    register char *op = buf;
    register int warn = 0;
    char *ep;

    if ( len > sizeof(buf)-2 )  len=sizeof(buf)-2;
    ep = &buf[len-1];		/* Leave room for null */
    while ( op < ep )  {
	if ( *ip == '\0' )  break;
	if ( isascii(*ip) && (isprint(*ip) || isspace(*ip)) )  {
	    *op++ = *ip++;
	}  else  {
	    *op++ = '@';
	    ip++;
	    warn = 1;
	}
    }
    *op = '\0';
    if (warn)  {
	(void)fprintf(stderr,
		      "g2asc: Illegal char in string, converted to '%s'\n",
		      buf );
    }
    if ( op == buf )  {
	/* Null input name */
	(void)fprintf(stderr,
		      "g2asc:  NULL string converted to -=STRING=-\n");
	return("-=STRING=-");
    }
    return(buf);
}

void
extrdump(void)
{
    struct rt_extrude_internal	*extr;
    int				ngranules;
    char				*myname;
    struct bu_external		ext;
    struct rt_db_internal		intern;

    myname = record.extr.ex_name;
    ngranules = bu_glong( record.extr.ex_count) + 1;
    get_ext( &ext, ngranules );

    /* Hand off to librt's import() routine */
    RT_INIT_DB_INTERNAL(&intern);
    if ( (rt_functab[ID_EXTRUDE].ft_import( &intern, &ext, id_mat, DBI_NULL, &rt_uniresource )) != 0 )  {
	fprintf(stderr, "g2asc: extrusion import failure\n");
	bu_exit(-1, NULL);
    }

    extr = (struct rt_extrude_internal *)intern.idb_ptr;
    RT_EXTRUDE_CK_MAGIC(extr);

    (void)fprintf(ofp, "%c ", DBID_EXTR );	/* e */
    (void)fprintf(ofp, "%.16s ", name( myname ) );	/* unique name */
    (void)fprintf(ofp, "%.16s ", name( extr->sketch_name ) );
    (void)fprintf(ofp, "%d ", extr->keypoint );
    (void)fprintf(ofp, "%.12e %.12e %.12e ", V3ARGS( extr->V ) );
    (void)fprintf(ofp, "%.12e %.12e %.12e ", V3ARGS( extr->h ) );
    (void)fprintf(ofp, "%.12e %.12e %.12e ", V3ARGS( extr->u_vec ) );
    (void)fprintf(ofp, "%.12e %.12e %.12e\n", V3ARGS( extr->v_vec ) );
}

void
sketchdump(void)
{
    struct rt_sketch_internal	*skt;
    int				ngranules;
    char				*myname;
    struct bu_external		ext;
    struct rt_db_internal		intern;
    int				i, j;
    struct curve			*crv;

    myname = record.skt.skt_name;
    ngranules = bu_glong( record.skt.skt_count) + 1;
    get_ext( &ext, ngranules );

    /* Hand off to librt's import() routine */
    RT_INIT_DB_INTERNAL(&intern);
    if ( (rt_functab[ID_SKETCH].ft_import( &intern, &ext, id_mat, DBI_NULL, &rt_uniresource )) != 0 )  {
	fprintf(stderr, "g2asc: sketch import failure\n");
	bu_exit( -1, NULL );
    }

    skt = (struct rt_sketch_internal *)intern.idb_ptr;
    RT_SKETCH_CK_MAGIC( skt );
    crv = &skt->skt_curve;
    (void)fprintf(ofp, "%c ", DBID_SKETCH ); /* d */
    (void)fprintf(ofp, "%.16s ", name( myname ) );  /* unique name */
    (void)fprintf(ofp, "%.12e %.12e %.12e ", V3ARGS( skt->V ) );
    (void)fprintf(ofp, "%.12e %.12e %.12e ", V3ARGS( skt->u_vec ) );
    (void)fprintf(ofp, "%.12e %.12e %.12e ", V3ARGS( skt->v_vec ) );
    (void)fprintf(ofp, "%d %d\n", skt->vert_count, crv->seg_count );
    for ( i=0; i<skt->vert_count; i++ )
	(void)fprintf(ofp, " %.12e %.12e", V2ARGS( skt->verts[i] ) );
    (void)fprintf(ofp, "\n" );

    for ( j=0; j<crv->seg_count; j++ )
    {
	long *lng;
	struct line_seg *lsg;
	struct carc_seg *csg;
	struct nurb_seg *nsg;
	int k;

	lng = (long *)crv->segments[j];
	switch ( *lng )
	{
	    case CURVE_LSEG_MAGIC:
		lsg = (struct line_seg *)lng;
		(void)fprintf(ofp, "  L %d %d %d\n", crv->reverse[j], lsg->start, lsg->end );
		break;
	    case CURVE_CARC_MAGIC:
		csg = (struct carc_seg *)lng;
		(void)fprintf(ofp, "  A %d %d %d %.12e %d %d\n", crv->reverse[j], csg->start, csg->end,
			      csg->radius, csg->center_is_left, csg->orientation );
		break;
	    case CURVE_NURB_MAGIC:
		nsg = (struct nurb_seg *)lng;
		(void)fprintf(ofp, "  N %d %d %d %d %d\n   ", crv->reverse[j], nsg->order, nsg->pt_type,
			      nsg->k.k_size, nsg->c_size );
		for ( k=0; k<nsg->k.k_size; k++ )
		    (void)fprintf(ofp, " %.12e", nsg->k.knots[k] );
		(void)fprintf(ofp, "\n   " );
		for ( k=0; k<nsg->c_size; k++ )
		    (void)fprintf(ofp, " %d", nsg->ctl_points[k] );
		(void)fprintf(ofp, "\n" );
		break;
	}
    }
}

/*
 * Local Variables:
 * mode: C
 * tab-width: 8
 * indent-tabs-mode: t
 * c-file-style: "stroustrup"
 * End:
 * ex: shiftwidth=4 tabstop=8
 */<|MERGE_RESOLUTION|>--- conflicted
+++ resolved
@@ -262,11 +262,18 @@
 		continue;
 	    }
 	    if ( dp->d_flags & DIR_COMB ) {
-		if ( intern.idb_meth->ft_tclget( interp, &intern, "tree" ) != TCL_OK )  {
+		struct bu_vls log;
+
+		bu_vls_init(&log);
+		if ( intern.idb_meth->ft_get(&log, &intern, "tree" ) != TCL_OK )  {
 		    rt_db_free_internal( &intern, &rt_uniresource );
-		    bu_log("Unable to export '%s', skipping\n", dp->d_namep );
+		    bu_log("Unable to export '%s', skipping\n", dp->d_namep);
+		    Tcl_AppendResult(interp, bu_vls_addr(&log), (char *)0);
+		    bu_vls_free(&log);
 		    continue;
 		}
+		Tcl_AppendResult(interp, bu_vls_addr(&log), (char *)0);
+		bu_vls_free(&log);
 		if ( dp->d_flags & DIR_REGION ) {
 		    fprintf( ofp, "put {%s} comb region yes tree {%s}\n",
 			     tclify_name( dp->d_namep ),
@@ -277,14 +284,10 @@
 			     Tcl_GetStringResult(interp) );
 		}
 	    } else {
-<<<<<<< HEAD
-		if ( intern.idb_meth->ft_tclget( interp, &intern, NULL ) != TCL_OK )  {
-=======
 		struct bu_vls log;
 
 		bu_vls_init(&log);
 		if ( dp->d_minor_type!= ID_CONSTRAINT && intern.idb_meth->ft_get( &log, &intern, NULL ) != TCL_OK )  {
->>>>>>> 5aaf7034
 		    rt_db_free_internal( &intern, &rt_uniresource );
 		    bu_log("Unable to export '%s', skipping\n", dp->d_namep );
 		    Tcl_AppendResult(interp, bu_vls_addr(&log), (char *)0);
