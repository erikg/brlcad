add_definitions(
  -D_CONSOLE
  -DBRLCAD_DLL
  )

verbose_add_subdirectory("src/conv" 3dm)
verbose_add_subdirectory("src/conv" asc)
verbose_add_subdirectory("src/conv" gcv)
verbose_add_subdirectory("src/conv" step)
verbose_add_subdirectory("src/conv" csg)

verbose_add_subdirectory("src/conv" iges)
verbose_add_subdirectory("src/conv" intaval)
verbose_add_subdirectory("src/conv" ply)
verbose_add_subdirectory("src/conv" raw)
verbose_add_subdirectory("src/conv" vdeck)

set(CONV_INCLUDE_DIRS
  ${BU_INCLUDE_DIRS}
  ${BN_INCLUDE_DIRS}
  ${RT_INCLUDE_DIRS}
  ${GED_INCLUDE_DIRS}
  ${GCV_INCLUDE_DIRS}
  ${SYSV_INCLUDE_DIRS}
  ${WDB_INCLUDE_DIRS}
  ${TCLCAD_INCLUDE_DIRS}
  ${REGEX_INCLUDE_DIR}
  ${WFOBJ_INCLUDE_DIRS}
  )
BRLCAD_INCLUDE_DIRS(CONV_INCLUDE_DIRS)

BRLCAD_ADDEXEC(asc-nmg nmg/asc-nmg.c "libwdb;${M_LIBRARY}")

BRLCAD_ADDEXEC(bot_dump bot_dump.c "libged;librt")

set(comgeom-g_SRCS
  comgeom/cvt.c
  comgeom/f2a.c
  comgeom/mat.c
  comgeom/read.c
  comgeom/region.c
  comgeom/solid.c
  comgeom/tools.c
  )
BRLCAD_ADDEXEC(comgeom-g "${comgeom-g_SRCS}" "libwdb;libbn;libbu;${M_LIBRARY}")

BRLCAD_ADDEXEC(conv-vg2g conv-vg2g.c "libbu")

BRLCAD_ADDEXEC(dbupgrade dbupgrade.c "libwdb;librt;libbu")

BRLCAD_ADDEXEC(k-g k-g.cpp "libwdb;librt;libbu;${M_LIBRARY}")

BRLCAD_ADDEXEC(dxf-g dxf/dxf-g.c "libwdb;librt;libnmg;libbn;libbu;${M_LIBRARY}")

BRLCAD_ADDEXEC(enf-g enf-g.c "libwdb;${TCL_LIBRARY};${M_LIBRARY}")

BRLCAD_ADDEXEC(g-dot g-dot.c "libged;libbu")

BRLCAD_ADDEXEC(g-dxf dxf/g-dxf.c "librt;libgcv;libnmg;libbu")
add_dependencies(g-dxf libgcv_plugins)

BRLCAD_ADDEXEC(g-egg g-egg.c "libwdb;libgcv;libnmg")
add_dependencies(g-egg libgcv_plugins)

BRLCAD_ADDEXEC(g-nff g-nff.c "libwdb;libnmg;${M_LIBRARY}")

BRLCAD_ADDEXEC(fast4-g fast4-g.c "libwdb;librt;libnmg;libbu;${M_LIBRARY}")

BRLCAD_ADDEXEC(jack-g jack/jack-g.c "libwdb;librt;libnmg;libbu")

BRLCAD_ADDEXEC(g-jack jack/g-jack.c "librt;libnmg;libbu")

BRLCAD_ADDEXEC(g-off off/g-off.c "librt;libnmg;libbu")

BRLCAD_ADDEXEC(off-g off/off-g.c "libwdb;librt;libnmg;libbu")

BRLCAD_ADDEXEC(stl-g stl/stl-g.c "libwdb;librt;libbu;${WINSOCK_LIB}")

BRLCAD_ADDEXEC(g-stl stl/g-stl.c "librt;libgcv;libnmg;libbu;${WINSOCK_LIB}")
add_dependencies(g-stl libgcv_plugins)

BRLCAD_ADDEXEC(g4-g5 g4-g5.c "librt;libbu" NO_INSTALL)

BRLCAD_ADDEXEC(g5-g4 g5-g4.c "libwdb;librt;libbu" NO_INSTALL)

BRLCAD_ADDEXEC(g-acad g-acad.c "librt;libnmg;libbu")

BRLCAD_ADDEXEC(g-obj g-obj.c "librt;libnmg;libbu")

# TODO - Ugh; need to either merge this into libgcv or remove it in favor of
# that implementation...
include_directories(${BRLCAD_SOURCE_DIR}/src/libgcv/plugins/obj)
include_directories(${BRLCAD_SOURCE_DIR}/src/libgcv/plugins/obj/wfobj)
set(obj-g_SRCS obj-g.c ../libgcv/plugins/obj/tri_face.c)
BRLCAD_ADDEXEC(obj-g "${obj-g_SRCS}" "libbu;libbn;librt;libnmg;libwdb;libwfobj")

BRLCAD_ADDEXEC(g-voxel g-voxel.c "librt;libbu;libwdb;libanalyze;")

if (BRLCAD_ENABLE_OPENVDB)
  include_directories(${OpenVDB_INCLUDE_DIRS})
  include_directories(${Tbb_INCLUDE_DIRS})
  include_directories(${IlmBase_INCLUDE_DIRS})
  BRLCAD_ADDEXEC(g-vdb g-vdb.cpp "librt;libbu;libwdb;libanalyze;${OpenVDB_LIBRARIES};${IlmBase_LIBRARIES};${Tbb_LIBRARIES}")
  # warnings off due to unfixable errors in boost and Ilmbase/half headers
  set_property(SOURCE g-vdb.cpp APPEND PROPERTY COMPILE_FLAGS "${OpenVDB_DEFINITIONS} -w")
else (BRLCAD_ENABLE_OPENVDB)
  CMAKEFILES(g-vdb.cpp)
endif (BRLCAD_ENABLE_OPENVDB)

BRLCAD_ADDEXEC(patch-g patch/patch-g.c "libwdb;librt;libnmg;libbu;${M_LIBRARY}")

BRLCAD_ADDEXEC(rpatch patch/rpatch.c "librt;libbu")

BRLCAD_ADDEXEC(tankill-g tankill/tankill-g.c "libwdb;librt;libnmg;libbu")

BRLCAD_ADDEXEC(g-var g-var.c "librt;libbu;${M_LIBRARY}")

BRLCAD_ADDEXEC(g-vrml g-vrml.c "librt;libnmg;libbu;${M_LIBRARY}")

BRLCAD_ADDEXEC(g-x3d g-x3d.c "librt;libnmg;libbu;${M_LIBRARY}")

BRLCAD_ADDEXEC(nastran-g nastran-g.c "libwdb;librt;libnmg;libbu;${M_LIBRARY}")

BRLCAD_ADDEXEC(shp-g "shp/shp-g.c;shp/shapelib/safileio.c;shp/shapelib/shpopen.c" "libwdb;librt;libbu")

BRLCAD_ADDEXEC(g-shell-rect g-shell-rect.c "libwdb;librt;libnmg;libbu;${M_LIBRARY}")

BRLCAD_ADDEXEC(g-xxx g-xxx.c "librt;libnmg;libbu" NO_INSTALL)
BRLCAD_ADDDATA(g-xxx.c sample_applications)

BRLCAD_ADDEXEC(g-xxx_facets g-xxx_facets.c "librt;libnmg;libbu" NO_INSTALL)
BRLCAD_ADDDATA(g-xxx_facets.c sample_applications)

BRLCAD_ADDEXEC(walk_example walk_example.c "libbu;librt" NO_INSTALL)
BRLCAD_ADDDATA(walk_example.c sample_applications)

set(conv_ignore_files
  CMakeLists.txt
  Formats.csv
  comgeom/try.sh
  dbclean.sh
  dxf/dxf.h
<<<<<<< HEAD
  intaval-g.py
=======
>>>>>>> 60304d81
  patch/patch-g.h
  patch/pull_comp.sh
  patch/pull_solidsub.sh
  patch/rpatch.f
  shp/shapelib/LICENSE.LGPL
  shp/shapelib/license.html
  shp/shapelib/shapefil.h
  shp/README
  )
CMAKEFILES(${conv_ignore_files})

# Local Variables:
# tab-width: 8
# mode: cmake
# indent-tabs-mode: t
# End:
# ex: shiftwidth=2 tabstop=8<|MERGE_RESOLUTION|>--- conflicted
+++ resolved
@@ -140,10 +140,6 @@
   comgeom/try.sh
   dbclean.sh
   dxf/dxf.h
-<<<<<<< HEAD
-  intaval-g.py
-=======
->>>>>>> 60304d81
   patch/patch-g.h
   patch/pull_comp.sh
   patch/pull_solidsub.sh
