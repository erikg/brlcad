# Because the exp2cxx outputs are used by both step-g and g-step,
# the logic both commands need is the same and is defined up front.


# Quiet MSVC warnings for all step converters due to SDAI sources and
# STEPcode headers used pervasively.  We intentionally do not quell
# all warnings since there are plenty of valid detectable issues also
# getting reported.
#
# FIXME: make STEPcode sources compile free of warnings
CHECK_CXX_FLAG("wd4065") # switch contains default but no case labels
CHECK_CXX_FLAG("wd4251") # exporting STL objects
CHECK_CXX_FLAG("wd4800") # implicit conversions to bool


set(STEPCODE_DIR ${BRLCAD_SOURCE_DIR}/src/other/stepcode)
set(STEP_INCLUDE_DIRS
  ${CMAKE_CURRENT_BINARY_DIR}
  ${CMAKE_CURRENT_SOURCE_DIR}
  ${BU_INCLUDE_DIRS}
  ${RT_INCLUDE_DIRS}
  ${WDB_INCLUDE_DIRS}
  ${STEPCODE_DIR}/include
  ${STEPCODE_DIR}/src/base
  ${STEPCODE_DIR}/src/clstepcore
  ${STEPCODE_DIR}/src/cleditor
  ${STEPCODE_DIR}/src/clutils
  ${STEPCODE_DIR}/src/cldai
  ${STEPCODE_DIR}/src/test
  ${CMAKE_BINARY_DIR}/src/other/stepcode/include
  ${BRLCAD_SOURCE_DIR}/src/libbrep #Temporary until headers reworked
  )
BRLCAD_INCLUDE_DIRS(STEP_INCLUDE_DIRS)

macro(GENERATE_SCHEMA_INPUTS SCHEMA_FILE TARGET_SUFFIX)
  # This Schema determines which version of STEP the command will support
  # TODO - see if there is some way to automatically support multiple versions
  # read the schema name from a line like 'SCHEMA AUTOMOTIVE_DESIGN;'
  file(STRINGS ${SCHEMA_FILE} SCHEMA_STATEMENT LIMIT_COUNT 1 REGEX "SCHEMA .*")
  string(REGEX REPLACE "^SCHEMA \(.*\)\;$" "\\1" SCHEMA_N ${SCHEMA_STATEMENT} )
  string(TOUPPER ${SCHEMA_N} SCHEMA_NAME) #exp2cxx always uses upper case for file names

  # Because SCHEMA_OUT_DIR is the working directory for exp2cxx, it must be
  # created at configure time and be present when exp2cxx is run
<<<<<<< HEAD
  set(SCHEMA_OUT_DIR ${CMAKE_CURRENT_BINARY_DIR}/${SCHEMA_NAME})
  make_directory(${SCHEMA_OUT_DIR})
  include_directories(${SCHEMA_OUT_DIR})
=======
  set(SCHEMA_OUT_DIR ${CMAKE_CURRENT_BINARY_DIR}/${SCHEMA_NAME}_${TARGET_SUFFIX})
  set(${TARGET_SUFFIX}_SCHEMA_OUT_DIR ${SCHEMA_OUT_DIR})
  file(MAKE_DIRECTORY ${SCHEMA_OUT_DIR})
>>>>>>> 140bf4c3
  DISTCLEAN(${SCHEMA_OUT_DIR})

  # These files are the standard exp2cxx outputs that need to be compiled.
  set(express_srcs
    ${SCHEMA_OUT_DIR}/Sdai${SCHEMA_NAME}.cc
    ${SCHEMA_OUT_DIR}/Sdai${SCHEMA_NAME}.init.cc
    ${SCHEMA_OUT_DIR}/SdaiAll.cc
    ${SCHEMA_OUT_DIR}/compstructs.cc
    ${SCHEMA_OUT_DIR}/schema.cc
    )

  # For the subdirectory add_custom_command definitions, need the generated
  # headers as well.
  set(EXPRESS_OUTPUT
    ${express_srcs}
    ${SCHEMA_OUT_DIR}/Sdai${SCHEMA_NAME}.h
    ${SCHEMA_OUT_DIR}/Sdai${SCHEMA_NAME}Helpers.h
    ${SCHEMA_OUT_DIR}/Sdai${SCHEMA_NAME}Names.h
    ${SCHEMA_OUT_DIR}/Sdaiclasses.h
    ${SCHEMA_OUT_DIR}/schema.h
    )

<<<<<<< HEAD
  # Define a common custom build target that ensures the exp2cxx outputs
  # are present.  Do this rather than relying on custom commands in the
  # subdirectories to avoid multiple build targets trying to run exp2cxx
  # simultaneously to generate identical inputs (unknown if that is problematic)
  # and to add extra robustness for parallel build target ordering.
  add_custom_command(OUTPUT ${EXPRESS_OUTPUT} ${SCHEMA_OUT_DIR}/step_express_${SCHEMA_NAME}.done
    COMMAND ${EXP2CXX_EXEC} ARGS ${SCHEMA_FILE}
=======
  add_custom_command(OUTPUT ${EXPRESS_OUTPUT} ${SCHEMA_OUT_DIR}/step_express_${SCHEMA_NAME}.done
    COMMAND ${EXP2CXX_EXEC} ARGS ${SCHEMA_FILE} > ${SCHEMA_OUT_DIR}/step_express_${SCHEMA_NAME}.log 2>&1
>>>>>>> 140bf4c3
    COMMAND ${CMAKE_COMMAND} -E touch ${SCHEMA_OUT_DIR}/step_express_${SCHEMA_NAME}.done
    DEPENDS ${SCHEMA_FILE} ${EXP2CXX_EXECUTABLE_TARGET}
    WORKING_DIRECTORY ${SCHEMA_OUT_DIR}
    COMMENT "Generating C++ code to express ${SCHEMA_NAME}..."
    VERBATIM)
<<<<<<< HEAD
  add_custom_target(step-express-${SCHEMA_NAME}-${TARGET_SUFFIX}
    DEPENDS ${SCHEMA_OUT_DIR}/step_express_${SCHEMA_NAME}.done)
=======

  add_custom_target(step-express-${SCHEMA_NAME}-${TARGET_SUFFIX}
    DEPENDS ${SCHEMA_OUT_DIR}/step_express_${SCHEMA_NAME}.done)
  set_target_properties(step-express-${SCHEMA_NAME}-${TARGET_SUFFIX} PROPERTIES FOLDER "Compilation Utilities")

  set(clean_files
    ${EXPRESS_OUTPUT}
    ${SCHEMA_OUT_DIR}/step_express_${SCHEMA_NAME}.done
    ${SCHEMA_OUT_DIR}/step_express_${SCHEMA_NAME}.log
    )
  set_property(DIRECTORY APPEND PROPERTY ADDITIONAL_MAKE_CLEAN_FILES "${clean_files}")
>>>>>>> 140bf4c3
endmacro(GENERATE_SCHEMA_INPUTS SCHEMA_FILE)

# AP203
add_subdirectory(step-g)
add_subdirectory(g-step)

# Support for AP203e2, AP214 and AP242 is under development and not
# yet functional.  Since the large C++ files generated for these
# tools take a hideously long time to build on Windows, and are
# noticeable even on other platforms, wrap them with conditionals
# until they do something useful.  It may be that work in STEPcode
# to generate multiple files instead of single huge files will
# help alleviate the issue - something to check into.
if(BRLCAD_ENABLE_AP203E2)
  add_subdirectory(g-ap203e2)
  add_subdirectory(ap203e2-g)
endif(BRLCAD_ENABLE_AP203E2)
if(BRLCAD_ENABLE_AP214)
  add_subdirectory(ap214-g)
  add_subdirectory(g-ap214)
endif(BRLCAD_ENABLE_AP214)
if(BRLCAD_ENABLE_AP242)
  add_subdirectory(ap242-g)
  add_subdirectory(g-ap242)
endif(BRLCAD_ENABLE_AP242)

# IFC work is experimental
if(BRLCAD_ENABLE_IFC)
  add_subdirectory(ifc-g)
endif(BRLCAD_ENABLE_IFC)

CMAKEFILES(
  AP_Common.h
  BRLCADWrapper.h
  STEPWrapper.h
  ap_schema.h
  ap203_elements.txt
  ap203e2_elements.txt
  ap214e3_elements.txt
  ap203e2-g
  ap214-g
  ap242-g
  g-ap203e2
  g-ap214
  g-ap242
  ifc-g
  )

DISTCLEAN(${SCHEMA_OUT_DIR}/make_schema)

# Local Variables:
# tab-width: 8
# mode: cmake
# indent-tabs-mode: t
# End:
# ex: shiftwidth=2 tabstop=8<|MERGE_RESOLUTION|>--- conflicted
+++ resolved
@@ -42,15 +42,9 @@
 
   # Because SCHEMA_OUT_DIR is the working directory for exp2cxx, it must be
   # created at configure time and be present when exp2cxx is run
-<<<<<<< HEAD
-  set(SCHEMA_OUT_DIR ${CMAKE_CURRENT_BINARY_DIR}/${SCHEMA_NAME})
-  make_directory(${SCHEMA_OUT_DIR})
-  include_directories(${SCHEMA_OUT_DIR})
-=======
   set(SCHEMA_OUT_DIR ${CMAKE_CURRENT_BINARY_DIR}/${SCHEMA_NAME}_${TARGET_SUFFIX})
   set(${TARGET_SUFFIX}_SCHEMA_OUT_DIR ${SCHEMA_OUT_DIR})
   file(MAKE_DIRECTORY ${SCHEMA_OUT_DIR})
->>>>>>> 140bf4c3
   DISTCLEAN(${SCHEMA_OUT_DIR})
 
   # These files are the standard exp2cxx outputs that need to be compiled.
@@ -73,27 +67,13 @@
     ${SCHEMA_OUT_DIR}/schema.h
     )
 
-<<<<<<< HEAD
-  # Define a common custom build target that ensures the exp2cxx outputs
-  # are present.  Do this rather than relying on custom commands in the
-  # subdirectories to avoid multiple build targets trying to run exp2cxx
-  # simultaneously to generate identical inputs (unknown if that is problematic)
-  # and to add extra robustness for parallel build target ordering.
-  add_custom_command(OUTPUT ${EXPRESS_OUTPUT} ${SCHEMA_OUT_DIR}/step_express_${SCHEMA_NAME}.done
-    COMMAND ${EXP2CXX_EXEC} ARGS ${SCHEMA_FILE}
-=======
   add_custom_command(OUTPUT ${EXPRESS_OUTPUT} ${SCHEMA_OUT_DIR}/step_express_${SCHEMA_NAME}.done
     COMMAND ${EXP2CXX_EXEC} ARGS ${SCHEMA_FILE} > ${SCHEMA_OUT_DIR}/step_express_${SCHEMA_NAME}.log 2>&1
->>>>>>> 140bf4c3
     COMMAND ${CMAKE_COMMAND} -E touch ${SCHEMA_OUT_DIR}/step_express_${SCHEMA_NAME}.done
     DEPENDS ${SCHEMA_FILE} ${EXP2CXX_EXECUTABLE_TARGET}
     WORKING_DIRECTORY ${SCHEMA_OUT_DIR}
     COMMENT "Generating C++ code to express ${SCHEMA_NAME}..."
     VERBATIM)
-<<<<<<< HEAD
-  add_custom_target(step-express-${SCHEMA_NAME}-${TARGET_SUFFIX}
-    DEPENDS ${SCHEMA_OUT_DIR}/step_express_${SCHEMA_NAME}.done)
-=======
 
   add_custom_target(step-express-${SCHEMA_NAME}-${TARGET_SUFFIX}
     DEPENDS ${SCHEMA_OUT_DIR}/step_express_${SCHEMA_NAME}.done)
@@ -105,7 +85,6 @@
     ${SCHEMA_OUT_DIR}/step_express_${SCHEMA_NAME}.log
     )
   set_property(DIRECTORY APPEND PROPERTY ADDITIONAL_MAKE_CLEAN_FILES "${clean_files}")
->>>>>>> 140bf4c3
 endmacro(GENERATE_SCHEMA_INPUTS SCHEMA_FILE)
 
 # AP203
