--- conflicted
+++ resolved
@@ -46,10 +46,7 @@
     SdaiManifold_solid_brep *manifold_solid_brep;
     SdaiAdvanced_brep_shape_representation *advanced_brep;
 
-<<<<<<< HEAD
-=======
     std::map<STEPentity*, GenericAggregate * > surf_genagg;
->>>>>>> 140bf4c3
     std::map<STEPentity*, std::vector<std::vector<STEPentity *> > > surface_cv;
 };
 
