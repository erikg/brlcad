/*
 * tkWinX.c --
 *
 *	This file contains Windows emulation procedures for X routines.
 *
 * Copyright (c) 1995-1996 Sun Microsystems, Inc.
 * Copyright (c) 1994 Software Research Associates, Inc.
 * Copyright (c) 1998-2000 by Scriptics Corporation.
 *
 * See the file "license.terms" for information on usage and redistribution of
 * this file, and for a DISCLAIMER OF ALL WARRANTIES.
 */

#include "tkWinInt.h"

/*
 * The w32api 1.1 package (included in Mingw 1.1) does not define _WIN32_IE by
 * default. Define it here to gain access to the InitCommonControlsEx API in
 * commctrl.h.
 */

#ifndef _WIN32_IE
#define _WIN32_IE 0x0550 /* IE 5.5 */
#endif

#include <commctrl.h>
#ifdef _MSC_VER
#   pragma comment (lib, "comctl32.lib")
#   pragma comment (lib, "advapi32.lib")
#endif

/*
 * The zmouse.h file includes the definition for WM_MOUSEWHEEL.
 */

#include <zmouse.h>

/*
 * WM_MOUSEHWHEEL is normally defined by Winuser.h for Vista/2008 or later,
 * but is also usable on 2000/XP if IntelliPoint drivers are installed.
 */

#ifndef WM_MOUSEHWHEEL
#define WM_MOUSEHWHEEL 0x020E
#endif

/*
 * imm.h is needed by HandleIMEComposition
 */

#include <imm.h>
#ifdef _MSC_VER
#   pragma comment (lib, "imm32.lib")
#endif

/*
 * WM_UNICHAR is a message for Unicode input on all windows systems.
 * Perhaps this definition should be moved in another file.
 */
#ifndef WM_UNICHAR
#define WM_UNICHAR     0x0109
#define UNICODE_NOCHAR 0xFFFF
#endif

/*
 * Declarations of static variables used in this file.
 */

static const char winScreenName[] = ":0"; /* Default name of windows display. */
static HINSTANCE tkInstance = NULL;	/* Application instance handle. */
static int childClassInitialized;	/* Registered child class? */
static WNDCLASSW childClass;		/* Window class for child windows. */
static int tkPlatformId = 0;		/* version of Windows platform */
static int tkWinTheme = 0;		/* See TkWinGetPlatformTheme */
static Tcl_Encoding keyInputEncoding = NULL;
					/* The current character encoding for
					 * keyboard input */
static int keyInputCharset = -1;	/* The Win32 CHARSET for the keyboard
					 * encoding */
static Tcl_Encoding unicodeEncoding = NULL;
					/* The UNICODE encoding */

/*
 * Thread local storage. Notice that now each thread must have its own
 * TkDisplay structure, since this structure contains most of the thread-
 * specific date for threads.
 */

typedef struct {
    TkDisplay *winDisplay;	/* TkDisplay structure that represents Windows
				 * screen. */
    int updatingClipboard;	/* If 1, we are updating the clipboard. */
    int surrogateBuffer;	/* Buffer for first of surrogate pair. */
    DWORD vWheelTickPrev;	/* For high resolution wheels (vertical). */
    DWORD hWheelTickPrev;	/* For high resolution wheels (horizontal). */
    short vWheelAcc;		/* For high resolution wheels (vertical). */
    short hWheelAcc;		/* For high resolution wheels (horizontal). */
} ThreadSpecificData;
static Tcl_ThreadDataKey dataKey;

/*
 * Forward declarations of functions used in this file.
 */

static void		GenerateXEvent(HWND hwnd, UINT message,
			    WPARAM wParam, LPARAM lParam);
static unsigned int	GetState(UINT message, WPARAM wParam, LPARAM lParam);
static void 		GetTranslatedKey(XKeyEvent *xkey, UINT type);
static void		UpdateInputLanguage(int charset);
static int		HandleIMEComposition(HWND hwnd, LPARAM lParam);

/*
 *----------------------------------------------------------------------
 *
 * TkGetServerInfo --
 *
 *	Given a window, this function returns information about the window
 *	server for that window. This function provides the guts of the "winfo
 *	server" command.
 *
 * Results:
 *	None.
 *
 * Side effects:
 *	None.
 *
 *----------------------------------------------------------------------
 */

void
TkGetServerInfo(
    Tcl_Interp *interp,		/* The server information is returned in this
				 * interpreter's result. */
    Tk_Window tkwin)		/* Token for window; this selects a particular
				 * display and server. */
{
    static char buffer[32]; /* Empty string means not initialized yet. */
    OSVERSIONINFOW os;

    if (!buffer[0]) {
	HANDLE handle = GetModuleHandleW(L"NTDLL");
	int(__stdcall *getversion)(void *) =
		(int(__stdcall *)(void *))GetProcAddress(handle, "RtlGetVersion");
	os.dwOSVersionInfoSize = sizeof(OSVERSIONINFOW);
	if (!getversion || getversion(&os)) {
	    GetVersionExW(&os);
	}
	/* Write the first character last, preventing multi-thread issues. */
	sprintf(buffer+1, "indows %d.%d %d %s", (int)os.dwMajorVersion,
		(int)os.dwMinorVersion, (int)os.dwBuildNumber,
#ifdef _WIN64
		"Win64"
#else
		"Win32"
#endif
	);
	buffer[0] = 'W';
    }
    Tcl_AppendResult(interp, buffer, NULL);
}

/*
 *----------------------------------------------------------------------
 *
 * Tk_GetHINSTANCE --
 *
 *	Retrieves the global instance handle used by the Tk library.
 *
 * Results:
 *	Returns the global instance handle.
 *
 * Side effects:
 *	None.
 *
 *----------------------------------------------------------------------
 */

HINSTANCE
Tk_GetHINSTANCE(void)
{
    if (tkInstance == NULL) {
	tkInstance = GetModuleHandleW(NULL);
    }
    return tkInstance;
}

/*
 *----------------------------------------------------------------------
 *
 * TkWinSetHINSTANCE --
 *
 *	Sets the global instance handle used by the Tk library. This should be
 *	called by DllMain.
 *
 * Results:
 *	None.
 *
 * Side effects:
 *	None.
 *
 *----------------------------------------------------------------------
 */

void
TkWinSetHINSTANCE(
    HINSTANCE hInstance)
{
    tkInstance = hInstance;
}

/*
 *----------------------------------------------------------------------
 *
 * TkWinXInit --
 *
 *	Initialize Xlib emulation layer.
 *
 * Results:
 *	None.
 *
 * Side effects:
 *	Sets up various data structures.
 *
 *----------------------------------------------------------------------
 */

void
TkWinXInit(
    HINSTANCE hInstance)
{
    INITCOMMONCONTROLSEX comctl;
    CHARSETINFO lpCs;
    DWORD lpCP;

    if (childClassInitialized != 0) {
	return;
    }
    childClassInitialized = 1;

    comctl.dwSize = sizeof(INITCOMMONCONTROLSEX);
    comctl.dwICC = ICC_WIN95_CLASSES;
    if (!InitCommonControlsEx(&comctl)) {
	Tcl_Panic("Unable to load common controls?!");
    }

    childClass.style = CS_HREDRAW | CS_VREDRAW;
    childClass.cbClsExtra = 0;
    childClass.cbWndExtra = 0;
    childClass.hInstance = hInstance;
    childClass.hbrBackground = NULL;
    childClass.lpszMenuName = NULL;

    /*
     * Register the Child window class.
     */

    childClass.lpszClassName = TK_WIN_CHILD_CLASS_NAME;
    childClass.lpfnWndProc = TkWinChildProc;
    childClass.hIcon = NULL;
    childClass.hCursor = NULL;

    if (!RegisterClassW(&childClass)) {
	Tcl_Panic("Unable to register TkChild class");
    }

    /*
     * Initialize input language info
     */

    if (GetLocaleInfoW(LANGIDFROMLCID(PTR2INT(GetKeyboardLayout(0))),
	       LOCALE_IDEFAULTANSICODEPAGE | LOCALE_RETURN_NUMBER,
	       (LPWSTR) &lpCP, sizeof(lpCP)/sizeof(WCHAR))
	    && TranslateCharsetInfo(INT2PTR(lpCP), &lpCs, TCI_SRCCODEPAGE)) {
	UpdateInputLanguage((int) lpCs.ciCharset);
    }

    /*
     * Make sure we cleanup on finalize.
     */

    TkCreateExitHandler(TkWinXCleanup, (ClientData) hInstance);
}

/*
 *----------------------------------------------------------------------
 *
 * TkWinXCleanup --
 *
 *	Removes the registered classes for Tk.
 *
 * Results:
 *	None.
 *
 * Side effects:
 *	Removes window classes from the system.
 *
 *----------------------------------------------------------------------
 */

void
TkWinXCleanup(
    ClientData clientData)
{
    HINSTANCE hInstance = (HINSTANCE) clientData;

    /*
     * Clean up our own class.
     */

    if (childClassInitialized) {
	childClassInitialized = 0;
	UnregisterClassW(TK_WIN_CHILD_CLASS_NAME, hInstance);
    }

    if (unicodeEncoding != NULL) {
	Tcl_FreeEncoding(unicodeEncoding);
	unicodeEncoding = NULL;
    }

    /*
     * And let the window manager clean up its own class(es).
     */

    TkWinWmCleanup(hInstance);
    TkWinCleanupContainerList();
}

/*
 *----------------------------------------------------------------------
 *
 * TkWinGetPlatformId --
 *
 *	Determines whether running under NT, 95, or Win32s, to allow runtime
 *	conditional code. Win32s is no longer supported.
 *
 * Results:
 *	The return value is one of:
 *		VER_PLATFORM_WIN32s	   Win32s on Windows 3.1 (not supported)
 *		VER_PLATFORM_WIN32_WINDOWS Win32 on Windows 95, 98, ME (not supported)
 *		VER_PLATFORM_WIN32_NT	Win32 on Windows XP, Vista, Windows 7, Windows 8
 *		VER_PLATFORM_WIN32_CE	Win32 on Windows CE
 *
 * Side effects:
 *	None.
 *
 *----------------------------------------------------------------------
 */

int
TkWinGetPlatformId(void)
{
    if (tkPlatformId == 0) {
	OSVERSIONINFOW os;

	os.dwOSVersionInfoSize = sizeof(OSVERSIONINFOW);
	GetVersionExW(&os);
	tkPlatformId = os.dwPlatformId;

	/*
	 * Set tkWinTheme to be TK_THEME_WIN_XP or TK_THEME_WIN_CLASSIC. The
	 * TK_THEME_WIN_CLASSIC could be set even when running under XP if the
	 * windows classic theme was selected.
	 */

	if ((os.dwPlatformId == VER_PLATFORM_WIN32_NT) &&
		(os.dwMajorVersion == 5 && os.dwMinorVersion == 1)) {
	    HKEY hKey;
	    LPCWSTR szSubKey = L"Control Panel\\Appearance";
	    LPCWSTR szCurrent = L"Current";
	    DWORD dwSize = 200;
	    char pBuffer[200];

	    memset(pBuffer, 0, dwSize);
	    if (RegOpenKeyExW(HKEY_CURRENT_USER, szSubKey, 0L,
		    KEY_READ, &hKey) != ERROR_SUCCESS) {
		tkWinTheme = TK_THEME_WIN_XP;
	    } else {
		RegQueryValueExW(hKey, szCurrent, NULL, NULL, (LPBYTE) pBuffer, &dwSize);
		RegCloseKey(hKey);
		if (strcmp(pBuffer, "Windows Standard") == 0) {
		    tkWinTheme = TK_THEME_WIN_CLASSIC;
		} else {
		    tkWinTheme = TK_THEME_WIN_XP;
		}
	    }
	} else {
	    tkWinTheme = TK_THEME_WIN_CLASSIC;
	}
    }
    return tkPlatformId;
}

/*
 *----------------------------------------------------------------------
 *
 * TkWinGetPlatformTheme --
 *
 *	Return the Windows drawing style we should be using.
 *
 * Results:
 *	The return value is one of:
 *	    TK_THEME_WIN_CLASSIC	95/98/NT or XP in classic mode
 *	    TK_THEME_WIN_XP		XP not in classic mode
 *
 * Side effects:
 *	Could invoke TkWinGetPlatformId.
 *
 *----------------------------------------------------------------------
 */

int
TkWinGetPlatformTheme(void)
{
    if (tkPlatformId == 0) {
	TkWinGetPlatformId();
    }
    return tkWinTheme;
}

/*
 *----------------------------------------------------------------------
 *
 * TkGetDefaultScreenName --
 *
 *	Returns the name of the screen that Tk should use during
 *	initialization.
 *
 * Results:
 *	Returns a statically allocated string.
 *
 * Side effects:
 *	None.
 *
 *----------------------------------------------------------------------
 */

const char *
TkGetDefaultScreenName(
    Tcl_Interp *interp,		/* Not used. */
    const char *screenName)	/* If NULL, use default string. */
{
    if ((screenName == NULL) || (screenName[0] == '\0')) {
	screenName = winScreenName;
    }
    return screenName;
}

/*
 *----------------------------------------------------------------------
 *
 * TkWinDisplayChanged --
 *
 *	Called to set up initial screen info or when an event indicated
 *	display (screen) change.
 *
 * Results:
 *	None.
 *
 * Side effects:
 *	May change info regarding the screen.
 *
 *----------------------------------------------------------------------
 */

void
TkWinDisplayChanged(
    Display *display)
{
    HDC dc;
    Screen *screen;

    if (display == NULL || display->screens == NULL) {
	return;
    }
    screen = display->screens;

    dc = GetDC(NULL);
    screen->width = GetDeviceCaps(dc, HORZRES);
    screen->height = GetDeviceCaps(dc, VERTRES);
    screen->mwidth = MulDiv(screen->width, 254,
	    GetDeviceCaps(dc, LOGPIXELSX) * 10);
    screen->mheight = MulDiv(screen->height, 254,
	    GetDeviceCaps(dc, LOGPIXELSY) * 10);

    /*
     * On windows, when creating a color bitmap, need two pieces of
     * information: the number of color planes and the number of pixels per
     * plane. Need to remember both quantities so that when constructing an
     * HBITMAP for offscreen rendering, we can specify the correct value for
     * the number of planes. Otherwise the HBITMAP won't be compatible with
     * the HWND and we'll just get blank spots copied onto the screen.
     */

    screen->ext_data = INT2PTR(GetDeviceCaps(dc, PLANES));
    screen->root_depth = GetDeviceCaps(dc, BITSPIXEL) * PTR2INT(screen->ext_data);

    if (screen->root_visual != NULL) {
	ckfree(screen->root_visual);
    }
    screen->root_visual = ckalloc(sizeof(Visual));
    screen->root_visual->visualid = 0;
    if (GetDeviceCaps(dc, RASTERCAPS) & RC_PALETTE) {
	screen->root_visual->map_entries = GetDeviceCaps(dc, SIZEPALETTE);
	screen->root_visual->c_class = PseudoColor;
	screen->root_visual->red_mask = 0x0;
	screen->root_visual->green_mask = 0x0;
	screen->root_visual->blue_mask = 0x0;
    } else if (screen->root_depth == 4) {
	screen->root_visual->c_class = StaticColor;
	screen->root_visual->map_entries = 16;
    } else if (screen->root_depth == 8) {
	screen->root_visual->c_class = StaticColor;
	screen->root_visual->map_entries = 256;
    } else if (screen->root_depth == 12) {
	screen->root_visual->c_class = TrueColor;
	screen->root_visual->map_entries = 32;
	screen->root_visual->red_mask = 0xf0;
	screen->root_visual->green_mask = 0xf000;
	screen->root_visual->blue_mask = 0xf00000;
    } else if (screen->root_depth == 16) {
	screen->root_visual->c_class = TrueColor;
	screen->root_visual->map_entries = 64;
	screen->root_visual->red_mask = 0xf8;
	screen->root_visual->green_mask = 0xfc00;
	screen->root_visual->blue_mask = 0xf80000;
    } else if (screen->root_depth >= 24) {
	screen->root_visual->c_class = TrueColor;
	screen->root_visual->map_entries = 256;
	screen->root_visual->red_mask = 0xff;
	screen->root_visual->green_mask = 0xff00;
	screen->root_visual->blue_mask = 0xff0000;
    }
    screen->root_visual->bits_per_rgb = screen->root_depth;
    ReleaseDC(NULL, dc);

    if (screen->cmap != None) {
	XFreeColormap(display, screen->cmap);
    }
    screen->cmap = XCreateColormap(display, None, screen->root_visual,
	    AllocNone);
}

/*
 *----------------------------------------------------------------------
 *
 * TkpOpenDisplay --
 *
 *	Create the Display structure and fill it with device specific
 *	information.
 *
 * Results:
 *	Returns a TkDisplay structure on success or NULL on failure.
 *
 * Side effects:
 *	Allocates a new TkDisplay structure.
 *
 *----------------------------------------------------------------------
 */

TkDisplay *
TkpOpenDisplay(
    const char *display_name)
{
    Screen *screen;
    TkWinDrawable *twdPtr;
    Display *display;
    ThreadSpecificData *tsdPtr =
	    Tcl_GetThreadData(&dataKey, sizeof(ThreadSpecificData));
    DWORD initialWheelTick;

    if (tsdPtr->winDisplay != NULL) {
	if (!strcmp(tsdPtr->winDisplay->display->display_name, display_name)) {
	    return tsdPtr->winDisplay;
	} else {
	    return NULL;
	}
    }

    display = ckalloc(sizeof(Display));
    ZeroMemory(display, sizeof(Display));

    display->display_name = ckalloc(strlen(display_name) + 1);
    strcpy(display->display_name, display_name);

    display->cursor_font = 1;
    display->nscreens = 1;
    display->request = 1;
    display->qlen = 0;

    screen = ckalloc(sizeof(Screen));
    ZeroMemory(screen, sizeof(Screen));
    screen->display = display;

    /*
     * Set up the root window.
     */

    twdPtr = ckalloc(sizeof(TkWinDrawable));
    if (twdPtr == NULL) {
	return NULL;
    }
    twdPtr->type = TWD_WINDOW;
    twdPtr->window.winPtr = NULL;
    twdPtr->window.handle = NULL;
    screen->root = (Window)twdPtr;

    /*
     * Note that these pixel values are not palette relative.
     */

    screen->white_pixel = RGB(255, 255, 255);
    screen->black_pixel = RGB(0, 0, 0);
    screen->cmap = None;

    display->screens		= screen;
    display->nscreens		= 1;
    display->default_screen	= 0;

    TkWinDisplayChanged(display);

    tsdPtr->winDisplay = ckalloc(sizeof(TkDisplay));
    ZeroMemory(tsdPtr->winDisplay, sizeof(TkDisplay));
    tsdPtr->winDisplay->display = display;
    tsdPtr->updatingClipboard = FALSE;
    initialWheelTick = GetTickCount();
    tsdPtr->vWheelTickPrev = initialWheelTick;
    tsdPtr->hWheelTickPrev = initialWheelTick;
    tsdPtr->vWheelAcc = 0;
    tsdPtr->hWheelAcc = 0;

    /*
     * Key map info must be available immediately, because of "send event".
     */
    TkpInitKeymapInfo(tsdPtr->winDisplay);

    return tsdPtr->winDisplay;
}

/*
 *----------------------------------------------------------------------
 *
 * TkpCloseDisplay --
 *
 *	Closes and deallocates a Display structure created with the
 *	TkpOpenDisplay function.
 *
 * Results:
 *	None.
 *
 * Side effects:
 *	Frees up memory.
 *
 *----------------------------------------------------------------------
 */

void
TkpCloseDisplay(
    TkDisplay *dispPtr)
{
    Display *display = dispPtr->display;
    ThreadSpecificData *tsdPtr = (ThreadSpecificData *)
	    Tcl_GetThreadData(&dataKey, sizeof(ThreadSpecificData));

    if (dispPtr != tsdPtr->winDisplay) {
	Tcl_Panic("TkpCloseDisplay: tried to call TkpCloseDisplay on another display");
	return; /* not reached */
    }

    tsdPtr->winDisplay = NULL;

    if (display->display_name != NULL) {
	ckfree(display->display_name);
    }
    if (display->screens != NULL) {
	if (display->screens->root_visual != NULL) {
	    ckfree(display->screens->root_visual);
	}
	if (display->screens->root != None) {
	    ckfree(display->screens->root);
	}
	if (display->screens->cmap != None) {
	    XFreeColormap(display, display->screens->cmap);
	}
	ckfree(display->screens);
    }
    ckfree(display);
}

/*
 *----------------------------------------------------------------------
 *
 * TkClipCleanup --
 *
 *	This function is called to cleanup resources associated with claiming
 *	clipboard ownership and for receiving selection get results. This
 *	function is called in tkWindow.c. This has to be called by the display
 *	cleanup function because we still need the access display elements.
 *
 * Results:
 *	None.
 *
 * Side effects:
 *	Resources are freed - the clipboard may no longer be used.
 *
 *----------------------------------------------------------------------
 */

void
TkClipCleanup(
    TkDisplay *dispPtr)		/* Display associated with clipboard. */
{
    if (dispPtr->clipWindow != NULL) {
	Tk_DeleteSelHandler(dispPtr->clipWindow, dispPtr->clipboardAtom,
		dispPtr->applicationAtom);
	Tk_DeleteSelHandler(dispPtr->clipWindow, dispPtr->clipboardAtom,
		dispPtr->windowAtom);

	Tk_DestroyWindow(dispPtr->clipWindow);
	Tcl_Release((ClientData) dispPtr->clipWindow);
	dispPtr->clipWindow = NULL;
    }
}

/*
 *----------------------------------------------------------------------
 *
 * XBell --
 *
 *	Generate a beep.
 *
 * Results:
 *	None.
 *
 * Side effects:
 *	Plays a sounds out the system speakers.
 *
 *----------------------------------------------------------------------
 */

int
XBell(
    Display *display,
    int percent)
{
    MessageBeep(MB_OK);
    return Success;
}

/*
 *----------------------------------------------------------------------
 *
 * TkWinChildProc --
 *
 *	Callback from Windows whenever an event occurs on a child window.
 *
 * Results:
 *	Standard Windows return value.
 *
 * Side effects:
 *	May process events off the Tk event queue.
 *
 *----------------------------------------------------------------------
 */

LRESULT CALLBACK
TkWinChildProc(
    HWND hwnd,
    UINT message,
    WPARAM wParam,
    LPARAM lParam)
{
    LRESULT result;

    switch (message) {
    case WM_INPUTLANGCHANGE:
	UpdateInputLanguage((int) wParam);
	result = 1;
	break;

    case WM_IME_COMPOSITION:
	result = 0;
	if (HandleIMEComposition(hwnd, lParam) == 0) {
	    result = DefWindowProcW(hwnd, message, wParam, lParam);
	}
	break;

    case WM_SETCURSOR:
	/*
	 * Short circuit the WM_SETCURSOR message since we set the cursor
	 * elsewhere.
	 */

	result = TRUE;
	break;

    case WM_CREATE:
    case WM_ERASEBKGND:
	result = 0;
	break;

    case WM_PAINT:
	GenerateXEvent(hwnd, message, wParam, lParam);
	result = DefWindowProcW(hwnd, message, wParam, lParam);
	break;

    case TK_CLAIMFOCUS:
    case TK_GEOMETRYREQ:
    case TK_ATTACHWINDOW:
    case TK_DETACHWINDOW:
    case TK_ICONIFY:
    case TK_DEICONIFY:
    case TK_MOVEWINDOW:
    case TK_WITHDRAW:
    case TK_RAISEWINDOW:
    case TK_GETFRAMEWID:
    case TK_OVERRIDEREDIRECT:
    case TK_SETMENU:
    case TK_STATE:
    case TK_INFO:
	result = TkWinEmbeddedEventProc(hwnd, message, wParam, lParam);
	break;

    case WM_UNICHAR:
        if (wParam == UNICODE_NOCHAR) {
	    /* If wParam is UNICODE_NOCHAR and the application processes
	     * this message, then return TRUE. */
	    result = 1;
	} else {
	    /* If the event was translated, we must return 0 */
            if (Tk_TranslateWinEvent(hwnd, message, wParam, lParam, &result)) {
                result = 0;
	    } else {
	        result = 1;
	    }
	}
	break;

    default:
	if (!Tk_TranslateWinEvent(hwnd, message, wParam, lParam, &result)) {
	    result = DefWindowProcW(hwnd, message, wParam, lParam);
	}
	break;
    }

    /*
     * Handle any newly queued events before returning control to Windows.
     */

    Tcl_ServiceAll();
    return result;
}

/*
 *----------------------------------------------------------------------
 *
 * Tk_TranslateWinEvent --
 *
 *	This function is called by widget window functions to handle the
 *	translation from Win32 events to Tk events.
 *
 * Results:
 *	Returns 1 if the event was handled, else 0.
 *
 * Side effects:
 *	Depends on the event.
 *
 *----------------------------------------------------------------------
 */

int
Tk_TranslateWinEvent(
    HWND hwnd,
    UINT message,
    WPARAM wParam,
    LPARAM lParam,
    LRESULT *resultPtr)
{
    *resultPtr = 0;
    switch (message) {
    case WM_RENDERFORMAT: {
	TkWindow *winPtr = (TkWindow *) Tk_HWNDToWindow(hwnd);

	if (winPtr) {
	    TkWinClipboardRender(winPtr->dispPtr, wParam);
	}
	return 1;
    }

    case WM_RENDERALLFORMATS: {
        TkWindow *winPtr = (TkWindow *) Tk_HWNDToWindow(hwnd);

        if (winPtr && OpenClipboard(hwnd)) {
            /*
             * Make sure that nobody had taken ownership of the clipboard
             * before we opened it.
             */

            if (GetClipboardOwner() == hwnd) {
                TkWinClipboardRender(winPtr->dispPtr, CF_TEXT);
            }
            CloseClipboard();
        }
        return 1;
    }

    case WM_COMMAND:
    case WM_NOTIFY:
    case WM_VSCROLL:
    case WM_HSCROLL: {
	/*
	 * Reflect these messages back to the sender so that they can be
	 * handled by the window proc for the control. Note that we need to be
	 * careful not to reflect a message that is targeted to this window,
	 * or we will loop.
	 */

	HWND target = (message == WM_NOTIFY)
		? ((NMHDR*)lParam)->hwndFrom : (HWND) lParam;

	if (target && target != hwnd) {
	    *resultPtr = SendMessageW(target, message, wParam, lParam);
	    return 1;
	}
	break;
    }

    case WM_LBUTTONDOWN:
    case WM_LBUTTONDBLCLK:
    case WM_MBUTTONDOWN:
    case WM_MBUTTONDBLCLK:
    case WM_RBUTTONDOWN:
    case WM_RBUTTONDBLCLK:
    case WM_XBUTTONDOWN:
    case WM_XBUTTONDBLCLK:
    case WM_LBUTTONUP:
    case WM_MBUTTONUP:
    case WM_RBUTTONUP:
    case WM_XBUTTONUP:
    case WM_MOUSEMOVE:
	Tk_PointerEvent(hwnd, (short) LOWORD(lParam), (short) HIWORD(lParam));
	return 1;

    case WM_SYSKEYDOWN:
    case WM_KEYDOWN:
	if (wParam == VK_PACKET) {
	    /*
	     * This will trigger WM_CHAR event(s) with unicode data.
	     */
	    *resultPtr =
		PostMessageW(hwnd, message, HIWORD(lParam), LOWORD(lParam));
	    return 1;
	}
	/* else fall through */
    case WM_CLOSE:
    case WM_SETFOCUS:
    case WM_KILLFOCUS:
    case WM_DESTROYCLIPBOARD:
    case WM_UNICHAR:
    case WM_CHAR:
    case WM_SYSKEYUP:
    case WM_KEYUP:
    case WM_MOUSEWHEEL:
    case WM_MOUSEHWHEEL:
	GenerateXEvent(hwnd, message, wParam, lParam);
	return 1;
    case WM_MENUCHAR:
	GenerateXEvent(hwnd, message, wParam, lParam);

	/*
	 * MNC_CLOSE is the only one that looks right. This is a hack.
	 */

	*resultPtr = MAKELONG (0, MNC_CLOSE);
	return 1;
    }
    return 0;
}

/*
 *----------------------------------------------------------------------
 *
 * GenerateXEvent --
 *
 *	This routine generates an X event from the corresponding Windows
 *	event.
 *
 * Results:
 *	None.
 *
 * Side effects:
 *	Queues one or more X events.
 *
 *----------------------------------------------------------------------
 */

static void
GenerateXEvent(
    HWND hwnd,
    UINT message,
    WPARAM wParam,
    LPARAM lParam)
{
    XEvent event;
    TkWindow *winPtr;
    ThreadSpecificData *tsdPtr = (ThreadSpecificData *)
	    Tcl_GetThreadData(&dataKey, sizeof(ThreadSpecificData));

    if ((message == WM_MOUSEWHEEL) || (message == WM_MOUSEHWHEEL)) {
	union {LPARAM lParam; POINTS point;} root;
	POINT pos;
	root.lParam = lParam;

	/*
	 * Redirect mousewheel events to the window containing the cursor.
	 * That feels much less strange to users, and is how all the other
	 * platforms work.
	 */

	pos.x = root.point.x;
	pos.y = root.point.y;
	hwnd = WindowFromPoint(pos);
    }

    winPtr = (TkWindow *) Tk_HWNDToWindow(hwnd);
    if (!winPtr || winPtr->window == None) {
	return;
    }

    memset(&event, 0, sizeof(XEvent));
    event.xany.serial = winPtr->display->request++;
    event.xany.send_event = False;
    event.xany.display = winPtr->display;
    event.xany.window = winPtr->window;

    switch (message) {
    case WM_PAINT: {
	PAINTSTRUCT ps;

	event.type = Expose;
	BeginPaint(hwnd, &ps);
	event.xexpose.x = ps.rcPaint.left;
	event.xexpose.y = ps.rcPaint.top;
	event.xexpose.width = ps.rcPaint.right - ps.rcPaint.left;
	event.xexpose.height = ps.rcPaint.bottom - ps.rcPaint.top;
	EndPaint(hwnd, &ps);
	event.xexpose.count = 0;
	break;
    }

    case WM_CLOSE:
	event.type = ClientMessage;
	event.xclient.message_type =
		Tk_InternAtom((Tk_Window) winPtr, "WM_PROTOCOLS");
	event.xclient.format = 32;
	event.xclient.data.l[0] =
		Tk_InternAtom((Tk_Window) winPtr, "WM_DELETE_WINDOW");
	break;

    case WM_SETFOCUS:
    case WM_KILLFOCUS: {
	TkWindow *otherWinPtr = (TkWindow *) Tk_HWNDToWindow((HWND) wParam);

	/*
	 * Compare toplevel windows to avoid reporting focus changes within
	 * the same toplevel.
	 */

	while (!(winPtr->flags & TK_TOP_LEVEL)) {
	    winPtr = winPtr->parentPtr;
	    if (winPtr == NULL) {
		return;
	    }
	}
	while (otherWinPtr && !(otherWinPtr->flags & TK_TOP_LEVEL)) {
	    otherWinPtr = otherWinPtr->parentPtr;
	}

	/*
	 * Do a catch-all Tk_SetCaretPos here to make sure that the window
	 * receiving focus sets the caret at least once.
	 */

	if (message == WM_SETFOCUS) {
	    Tk_SetCaretPos((Tk_Window) winPtr, 0, 0, 0);
	}

	if (otherWinPtr == winPtr) {
	    return;
	}

	event.xany.window = winPtr->window;
	event.type = (message == WM_SETFOCUS) ? FocusIn : FocusOut;
	event.xfocus.mode = NotifyNormal;
	event.xfocus.detail = NotifyNonlinear;

	/*
	 * Destroy the caret if we own it. If we are moving to another Tk
	 * window, it will reclaim and reposition it with Tk_SetCaretPos.
	 */

	if (message == WM_KILLFOCUS) {
	    DestroyCaret();
	}
	break;
    }

    case WM_DESTROYCLIPBOARD:
	if (tsdPtr->updatingClipboard == TRUE) {
	    /*
	     * We want to avoid this event if we are the ones that caused this
	     * event.
	     */

	    return;
	}
	event.type = SelectionClear;
	event.xselectionclear.selection =
		Tk_InternAtom((Tk_Window)winPtr, "CLIPBOARD");
	event.xselectionclear.time = TkpGetMS();
	break;

    case WM_MOUSEWHEEL:
    case WM_MOUSEHWHEEL:
    case WM_CHAR:
    case WM_UNICHAR:
    case WM_SYSKEYDOWN:
    case WM_SYSKEYUP:
    case WM_KEYDOWN:
    case WM_KEYUP: {
	unsigned int state = GetState(message, wParam, lParam);
	Time time = TkpGetMS();
	POINT clientPoint;
	union {DWORD msgpos; POINTS point;} root;	/* Note: POINT and POINTS are different */

	/*
	 * Compute the screen and window coordinates of the event.
	 */

	root.msgpos = GetMessagePos();
	clientPoint.x = root.point.x;
	clientPoint.y = root.point.y;
	ScreenToClient(hwnd, &clientPoint);

	/*
	 * Set up the common event fields.
	 */

	event.xbutton.root = RootWindow(winPtr->display, winPtr->screenNum);
	event.xbutton.subwindow = None;
	event.xbutton.x = clientPoint.x;
	event.xbutton.y = clientPoint.y;
	event.xbutton.x_root = root.point.x;
	event.xbutton.y_root = root.point.y;
	event.xbutton.state = state;
	event.xbutton.time = time;
	event.xbutton.same_screen = True;

	/*
	 * Now set up event specific fields.
	 */

	switch (message) {
	case WM_MOUSEWHEEL: {
	    /*
	     * Support for high resolution wheels (vertical).
	     */

	    DWORD wheelTick = GetTickCount();

	    if (wheelTick - tsdPtr->vWheelTickPrev < 1500) {
		tsdPtr->vWheelAcc += (short) HIWORD(wParam);
	    } else {
		tsdPtr->vWheelAcc = (short) HIWORD(wParam);
	    }
	    tsdPtr->vWheelTickPrev = wheelTick;
	    if (abs(tsdPtr->vWheelAcc) < WHEEL_DELTA) {
		return;
	    }

	    /*
	     * We have invented a new X event type to handle this event. It
	     * still uses the KeyPress struct. However, the keycode field has
	     * been overloaded to hold the zDelta of the wheel. Set nbytes to
	     * 0 to prevent conversion of the keycode to a keysym in
	     * TkpGetString. [Bug 1118340].
	     */

	    event.type = MouseWheelEvent;
	    event.xany.send_event = -1;
	    event.xkey.nbytes = 0;
	    event.xkey.keycode = tsdPtr->vWheelAcc / WHEEL_DELTA * WHEEL_DELTA;
	    tsdPtr->vWheelAcc = tsdPtr->vWheelAcc % WHEEL_DELTA;
	    break;
	}
	case WM_MOUSEHWHEEL: {
	    /*
	     * Support for high resolution wheels (horizontal).
	     */

	    DWORD wheelTick = GetTickCount();

	    if (wheelTick - tsdPtr->hWheelTickPrev < 1500) {
		tsdPtr->hWheelAcc -= (short) HIWORD(wParam);
	    } else {
		tsdPtr->hWheelAcc = -((short) HIWORD(wParam));
	    }
	    tsdPtr->hWheelTickPrev = wheelTick;
	    if (abs(tsdPtr->hWheelAcc) < WHEEL_DELTA) {
		return;
	    }

	    /*
	     * We have invented a new X event type to handle this event. It
	     * still uses the KeyPress struct. However, the keycode field has
	     * been overloaded to hold the zDelta of the wheel. Set nbytes to
	     * 0 to prevent conversion of the keycode to a keysym in
	     * TkpGetString. [Bug 1118340].
	     */

	    event.type = MouseWheelEvent;
	    event.xany.send_event = -1;
	    event.xkey.nbytes = 0;
	    event.xkey.state |= ShiftMask;
	    event.xkey.keycode = tsdPtr->hWheelAcc / WHEEL_DELTA * WHEEL_DELTA;
	    tsdPtr->hWheelAcc = tsdPtr->hWheelAcc % WHEEL_DELTA;
	    break;
	}
	case WM_SYSKEYDOWN:
	case WM_KEYDOWN:
	    /*
	     * Check for translated characters in the event queue. Setting
	     * xany.send_event to -1 indicates to the Windows implementation
	     * of TkpGetString() that this event was generated by windows and
	     * that the Windows extension xkey.trans_chars is filled with the
	     * MBCS characters that came from the TranslateMessage call.
	     */

	    event.type = KeyPress;
	    event.xany.send_event = -1;
	    event.xkey.keycode = wParam;
	    GetTranslatedKey(&event.xkey, (message == WM_KEYDOWN) ? WM_CHAR :
	            WM_SYSCHAR);
	    break;

	case WM_SYSKEYUP:
	case WM_KEYUP:
	    /*
	     * We don't check for translated characters on keyup because Tk
	     * won't know what to do with them. Instead, we wait for the
	     * WM_CHAR messages which will follow.
	     */

	    event.type = KeyRelease;
	    event.xkey.keycode = wParam;
	    event.xkey.nbytes = 0;
	    break;

	case WM_CHAR:
	    /*
	     * Synthesize both a KeyPress and a KeyRelease. Strings generated
	     * by Input Method Editor are handled in the following manner:
	     * 1. A series of WM_KEYDOWN & WM_KEYUP messages that cause
	     *    GetTranslatedKey() to be called and return immediately
	     *    because the WM_KEYDOWNs have no associated WM_CHAR messages
	     *    -- the IME window is accumulating the characters and
	     *    translating them itself. In the "bind" command, you get an
	     *    event with a mystery keysym and %A == "" for each WM_KEYDOWN
	     *    that actually was meant for the IME.
	     * 2. A WM_KEYDOWN corresponding to the "confirm typing"
	     *    character. This causes GetTranslatedKey() to be called.
	     * 3. A WM_IME_NOTIFY message saying that the IME is done. A side
	     *	  effect of this message is that GetTranslatedKey() thinks
	     *	  this means that there are no WM_CHAR messages and returns
	     *	  immediately. In the "bind" command, you get an another event
	     *	  with a mystery keysym and %A == "".
	     * 4. A sequence of WM_CHAR messages that correspond to the
	     *	  characters in the IME window. A bunch of simulated
	     *	  KeyPress/KeyRelease events will be generated, one for each
	     *	  character. Adjacent WM_CHAR messages may actually specify
	     *	  the high and low bytes of a multi-byte character -- in that
	     *	  case the two WM_CHAR messages will be combined into one
	     *	  event. It is the event-consumer's responsibility to convert
	     *	  the string returned from XLookupString from system encoding
	     *	  to UTF-8.
	     * 5. And finally we get the WM_KEYUP for the "confirm typing"
	     *    character.
	     */

	    event.type = KeyPress;
	    event.xany.send_event = -1;
	    event.xkey.keycode = 0;
	    if ((int)wParam & 0xff00) {
		int ch1 = wParam & 0xffff;

<<<<<<< HEAD
	    if (IsDBCSLeadByte((BYTE) wParam)) {
		MSG msg;

		if ((PeekMessage(&msg, NULL, WM_CHAR, WM_CHAR,
			PM_NOREMOVE) != 0)
			&& (msg.message == WM_CHAR)) {
		    GetMessage(&msg, NULL, WM_CHAR, WM_CHAR);
		    event.xkey.nbytes = 2;
		    event.xkey.trans_chars[1] = (char) msg.wParam;
=======
		if ((ch1 & 0xfc00) == 0xd800) {
		    tsdPtr->surrogateBuffer = ch1;
		    return;
		}
		if ((ch1 & 0xfc00) == 0xdc00) {
		    ch1 = ((tsdPtr->surrogateBuffer & 0x3ff) << 10) |
			    (ch1 & 0x3ff) | 0x10000;
		    tsdPtr->surrogateBuffer = 0;
		}
		event.xany.send_event = -3;
		event.xkey.nbytes = 0;
		event.xkey.keycode = ch1;
	    } else {
		event.xkey.nbytes = 1;
		event.xkey.trans_chars[0] = (char) wParam;

		if (IsDBCSLeadByte((BYTE) wParam)) {
		    MSG msg;

		    if ((PeekMessageW(&msg, NULL, WM_CHAR, WM_CHAR,
		            PM_NOREMOVE) != 0)
			    && (msg.message == WM_CHAR)) {
			GetMessageW(&msg, NULL, WM_CHAR, WM_CHAR);
			event.xkey.nbytes = 2;
			event.xkey.trans_chars[1] = (char) msg.wParam;
		   }
>>>>>>> 60304d81
		}
	    }
	    Tk_QueueWindowEvent(&event, TCL_QUEUE_TAIL);
	    event.type = KeyRelease;
	    break;

	case WM_UNICHAR: {
	    event.type = KeyPress;
	    event.xany.send_event = -3;
	    event.xkey.keycode = wParam;
	    event.xkey.nbytes = 0;
	    Tk_QueueWindowEvent(&event, TCL_QUEUE_TAIL);
	    event.type = KeyRelease;
	    break;
	}

	}
	break;
    }

    default:
	/*
	 * Don't know how to translate this event, so ignore it. (It probably
	 * should not have got here, but ignoring it should be harmless.)
	 */

	return;
    }

    /*
     * Post the translated event to the main Tk event queue.
     */

    Tk_QueueWindowEvent(&event, TCL_QUEUE_TAIL);
}

/*
 *----------------------------------------------------------------------
 *
 * GetState --
 *
 *	This function constructs a state mask for the mouse buttons and
 *	modifier keys as they were before the event occured.
 *
 * Results:
 *	Returns a composite value of all the modifier and button state flags
 *	that were set at the time the event occurred.
 *
 * Side effects:
 *	None.
 *
 *----------------------------------------------------------------------
 */

static unsigned int
GetState(
    UINT message,		/* Win32 message type */
    WPARAM wParam,		/* wParam of message, used if key message */
    LPARAM lParam)		/* lParam of message, used if key message */
{
    int mask;
    int prevState;		/* 1 if key was previously down */
    unsigned int state = TkWinGetModifierState();

    /*
     * If the event is a key press or release, we check for modifier keys so
     * we can report the state of the world before the event.
     */

    if (message == WM_SYSKEYDOWN || message == WM_KEYDOWN
	    || message == WM_SYSKEYUP || message == WM_KEYUP) {
	mask = 0;
	prevState = HIWORD(lParam) & KF_REPEAT;
	switch(wParam) {
	case VK_SHIFT:
	    mask = ShiftMask;
	    break;
	case VK_CONTROL:
	    mask = ControlMask;
	    break;
	case VK_MENU:
	    mask = ALT_MASK;
	    break;
	case VK_CAPITAL:
	    if (message == WM_SYSKEYDOWN || message == WM_KEYDOWN) {
		mask = LockMask;
		prevState = ((state & mask) ^ prevState) ? 0 : 1;
	    }
	    break;
	case VK_NUMLOCK:
	    if (message == WM_SYSKEYDOWN || message == WM_KEYDOWN) {
		mask = Mod1Mask;
		prevState = ((state & mask) ^ prevState) ? 0 : 1;
	    }
	    break;
	case VK_SCROLL:
	    if (message == WM_SYSKEYDOWN || message == WM_KEYDOWN) {
		mask = Mod3Mask;
		prevState = ((state & mask) ^ prevState) ? 0 : 1;
	    }
	    break;
	}
	if (prevState) {
	    state |= mask;
	} else {
	    state &= ~mask;
	}
	if (HIWORD(lParam) & KF_EXTENDED) {
	    state |= EXTENDED_MASK;
	}
    }
    return state;
}

/*
 *----------------------------------------------------------------------
 *
 * GetTranslatedKey --
 *
 *	Retrieves WM_CHAR messages that are placed on the system queue by the
 *	TranslateMessage system call and places them in the given KeyPress
 *	event.
 *
 * Results:
 *	Sets the trans_chars and nbytes member of the key event.
 *
 * Side effects:
 *	Removes any WM_CHAR messages waiting on the top of the system event
 *	queue.
 *
 *----------------------------------------------------------------------
 */

static void
GetTranslatedKey(
    XKeyEvent *xkey,
    UINT type)
{
    MSG msg;

    xkey->nbytes = 0;

    while ((xkey->nbytes < XMaxTransChars)
<<<<<<< HEAD
	    && PeekMessage(&msg, NULL, type, type, PM_NOREMOVE)) {
=======
	    && (PeekMessageA(&msg, NULL, type, type, PM_NOREMOVE) != 0)) {
>>>>>>> 60304d81
	if (msg.message != type) {
	    break;
	}

<<<<<<< HEAD
	GetMessage(&msg, NULL, type, type);
=======
	GetMessageA(&msg, NULL, type, type);
>>>>>>> 60304d81

	/*
	 * If this is a normal character message, we may need to strip off the
	 * Alt modifier (e.g. Alt-digits). Note that we don't want to do this
	 * for system messages, because those were presumably generated as an
	 * Alt-char sequence (e.g. accelerator keys).
	 */

	if ((msg.message == WM_CHAR) && (msg.lParam & 0x20000000)) {
	    xkey->state = 0;
	}
	xkey->trans_chars[xkey->nbytes] = (char) msg.wParam;
	xkey->nbytes++;

	if (((unsigned short) msg.wParam) > ((unsigned short) 0xff)) {
	    /*
	     * Some "addon" input devices, such as the popular PenPower
	     * Chinese writing pad, generate 16 bit values in WM_CHAR messages
	     * (instead of passing them in two separate WM_CHAR messages
	     * containing two 8-bit values.
	     */

	    xkey->trans_chars[xkey->nbytes] = (char) (msg.wParam >> 8);
	    xkey->nbytes ++;
	}
    }
}

/*
 *----------------------------------------------------------------------
 *
 * UpdateInputLanguage --
 *
 *	Gets called when a WM_INPUTLANGCHANGE message is received by the Tk
 *	child window function. This message is sent by the Input Method Editor
 *	system when the user chooses a different input method. All subsequent
 *	WM_CHAR messages will contain characters in the new encoding. We
 *	record the new encoding so that TkpGetString() knows how to correctly
 *	translate the WM_CHAR into unicode.
 *
 * Results:
 *	Records the new encoding in keyInputEncoding.
 *
 * Side effects:
 *	Old value of keyInputEncoding is freed.
 *
 *----------------------------------------------------------------------
 */

static void
UpdateInputLanguage(
    int charset)
{
    CHARSETINFO charsetInfo;
    Tcl_Encoding encoding;
    char codepage[4 + TCL_INTEGER_SPACE];

    if (keyInputCharset == charset) {
	return;
    }
    if (TranslateCharsetInfo(INT2PTR(charset), &charsetInfo,
	    TCI_SRCCHARSET) == 0) {
	/*
	 * Some mysterious failure.
	 */

	return;
    }

    sprintf(codepage, "cp%d", charsetInfo.ciACP);

    if ((encoding = Tcl_GetEncoding(NULL, codepage)) == NULL) {
	/*
	 * The encoding is not supported by Tcl.
	 */

	return;
    }

    if (keyInputEncoding != NULL) {
	Tcl_FreeEncoding(keyInputEncoding);
    }

    keyInputEncoding = encoding;
    keyInputCharset = charset;
}

/*
 *----------------------------------------------------------------------
 *
 * TkWinGetKeyInputEncoding --
 *
 *	Returns the current keyboard input encoding selected by the user (with
 *	WM_INPUTLANGCHANGE events).
 *
 * Results:
 *	The current keyboard input encoding.
 *
 * Side effects:
 *	None.
 *
 *----------------------------------------------------------------------
 */

Tcl_Encoding
TkWinGetKeyInputEncoding(void)
{
    return keyInputEncoding;
}

/*
 *----------------------------------------------------------------------
 *
 * TkWinGetUnicodeEncoding --
 *
 *	Returns the cached unicode encoding.
 *
 * Results:
 *	The unicode encoding.
 *
 * Side effects:
 *	None.
 *
 *----------------------------------------------------------------------
 */

Tcl_Encoding
TkWinGetUnicodeEncoding(void)
{
    if (unicodeEncoding == NULL) {
	unicodeEncoding = Tcl_GetEncoding(NULL, "utf-16");
	if (unicodeEncoding == NULL) {
	    unicodeEncoding = Tcl_GetEncoding(NULL, "unicode");
	}
    }
    return unicodeEncoding;
}

/*
 *----------------------------------------------------------------------
 *
 * HandleIMEComposition --
 *
 *	This function works around a deficiency in some versions of Windows
 *	2000 to make it possible to entry multi-lingual characters under all
 *	versions of Windows 2000.
 *
 *	When an Input Method Editor (IME) is ready to send input characters to
 *	an application, it sends a WM_IME_COMPOSITION message with the
 *	GCS_RESULTSTR. However, The DefWindowProcW() on English Windows 2000
 *	arbitrarily converts all non-Latin-1 characters in the composition to
 *	"?".
 *
 *	This function correctly processes the composition data and sends the
 *	UNICODE values of the composed characters to TK's event queue.
 *
 * Results:
 *	If this function has processed the composition data, returns 1.
 *	Otherwise returns 0.
 *
 * Side effects:
 *	Key events are put into the TK event queue.
 *
 *----------------------------------------------------------------------
 */

static int
HandleIMEComposition(
    HWND hwnd,			/* Window receiving the message. */
    LPARAM lParam)		/* Flags for the WM_IME_COMPOSITION message */
{
    HIMC hIMC;
    int n;
    int high = 0;

    if ((lParam & GCS_RESULTSTR) == 0) {
	/*
	 * Composition is not finished yet.
	 */

	return 0;
    }

    hIMC = ImmGetContext(hwnd);
    if (!hIMC) {
	return 0;
    }

    n = ImmGetCompositionStringW(hIMC, GCS_RESULTSTR, NULL, 0);

    if (n > 0) {
	WCHAR *buff = (WCHAR *) ckalloc(n);
	TkWindow *winPtr;
	XEvent event;
	int i;

	n = ImmGetCompositionStringW(hIMC, GCS_RESULTSTR, buff, (unsigned) n) / 2;

	/*
	 * Set up the fields pertinent to key event.
	 *
	 * We set send_event to the special value of -3, so that TkpGetString
	 * in tkWinKey.c knows that keycode already contains a UNICODE
	 * char and there's no need to do encoding conversion.
	 *
	 * Note that the event *must* be zeroed out first; Tk plays cunning
	 * games with the overalls structure. [Bug 2992129]
	 */

	winPtr = (TkWindow *) Tk_HWNDToWindow(hwnd);

	memset(&event, 0, sizeof(XEvent));
	event.xkey.serial = winPtr->display->request++;
	event.xkey.send_event = -3;
	event.xkey.display = winPtr->display;
	event.xkey.window = winPtr->window;
	event.xkey.root = RootWindow(winPtr->display, winPtr->screenNum);
	event.xkey.subwindow = None;
	event.xkey.state = TkWinGetModifierState();
	event.xkey.time = TkpGetMS();
	event.xkey.same_screen = True;

	for (i=0; i<n; ) {
	    /*
	     * Simulate a pair of KeyPress and KeyRelease events for each
	     * UNICODE character in the composition.
	     */

	    event.xkey.keycode = buff[i++];

	    if ((event.xkey.keycode & 0xfc00) == 0xd800) {
		high = ((event.xkey.keycode & 0x3ff) << 10) + 0x10000;
		break;
	    } else if (high && (event.xkey.keycode & 0xfc00) == 0xdc00) {
		event.xkey.keycode &= 0x3ff;
		event.xkey.keycode += high;
		high = 0;
	    }
	    event.type = KeyPress;
	    Tk_QueueWindowEvent(&event, TCL_QUEUE_TAIL);

	    event.type = KeyRelease;
	    Tk_QueueWindowEvent(&event, TCL_QUEUE_TAIL);
	}

	ckfree(buff);
    }
    ImmReleaseContext(hwnd, hIMC);
    return 1;
}

/*
 *----------------------------------------------------------------------
 *
 * Tk_FreeXId --
 *
 *	This interface is not needed under Windows.
 *
 * Results:
 *	None.
 *
 * Side effects:
 *	None.
 *
 *----------------------------------------------------------------------
 */

void
Tk_FreeXId(
    Display *display,
    XID xid)
{
    /* Do nothing */
}

/*
 *----------------------------------------------------------------------
 *
 * TkWinResendEvent --
 *
 *	This function converts an X event into a Windows event and invokes the
 *	specified window function.
 *
 * Results:
 *	A standard Windows result.
 *
 * Side effects:
 *	Invokes the window function
 *
 *----------------------------------------------------------------------
 */

LRESULT
TkWinResendEvent(
    WNDPROC wndproc,
    HWND hwnd,
    XEvent *eventPtr)
{
    UINT msg;
    WPARAM wparam;
    LPARAM lparam;

    if (eventPtr->type != ButtonPress) {
	return 0;
    }

    switch (eventPtr->xbutton.button) {
    case Button1:
	msg = WM_LBUTTONDOWN;
	wparam = MK_LBUTTON;
	break;
    case Button2:
	msg = WM_MBUTTONDOWN;
	wparam = MK_MBUTTON;
	break;
    case Button3:
	msg = WM_RBUTTONDOWN;
	wparam = MK_RBUTTON;
	break;
    case Button4:
	msg = WM_XBUTTONDOWN;
	wparam = MAKEWPARAM(MK_XBUTTON1, XBUTTON1);
	break;
    case Button5:
	msg = WM_XBUTTONDOWN;
	wparam = MAKEWPARAM(MK_XBUTTON2, XBUTTON2);
	break;
    default:
	return 0;
    }

    if (eventPtr->xbutton.state & Button1Mask) {
	wparam |= MK_LBUTTON;
    }
    if (eventPtr->xbutton.state & Button2Mask) {
	wparam |= MK_MBUTTON;
    }
    if (eventPtr->xbutton.state & Button3Mask) {
	wparam |= MK_RBUTTON;
    }
    if (eventPtr->xbutton.state & Button4Mask) {
	wparam |= MK_XBUTTON1;
    }
    if (eventPtr->xbutton.state & Button5Mask) {
	wparam |= MK_XBUTTON2;
    }
    if (eventPtr->xbutton.state & ShiftMask) {
	wparam |= MK_SHIFT;
    }
    if (eventPtr->xbutton.state & ControlMask) {
	wparam |= MK_CONTROL;
    }
    lparam = MAKELPARAM((short) eventPtr->xbutton.x,
	    (short) eventPtr->xbutton.y);
    return CallWindowProcW(wndproc, hwnd, msg, wparam, lparam);
}

/*
 *----------------------------------------------------------------------
 *
 * TkpGetMS --
 *
 *	Return a relative time in milliseconds. It doesn't matter when the
 *	epoch was.
 *
 * Results:
 *	Number of milliseconds.
 *
 * Side effects:
 *	None.
 *
 *----------------------------------------------------------------------
 */

unsigned long
TkpGetMS(void)
{
    return GetTickCount();
}

/*
 *----------------------------------------------------------------------
 *
 * TkWinUpdatingClipboard --
 *
 *
 * Results:
 *	Number of milliseconds.
 *
 * Side effects:
 *	None.
 *
 *----------------------------------------------------------------------
 */

void
TkWinUpdatingClipboard(
    int mode)
{
    ThreadSpecificData *tsdPtr = (ThreadSpecificData *)
	    Tcl_GetThreadData(&dataKey, sizeof(ThreadSpecificData));

    tsdPtr->updatingClipboard = mode;
}

/*
 *----------------------------------------------------------------------
 *
 * Tk_SetCaretPos --
 *
 *	This enables correct movement of focus in the MS Magnifier, as well as
 *	allowing us to correctly position the IME Window. The following Win32
 *	APIs are used to work with MS caret:
 *
 *	CreateCaret	DestroyCaret	SetCaretPos	GetCaretPos
 *
 *	Only one instance of caret can be active at any time (e.g.
 *	DestroyCaret API does not take any argument such as handle). Since
 *	do-it-right approach requires to track the create/destroy caret status
 *	all the time in a global scope among windows (or widgets), we just
 *	implement this minimal setup to get the job done.
 *
 * Results:
 *	None
 *
 * Side effects:
 *	Sets the global Windows caret position.
 *
 *----------------------------------------------------------------------
 */

void
Tk_SetCaretPos(
    Tk_Window tkwin,
    int x, int y,
    int height)
{
    static HWND caretHWND = NULL;
    TkCaret *caretPtr = &(((TkWindow *) tkwin)->dispPtr->caret);
    Window win;

    /*
     * Prevent processing anything if the values haven't changed. Windows only
     * has one display, so we can do this with statics.
     */

    if ((caretPtr->winPtr == ((TkWindow *) tkwin))
	    && (caretPtr->x == x) && (caretPtr->y == y)) {
	return;
    }

    caretPtr->winPtr = ((TkWindow *) tkwin);
    caretPtr->x = x;
    caretPtr->y = y;
    caretPtr->height = height;

    /*
     * We adjust to the toplevel to get the coords right, as setting the IME
     * composition window is based on the toplevel hwnd, so ignore height.
     */

    while (!Tk_IsTopLevel(tkwin)) {
	x += Tk_X(tkwin);
	y += Tk_Y(tkwin);
	tkwin = Tk_Parent(tkwin);
	if (tkwin == NULL) {
	    return;
	}
    }

    win = Tk_WindowId(tkwin);
    if (win) {
	HIMC hIMC;
	HWND hwnd = Tk_GetHWND(win);

	if (hwnd != caretHWND) {
	    DestroyCaret();
	    if (CreateCaret(hwnd, NULL, 0, 0)) {
		caretHWND = hwnd;
	    }
	}

	if (!SetCaretPos(x, y) && CreateCaret(hwnd, NULL, 0, 0)) {
	    caretHWND = hwnd;
	    SetCaretPos(x, y);
	}

	/*
	 * The IME composition window should be updated whenever the caret
	 * position is changed because a clause of the composition string may
	 * be converted to the final characters and the other clauses still
	 * stay on the composition window. -- yamamoto
	 */

	hIMC = ImmGetContext(hwnd);
	if (hIMC) {
	    COMPOSITIONFORM cform;

	    cform.dwStyle = CFS_POINT;
	    cform.ptCurrentPos.x = x;
	    cform.ptCurrentPos.y = y;
	    ImmSetCompositionWindow(hIMC, &cform);
	    ImmReleaseContext(hwnd, hIMC);
	}
    }
}

/*
 *----------------------------------------------------------------------
 *
 * Tk_GetUserInactiveTime --
 *
 *	Return the number of milliseconds the user was inactive.
 *
 * Results:
 *	Milliseconds of user inactive time or -1 if the user32.dll doesn't
 *	have the symbol GetLastInputInfo or GetLastInputInfo returns an error.
 *
 * Side effects:
 *	None.
 *
 *----------------------------------------------------------------------
 */

long
Tk_GetUserInactiveTime(
     Display *dpy)		/* Ignored on Windows */
{
    LASTINPUTINFO li;

    li.cbSize = sizeof(li);
    if (!(BOOL)GetLastInputInfo(&li)) {
	return -1;
    }

    /*
     * Last input info is in milliseconds, since restart time.
     */

    return (GetTickCount()-li.dwTime);
}

/*
 *----------------------------------------------------------------------
 *
 * Tk_ResetUserInactiveTime --
 *
 *	Reset the user inactivity timer
 *
 * Results:
 *	none
 *
 * Side effects:
 *	The user inactivity timer of the underlaying windowing system is reset
 *	to zero.
 *
 *----------------------------------------------------------------------
 */

void
Tk_ResetUserInactiveTime(
    Display *dpy)
{
    INPUT inp;

    inp.type = INPUT_MOUSE;
    inp.mi.dx = 0;
    inp.mi.dy = 0;
    inp.mi.mouseData = 0;
    inp.mi.dwFlags = MOUSEEVENTF_MOVE;
    inp.mi.time = 0;
    inp.mi.dwExtraInfo = (DWORD) 0;

    SendInput(1, &inp, sizeof(inp));
}

/*
 * Local Variables:
 * mode: c
 * c-basic-offset: 4
 * fill-column: 78
 * End:
 */<|MERGE_RESOLUTION|>--- conflicted
+++ resolved
@@ -1308,17 +1308,6 @@
 	    if ((int)wParam & 0xff00) {
 		int ch1 = wParam & 0xffff;
 
-<<<<<<< HEAD
-	    if (IsDBCSLeadByte((BYTE) wParam)) {
-		MSG msg;
-
-		if ((PeekMessage(&msg, NULL, WM_CHAR, WM_CHAR,
-			PM_NOREMOVE) != 0)
-			&& (msg.message == WM_CHAR)) {
-		    GetMessage(&msg, NULL, WM_CHAR, WM_CHAR);
-		    event.xkey.nbytes = 2;
-		    event.xkey.trans_chars[1] = (char) msg.wParam;
-=======
 		if ((ch1 & 0xfc00) == 0xd800) {
 		    tsdPtr->surrogateBuffer = ch1;
 		    return;
@@ -1345,7 +1334,6 @@
 			event.xkey.nbytes = 2;
 			event.xkey.trans_chars[1] = (char) msg.wParam;
 		   }
->>>>>>> 60304d81
 		}
 	    }
 	    Tk_QueueWindowEvent(&event, TCL_QUEUE_TAIL);
@@ -1491,20 +1479,12 @@
     xkey->nbytes = 0;
 
     while ((xkey->nbytes < XMaxTransChars)
-<<<<<<< HEAD
-	    && PeekMessage(&msg, NULL, type, type, PM_NOREMOVE)) {
-=======
 	    && (PeekMessageA(&msg, NULL, type, type, PM_NOREMOVE) != 0)) {
->>>>>>> 60304d81
 	if (msg.message != type) {
 	    break;
 	}
 
-<<<<<<< HEAD
-	GetMessage(&msg, NULL, type, type);
-=======
 	GetMessageA(&msg, NULL, type, type);
->>>>>>> 60304d81
 
 	/*
 	 * If this is a normal character message, we may need to strip off the
