'\"
'\" Copyright (c) 2004 Joe English
'\"
'\" See the file "license.terms" for information on usage and redistribution
'\" of this file, and for a DISCLAIMER OF ALL WARRANTIES.
'\" 
'\" RCS: @(#) $Id$
'\" 
.so man.macros
.TH ttk_image n 8.5 Tk "Tk Themed Widget"
.BS
.SH NAME
ttk_image \- Define an element based on an image
.SH SYNOPSIS
\fBttk::style element create \fIname\fR \fBimage\fR \fIimageSpec\fR ?\fIoptions\fR?
.BE
.SH DESCRIPTION
.PP
The \fIimage\fR element factory creates a new element
in the current theme whose visual appearance is determined
by Tk images. 
\fIimageSpec\fP is a list of one or more elements.
The first element is the default image name.
The rest of the list is a sequence of \fIstatespec / value\fR
pairs specifying other images to use when the element is
in a particular state or combination of states.
.SH OPTIONS
.PP
Valid \fIoptions\fR are:
.TP
\fB\-border\fR \fIpadding\fR
\fIpadding\fR is a list of up to four integers, specifying
the left, top, right, and bottom borders, respectively.
See \fBIMAGE STRETCHING\fR, below.
.TP
\fB\-height \fIheight\fR
Specifies a minimum height for the element.
If less than zero, the base image's height is used as a default.
.TP
\fB\-padding\fR \fIpadding\fR
Specifies the element's interior padding.  Defaults to 
\fB\-border\fR if not specified.
.TP
\fB\-sticky\fR \fIspec\fR
Specifies how the image is placed within the final parcel.
\fIspec\fR contains zero or more characters
.QW n ,
.QW s ,
.QW w ,
or
.QW e .
.TP
\fB\-width \fIwidth\fR
Specifies a minimum width for the element.
If less than zero, the base image's width is used as a default.
.SH "IMAGE STRETCHING"
.PP
If the element's allocated parcel is larger than the image, 
the image will be placed in the parcel based on the \fB\-sticky\fR option.
If the image needs to stretch horizontally (i.e., \fB\-sticky ew\fR)
or vertically (\fB\-sticky ns\fR),
subregions of the image are replicated to fill the parcel
based on the \fB\-border\fR option.
The \fB\-border\fR divides the image into 9 regions: 
four fixed corners, top and left edges (which may be tiled horizontally),
left and right edges (which may be tiled vertically),
and the central area (which may be tiled in both directions).
.SH "EXAMPLE"
.PP
.CS
set img1 [image create photo \-file button.png]
set img2 [image create photo \-file button-pressed.png]
set img3 [image create photo \-file button-active.png]
style element create Button.button image \e
    [list $img1  pressed $img2  active $img3] \e
    \-border {2 4} \-sticky we
.CE
.SH "SEE ALSO"
ttk::intro(n), ttk::style(n), ttk_vsapi(n), image(n), photo(n)
.SH KEYWORDS
<<<<<<< HEAD
style, theme, appearance, pixmap theme, image
'\" Local Variables:
'\" mode: nroff
'\" End:
=======
style, theme, appearance, pixmap theme, image
>>>>>>> 24fe335f
<|MERGE_RESOLUTION|>--- conflicted
+++ resolved
@@ -15,7 +15,6 @@
 \fBttk::style element create \fIname\fR \fBimage\fR \fIimageSpec\fR ?\fIoptions\fR?
 .BE
 .SH DESCRIPTION
-.PP
 The \fIimage\fR element factory creates a new element
 in the current theme whose visual appearance is determined
 by Tk images. 
@@ -25,7 +24,6 @@
 pairs specifying other images to use when the element is
 in a particular state or combination of states.
 .SH OPTIONS
-.PP
 Valid \fIoptions\fR are:
 .TP
 \fB\-border\fR \fIpadding\fR
@@ -54,7 +52,6 @@
 Specifies a minimum width for the element.
 If less than zero, the base image's width is used as a default.
 .SH "IMAGE STRETCHING"
-.PP
 If the element's allocated parcel is larger than the image, 
 the image will be placed in the parcel based on the \fB\-sticky\fR option.
 If the image needs to stretch horizontally (i.e., \fB\-sticky ew\fR)
@@ -66,7 +63,6 @@
 left and right edges (which may be tiled vertically),
 and the central area (which may be tiled in both directions).
 .SH "EXAMPLE"
-.PP
 .CS
 set img1 [image create photo \-file button.png]
 set img2 [image create photo \-file button-pressed.png]
@@ -78,11 +74,4 @@
 .SH "SEE ALSO"
 ttk::intro(n), ttk::style(n), ttk_vsapi(n), image(n), photo(n)
 .SH KEYWORDS
-<<<<<<< HEAD
-style, theme, appearance, pixmap theme, image
-'\" Local Variables:
-'\" mode: nroff
-'\" End:
-=======
-style, theme, appearance, pixmap theme, image
->>>>>>> 24fe335f
+style, theme, appearance, pixmap theme, image