/*
 * xgc.c --
 *
 *	This file contains generic routines for manipulating X graphics
 *	contexts.
 *
 * Copyright (c) 1995-1996 Sun Microsystems, Inc.
 * Copyright (c) 2002-2009 Daniel A. Steffen <das@users.sourceforge.net>
 * Copyright 2008-2009, Apple Inc.
 *
 * See the file "license.terms" for information on usage and redistribution of
 * this file, and for a DISCLAIMER OF ALL WARRANTIES.
 */

#include "tkInt.h"

#if !defined(MAC_OSX_TK)
#   include <X11/Xlib.h>
#   define gcCacheSize 0
#   define TkpInitGCCache(gc)
#   define TkpFreeGCCache(gc)
#   define TkpGetGCCache(gc)
#else
#   include <tkMacOSXInt.h>
#   include <X11/Xlib.h>
#   include <X11/X.h>
#   define Cursor XCursor
#   define Region XRegion
#   define gcCacheSize sizeof(TkpGCCache)
#endif

#undef TkSetRegion

/*
 *----------------------------------------------------------------------
 *
 * AllocClipMask --
 *
 *	Static helper proc to allocate new or clear existing TkpClipMask.
 *
 * Results:
 *	Returns ptr to the new/cleared TkpClipMask.
 *
 * Side effects:
 *	None.
 *
 *----------------------------------------------------------------------
 */

static TkpClipMask *AllocClipMask(GC gc) {
    TkpClipMask *clip_mask = (TkpClipMask*) gc->clip_mask;

    if (clip_mask == NULL) {
	clip_mask = ckalloc(sizeof(TkpClipMask));
	gc->clip_mask = (Pixmap) clip_mask;
#ifdef MAC_OSX_TK
    } else if (clip_mask->type == TKP_CLIP_REGION) {
	TkpReleaseRegion(clip_mask->value.region);
#endif
    }
    return clip_mask;
}

/*
 *----------------------------------------------------------------------
 *
 * FreeClipMask --
 *
 *	Static helper proc to free TkpClipMask.
 *
 * Results:
 *	None.
 *
 * Side effects:
 *	None.
 *
 *----------------------------------------------------------------------
 */

static void FreeClipMask(GC gc) {
    if (gc->clip_mask != None) {
#ifdef MAC_OSX_TK
	if (((TkpClipMask*) gc->clip_mask)->type == TKP_CLIP_REGION) {
	    TkpReleaseRegion(((TkpClipMask*) gc->clip_mask)->value.region);
	}
#endif
	ckfree(gc->clip_mask);
	gc->clip_mask = None;
    }
}

/*
 *----------------------------------------------------------------------
 *
 * XCreateGC --
 *
 *	Allocate a new GC, and initialize the specified fields.
 *
 * Results:
 *	Returns a newly allocated GC.
 *
 * Side effects:
 *	None.
 *
 *----------------------------------------------------------------------
 */

GC
XCreateGC(
    Display *display,
    Drawable d,
    unsigned long mask,
    XGCValues *values)
{
    GC gp;

    /*
     * In order to have room for a dash list, MAX_DASH_LIST_SIZE extra chars
     * are defined, which is invisible from the outside. The list is assumed
     * to end with a 0-char, so this must be set explicitly during
     * initialization.
     */

#define MAX_DASH_LIST_SIZE 10

    gp = ckalloc(sizeof(XGCValues) + MAX_DASH_LIST_SIZE + gcCacheSize);
    if (!gp) {
	return NULL;
    }

#define InitField(name,maskbit,default) \
	(gp->name = (mask & (maskbit)) ? values->name : (default))

    InitField(function,		  GCFunction,		GXcopy);
    InitField(plane_mask,	  GCPlaneMask,		(unsigned long)(~0));
    InitField(foreground,	  GCForeground,
	    BlackPixelOfScreen(DefaultScreenOfDisplay(display)));
    InitField(background,	  GCBackground,
	    WhitePixelOfScreen(DefaultScreenOfDisplay(display)));
    InitField(line_width,	  GCLineWidth,		1);
    InitField(line_style,	  GCLineStyle,		LineSolid);
    InitField(cap_style,	  GCCapStyle,		0);
    InitField(join_style,	  GCJoinStyle,		0);
    InitField(fill_style,	  GCFillStyle,		FillSolid);
    InitField(fill_rule,	  GCFillRule,		WindingRule);
    InitField(arc_mode,		  GCArcMode,		ArcPieSlice);
    InitField(tile,		  GCTile,		None);
    InitField(stipple,		  GCStipple,		None);
    InitField(ts_x_origin,	  GCTileStipXOrigin,	0);
    InitField(ts_y_origin,	  GCTileStipYOrigin,	0);
    InitField(font,		  GCFont,		None);
    InitField(subwindow_mode,	  GCSubwindowMode,	ClipByChildren);
    InitField(graphics_exposures, GCGraphicsExposures,	True);
    InitField(clip_x_origin,	  GCClipXOrigin,	0);
    InitField(clip_y_origin,	  GCClipYOrigin,	0);
    InitField(dash_offset,	  GCDashOffset,		0);
    InitField(dashes,		  GCDashList,		4);
    (&(gp->dashes))[1] = 0;

    gp->clip_mask = None;
    if (mask & GCClipMask) {
	TkpClipMask *clip_mask = AllocClipMask(gp);

	clip_mask->type = TKP_CLIP_PIXMAP;
	clip_mask->value.pixmap = values->clip_mask;
    }
    TkpInitGCCache(gp);

    return gp;
}

#ifdef MAC_OSX_TK
/*
 *----------------------------------------------------------------------
 *
 * TkpGetGCCache --
 *
 * Results:
 *	Pointer to the TkpGCCache at the end of the GC.
 *
 * Side effects:
 *	None.
 *
 *----------------------------------------------------------------------
 */

TkpGCCache*
TkpGetGCCache(GC gc) {
    return (gc ? (TkpGCCache*)(((char*) gc) + sizeof(XGCValues) +
	    MAX_DASH_LIST_SIZE) : NULL);
}
#endif

/*
 *----------------------------------------------------------------------
 *
 * XChangeGC --
 *
 *	Changes the GC components specified by valuemask for the specified GC.
 *
 * Results:
 *	None.
 *
 * Side effects:
 *	Updates the specified GC.
 *
 *----------------------------------------------------------------------
 */

int
XChangeGC(
    Display *d,
    GC gc,
    unsigned long mask,
    XGCValues *values)
{
#define ModifyField(name,maskbit) \
	if (mask & (maskbit)) { gc->name = values->name; }

    ModifyField(function, GCFunction);
    ModifyField(plane_mask, GCPlaneMask);
    ModifyField(foreground, GCForeground);
    ModifyField(background, GCBackground);
    ModifyField(line_width, GCLineWidth);
    ModifyField(line_style, GCLineStyle);
    ModifyField(cap_style, GCCapStyle);
    ModifyField(join_style, GCJoinStyle);
    ModifyField(fill_style, GCFillStyle);
    ModifyField(fill_rule, GCFillRule);
    ModifyField(arc_mode, GCArcMode);
    ModifyField(tile, GCTile);
    ModifyField(stipple, GCStipple);
    ModifyField(ts_x_origin, GCTileStipXOrigin);
    ModifyField(ts_y_origin, GCTileStipYOrigin);
    ModifyField(font, GCFont);
    ModifyField(subwindow_mode, GCSubwindowMode);
    ModifyField(graphics_exposures, GCGraphicsExposures);
    ModifyField(clip_x_origin, GCClipXOrigin);
    ModifyField(clip_y_origin, GCClipYOrigin);
    ModifyField(dash_offset, GCDashOffset);
    if (mask & GCClipMask) {
	XSetClipMask(d, gc, values->clip_mask);
    }
    if (mask & GCDashList) {
	gc->dashes = values->dashes;
	(&(gc->dashes))[1] = 0;
    }
    return Success;
}

/*
 *----------------------------------------------------------------------
 *
 * XFreeGC --
 *
 *	Deallocates the specified graphics context.
 *
 * Results:
 *	None.
 *
 * Side effects:
 *	None.
 *
 *----------------------------------------------------------------------
 */

int XFreeGC(
    Display *d,
    GC gc)
{
    if (gc != NULL) {
	FreeClipMask(gc);
	TkpFreeGCCache(gc);
	ckfree(gc);
    }
    return Success;
}

/*
 *----------------------------------------------------------------------
 *
 * XSetForeground, etc. --
 *
 *	The following functions are simply accessor functions for the GC
 *	slots.
 *
 * Results:
 *	None.
 *
 * Side effects:
 *	Each function sets some slot in the GC.
 *
 *----------------------------------------------------------------------
 */

int
XSetForeground(
    Display *display,
    GC gc,
    unsigned long foreground)
{
    gc->foreground = foreground;
    return Success;
}

int
XSetBackground(
    Display *display,
    GC gc,
    unsigned long background)
{
    gc->background = background;
    return Success;
}

int
XSetDashes(
    Display *display,
    GC gc,
    int dash_offset,
    _Xconst char *dash_list,
    int n)
{
    char *p = &(gc->dashes);

#ifdef TkWinDeleteBrush
    TkWinDeleteBrush(gc->fgBrush);
    TkWinDeletePen(gc->fgPen);
    TkWinDeleteBrush(gc->bgBrush);
    TkWinDeletePen(gc->fgExtPen);
#endif
    gc->dash_offset = dash_offset;
    if (n > MAX_DASH_LIST_SIZE) n = MAX_DASH_LIST_SIZE;
    while (n-- > 0) {
	*p++ = *dash_list++;
    }
    *p = 0;
    return Success;
}

int
XSetFunction(
    Display *display,
    GC gc,
    int function)
{
    gc->function = function;
    return Success;
}

int
XSetFillRule(
    Display *display,
    GC gc,
    int fill_rule)
{
    gc->fill_rule = fill_rule;
    return Success;
}

int
XSetFillStyle(
    Display *display,
    GC gc,
    int fill_style)
{
    gc->fill_style = fill_style;
    return Success;
}

int
XSetTSOrigin(
    Display *display,
    GC gc,
    int x, int y)
{
    gc->ts_x_origin = x;
    gc->ts_y_origin = y;
    return Success;
}

int
XSetFont(
    Display *display,
    GC gc,
    Font font)
{
    gc->font = font;
    return Success;
}

int
XSetArcMode(
    Display *display,
    GC gc,
    int arc_mode)
{
    gc->arc_mode = arc_mode;
    return Success;
}

int
XSetStipple(
    Display *display,
    GC gc,
    Pixmap stipple)
{
    gc->stipple = stipple;
    return Success;
}

int
XSetLineAttributes(
    Display *display,
    GC gc,
    unsigned int line_width,
    int line_style,
    int cap_style,
    int join_style)
{
    gc->line_width = line_width;
    gc->line_style = line_style;
    gc->cap_style = cap_style;
    gc->join_style = join_style;
    return Success;
}

int
XSetClipOrigin(
    Display *display,
    GC gc,
    int clip_x_origin,
    int clip_y_origin)
{
    gc->clip_x_origin = clip_x_origin;
    gc->clip_y_origin = clip_y_origin;
    return Success;
}

/*
 *----------------------------------------------------------------------
 *
 * TkSetRegion, XSetClipMask --
 *
 *	Sets the clipping region/pixmap for a GC.
 *
 *	Note that unlike the Xlib equivalent, it is not safe to delete the
 *	region after setting it into the GC (except on Mac OS X). The only
 *	uses of TkSetRegion are currently in DisplayFrame and in
 *	ImgPhotoDisplay, which use the GC immediately.
 *
 * Results:
 *	None.
 *
 * Side effects:
 *	Allocates or deallocates a TkpClipMask.
 *
 *----------------------------------------------------------------------
 */

int
TkSetRegion(
    Display *display,
    GC gc,
    TkRegion r)
{
    if (r == NULL) {
	Tcl_Panic("must not pass NULL to TkSetRegion for compatibility with X11; use XSetClipMask instead");
    } else {
	TkpClipMask *clip_mask = AllocClipMask(gc);

	clip_mask->type = TKP_CLIP_REGION;
	clip_mask->value.region = r;
#ifdef MAC_OSX_TK
	TkpRetainRegion(r);
#endif
    }
    return Success;
}

int
XSetClipMask(
    Display *display,
    GC gc,
    Pixmap pixmap)
{
    if (pixmap == None) {
	FreeClipMask(gc);
    } else {
	TkpClipMask *clip_mask = AllocClipMask(gc);

	clip_mask->type = TKP_CLIP_PIXMAP;
	clip_mask->value.pixmap = pixmap;
    }
    return Success;
}

/*
 * Some additional dummy functions (hopefully implemented soon).
 */

#if 0
Cursor
XCreateFontCursor(
    Display *display,
    unsigned int shape)
{
    return (Cursor) 0;
}

void
XDrawImageString(
    Display *display,
    Drawable d,
    GC gc,
    int x,
    int y,
    _Xconst char *string,
    int length)
{
}
#endif

int
XDrawPoint(
    Display *display,
    Drawable d,
    GC gc,
    int x,
    int y)
{
    return XDrawLine(display, d, gc, x, y, x, y);
}

int
XDrawPoints(
    Display *display,
    Drawable d,
    GC gc,
    XPoint *points,
    int npoints,
    int mode)
{
    int res = Success;

    while (npoints-- > 0) {
	res = XDrawLine(display, d, gc,
		points[0].x, points[0].y, points[0].x, points[0].y);
	if (res != Success) break;
	++points;
    }
    return res;
}

#if !defined(MAC_OSX_TK)
int
XDrawSegments(
    Display *display,
    Drawable d,
    GC gc,
    XSegment *segments,
    int nsegments)
{
<<<<<<< HEAD
    return Success;
=======
    return BadDrawable;
>>>>>>> 60304d81
}
#endif

#if 0
char *
XFetchBuffer(
    Display *display,
    int *nbytes_return,
    int buffer)
{
    return (char *) 0;
}

Status
XFetchName(
    Display *display,
    Window w,
    char **window_name_return)
{
    return (Status) 0;
}

Atom *
XListProperties(
    Display* display,
    Window w,
    int *num_prop_return)
{
    return (Atom *) 0;
}

void
XMapRaised(
    Display *display,
    Window w)
{
}

void
XPutImage(
    Display *display,
    Drawable d,
    GC gc,
    XImage *image,
    int src_x,
    int src_y,
    int dest_x,
    int dest_y,
    unsigned int width,
    unsigned int height)
{
}

void
XQueryTextExtents(
    Display *display,
    XID font_ID,
    _Xconst char *string,
    int nchars,
    int *direction_return,
    int *font_ascent_return,
    int *font_descent_return,
    XCharStruct *overall_return)
{
}

void
XReparentWindow(
    Display *display,
    Window w,
    Window parent,
    int x,
    int y)
{
}

void
XRotateBuffers(
    Display *display,
    int rotate)
{
}

void
XStoreBuffer(
    Display *display,
    _Xconst char *bytes,
    int nbytes,
    int buffer)
{
}

void
XUndefineCursor(
    Display *display,
    Window w)
{
}
#endif

/*
 * Local Variables:
 * mode: c
 * c-basic-offset: 4
 * fill-column: 78
 * End:
 */<|MERGE_RESOLUTION|>--- conflicted
+++ resolved
@@ -569,11 +569,7 @@
     XSegment *segments,
     int nsegments)
 {
-<<<<<<< HEAD
-    return Success;
-=======
     return BadDrawable;
->>>>>>> 60304d81
 }
 #endif
 
