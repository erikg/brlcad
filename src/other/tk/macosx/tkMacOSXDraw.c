--- conflicted
+++ resolved
@@ -169,12 +169,7 @@
 	cg_context = TkMacOSXGetCGContextForDrawable(drawable);
 	cg_image = CGBitmapContextCreateImage((CGContextRef) cg_context);
 	sub_cg_image = CGImageCreateWithImageInRect(cg_image, image_rect);
-<<<<<<< HEAD
-	if ( sub_cg_image ) {
-	    /*This can be dealloc'ed prematurely if set for autorelease, causing crashes.*/
-=======
 	if (sub_cg_image) {
->>>>>>> 60304d81
 	    bitmap_rep = [NSBitmapImageRep alloc];
 	    [bitmap_rep initWithCGImage:sub_cg_image];
 	}
@@ -191,13 +186,6 @@
 		view_height - height - y - mac_drawable->yOff,
 		width, height);
 
-<<<<<<< HEAD
-	if ( [view lockFocusIfCanDraw] ) {
-	    /*This can be dealloc'ed prematurely if set for autorelease, causing crashes.*/
-	    bitmap_rep = [NSBitmapImageRep alloc];
-	    bitmap_rep = [bitmap_rep initWithFocusedViewRect:view_rect];
-	    [view unlockFocus];
-=======
 	/*
 	 * Attempt to copy from the view to a bitmapImageRep.  If the view does
 	 * not have a valid CGContext, doing this will silently corrupt memory
@@ -209,7 +197,6 @@
 	    bitmap_rep = [view bitmapImageRepForCachingDisplayInRect: view_rect];
 	    [bitmap_rep retain];
 	    [view cacheDisplayInRect:view_rect toBitmapImageRep:bitmap_rep];
->>>>>>> 60304d81
 	} else {
 	    TkMacOSXDbgMsg("No CGContext - cannot copy from screen to bitmap.");
 	    [view setNeedsDisplay:YES];
@@ -1962,10 +1949,6 @@
     int width, int height)
 {
     MacDrawable *macDraw = (MacDrawable *) d;
-<<<<<<< HEAD
-    NSView *view = TkMacOSXDrawableView(macDraw);
-=======
->>>>>>> 60304d81
 
     if (macDraw->drawRgn) {
 	CFRelease(macDraw->drawRgn);
