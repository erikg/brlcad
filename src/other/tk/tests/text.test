# This file is a Tcl script to test the code in the file tkText.c.
# This file is organized in the standard fashion for Tcl tests.
#
# Copyright (c) 1992-1994 The Regents of the University of California.
# Copyright (c) 1994-1996 Sun Microsystems, Inc.
# Copyright (c) 1998-1999 by Scriptics Corporation.
# All rights reserved.
#
# RCS: @(#) $Id$

package require tcltest 2.2
eval tcltest::configure $argv
tcltest::loadTestedCommands
namespace import -force tcltest::test

# The statements below reset the main window;  it's needed if the window
# manager is mwm to make mwm forget about a previous minimum size setting.
wm geometry . {}
wm withdraw .
wm minsize . 1 1
wm positionfrom . user
wm deiconify .

test text-1.1 {configuration option: "autoseparators"} -setup {
    text .t -borderwidth 2 -highlightthickness 2 -font {Courier -12 bold}
    pack .t
    update
} -body {
    .t configure -autoseparators yes
    .t cget -autoseparators
} -cleanup {
    destroy .t
} -result {1}
test text-1.2 {configuration option: "autoseparators"} -setup {
    text .t -borderwidth 2 -highlightthickness 2 -font {Courier -12 bold}
    pack .t
    update
} -body {
    .t configure -autoseparators nah
} -cleanup {
    destroy .t
} -match glob -returnCodes {error} -result {*}
test text-1.3 {configuration option: "background"} -setup {
    text .t -borderwidth 2 -highlightthickness 2 -font {Courier -12 bold}
    pack .t
    update
} -body {
    .t configure -background #ff00ff
    .t cget -background
} -cleanup {
    destroy .t
} -result {#ff00ff}
test text-1.4 {configuration option: "background"} -setup {
    text .t -borderwidth 2 -highlightthickness 2 -font {Courier -12 bold}
    pack .t
    update
} -body {
    .t configure -background <gorp>
} -cleanup {
    destroy .t
} -match glob -returnCodes {error} -result {*}
test text-1.5 {configuration option: "bd"} -setup {
    text .t -borderwidth 2 -highlightthickness 2 -font {Courier -12 bold}
    pack .t
    update
} -body {
    .t configure -bd 4
    .t cget -bd
} -cleanup {
    destroy .t
} -result {4}
test text-1.6 {configuration option: "bd"} -setup {
    text .t -borderwidth 2 -highlightthickness 2 -font {Courier -12 bold}
    pack .t
    update
} -body {
    .t configure -bd foo
} -cleanup {
    destroy .t
} -match glob -returnCodes {error} -result {*}
test text-1.7 {configuration option: "bg"} -setup {
    text .t -borderwidth 2 -highlightthickness 2 -font {Courier -12 bold}
    pack .t
    update
} -body {
    .t configure -bg blue
    .t cget -bg
} -cleanup {
    destroy .t
} -result {blue}
test text-1.8 {configuration option: "bg"} -setup {
    text .t -borderwidth 2 -highlightthickness 2 -font {Courier -12 bold}
    pack .t
    update
} -body {
    .t configure -bg #xx
} -cleanup {
    destroy .t
} -match glob -returnCodes {error} -result {*}
test text-1.9 {configuration option: "blockcursor"} -setup {
    text .t -borderwidth 2 -highlightthickness 2 -font {Courier -12 bold}
    pack .t
    update
} -body {
    .t configure -blockcursor 0
    .t cget -blockcursor
} -cleanup {
    destroy .t
} -result {0}
test text-1.10 {configuration option: "blockcursor"} -setup {
    text .t -borderwidth 2 -highlightthickness 2 -font {Courier -12 bold}
    pack .t
    update
} -body {
    .t configure -blockcursor xx
} -cleanup {
    destroy .t
} -match glob -returnCodes {error} -result {*}
test text-1.11 {configuration option: "borderwidth"} -setup {
    text .t -borderwidth 2 -highlightthickness 2 -font {Courier -12 bold}
    pack .t
    update
} -body {
    .t configure -borderwidth 7
    .t cget -borderwidth
} -cleanup {
    destroy .t
} -result {7}
test text-1.12 {configuration option: "borderwidth"} -setup {
    text .t -borderwidth 2 -highlightthickness 2 -font {Courier -12 bold}
    pack .t
    update
} -body {
    .t configure -borderwidth ++
} -cleanup {
    destroy .t
} -match glob -returnCodes {error} -result {*}
test text-1.13 {configuration option: "cursor"} -setup {
    text .t -borderwidth 2 -highlightthickness 2 -font {Courier -12 bold}
    pack .t
    update
} -body {
    .t configure -cursor watch
    .t cget -cursor
} -cleanup {
    destroy .t
} -result {watch}
test text-1.14 {configuration option: "cursor"} -setup {
    text .t -borderwidth 2 -highlightthickness 2 -font {Courier -12 bold}
    pack .t
    update
} -body {
    .t configure -cursor lousy
} -cleanup {
    destroy .t
} -match glob -returnCodes {error} -result {*}
test text-1.15 {configuration option: "exportselection"} -setup {
    text .t -borderwidth 2 -highlightthickness 2 -font {Courier -12 bold}
    pack .t
    update
} -body {
    .t configure -exportselection no
    .t cget -exportselection
} -cleanup {
    destroy .t
} -result {0}
test text-1.16 {configuration option: "exportselection"} -setup {
    text .t -borderwidth 2 -highlightthickness 2 -font {Courier -12 bold}
    pack .t
    update
} -body {
    .t configure -exportselection maybe
} -cleanup {
    destroy .t
} -match glob -returnCodes {error} -result {*}
test text-1.17 {configuration option: "fg"} -setup {
    text .t -borderwidth 2 -highlightthickness 2 -font {Courier -12 bold}
    pack .t
    update
} -body {
    .t configure -fg red
    .t cget -fg
} -cleanup {
    destroy .t
} -result {red}
test text-1.18 {configuration option: "fg"} -setup {
    text .t -borderwidth 2 -highlightthickness 2 -font {Courier -12 bold}
    pack .t
    update
} -body {
    .t configure -fg stupid
} -cleanup {
    destroy .t
} -match glob -returnCodes {error} -result {*}
test text-1.19 {configuration option: "font"} -setup {
    text .t -borderwidth 2 -highlightthickness 2 -font {Courier -12 bold}
    pack .t
    update
} -body {
    .t configure -font fixed
    .t cget -font
} -cleanup {
    destroy .t
} -result {fixed}
test text-1.20 {configuration option: "font"} -setup {
    text .t -borderwidth 2 -highlightthickness 2 -font {Courier -12 bold}
    pack .t
    update
} -body {
    .t configure -font {}
} -cleanup {
    destroy .t
} -match glob -returnCodes {error} -result {*}
test text-1.21 {configuration option: "foreground"} -setup {
    text .t -borderwidth 2 -highlightthickness 2 -font {Courier -12 bold}
    pack .t
    update
} -body {
    .t configure -foreground #012
    .t cget -foreground
} -cleanup {
    destroy .t
} -result {#012}
test text-1.22 {configuration option: "foreground"} -setup {
    text .t -borderwidth 2 -highlightthickness 2 -font {Courier -12 bold}
    pack .t
    update
} -body {
    .t configure -foreground bogus
} -cleanup {
    destroy .t
} -match glob -returnCodes {error} -result {*}
test text-1.23 {configuration option: "height"} -setup {
    text .t -borderwidth 2 -highlightthickness 2 -font {Courier -12 bold}
    pack .t
    update
} -body {
    .t configure -height 5
    .t cget -height
} -cleanup {
    destroy .t
} -result {5}
test text-1.24 {configuration option: "height"} -setup {
    text .t -borderwidth 2 -highlightthickness 2 -font {Courier -12 bold}
    pack .t
    update
} -body {
    .t configure -height bad
} -cleanup {
    destroy .t
} -match glob -returnCodes {error} -result {*}
test text-1.25 {configuration option: "highlightbackground"} -setup {
    text .t -borderwidth 2 -highlightthickness 2 -font {Courier -12 bold}
    pack .t
    update
} -body {
    .t configure -highlightbackground #123
    .t cget -highlightbackground
} -cleanup {
    destroy .t
} -result {#123}
test text-1.26 {configuration option: "highlightbackground"} -setup {
    text .t -borderwidth 2 -highlightthickness 2 -font {Courier -12 bold}
    pack .t
    update
} -body {
    .t configure -highlightbackground bogus
} -cleanup {
    destroy .t
} -match glob -returnCodes {error} -result {*}
test text-1.27 {configuration option: "highlightcolor"} -setup {
    text .t -borderwidth 2 -highlightthickness 2 -font {Courier -12 bold}
    pack .t
    update
} -body {
    .t configure -highlightcolor #234
    .t cget -highlightcolor
} -cleanup {
    destroy .t
} -result {#234}
test text-1.28 {configuration option: "highlightcolor"} -setup {
    text .t -borderwidth 2 -highlightthickness 2 -font {Courier -12 bold}
    pack .t
    update
} -body {
    .t configure -highlightcolor bogus
} -cleanup {
    destroy .t
} -match glob -returnCodes {error} -result {*}
test text-1.29 {configuration option: "highlightthickness"} -setup {
    text .t -borderwidth 2 -highlightthickness 2 -font {Courier -12 bold}
    pack .t
    update
} -body {
    .t configure -highlightthickness -2
    .t cget -highlightthickness
} -cleanup {
    destroy .t
} -result {0}
test text-1.30 {configuration option: "highlightthickness"} -setup {
    text .t -borderwidth 2 -highlightthickness 2 -font {Courier -12 bold}
    pack .t
    update
} -body {
    .t configure -highlightthickness bad
} -cleanup {
    destroy .t
} -match glob -returnCodes {error} -result {*}
test text-1.31 {configuration option: "inactiveselectbackground"} -setup {
    text .t -borderwidth 2 -highlightthickness 2 -font {Courier -12 bold}
    pack .t
    update
} -body {
    .t configure -inactiveselectbackground #ffff01234567
    .t cget -inactiveselectbackground
} -cleanup {
    destroy .t
} -result {#ffff01234567}
test text-1.32 {configuration option: "inactiveselectbackground"} -setup {
    text .t -borderwidth 2 -highlightthickness 2 -font {Courier -12 bold}
    pack .t
    update
} -body {
    .t configure -inactiveselectbackground bogus
} -cleanup {
    destroy .t
} -match glob -returnCodes {error} -result {*}
test text-1.33 {configuration option: "insertbackground"} -setup {
    text .t -borderwidth 2 -highlightthickness 2 -font {Courier -12 bold}
    pack .t
    update
} -body {
    .t configure -insertbackground green
    .t cget -insertbackground
} -cleanup {
    destroy .t
} -result {green}
test text-1.34 {configuration option: "insertbackground"} -setup {
    text .t -borderwidth 2 -highlightthickness 2 -font {Courier -12 bold}
    pack .t
    update
} -body {
    .t configure -insertbackground <bogus>
} -cleanup {
    destroy .t
} -match glob -returnCodes {error} -result {*}
test text-1.35 {configuration option: "insertborderwidth"} -setup {
    text .t -borderwidth 2 -highlightthickness 2 -font {Courier -12 bold}
    pack .t
    update
} -body {
    .t configure -insertborderwidth 45
    .t cget -insertborderwidth
} -cleanup {
    destroy .t
} -result {45}
test text-1.36 {configuration option: "insertborderwidth"} -setup {
    text .t -borderwidth 2 -highlightthickness 2 -font {Courier -12 bold}
    pack .t
    update
} -body {
    .t configure -insertborderwidth bogus
} -cleanup {
    destroy .t
} -match glob -returnCodes {error} -result {*}
test text-1.37 {configuration option: "insertofftime"} -setup {
    text .t -borderwidth 2 -highlightthickness 2 -font {Courier -12 bold}
    pack .t
    update
} -body {
    .t configure -insertofftime 100
    .t cget -insertofftime
} -cleanup {
    destroy .t
} -result {100}
test text-1.38 {configuration option: "insertofftime"} -setup {
    text .t -borderwidth 2 -highlightthickness 2 -font {Courier -12 bold}
    pack .t
    update
} -body {
    .t configure -insertofftime 2.4
} -cleanup {
    destroy .t
} -match glob -returnCodes {error} -result {*}
test text-1.39 {configuration option: "insertontime"} -setup {
    text .t -borderwidth 2 -highlightthickness 2 -font {Courier -12 bold}
    pack .t
    update
} -body {
    .t configure -insertontime 47
    .t cget -insertontime
} -cleanup {
    destroy .t
} -result {47}
test text-1.40 {configuration option: "insertontime"} -setup {
    text .t -borderwidth 2 -highlightthickness 2 -font {Courier -12 bold}
    pack .t
    update
} -body {
    .t configure -insertontime e1
} -cleanup {
    destroy .t
} -match glob -returnCodes {error} -result {*}
test text-1.41 {configuration option: "insertwidth"} -setup {
    text .t -borderwidth 2 -highlightthickness 2 -font {Courier -12 bold}
    pack .t
    update
} -body {
    .t configure -insertwidth 2.3
    .t cget -insertwidth
} -cleanup {
    destroy .t
} -result {2}
test text-1.42 {configuration option: "insertwidth"} -setup {
    text .t -borderwidth 2 -highlightthickness 2 -font {Courier -12 bold}
    pack .t
    update
} -body {
    .t configure -insertwidth 47d
} -cleanup {
    destroy .t
} -match glob -returnCodes {error} -result {*}
test text-1.43 {configuration option: "maxundo"} -setup {
    text .t -borderwidth 2 -highlightthickness 2 -font {Courier -12 bold}
    pack .t
    update
} -body {
    .t configure -maxundo 5
    .t cget -maxundo
} -cleanup {
    destroy .t
} -result {5}
test text-1.44 {configuration option: "maxundo"} -setup {
    text .t -borderwidth 2 -highlightthickness 2 -font {Courier -12 bold}
    pack .t
    update
} -body {
    .t configure -maxundo noway
} -cleanup {
    destroy .t
} -match glob -returnCodes {error} -result {*}
test text-1.45 {configuration option: "padx"} -setup {
    text .t -borderwidth 2 -highlightthickness 2 -font {Courier -12 bold}
    pack .t
    update
} -body {
    .t configure -padx 3.4
    .t cget -padx
} -cleanup {
    destroy .t
} -result {3}
test text-1.46 {configuration option: "padx"} -setup {
    text .t -borderwidth 2 -highlightthickness 2 -font {Courier -12 bold}
    pack .t
    update
} -body {
    .t configure -padx 2.4.
} -cleanup {
    destroy .t
} -match glob -returnCodes {error} -result {*}
test text-1.47 {configuration option: "pady"} -setup {
    text .t -borderwidth 2 -highlightthickness 2 -font {Courier -12 bold}
    pack .t
    update
} -body {
    .t configure -pady 82
    .t cget -pady
} -cleanup {
    destroy .t
} -result {82}
test text-1.48 {configuration option: "pady"} -setup {
    text .t -borderwidth 2 -highlightthickness 2 -font {Courier -12 bold}
    pack .t
    update
} -body {
    .t configure -pady bogus
} -cleanup {
    destroy .t
} -match glob -returnCodes {error} -result {*}
test text-1.49 {configuration option: "relief"} -setup {
    text .t -borderwidth 2 -highlightthickness 2 -font {Courier -12 bold}
    pack .t
    update
} -body {
    .t configure -relief raised
    .t cget -relief
} -cleanup {
    destroy .t
} -result {raised}
test text-1.50 {configuration option: "relief"} -setup {
    text .t -borderwidth 2 -highlightthickness 2 -font {Courier -12 bold}
    pack .t
    update
} -body {
    .t configure -relief bumpy
} -cleanup {
    destroy .t
} -match glob -returnCodes {error} -result {*}
test text-1.51 {configuration option: "selectbackground"} -setup {
    text .t -borderwidth 2 -highlightthickness 2 -font {Courier -12 bold}
    pack .t
    update
} -body {
    .t configure -selectbackground #ffff01234567
    .t cget -selectbackground
} -cleanup {
    destroy .t
} -result {#ffff01234567}
test text-1.52 {configuration option: "selectbackground"} -setup {
    text .t -borderwidth 2 -highlightthickness 2 -font {Courier -12 bold}
    pack .t
    update
} -body {
    .t configure -selectbackground bogus
} -cleanup {
    destroy .t
} -match glob -returnCodes {error} -result {*}
test text-1.53 {configuration option: "selectborderwidth"} -setup {
    text .t -borderwidth 2 -highlightthickness 2 -font {Courier -12 bold}
    pack .t
    update
} -body {
    .t configure -selectborderwidth 21
    .t cget -selectborderwidth
} -cleanup {
    destroy .t
} -result {21}
test text-1.54 {configuration option: "selectborderwidth"} -setup {
    text .t -borderwidth 2 -highlightthickness 2 -font {Courier -12 bold}
    pack .t
    update
} -body {
    .t configure -selectborderwidth 3x
} -cleanup {
    destroy .t
} -match glob -returnCodes {error} -result {*}
test text-1.55 {configuration option: "selectforeground"} -setup {
    text .t -borderwidth 2 -highlightthickness 2 -font {Courier -12 bold}
    pack .t
    update
} -body {
    .t configure -selectforeground yellow
    .t cget -selectforeground
} -cleanup {
    destroy .t
} -result {yellow}
test text-1.56 {configuration option: "selectforeground"} -setup {
    text .t -borderwidth 2 -highlightthickness 2 -font {Courier -12 bold}
    pack .t
    update
} -body {
    .t configure -selectforeground #12345
} -cleanup {
    destroy .t
} -match glob -returnCodes {error} -result {*}
test text-1.57 {configuration option: "spacing1"} -setup {
    text .t -borderwidth 2 -highlightthickness 2 -font {Courier -12 bold}
    pack .t
    update
} -body {
    .t configure -spacing1 20
    .t cget -spacing1
} -cleanup {
    destroy .t
} -result {20}
test text-1.58 {configuration option: "spacing1"} -setup {
    text .t -borderwidth 2 -highlightthickness 2 -font {Courier -12 bold}
    pack .t
    update
} -body {
    .t configure -spacing1 1.3x
} -cleanup {
    destroy .t
} -match glob -returnCodes {error} -result {*}
test text-1.59 {configuration option: "spacing1"} -setup {
    text .t -borderwidth 2 -highlightthickness 2 -font {Courier -12 bold}
    pack .t
    update
} -body {
    .t configure -spacing1 -5
    .t cget -spacing1
} -cleanup {
    destroy .t
} -result {0}
test text-1.60 {configuration option: "spacing1"} -setup {
    text .t -borderwidth 2 -highlightthickness 2 -font {Courier -12 bold}
    pack .t
    update
} -body {
    .t configure -spacing1 bogus
} -cleanup {
    destroy .t
} -match glob -returnCodes {error} -result {*}
test text-1.61 {configuration option: "spacing2"} -setup {
    text .t -borderwidth 2 -highlightthickness 2 -font {Courier -12 bold}
    pack .t
    update
} -body {
    .t configure -spacing2 5
    .t cget -spacing2
} -cleanup {
    destroy .t
} -result {5}
test text-1.62 {configuration option: "spacing2"} -setup {
    text .t -borderwidth 2 -highlightthickness 2 -font {Courier -12 bold}
    pack .t
    update
} -body {
    .t configure -spacing2 bogus
} -cleanup {
    destroy .t
} -match glob -returnCodes {error} -result {*}
test text-1.63 {configuration option: "spacing2"} -setup {
    text .t -borderwidth 2 -highlightthickness 2 -font {Courier -12 bold}
    pack .t
    update
} -body {
    .t configure -spacing2 -1
    .t cget -spacing2
} -cleanup {
    destroy .t
} -result {0}
test text-1.64 {configuration option: "spacing2"} -setup {
    text .t -borderwidth 2 -highlightthickness 2 -font {Courier -12 bold}
    pack .t
    update
} -body {
    .t configure -spacing2 bogus
} -cleanup {
    destroy .t
} -match glob -returnCodes {error} -result {*}
test text-1.65 {configuration option: "spacing3"} -setup {
    text .t -borderwidth 2 -highlightthickness 2 -font {Courier -12 bold}
    pack .t
    update
} -body {
    .t configure -spacing3 20
    .t cget -spacing3
} -cleanup {
    destroy .t
} -result {20}
test text-1.66 {configuration option: "spacing3"} -setup {
    text .t -borderwidth 2 -highlightthickness 2 -font {Courier -12 bold}
    pack .t
    update
} -body {
    .t configure -spacing3 bogus
} -cleanup {
    destroy .t
} -match glob -returnCodes {error} -result {*}
test text-1.67 {configuration option: "spacing3"} -setup {
    text .t -borderwidth 2 -highlightthickness 2 -font {Courier -12 bold}
    pack .t
    update
} -body {
    .t configure -spacing3 -10
    .t cget -spacing3
} -cleanup {
    destroy .t
} -result {0}
test text-1.68 {configuration option: "spacing3"} -setup {
    text .t -borderwidth 2 -highlightthickness 2 -font {Courier -12 bold}
    pack .t
    update
} -body {
    .t configure -spacing3 bogus
} -cleanup {
    destroy .t
} -match glob -returnCodes {error} -result {*}
test text-1.69 {configuration option: "state"} -setup {
    text .t -borderwidth 2 -highlightthickness 2 -font {Courier -12 bold}
    pack .t
    update
} -body {
    .t configure -state d
    .t cget -state
} -cleanup {
    destroy .t
} -result {disabled}
test text-1.70 {configuration option: "state"} -setup {
    text .t -borderwidth 2 -highlightthickness 2 -font {Courier -12 bold}
    pack .t
    update
} -body {
    .t configure -state foo
} -cleanup {
    destroy .t
} -match glob -returnCodes {error} -result {*}
test text-1.71 {configuration option: "tabs"} -setup {
    text .t -borderwidth 2 -highlightthickness 2 -font {Courier -12 bold}
    pack .t
    update
} -body {
    .t configure -tabs {1i 2i 3i 4i}
    .t cget -tabs
} -cleanup {
    destroy .t
} -result {1i 2i 3i 4i}
test text-1.72 {configuration option: "tabs"} -setup {
    text .t -borderwidth 2 -highlightthickness 2 -font {Courier -12 bold}
    pack .t
    update
} -body {
    .t configure -tabs bad_tabs
} -cleanup {
    destroy .t
} -match glob -returnCodes {error} -result {*}
test text-1.73 {configuration option: "tabstyle"} -setup {
    text .t -borderwidth 2 -highlightthickness 2 -font {Courier -12 bold}
    pack .t
    update
} -body {
    .t configure -tabstyle wordprocessor
    .t cget -tabstyle
} -cleanup {
    destroy .t
} -result {wordprocessor}
test text-1.74 {configuration option: "tabstyle"} -setup {
    text .t -borderwidth 2 -highlightthickness 2 -font {Courier -12 bold}
    pack .t
    update
} -body {
    .t configure -tabstyle garbage
} -cleanup {
    destroy .t
} -match glob -returnCodes {error} -result {*}
test text-1.75 {configuration option: "undo"} -setup {
    text .t -borderwidth 2 -highlightthickness 2 -font {Courier -12 bold}
    pack .t
    update
} -body {
    .t configure -undo 1
    .t cget -undo
} -cleanup {
    destroy .t
} -result {1}
test text-1.76 {configuration option: "undo"} -setup {
    text .t -borderwidth 2 -highlightthickness 2 -font {Courier -12 bold}
    pack .t
    update
} -body {
    .t configure -undo eh
} -cleanup {
    destroy .t
} -match glob -returnCodes {error} -result {*}
test text-1.77 {configuration option: "width"} -setup {
    text .t -borderwidth 2 -highlightthickness 2 -font {Courier -12 bold}
    pack .t
    update
} -body {
    .t configure -width 73
    .t cget -width
} -cleanup {
    destroy .t
} -result {73}
test text-1.78 {configuration option: "width"} -setup {
    text .t -borderwidth 2 -highlightthickness 2 -font {Courier -12 bold}
    pack .t
    update
} -body {
    .t configure -width 2.4
} -cleanup {
    destroy .t
} -match glob -returnCodes {error} -result {*}
test text-1.79 {configuration option: "wrap"} -setup {
    text .t -borderwidth 2 -highlightthickness 2 -font {Courier -12 bold}
    pack .t
    update
} -body {
    .t configure -wrap w
    .t cget -wrap
} -cleanup {
    destroy .t
} -result {word}
test text-1.80 {configuration option: "wrap"} -setup {
    text .t -borderwidth 2 -highlightthickness 2 -font {Courier -12 bold}
    pack .t
    update
} -body {
    .t configure -wrap bad_wrap
} -cleanup {
    destroy .t
} -match glob -returnCodes {error} -result {*}
test text-1.81 {text options} -setup {
    text .t -borderwidth 2 -highlightthickness 2 -font {Courier -12 bold}
    pack .t
    update
} -body {
    .t configure -takefocus "any old thing"
    .t cget -takefocus
} -cleanup {
    destroy .t
} -result {any old thing}
test text-1.82 {text options} -setup {
    text .t -borderwidth 2 -highlightthickness 2 -font {Courier -12 bold}
    pack .t
    update
} -body {
    .t configure -xscrollcommand "x scroll command"
    .t configure -xscrollcommand
} -cleanup {
    destroy .t
} -result {-xscrollcommand xScrollCommand ScrollCommand {} {x scroll command}}
test text-1.83 {text options} -setup {
    text .t -borderwidth 2 -highlightthickness 2 -font {Courier -12 bold}
    pack .t
    update
} -body {
    .t configure -yscrollcommand "test command"
    .t configure -yscrollcommand
} -cleanup {
    destroy .t
} -result {-yscrollcommand yScrollCommand ScrollCommand {} {test command}}
test text-1.83.1 {configuration option: "insertunfocussed"} -setup {
    text .t -borderwidth 2 -highlightthickness 2 -font {Courier -12 bold}
    pack .t
    update
} -body {
    .t configure -insertunfocussed none
    .t cget -insertunfocussed
} -cleanup {
    destroy .t
} -result none
test text-1.84 {configuration option: "insertunfocussed"} -setup {
    text .t -borderwidth 2 -highlightthickness 2 -font {Courier -12 bold}
    pack .t
    update
} -body {
    .t configure -insertunfocussed hollow
    .t cget -insertunfocussed
} -cleanup {
    destroy .t
} -result hollow
test text-1.85 {configuration option: "insertunfocussed"} -setup {
    text .t -borderwidth 2 -highlightthickness 2 -font {Courier -12 bold}
    pack .t
    update
} -body {
    .t configure -insertunfocussed solid
    .t cget -insertunfocussed
} -cleanup {
    destroy .t
} -result solid
test text-1.86 {configuration option: "insertunfocussed"} -setup {
    text .t -borderwidth 2 -highlightthickness 2 -font {Courier -12 bold}
    pack .t
    update
} -returnCodes error -body {
    .t configure -insertunfocussed gorp
} -cleanup {
    destroy .t
} -result {bad insertunfocussed "gorp": must be hollow, none, or solid}


test text-2.1 {Tk_TextCmd procedure} -body {
    text
} -returnCodes {error} -result {wrong # args: should be "text pathName ?-option value ...?"}
test text-2.2 {Tk_TextCmd procedure} -body {
    text foobar
} -returnCodes {error} -result {bad window path name "foobar"}
test text-2.3 {Tk_TextCmd procedure} -body {
    text .t -gorp nofun
} -cleanup {
    destroy .t
} -returnCodes {error} -result {unknown option "-gorp"}
test text-2.4 {Tk_TextCmd procedure} -body {
    catch {text .t -gorp nofun}
    winfo exists .t
} -cleanup {
    destroy .t
} -result 0
test text-2.5 {Tk_TextCmd procedure} -body {
    text .t -bd 2 -fg red
} -cleanup {
    destroy .t
} -returnCodes ok -result {.t}
test text-2.6 {Tk_TextCmd procedure} -body {
    text .t -bd 2 -fg red
	list [lindex [.t config -bd] 4] [lindex [.t config -fg] 4]
} -cleanup {
    destroy .t
} -result {2 red}
test text-2.7 {Tk_TextCmd procedure} -constraints {
    win
} -body {
    catch {destroy .t}
    text .t
    .t tag cget sel -relief 
} -cleanup {
    destroy .t
} -result {flat}
test text-2.8 {Tk_TextCmd procedure} -constraints {
    aqua
} -body {
    catch {destroy .t}
    text .t
    .t tag cget sel -relief 
} -cleanup {
    destroy .t
} -result {solid}
test text-2.9 {Tk_TextCmd procedure} -constraints {
    unix
} -body {
    catch {destroy .t}
    text .t
    .t tag cget sel -relief 
} -cleanup {
    destroy .t
} -result {raised}
test text-2.10 {Tk_TextCmd procedure} -body {
    list [text .t] [winfo class .t]
} -cleanup {
    destroy .t
} -result {.t Text}


test text-3.1 {TextWidgetCmd procedure, basics} -setup {
    text .t
} -body {
    .t
} -cleanup {
    destroy .t
} -returnCodes {error} -result {wrong # args: should be ".t option ?arg ...?"}
test text-3.2 {TextWidgetCmd procedure} -setup {
    text .t
} -body {
    .t gorp 1.0 z 1.2
} -cleanup {
    destroy .t
} -returnCodes {error} -result {bad option "gorp": must be bbox, cget, compare, configure, count, debug, delete, dlineinfo, dump, edit, get, image, index, insert, mark, peer, replace, scan, search, see, tag, window, xview, or yview}

test text-4.1 {TextWidgetCmd procedure, "bbox" option} -setup {
    text .t
} -body {
    .t bbox
} -cleanup {
    destroy .t
} -returnCodes {error} -result {wrong # args: should be ".t bbox index"}
test text-4.2 {TextWidgetCmd procedure, "bbox" option} -setup {
    text .t
} -body {
    .t bbox a b
} -cleanup {
    destroy .t
} -returnCodes {error} -result {wrong # args: should be ".t bbox index"}
test text-4.3 {TextWidgetCmd procedure, "bbox" option} -setup {
    text .t
} -body {
    .t bbox bad_mark
} -cleanup {
    destroy .t
} -returnCodes {error} -result {bad text index "bad_mark"}

test text-5.1 {TextWidgetCmd procedure, "cget" option} -setup {
    text .t
} -body {
    .t cget
} -cleanup {
    destroy .t
} -returnCodes {error} -result {wrong # args: should be ".t cget option"}
test text-5.2 {TextWidgetCmd procedure, "cget" option} -setup {
    text .t
} -body {
    .t cget a b
} -cleanup {
    destroy .t
} -returnCodes {error} -result {wrong # args: should be ".t cget option"}
test text-5.3 {TextWidgetCmd procedure, "cget" option} -setup {
    text .t
} -body {
    .t cget -gorp
} -cleanup {
    destroy .t
} -returnCodes {error} -result {unknown option "-gorp"}
test text-5.4 {TextWidgetCmd procedure, "cget" option} -setup {
    text .t
} -body {
    .t configure -bd 17
    .t cget -bd
} -cleanup {
    destroy .t
} -result {17}


test text-6.1 {TextWidgetCmd procedure, "compare" option} -setup {
    text .t
} -body {
    .t compare a b
} -cleanup {
    destroy .t
} -returnCodes {error} -result {wrong # args: should be ".t compare index1 op index2"}
test text-6.2 {TextWidgetCmd procedure, "compare" option} -setup {
    text .t
} -body {
    .t compare a b c d
} -cleanup {
    destroy .t
} -returnCodes {error} -result {wrong # args: should be ".t compare index1 op index2"}
test text-6.3 {TextWidgetCmd procedure, "compare" option} -setup {
    text .t
} -body {
    .t compare @x == 1.0
} -cleanup {
    destroy .t
} -returnCodes {error} -result {bad text index "@x"}
test text-6.4 {TextWidgetCmd procedure, "compare" option} -setup {
    text .t
} -body {
    .t compare 1.0 < @y
} -cleanup {
    destroy .t
} -returnCodes {error} -result {bad text index "@y"}
test text-6.5 {TextWidgetCmd procedure, "compare" option} -setup {
    text .t
} -body {
    .t insert 1.0 "Line 1
abcdefghijklm
12345
Line 4
bOy GIrl .#@? x_yz
!@#$%
Line 7"
    list [.t compare 1.1 < 1.0] [.t compare 1.1 < 1.1] [.t compare 1.1 < 1.2]
} -cleanup {
    destroy .t
} -result {0 0 1}
test text-6.6 {TextWidgetCmd procedure, "compare" option} -setup {
    text .t
} -body {
    .t insert 1.0 "Line 1
abcdefghijklm
12345
Line 4
bOy GIrl .#@? x_yz
!@#$%
Line 7"
    list [.t compare 1.1 <= 1.0] [.t compare 1.1 <= 1.1] [.t compare 1.1 <= 1.2]
} -cleanup {
    destroy .t
} -result {0 1 1}
test text-6.7 {TextWidgetCmd procedure, "compare" option} -setup {
    text .t
} -body {
    .t insert 1.0 "Line 1
abcdefghijklm
12345
Line 4
bOy GIrl .#@? x_yz
!@#$%
Line 7"
    list [.t compare 1.1 == 1.0] [.t compare 1.1 == 1.1] [.t compare 1.1 == 1.2]
} -cleanup {
    destroy .t
} -result {0 1 0}
test text-6.8 {TextWidgetCmd procedure, "compare" option} -setup {
    text .t
} -body {
    .t insert 1.0 "Line 1
abcdefghijklm
12345
Line 4
bOy GIrl .#@? x_yz
!@#$%
Line 7"
    list [.t compare 1.1 >= 1.0] [.t compare 1.1 >= 1.1] [.t compare 1.1 >= 1.2]
} -cleanup {
    destroy .t
} -result {1 1 0}
test text-6.9 {TextWidgetCmd procedure, "compare" option} -setup {
    text .t
} -body {
    .t insert 1.0 "Line 1
abcdefghijklm
12345
Line 4
bOy GIrl .#@? x_yz
!@#$%
Line 7"
    list [.t compare 1.1 > 1.0] [.t compare 1.1 > 1.1] [.t compare 1.1 > 1.2]
} -cleanup {
    destroy .t
} -result {1 0 0}
test text-6.10 {TextWidgetCmd procedure, "compare" option} -setup {
    text .t
} -body {
    .t insert 1.0 "Line 1
abcdefghijklm
12345
Line 4
bOy GIrl .#@? x_yz
!@#$%
Line 7"
    list [.t com 1.1 != 1.0] [.t compare 1.1 != 1.1] [.t compare 1.1 != 1.2]
} -cleanup {
    destroy .t
} -result {1 0 1}
test text-6.11 {TextWidgetCmd procedure, "compare" option} -setup {
    text .t
} -body {
    .t insert 1.0 "Line 1
abcdefghijklm
12345
Line 4
bOy GIrl .#@? x_yz
!@#$%
Line 7"
    .t compare 1.0 <x 1.2
} -cleanup {
    destroy .t
} -returnCodes {error} -result {bad comparison operator "<x": must be <, <=, ==, >=, >, or !=}
test text-6.12 {TextWidgetCmd procedure, "compare" option} -setup {
    text .t
} -body {
    .t insert 1.0 "Line 1
abcdefghijklm
12345
Line 4
bOy GIrl .#@? x_yz
!@#$%
Line 7"
    .t compare 1.0 >> 1.2
} -cleanup {
    destroy .t
} -returnCodes {error} -result {bad comparison operator ">>": must be <, <=, ==, >=, >, or !=}
test text-6.13 {TextWidgetCmd procedure, "compare" option} -setup {
    text .t
} -body {
    .t insert 1.0 "Line 1
abcdefghijklm
12345
Line 4
bOy GIrl .#@? x_yz
!@#$%
Line 7"
    .t compare 1.0 z 1.2
} -cleanup {
    destroy .t
} -returnCodes {error} -result {bad comparison operator "z": must be <, <=, ==, >=, >, or !=}
test text-6.14 {TextWidgetCmd procedure, "compare" option} -setup {
    text .t
} -body {
    .t insert 1.0 "Line 1
abcdefghijklm
12345
Line 4
bOy GIrl .#@? x_yz
!@#$%
Line 7"
    .t co 1.0 z 1.2
} -cleanup {
    destroy .t
} -returnCodes {error} -result {ambiguous option "co": must be bbox, cget, compare, configure, count, debug, delete, dlineinfo, dump, edit, get, image, index, insert, mark, peer, replace, scan, search, see, tag, window, xview, or yview}
# "configure" option is already covered above

test text-7.1 {TextWidgetCmd procedure, "debug" option} -setup {
    text .t
} -body {
    .t debug 0 1
} -cleanup {
    destroy .t
} -returnCodes {error} -result {wrong # args: should be ".t debug boolean"}
test text-7.2 {TextWidgetCmd procedure, "debug" option} -setup {
    text .t
} -body {
    .t de 0 1
} -cleanup {
    destroy .t
} -returnCodes {error} -result {ambiguous option "de": must be bbox, cget, compare, configure, count, debug, delete, dlineinfo, dump, edit, get, image, index, insert, mark, peer, replace, scan, search, see, tag, window, xview, or yview}
test text-7.3 {TextWidgetCmd procedure, "debug" option} -setup {
    text .t
} -body {
    .t debug true
    .t deb
} -cleanup {
    destroy .t
} -result {1}
test text-7.4 {TextWidgetCmd procedure, "debug" option} -setup {
    text .t
} -body {
    .t debug false
    .t debug
} -cleanup {
    destroy .t
} -result {0}


test text-8.1 {TextWidgetCmd procedure, "delete" option} -setup {
    text .t
} -body {
    .t delete
} -cleanup {
    destroy .t
} -returnCodes {error} -result {wrong # args: should be ".t delete index1 ?index2 ...?"}
test text-8.2 {TextWidgetCmd procedure, "delete" option} -setup {
    text .t
} -body {
    .t delete a b c
} -cleanup {
    destroy .t
} -returnCodes {error} -result {bad text index "a"}
test text-8.3 {TextWidgetCmd procedure, "delete" option} -setup {
    text .t
} -body {
    .t delete @x 2.2
} -cleanup {
    destroy .t
} -returnCodes {error} -result {bad text index "@x"}
test text-8.4 {TextWidgetCmd procedure, "delete" option} -setup {
    text .t
} -body {
    .t insert 1.0 "Line 1
abcdefghijklm
12345"
    .t delete 2.3 @y
} -cleanup {
    destroy .t
} -returnCodes {error} -result {bad text index "@y"}
test text-8.5 {TextWidgetCmd procedure, "delete" option} -setup {
    text .t
} -body {
    .t insert 1.0 "Line 1
abcdefghijklm
12345
Line 4
bOy GIrl .#@? x_yz
!@#$%
Line 7"
    .t configure -state disabled
    .t delete 2.3
    .t g 2.0 2.end
} -cleanup {
    destroy .t
} -result {abcdefghijklm}
test text-8.6 {TextWidgetCmd procedure, "delete" option} -setup {
    text .t
} -body {
    .t insert 1.0 "Line 1
abcdefghijklm
12345
Line 4
bOy GIrl .#@? x_yz
!@#$%
Line 7"
    .t delete 2.3
    .t get 2.0 2.end
} -cleanup {
    destroy .t
} -result {abcefghijklm}
test text-8.7 {TextWidgetCmd procedure, "delete" option} -setup {
    text .t
} -body {
    .t insert 1.0 "Line 1
abcdefghijklm
12345
Line 4
bOy GIrl .#@? x_yz
!@#$%
Line 7"
    .t delete 2.1 2.3
    .t get 2.0 2.end
} -cleanup {
    destroy .t
} -result {adefghijklm}
test text-8.8 {TextWidgetCmd procedure, "delete" option} -setup {
    text .t
} -body {
    .t insert 1.0 "Line 1
abcdefghijklm
12345"
    # All indices are checked before we actually delete anything
    .t delete 2.1 2.3 foo
} -cleanup {
    destroy .t
} -returnCodes {error} -result {bad text index "foo"}
test text-8.9 {TextWidgetCmd procedure, "delete" option} -setup {
    text .t
} -body {
    .t insert 1.0 "Line 1
abcdefghijklm
12345"
# All indices are checked before we actually delete anything
    catch {.t delete 2.1 2.3 foo}
    .t get 2.0 2.end
} -cleanup {
    destroy .t
} -result {abcdefghijklm}
test text-8.10 {TextWidgetCmd procedure, "delete" option} -setup {
    text .t
} -body {
    .t insert 1.0 "Line 1
abcdefghijklm
12345
Line 4
bOy GIrl .#@? x_yz
!@#$%
Line 7"
    # auto-forward one byte if the last "pair" is just one
    .t delete 1.0 end
    .t insert 1.0 "foo\nabcdefghijklm"
    .t delete 2.1 2.3 2.3
    .t get 1.0 end-1c
} -cleanup {
    destroy .t
} -result {foo
aefghijklm}
test text-8.11 {TextWidgetCmd procedure, "delete" option} -setup {
    text .t
} -body {
    # all indices will be ordered before deletion
    .t insert 1.0 "foo\nabcdefghijklm"
    .t delete 2.0 2.3 2.7 2.9 2.4
    .t get 1.0 end-1c
} -cleanup {
    destroy .t
} -result {foo
dfgjklm}
test text-8.12 {TextWidgetCmd procedure, "delete" option} -setup {
    text .t
} -body {
    # and check again with even pairs
    .t insert 1.0 "foo\nabcdefghijklm"
    .t delete 2.0 2.2 2.7 2.9 2.4 2.5
    .t get 1.0 end-1c
} -cleanup {
    destroy .t
} -result {foo
cdfgjklm}
test text-8.13 {TextWidgetCmd procedure, "delete" option} -setup {
    text .t
} -body {
    # we should get the longest range on equal start indices
    .t insert 1.0 "foo\nabcdefghijklm"
    .t delete 2.0 2.2 2.0 2.5 2.0 2.3 2.8 2.7
    .t get 1.0 end-1c
} -cleanup {
    destroy .t
} -result {foo
fghijklm}
test text-8.14 {TextWidgetCmd procedure, "delete" option} -setup {
    text .t
} -body {
    # we should get the longest range on equal start indices
    .t insert 1.0 "foo\nabcdefghijklm"
    .t delete 2.0 2.2 1.2 2.6 2.0 2.5
    .t get 1.0 end-1c
} -cleanup {
    destroy .t
} -result {foghijklm}
test text-8.15 {TextWidgetCmd procedure, "delete" option} -setup {
    text .t
} -body {
    # we should get the longest range on equal start indices
    .t insert 1.0 "foo\nabcdefghijklm"
    .t delete 2.0 2.2 2.0 2.5 1.1 2.3 2.8 2.7
    .t get 1.0 end-1c
} -cleanup {
    destroy .t
} -result {ffghijklm}
test text-8.16 {TextWidgetCmd procedure, "delete" option} -setup {
    text .t
} -body {
    # we should get the watch for overlapping ranges - they should
    # essentially be merged into one span.
    .t insert 1.0 "foo\nabcdefghijklm"
    .t delete 2.0 2.6 2.2 2.8
    .t get 1.0 end-1c
} -cleanup {
    destroy .t
} -result {foo
ijklm}
test text-8.17 {TextWidgetCmd procedure, "delete" option} -setup {
    text .t
} -body {
    # we should get the watch for overlapping ranges - they should
    # essentially be merged into one span.
    .t insert 1.0 "foo\nabcdefghijklm"
    .t delete 2.0 2.6 2.2 2.4
    .t get 1.0 end-1c
} -cleanup {
    destroy .t
} -result {foo
ghijklm}
test text-8.18 {TextWidgetCmd procedure, "replace" option} -setup {
    text .t
} -body {
    .t insert 1.0 "Line 1
abcdefghijklm
12345"
    .t replace 1.3 2.3
} -cleanup {
    destroy .t
} -returnCodes {error} -result {wrong # args: should be ".t replace index1 index2 chars ?tagList chars tagList ...?"}
test text-8.19 {TextWidgetCmd procedure, "replace" option} -setup {
    text .t
} -body {
    .t insert 1.0 "Line 1
abcdefghijklm
12345"
    .t replace 3.1 2.3 foo
} -cleanup {
    destroy .t
} -returnCodes {error} -result {Index "2.3" before "3.1" in the text}
test text-8.20 {TextWidgetCmd procedure, "replace" option} -setup {
    text .t
} -body {
    .t insert 1.0 "Line 1
abcdefghijklm
12345
Line 4
bOy GIrl .#@? x_yz
!@#$%
Line 7"
    .t replace 2.1 2.3 foo
} -cleanup {
    destroy .t
} -returnCodes ok -result {}
test text-8.21 {TextWidgetCmd procedure, "replace" option with undo} -setup {
    text .t
} -body {
    .t insert 1.0 "Line 1
abcdefghijklm
12345
Line 4
bOy GIrl .#@? x_yz
!@#$%
Line 7"
    set prevtext [.t get 1.0 end-1c]
    .t configure -undo 0
    .t configure -undo 1
    # Ensure it is treated as a single undo action
    .t replace 2.1 2.3 foo
    .t edit undo
    string equal [.t get 1.0 end-1c] $prevtext
} -cleanup {
    destroy .t
} -result {1}
test text-8.22 {TextWidgetCmd procedure, "replace" option with undo} -setup {
    text .t
    set res {}
} -body {
    .t insert 1.0 "Line 1
aefghijklm
12345
Line 4
bOy GIrl .#@? x_yz
!@#$%
Line 7"
    .t configure -undo 0
    .t configure -undo 1
    .t replace 2.1 2.3 foo
    # Ensure we can override a text widget and intercept undo
    # actions.  If in the future a different mechanism is available
    # to do this, then we should be able to change this test.  The
    # behaviour tested for here is not, strictly speaking, documented.
    rename .t test.t
    proc .t {args} { lappend ::res $args ; uplevel 1 test.t $args }
    .t edit undo
    return $res
} -cleanup {
    rename .t {}
    rename test.t .t
    destroy .t
} -result {{edit undo} {delete 2.1 2.4} {mark set insert 2.1} {see insert} {insert 2.1 ef} {mark set insert 2.3} {see insert}}
test text-8.23 {TextWidgetCmd procedure, "replace" option with undo} -setup {
    text .t
} -body {
    .t insert 1.0 "Line 1
aefghijklm
12345
Line 4
bOy GIrl .#@? x_yz
!@#$%
Line 7"
    set prevtext [.t get 1.0 end-1c]
    .t configure -undo 0
    .t configure -undo 1
    # Ensure that undo (even composite undo like 'replace')
    # works when the widget shows nothing useful.
    .t replace 2.1 2.3 foo
    .t configure -start 1 -end 1
    .t edit undo
    .t configure -start {} -end {}
    .t configure -undo 0
    string equal [.t get 1.0 end-1c] $prevtext
} -cleanup {
    destroy .t
} -result {1}
test text-8.24 {TextWidgetCmd procedure, "replace" option with peers, undo} -setup {
    text .t
} -body {
    .t insert 1.0 "Line 1
aefghijklm
12345
Line 4
bOy GIrl .#@? x_yz
!@#$%
Line 7"
    set prevtext [.t get 1.0 end-1c]
    .t configure -undo 0
    .t configure -undo 1
    .t peer create .tt -undo 1
# Ensure that undo (even composite undo like 'replace')
# works when the the event took place in one peer, which
# is then deleted, before the undo takes place in another peer.
    .tt replace 2.1 2.3 foo
    .tt configure -start 1 -end 1
    destroy .tt
    .t edit undo
    .t configure -start {} -end {}
    .t configure -undo 0
    string equal [.t get 1.0 end-1c] $prevtext
} -cleanup {
    destroy .t
} -result {1}
test text-8.25 {TextWidgetCmd procedure, "replace" option with peers, undo} -setup {
    text .t
} -body {
    .t insert 1.0 "Line 1
aefghijklm
12345
Line 4
bOy GIrl .#@? x_yz
!@#$%
Line 7"
    set prevtext [.t get 1.0 end-1c]
    .t configure -undo 0
    .t configure -undo 1
    .t peer create .tt -undo 1
# Ensure that undo (even composite undo like 'replace')
# works when the the event took place in one peer, which
# is then deleted, before the undo takes place in another peer
# which isn't showing everything.
    .tt replace 2.1 2.3 foo
    set res [.tt get 2.1 2.4]
    .tt configure -start 1 -end 1
    destroy .tt
    .t configure -start 3 -end 4
# msg will actually be set to a silently ignored error message here,
# (that the .tt command doesn't exist), but that is not important.
    lappend res [catch {.t edit undo}]
    .t configure -undo 0
    .t configure -start {} -end {}
    lappend res [string equal [.t get 1.0 end-1c] $prevtext]
} -cleanup {
    destroy .t
} -result {foo 0 1}
test text-8.26 {TextWidgetCmd procedure, "replace" option crash} -setup {
    text .tt
} -body {
    .tt insert 0.0 foo\n
    .tt replace end-1l end bar
} -cleanup {
    destroy .tt
} -result {}


test text-9.1 {TextWidgetCmd procedure, "get" option} -setup {
    text .t
} -body {
    .t get
} -cleanup {
    destroy .t
} -returnCodes {error} -result {wrong # args: should be ".t get ?-displaychars? ?--? index1 ?index2 ...?"}
test text-9.2 {TextWidgetCmd procedure, "get" option} -setup {
    text .t
} -body {
    .t get a b c
} -cleanup {
    destroy .t
} -returnCodes {error} -result {bad text index "a"}
test text-9.3 {TextWidgetCmd procedure, "get" option} -setup {
    text .t
} -body {
    .t get @q 3.1
} -cleanup {
    destroy .t
} -returnCodes {error} -result {bad text index "@q"}
test text-9.4 {TextWidgetCmd procedure, "get" option} -setup {
    text .t
} -body {
    .t get 3.1 @r
} -cleanup {
    destroy .t
} -returnCodes {error} -result {bad text index "@r"}
test text-9.5 {TextWidgetCmd procedure, "get" option} -setup {
    text .t
} -body {
    .t insert 1.0 "Line 1
aefghijklm
12345
Line 4
bOy GIrl .#@? x_yz
!@#$%
Line 7"
    .t get 5.7 5.3
} -cleanup {
    destroy .t
} -result {}
test text-9.6 {TextWidgetCmd procedure, "get" option} -setup {
    text .t
} -body {
    .t insert 1.0 "Line 1
aefghijklm
12345
Line 4
bOy GIrl .#@? x_yz
!@#$%
Line 7"
    .t get 5.3 5.5
} -cleanup {
    destroy .t
} -result { G}
test text-9.7 {TextWidgetCmd procedure, "get" option} -setup {
    text .t
} -body {
    .t insert 1.0 "Line 1
aefghijklm
12345
Line 4
bOy GIrl .#@? x_yz
!@#$%
Line 7"
    .t get 5.3 end
} -cleanup {
    destroy .t
} -result { GIrl .#@? x_yz
!@#$%
Line 7
}
test text-9.8 {TextWidgetCmd procedure, "get" option} -setup {
    text .t
} -body {
    .t insert 1.0 "Line 1
aefghijklm
12345
Line 4
bOy GIrl .#@? x_yz
!@#$%
Line 7"
    .t get 5.2 5.7
} -cleanup {
    destroy .t
} -result {y GIr}
test text-9.9 {TextWidgetCmd procedure, "get" option} -setup {
    text .t
} -body {
    .t insert 1.0 "Line 1
aefghijklm
12345
Line 4
bOy GIrl .#@? x_yz
!@#$%
Line 7"
    .t get 5.2
} -cleanup {
    destroy .t
} -result {y}
test text-9.10 {TextWidgetCmd procedure, "get" option} -setup {
    text .t
} -body {
    .t insert 1.0 "Line 1
aefghijklm
12345
Line 4
bOy GIrl .#@? x_yz
!@#$%
Line 7"
    .t get 5.2 5.4
} -cleanup {
    destroy .t
} -result {y }
test text-9.11 {TextWidgetCmd procedure, "get" option} -setup {
    text .t
} -body {
    .t insert 1.0 "Line 1
aefghijklm
12345
Line 4
bOy GIrl .#@? x_yz
!@#$%
Line 7"
    .t get 5.2 5.4 5.4
} -cleanup {
    destroy .t
} -result {{y } G}
test text-9.12 {TextWidgetCmd procedure, "get" option} -setup {
    text .t
} -body {
    .t insert 1.0 "Line 1
aefghijklm
12345
Line 4
bOy GIrl .#@? x_yz
!@#$%
Line 7"
    .t get 5.2 5.4 5.4 5.5
} -cleanup {
    destroy .t
} -result {{y } G}
test text-9.13 {TextWidgetCmd procedure, "get" option} -setup {
    text .t
} -body {
    .t insert 1.0 "Line 1
aefghijklm
12345
Line 4
bOy GIrl .#@? x_yz
!@#$%
Line 7"
    .t get 5.2 5.4 5.5 "5.5+5c"
} -cleanup {
    destroy .t
} -result {{y } {Irl .}}
test text-9.14 {TextWidgetCmd procedure, "get" option} -setup {
    text .t
} -body {
    .t insert 1.0 "Line 1
aefghijklm
12345
Line 4
bOy GIrl .#@? x_yz
!@#$%
Line 7"
    .t get 5.2 5.4 5.4 5.5 end-3c
} -cleanup {
    destroy .t
} -result {{y } G { }}
test text-9.15 {TextWidgetCmd procedure, "get" option} -setup {
    text .t
} -body {
    .t insert 1.0 "Line 1
aefghijklm
12345
Line 4
bOy GIrl .#@? x_yz
!@#$%
Line 7"
    .t get 5.2 5.4 5.4 5.5 end-3c end
} -cleanup {
    destroy .t
} -result {{y } G { 7
}}
test text-9.16 {TextWidgetCmd procedure, "get" option} -setup {
    text .t
} -body {
    .t insert 1.0 "Line 1
aefghijklm
12345
Line 4
bOy GIrl .#@? x_yz
!@#$%
Line 7"
    .t get 5.2 5.3 5.4 5.3
} -cleanup {
    destroy .t
} -result {y}
test text-9.17 {TextWidgetCmd procedure, "get" option} -setup {
    text .t
} -body {
    .t insert 1.0 "Line 1
aefghijklm
12345
Line 4
bOy GIrl .#@? x_yz
!@#$%
Line 7"
    .t index "5.2 +3 indices"
} -cleanup {
    destroy .t
} -result {5.5}
test text-9.18 {TextWidgetCmd procedure, "get" option} -setup {
    text .t
} -body {
    .t insert 1.0 "Line 1
aefghijklm
12345
Line 4
bOy GIrl .#@? x_yz
!@#$%
Line 7"
    .t index "5.2 +3chars"
} -cleanup {
    destroy .t
} -result {5.5}
test text-9.19 {TextWidgetCmd procedure, "get" option} -setup {
    text .t
} -body {
    .t insert 1.0 "Line 1
aefghijklm
12345
Line 4
bOy GIrl .#@? x_yz
!@#$%
Line 7"
    .t index "5.2 +3displayindices"
} -cleanup {
    destroy .t
} -result {5.5}
test text-9.20 {TextWidgetCmd procedure, "get" option} -setup {
    text .t
} -body {
    .t insert 1.0 "Line 1
aefghijklm
12345
Line 4
bOy GIrl .#@? x_yz
!@#$%
Line 7"
    .t tag configure elide -elide 1
    .t tag add elide 5.2 5.4
    .t get 5.2 5.4 5.5 foo
} -cleanup {
    destroy .t
} -returnCodes {error} -result {bad text index "foo"}
test text-9.21 {TextWidgetCmd procedure, "get" option} -setup {
    text .t
} -body {
    .t insert 1.0 "Line 1
aefghijklm
12345
Line 4
bOy GIrl .#@? x_yz
!@#$%
Line 7"
    .t tag configure elide -elide 1
    .t tag add elide 5.2 5.4
    .t get 5.2 5.4 5.4 5.5 end-3c end
} -cleanup {
    destroy .t
} -result {{y } G { 7
}}
test text-9.22 {TextWidgetCmd procedure, "get" option} -setup {
    text .t
} -body {
    .t insert 1.0 "Line 1
aefghijklm
12345
Line 4
bOy GIrl .#@? x_yz
!@#$%
Line 7"
    .t tag configure elide -elide 1
    .t tag add elide 5.2 5.4
    .t get -displaychars 5.2 5.4 5.4 5.5 end-3c end
} -cleanup {
    destroy .t
} -result {{} G { 7
}}
test text-9.23 {TextWidgetCmd procedure, "get" option} -setup {
    text .t
} -body {
    .t insert 1.0 "Line 1
aefghijklm
12345
Line 4
bOy GIrl .#@? x_yz
!@#$%
Line 7"
    .t tag configure elide -elide 1
    .t tag add elide 5.2 5.4
    list [.t index "5.1 +4indices"] [.t index "5.1+4d indices"]
} -cleanup {
    destroy .t
} -result {5.5 5.7}
test text-9.24 {TextWidgetCmd procedure, "get" option} -setup {
    text .t
} -body {
    .t insert 1.0 "Line 1
aefghijklm
12345
Line 4
bOy GIrl .#@? x_yz
!@#$%
Line 7"
    .t tag configure elide -elide 1
    .t tag add elide 5.2 5.4
    list [.t index "5.1 +4a chars"] [.t index "5.1+4d chars"]
} -cleanup {
    destroy .t
} -result {5.5 5.7}
test text-9.25 {TextWidgetCmd procedure, "get" option} -setup {
    text .t
} -body {
    .t insert 1.0 "Line 1
aefghijklm
12345
Line 4
bOy GIrl .#@? x_yz
!@#$%
Line 7"
    .t tag configure elide -elide 1
    .t tag add elide 5.2 5.4
    list [.t index "5.5 -4indices"] [.t index "5.7-4d indices"]
} -cleanup {
    destroy .t
} -result {5.1 5.1}
test text-9.26 {TextWidgetCmd procedure, "get" option} -setup {
    text .t
} -body {
    .t insert 1.0 "Line 1
aefghijklm
12345
Line 4
bOy GIrl .#@? x_yz
!@#$%
Line 7"
    .t tag configure elide -elide 1
    .t tag add elide 5.2 5.4
    list [.t index "5.5 -4a chars"] [.t index "5.7-4d chars"]
} -cleanup {
    destroy .t
} -result {5.1 5.1}
test text-9.27 {TextWidgetCmd procedure, "get" option} -setup {
    text .t
} -body {
    .t insert 1.0 "Line 1
aefghijklm
12345
Line 4
bOy GIrl .#@? x_yz
!@#$%
Line 7"
    .t tag configure elide -elide 1
    .t tag add elide 5.2 5.4
    .t window create 5.4
    list [.t index "5.1 +4indices"] [.t index "5.1+4d indices"]
} -cleanup {
    destroy .t
} -result {5.5 5.7}
test text-9.28 {TextWidgetCmd procedure, "get" option} -setup {
    text .t
} -body {
    .t insert 1.0 "Line 1
aefghijklm
12345
Line 4
bOy GIrl .#@? x_yz
!@#$%
Line 7"
    .t tag configure elide -elide 1
    .t tag add elide 5.2 5.4
    .t window create 5.4
    list [.t index "5.1 +4a chars"] [.t index "5.1+4d chars"]
} -cleanup {
    destroy .t
} -result {5.6 5.8}
test text-9.29 {TextWidgetCmd procedure, "get" option} -setup {
    text .t
} -body {
    .t insert 1.0 "Line 1
aefghijklm
12345
Line 4
bOy GIrl .#@? x_yz
!@#$%
Line 7"
    .t tag configure elide -elide 1
    .t tag add elide 5.2 5.4
    .t window create 5.4
    list [.t index "5.5 -4indices"] [.t index "5.7-4d indices"]
} -cleanup {
    destroy .t
} -result {5.1 5.1}
test text-9.30 {TextWidgetCmd procedure, "get" option} -setup {
    text .t
} -body {
    .t insert 1.0 "Line 1
aefghijklm
12345
Line 4
bOy GIrl .#@? x_yz
!@#$%
Line 7"
    .t tag configure elide -elide 1
    .t tag add elide 5.2 5.4
    .t window create 5.4
    list [.t index "5.6 -4a chars"] [.t index "5.8-4d chars"]
} -cleanup {
    destroy .t
} -result {5.1 5.1}
test text-9.31 {TextWidgetCmd procedure, "get" option} -setup {
    text .t
} -body {
    .t insert 1.0 "Line 1
aefghijklm
12345
Line 4
bOy GIrl .#@? x_yz
!@#$%
Line 7"
    .t tag configure elide -elide 1
    .t tag add elide 5.2 5.4
    .t window create 5.4
    .t delete 5.4 
    .t tag add elide 5.5 5.6
    .t get -displaychars 5.2 5.8
} -cleanup {
    destroy .t
} -result {Grl}


test text-10.1 {TextWidgetCmd procedure, "count" option} -setup {
    text .t
} -body {
    .t count
} -cleanup {
    destroy .t
} -returnCodes {error} -result {wrong # args: should be ".t count ?-option value ...? index1 index2"}
test text-10.2 {TextWidgetCmd procedure, "count" option} -setup {
    text .t
} -body {
    .t count blah 1.0 2.0
} -cleanup {
    destroy .t
} -returnCodes {error} -result {bad option "blah" must be -chars, -displaychars, -displayindices, -displaylines, -indices, -lines, -update, -xpixels, or -ypixels}
test text-10.3 {TextWidgetCmd procedure, "count" option} -setup {
    text .t
} -body {
    .t count a b
} -cleanup {
    destroy .t
} -returnCodes {error} -result {bad text index "a"}
test text-10.4 {TextWidgetCmd procedure, "count" option} -setup {
    text .t
} -body {
    .t count @q 3.1
} -cleanup {
    destroy .t
} -returnCodes {error} -result {bad text index "@q"}
test text-10.5 {TextWidgetCmd procedure, "count" option} -setup {
    text .t
} -body {
    .t count 3.1 @r
} -cleanup {
    destroy .t
} -returnCodes {error} -result {bad text index "@r"}
test text-10.6 {TextWidgetCmd procedure, "count" option} -setup {
    text .t
    .t insert 1.0 "Line 1
aefghijklm
12345
Line 4
bOy GIrl .#@? x_yz
!@#$%
Line 7"
} -body {
    .t count 5.7 5.3
} -cleanup {
    destroy .t
} -result {-4}
test text-10.7 {TextWidgetCmd procedure, "count" option} -setup {
    text .t
    .t insert 1.0 "Line 1
aefghijklm
12345
Line 4
bOy GIrl .#@? x_yz
!@#$%
Line 7"
} -body {
    .t count 5.3 5.5
} -cleanup {
    destroy .t
} -result {2}
test text-10.8 {TextWidgetCmd procedure, "count" option} -setup {
    text .t
} -body {
    .t insert 1.0 "Line 1
aefghijklm
12345
Line 4
bOy GIrl .#@? x_yz
!@#$%
Line 7"
    .t count 5.3 end
} -cleanup {
    destroy .t
} -result {29}
test text-10.9 {TextWidgetCmd procedure, "count" option} -setup {
    text .t
    .t insert 1.0 "Line 1
aefghijklm
12345
Line 4
bOy GIrl .#@? x_yz
!@#$%
Line 7"
} -body {
    .t count 5.2 5.7
} -cleanup {
    destroy .t
} -result {5}
test text-10.10 {TextWidgetCmd procedure, "count" option} -setup {
    text .t
    .t insert 1.0 "Line 1
aefghijklm
12345
Line 4
bOy GIrl .#@? x_yz
!@#$%
Line 7"
} -body {
    .t count 5.2 5.3
} -cleanup {
    destroy .t
} -result {1}
test text-10.11 {TextWidgetCmd procedure, "count" option} -setup {
    text .t
    .t insert 1.0 "Line 1
aefghijklm
12345
Line 4
bOy GIrl .#@? x_yz
!@#$%
Line 7"
} -body {
    .t count 5.2 5.4
} -cleanup {
    destroy .t
} -result {2}
test text-10.12 {TextWidgetCmd procedure, "count" option} -setup {
    text .t
    .t insert 1.0 "Line 1
aefghijklm
12345
Line 4
bOy GIrl .#@? x_yz
!@#$%
Line 7"
} -body {
    .t count 5.2 foo
} -cleanup {
    destroy .t
} -returnCodes {error} -result {bad text index "foo"}
test text-10.13 {TextWidgetCmd procedure, "count" option} -setup {
    text .t
} -body {
    .t insert 1.0 "Line 1
aefghijklm
12345
Line 4
bOy GIrl .#@? x_yz
!@#$%
Line 7"
    .t tag configure elide -elide 1
    .t tag add elide 2.2 3.4
    .t count -displayindices 2.0 3.0
} -cleanup {
    destroy .t
} -result {2}
test text-10.14 {TextWidgetCmd procedure, "count" option} -setup {
    text .t
} -body {
    .t insert 1.0 "Line 1
aefghijklm
12345
Line 4
bOy GIrl .#@? x_yz
!@#$%
Line 7"
    .t tag configure elide -elide 1
    .t tag add elide 2.2 3.4
    .t count -displayindices 2.2 3.0
} -cleanup {
    destroy .t
} -result {0}
test text-10.15 {TextWidgetCmd procedure, "count" option} -setup {
    text .t
} -body {
    .t insert 1.0 "Line 1
aefghijklm
12345
Line 4
bOy GIrl .#@? x_yz
!@#$%
Line 7"
    .t tag configure elide -elide 1
    .t tag add elide 2.2 3.4
    .t tag add elide 4.0 4.1
    .t count -displayindices 2.0 4.2
} -cleanup {
    destroy .t
} -result {5}
test text-10.16 {TextWidgetCmd procedure, "count" option} -setup {
    text .t
} -body {
    .t insert 1.0 "Line 1
aefghijklm
12345
Line 4
bOy GIrl .#@? x_yz
!@#$%
Line 7"
    .t tag configure elide -elide 1
    .t tag add elide 2.2 3.4
# Create one visible and one invisible window
    frame .t.w1
    frame .t.w2
# Creating this window here means that the elidden text
# now starts at 2.3
    .t window create 2.1 -window .t.w1
    .t window create 3.1 -window .t.w2
    .t count -displayindices 2.0 3.0
} -cleanup {
    destroy .t
} -result {3}
test text-10.17 {TextWidgetCmd procedure, "count" option} -setup {
    text .t
} -body {
    .t insert 1.0 "Line 1
aefghijklm
12345
Line 4
bOy GIrl .#@? x_yz
!@#$%
Line 7"
    .t tag configure elide -elide 1
    .t tag add elide 2.2 3.4
# Create one visible and one invisible window
    frame .t.w1
    frame .t.w2
# Creating this window here means that the elidden text
# now starts at 2.3
    .t window create 2.1 -window .t.w1
    .t window create 3.1 -window .t.w2
    .t count -displayindices 2.2 3.0
} -cleanup {
    destroy .t
} -result {1}
test text-10.18 {TextWidgetCmd procedure, "count" option} -setup {
    text .t
} -body {
    .t insert 1.0 "Line 1
aefghijklm
12345
Line 4
bOy GIrl .#@? x_yz
!@#$%
Line 7"
    .t tag configure elide -elide 1
    .t tag add elide 2.2 3.4
    .t tag add elide 4.0 4.1
# Create one visible and one invisible window
    frame .t.w1
    frame .t.w2
    .t mark set a 2.2
# Creating this window here means that the elidden text
# now starts at 2.3, but 'a' is automatically moved to 2.3
    .t window create 2.1 -window .t.w1
    .t window create 3.1 -window .t.w2
    .t count -displayindices a 3.0
} -cleanup {
    destroy .t
} -result {0}
test text-10.19 {TextWidgetCmd procedure, "count" option} -setup {
    text .t
} -body {
    .t insert 1.0 "Line 1
aefghijklm
12345
Line 4
bOy GIrl .#@? x_yz
!@#$%
Line 7"
    .t tag configure elide -elide 1
    .t tag add elide 2.2 3.4
    .t tag add elide 4.0 4.1
# Create one visible and one invisible window
    frame .t.w1
    frame .t.w2
# Creating this window here means that the elidden text
# now starts at 2.3
    .t window create 2.1 -window .t.w1
    .t window create 3.1 -window .t.w2
    .t count -displayindices 2.0 4.2
} -cleanup {
    destroy .t
} -result {6}
test text-10.20 {TextWidgetCmd procedure, "count" option} -setup {
    text .t
} -body {
    .t insert 1.0 "Line 1
aefghijklm
12345
Line 4
bOy GIrl .#@? x_yz
!@#$%
Line 7"
    .t tag configure elide -elide 1
    .t tag add elide 2.2 3.4
    .t tag add elide 4.0 4.1
# Create one visible and one invisible window
    frame .t.w1
    frame .t.w2
# Creating this window here means that the elidden text
# now starts at 2.3
    .t window create 2.1 -window .t.w1
    .t window create 3.1 -window .t.w2
    .t count -displaychars 2.0 3.0
} -cleanup {
    destroy .t
} -result {2}
test text-10.21 {TextWidgetCmd procedure, "count" option} -setup {
    text .t
} -body {
    .t insert 1.0 "Line 1
aefghijklm
12345
Line 4
bOy GIrl .#@? x_yz
!@#$%
Line 7"
    .t tag configure elide -elide 1
    .t tag add elide 2.2 3.4
    .t tag add elide 4.0 4.1
# Create one visible and one invisible window
    frame .t.w1
    frame .t.w2
# Creating this window here means that the elidden text
# now starts at 2.3
    .t window create 2.1 -window .t.w1
    .t window create 3.1 -window .t.w2
    .t count -displaychars 2.2 3.0
} -cleanup {
    destroy .t
} -result {1}
test text-10.22 {TextWidgetCmd procedure, "count" option} -setup {
    text .t
} -body {
    .t insert 1.0 "Line 1
aefghijklm
12345
Line 4
bOy GIrl .#@? x_yz
!@#$%
Line 7"
    .t tag configure elide -elide 1
    .t tag add elide 2.2 3.4
    .t tag add elide 4.0 4.1
    .t mark set a 2.2
# Create one visible and one invisible window
    frame .t.w1
    frame .t.w2
# Creating this window here means that the elidden text
# now starts at 2.3, but 'a' is automatically moved to 2.3
    .t window create 2.1 -window .t.w1
    .t window create 3.1 -window .t.w2
    .t count -displaychars a 3.0
} -cleanup {
    destroy .t
} -result {0}
test text-10.23 {TextWidgetCmd procedure, "count" option} -setup {
    text .t
} -body {
    .t insert 1.0 "Line 1
aefghijklm
12345
Line 4
bOy GIrl .#@? x_yz
!@#$%
Line 7"
    .t tag configure elide -elide 1
    .t tag add elide 2.2 3.4
    .t tag add elide 4.0 4.1
# Create one visible and one invisible window
    frame .t.w1
    frame .t.w2
# Creating this window here means that the elidden text
# now starts at 2.3
    .t window create 2.1 -window .t.w1
    .t window create 3.1 -window .t.w2
    .t count -displaychars 2.0 4.2
} -cleanup {
    destroy .t
} -result {5}
test text-10.24 {TextWidgetCmd procedure, "count" option} -setup {
    text .t
} -body {
    .t insert 1.0 "Line 1
aefghijklm
12345
Line 4
bOy GIrl .#@? x_yz
!@#$%
Line 7"
    .t tag configure elide -elide 1
    .t tag add elide 2.2 3.4
    .t tag add elide 4.0 4.1
# Create one visible and one invisible window
    frame .t.w1
    frame .t.w2
# Creating this window here means that the elidden text
# now starts at 2.3
    .t window create 2.1 -window .t.w1
    .t window create 3.1 -window .t.w2
    .t count -displaychars 2.0 4.2
    list [.t count -indices 2.2 3.0] [.t count 2.2 3.0]
} -cleanup {
    destroy .t
} -result {10 10}
test text-10.25 {TextWidgetCmd procedure, "count" option} -setup {
    text .t
} -body {
    .t insert 1.0 "Line 1
aefghijklm
12345
Line 4
bOy GIrl .#@? x_yz
!@#$%
Line 7"
    .t tag configure elide -elide 1
    .t tag add elide 2.2 3.4
    .t tag add elide 4.0 4.1
    .t mark set a 2.2
# Create one visible and one invisible window
    frame .t.w1
    frame .t.w2
# Creating this window here means that the elidden text
# now starts at 2.3, but 'a' is automatically moved to 2.3
    .t window create 2.1 -window .t.w1
    .t window create 3.1 -window .t.w2
    list [.t count -indices a 3.0] [.t count a 3.0]
} -cleanup {
    destroy .t
} -result {9 9}
test text-10.26 {TextWidgetCmd procedure, "count" option} -setup {
    text .t
} -body {
    .t insert 1.0 "Line 1
aefghijklm
12345
Line 4
bOy GIrl .#@? x_yz
!@#$%
Line 7"
    .t tag configure elide -elide 1
    .t tag add elide 2.2 3.4
    .t tag add elide 4.0 4.1
# Create one visible and one invisible window
    frame .t.w1
    frame .t.w2
# Creating this window here means that the elidden text
# now starts at 2.3
    .t window create 2.1 -window .t.w1
    .t window create 3.1 -window .t.w2
    .t count -displaychars 2.0 4.2
    .t count -indices 2.0 4.2
} -cleanup {
    destroy .t
} -result {21}
test text-10.27 {TextWidgetCmd procedure, "count" option} -setup {
    text .t
} -body {
    .t insert 1.0 "Line 1
aefghijklm
12345
Line 4
bOy GIrl .#@? x_yz
!@#$%
Line 7"
    .t tag configure elide -elide 1
    .t tag add elide 2.2 3.4
    .t tag add elide 4.0 4.1
# Create one visible and one invisible window
    frame .t.w1
    frame .t.w2
# Creating this window here means that the elidden text
# now starts at 2.3
    .t window create 2.1 -window .t.w1
    .t window create 3.1 -window .t.w2
    .t count -displaychars 2.0 4.2
    .t count -chars 2.2 3.0
} -cleanup {
    destroy .t
} -result {10}
test text-10.28 {TextWidgetCmd procedure, "count" option} -setup {
    text .t
} -body {
    .t insert 1.0 "Line 1
aefghijklm
12345
Line 4
bOy GIrl .#@? x_yz
!@#$%
Line 7"
    .t tag configure elide -elide 1
    .t tag add elide 2.2 3.4
    .t tag add elide 4.0 4.1
    .t mark set a 2.2
# Create one visible and one invisible window
    frame .t.w1
    frame .t.w2
# Creating this window here means that the elidden text
# now starts at 2.3, but 'a' is automatically moved to 2.3
    .t window create 2.1 -window .t.w1
    .t window create 3.1 -window .t.w2
    .t count -chars a 3.0
} -cleanup {
    destroy .t
} -result {9}
test text-10.29 {TextWidgetCmd procedure, "count" option} -setup {
    text .t
} -body {
    .t insert 1.0 "Line 1
aefghijklm
12345
Line 4
bOy GIrl .#@? x_yz
!@#$%
Line 7"
    .t tag configure elide -elide 1
    .t tag add elide 2.2 3.4
    .t tag add elide 4.0 4.1
# Create one visible and one invisible window
    frame .t.w1
    frame .t.w2
# Creating this window here means that the elidden text
# now starts at 2.3
    .t window create 2.1 -window .t.w1
    .t window create 3.1 -window .t.w2
    .t count -displaychars 2.0 4.2
    .t count -chars 2.0 4.2
} -cleanup {
    destroy .t
} -result {19}
test text-10.30 {TextWidgetCmd procedure, "count" option} -setup {
    text .t
} -body {
    .t insert end [string repeat "abcde " 50]\n
    .t insert end [string repeat "fghij " 50]\n
    .t insert end [string repeat "klmno " 50]
    .t count -lines 1.0 end
} -cleanup {
    destroy .t
} -result {3}
test text-10.31 {TextWidgetCmd procedure, "count" option} -setup {
    text .t
} -body {
    .t insert end [string repeat "abcde " 50]\n
    .t insert end [string repeat "fghij " 50]\n
    .t insert end [string repeat "klmno " 50]
    .t count -lines end 1.0
} -cleanup {
    destroy .t
} -result {-3}
test text-10.32 {TextWidgetCmd procedure, "count" option} -setup {
    text .t
} -body {
    .t insert end [string repeat "abcde " 50]\n
    .t insert end [string repeat "fghij " 50]\n
    .t insert end [string repeat "klmno " 50]
    .t count -lines 1.0 2.0 3.0
} -cleanup {
    destroy .t
} -returnCodes {error} -result {bad option "1.0" must be -chars, -displaychars, -displayindices, -displaylines, -indices, -lines, -update, -xpixels, or -ypixels}
test text-10.33 {TextWidgetCmd procedure, "count" option} -setup {
    text .t
} -body {
    .t insert end [string repeat "abcde " 50]\n
    .t insert end [string repeat "fghij " 50]\n
    .t insert end [string repeat "klmno " 50]
    .t count -lines end end
} -cleanup {
    destroy .t
} -result {0}
test text-10.34 {TextWidgetCmd procedure, "count" option} -setup {
    text .t
} -body {
    .t insert end [string repeat "abcde " 50]\n
    .t insert end [string repeat "fghij " 50]\n
    .t insert end [string repeat "klmno " 50]
    .t count -lines 1.5 2.5
} -cleanup {
    destroy .t
} -result {1}
test text-10.35 {TextWidgetCmd procedure, "count" option} -setup {
    text .t
} -body {
    .t insert end [string repeat "abcde " 50]\n
    .t insert end [string repeat "fghij " 50]\n
    .t insert end [string repeat "klmno " 50]
    .t count -lines 2.5 "2.5 lineend"
} -cleanup {
    destroy .t
} -result {0}
test text-10.36 {TextWidgetCmd procedure, "count" option} -setup {
    text .t
} -body {
    .t insert end [string repeat "abcde " 50]\n
    .t insert end [string repeat "fghij " 50]\n
    .t insert end [string repeat "klmno " 50]
    .t count -lines 2.7 "1.0 lineend"
} -cleanup {
    destroy .t
} -result {-1}
test text-10.37 {TextWidgetCmd procedure, "count" option} -setup {
    text .t
} -body {
    .t insert end [string repeat "abcde " 50]\n
    .t insert end [string repeat "fghij " 50]\n
    .t insert end [string repeat "klmno " 50]
    .t configure -wrap none
    .t count -displaylines 1.0 end
} -cleanup {
    destroy .t
} -result {3}
test text-10.38 {TextWidgetCmd procedure, "count" option} -setup {
    text .t -font {Courier -12} -borderwidth 2 -highlightthickness 2
    pack append . .t {top expand fill}
} -body {
    .t configure -width 20 -height 10
    update
    .t insert end [string repeat "abcde " 50]\n
    .t insert end [string repeat "fghij " 50]\n
    .t insert end [string repeat "klmno " 50]
    .t count -lines -chars -indices -displaylines 1.0 end
} -cleanup {
    destroy .t
} -result {3 903 903 45}


test text-11.1 {counting with tag priority eliding} -setup {
    text .t -font {Courier -12} -borderwidth 2 -highlightthickness 2
    pack append . .t {top expand fill}
} -body {
    .t insert end "hello"
    .t configure -wrap none
    list [.t count -displaychars 1.0 1.0] \
      [.t count -displaychars 1.0 1.1] \
      [.t count -displaychars 1.0 1.2] \
      [.t count -displaychars 1.0 1.3] \
      [.t count -displaychars 1.0 1.4] \
      [.t count -displaychars 1.0 1.5] \
      [.t count -displaychars 1.0 1.6] \
      [.t count -displaychars 1.0 2.6] \
} -cleanup {
    destroy .t
} -result {0 1 2 3 4 5 5 6}
test text-11.2 {counting with tag priority eliding} -setup {
    text .t -font {Courier -12} -borderwidth 2 -highlightthickness 2
    pack append . .t {top expand fill}
} -body {
    .t insert end "hello"
    .t tag configure elide1 -elide 0
    .t tag add elide1 1.2 1.4
    .t count -displaychars 1.0 1.5
} -cleanup {
    destroy .t
} -result {5}
test text-11.3 {counting with tag priority eliding} -setup {
    text .t -font {Courier -12} -borderwidth 2 -highlightthickness 2
} -body {
    .t insert end "hello"
# Newer tags are higher priority
    .t tag configure elide1 -elide 0
    .t tag configure elide2 -elide 1
    .t tag add elide1 1.2 1.4
    .t tag add elide2 1.2 1.4
    .t count -displaychars 1.0 1.5
} -cleanup {
    destroy .t
} -result {3}
test text-11.4 {counting with tag priority eliding}  -setup {
    text .t -font {Courier -12} -borderwidth 2 -highlightthickness 2
    set res {}
} -body {
    .t insert end "hello"
# Newer tags are higher priority
    .t tag configure elide1 -elide 0
    .t tag configure elide2 -elide 1
    .t tag add elide1 1.2 1.4
    .t tag add elide2 1.2 1.4
    .t tag add elide1 1.2 1.4
    lappend res [.t count -displaychars 1.0 1.5]
    .t delete 1.0 end
    .t insert end "hello"
    .t tag add elide1 1.2 1.4
    .t tag add elide2 1.2 1.4
    lappend res [.t count -displaychars 1.0 1.5]
} -cleanup {
    destroy .t
} -result {3 3}
test text-11.5 {counting with tag priority eliding}  -setup {
    text .t -font {Courier -12} -borderwidth 2 -highlightthickness 2
    set res {}
} -body {
    .t insert end "hello"
# Newer tags are higher priority
    .t tag configure elide1 -elide 0
    .t tag configure elide2 -elide 1
    .t tag configure elide3 -elide 0
    .t tag add elide1 1.2 1.4
    .t tag add elide2 1.2 1.4
    .t tag add elide3 1.2 1.4
    lappend res [.t count -displaychars 1.0 1.5]
    .t delete 1.0 end
    .t insert end "hello"
    .t tag add elide3 1.2 1.4
    .t tag add elide3 1.2 1.4
    lappend res [.t count -displaychars 1.0 1.5]
} -cleanup {
    destroy .t
} -result {5 5}
test text-11.6 {counting with tag priority eliding}  -setup {
    text .t -font {Courier -12} -borderwidth 2 -highlightthickness 2
    set res {}
} -body {
    .t insert end "hello"
# Newer tags are higher priority
    .t tag configure elide1 -elide 0
    .t tag configure elide2 -elide 1
    .t tag configure elide3 -elide 0
    .t tag configure elide4 -elide 1
    .t tag add elide2 1.2 1.4
    .t tag add elide3 1.2 1.4
    .t tag add elide4 1.2 1.4
    .t tag add elide1 1.2 1.4
    lappend res [.t count -displaychars 1.0 1.5]
    .t delete 1.0 end
    .t insert end "hello"
    .t tag add elide1 1.2 1.4
    .t tag add elide4 1.2 1.4
    .t tag add elide2 1.2 1.4
    .t tag add elide3 1.2 1.4
    lappend res [.t count -displaychars 1.0 1.5]
} -cleanup {
    destroy .t
} -result {3 3}
test text-11.7 {counting with tag priority eliding}  -setup {
    text .t -font {Courier -12} -borderwidth 2 -highlightthickness 2
    set res {}
} -body {
# Newer tags are higher priority
    .t tag configure elide1 -elide 0
    .t tag configure elide2 -elide 1
    .t tag configure elide3 -elide 0
    .t insert end "hello"
    .t tag add elide2 1.2 1.4
    .t tag add elide3 1.2 1.4
    .t tag add elide1 1.2 1.4
    lappend res [.t count -displaychars 1.0 1.5]
    .t delete 1.0 end
    .t insert end "hello"
    .t tag add elide1 1.2 1.4
    .t tag add elide2 1.2 1.4
    .t tag add elide3 1.2 1.4
    lappend res [.t count -displaychars 1.0 1.5]
} -cleanup {
    destroy .t
} -result {5 5}
test text-11.8 {counting with tag priority eliding} -setup {
    text .t -font {Courier -12} -borderwidth 2 -highlightthickness 2
    pack append . .t {top expand fill}
    set res {}
} -body {
    .t insert end "hello"
# Newer tags are higher priority
    .t tag configure elide1 -elide 0
    .t tag configure elide2 -elide 1
    .t tag add elide2 1.0 1.5
    .t tag add elide1 1.2 1.4
    lappend res [.t count -displaychars 1.0 1.5]
    lappend res [.t count -displaychars 1.1 1.5]
    lappend res [.t count -displaychars 1.2 1.5]
    lappend res [.t count -displaychars 1.3 1.5]
    .t delete 1.0 end
    .t insert end "hello"
    .t tag add elide1 1.0 1.5
    .t tag add elide2 1.2 1.4
    lappend res [.t count -displaychars 1.0 1.5]
    lappend res [.t count -displaychars 1.1 1.5]
    lappend res [.t count -displaychars 1.2 1.5]
    lappend res [.t count -displaychars 1.3 1.5]
} -cleanup {
    destroy .t
} -result {0 0 0 0 3 2 1 1}
test text-11.9 {counting with tag priority eliding} -setup {
    text .t -font {Courier -12} -borderwidth 2 -highlightthickness 2
    pack append . .t {top expand fill}
    set res {}
} -body {
    .t tag configure WELCOME -elide 1
    .t tag configure SYSTEM -elide 0
    .t tag configure TRAFFIC -elide 1
    .t insert end "\n" {SYSTEM TRAFFIC}
    .t insert end "\n" WELCOME
    lappend res [.t count -displaychars 1.0 end]
    lappend res [.t count -displaychars 1.0 end-1c]
    lappend res [.t count -displaychars 1.0 1.2]
    lappend res [.t count -displaychars 2.0 end]
    lappend res [.t count -displaychars 2.0 end-1c]
    lappend res [.t index "1.0 +1 indices"]
    lappend res [.t index "1.0 +1 display indices"]
    lappend res [.t index "1.0 +1 display chars"]
    lappend res [.t index end] 
    lappend res [.t index "end -1 indices"]
    lappend res [.t index "end -1 display indices"]
    lappend res [.t index "end -1 display chars"]
    lappend res [.t index "end -2 indices"]
    lappend res [.t index "end -2 display indices"]
    lappend res [.t index "end -2 display chars"]
} -cleanup {
    destroy .t
} -result {1 0 0 1 0 2.0 4.0 4.0 4.0 3.0 3.0 3.0 2.0 1.0 1.0}


test text-12.1 {TextWidgetCmd procedure, "index" option} -setup {
    text .t
} -body {
    .t index
} -cleanup {
    destroy .t
} -returnCodes {error} -result {wrong # args: should be ".t index index"}
test text-12.2 {TextWidgetCmd procedure, "index" option} -setup {
    text .t
} -body {
    .t ind a b
} -cleanup {
    destroy .t
} -returnCodes {error} -result {wrong # args: should be ".t index index"}
test text-12.3 {TextWidgetCmd procedure, "index" option} -setup {
    text .t
} -body {
    .t in a b
} -cleanup {
    destroy .t
} -returnCodes {error} -result {ambiguous option "in": must be bbox, cget, compare, configure, count, debug, delete, dlineinfo, dump, edit, get, image, index, insert, mark, peer, replace, scan, search, see, tag, window, xview, or yview}
test text-12.4 {TextWidgetCmd procedure, "index" option} -setup {
    text .t
} -body {
    .t index @xyz
} -cleanup {
    destroy .t
} -returnCodes {error} -result {bad text index "@xyz"}
test text-12.5 {TextWidgetCmd procedure, "index" option} -setup {
    [text .t] insert 1.0 "Line 1
aefghijklm
12345
Line 4
bOy GIrl .#@? x_yz
!@#$%
Line 7"
} -body {
    .t index 1.2
} -cleanup {
    destroy .t
} -result 1.2


test text-13.1 {TextWidgetCmd procedure, "insert" option} -setup {
    [text .t] insert 1.0 "Line 1
aefghijklm
12345
Line 4
bOy GIrl .#@? x_yz
!@#$%
Line 7"
} -body {
    .t insert 1.2
} -cleanup {
    destroy .t
} -returnCodes {error} -result {wrong # args: should be ".t insert index chars ?tagList chars tagList ...?"}
test text-13.2 {TextWidgetCmd procedure, "insert" option} -setup {
    text .t
} -body {
    .t insert 1.0 "Line 1
aefghijklm
12345
Line 4
bOy GIrl .#@? x_yz
!@#$%
Line 7"
    .t config -state disabled
    .t insert 1.2 xyzzy
    .t get 1.0 1.end
} -cleanup {
    destroy .t
} -result {Line 1}
test text-13.3 {TextWidgetCmd procedure, "insert" option} -setup {
    text .t
} -body {
    .t insert 1.0 "Line 1
aefghijklm
12345
Line 4
bOy GIrl .#@? x_yz
!@#$%
Line 7"
    .t insert 1.2 xyzzy
    .t get 1.0 1.end
} -cleanup {
    destroy .t
} -result {Lixyzzyne 1}
test text-13.4 {TextWidgetCmd procedure, "insert" option} -setup {
    text .t
} -body {
    .t insert 1.0 "Line 1
aefghijklm
12345
Line 4
bOy GIrl .#@? x_yz
!@#$%
Line 7"
    .t delete 1.0 end
    .t insert 1.0 "Sample text" x
    .t tag ranges x
} -cleanup {
    destroy .t
} -result {1.0 1.11}
test text-13.5 {TextWidgetCmd procedure, "insert" option} -setup {
    text .t
} -body {
    .t insert 1.0 "Sample text" x
    .t insert 1.2 "XYZ" y
    list [.t tag ranges x] [.t tag ranges y]
} -cleanup {
    destroy .t
} -result {{1.0 1.2 1.5 1.14} {1.2 1.5}}
test text-13.6 {TextWidgetCmd procedure, "insert" option} -setup {
    text .t
} -body {
    .t insert 1.0 "Sample text" {x y z}
    list [.t tag ranges x] [.t tag ranges y] [.t tag ranges z]
} -cleanup {
    destroy .t
} -result {{1.0 1.11} {1.0 1.11} {1.0 1.11}}
test text-13.7 {TextWidgetCmd procedure, "insert" option} -setup {
    text .t
} -body {
    .t insert 1.0 "Sample text" {x y z}
    .t insert 1.3 "A" {a b z}
    list [.t tag ranges a] [.t tag ranges b] [.t tag ranges x] [.t tag ranges y] [.t tag ranges z]
} -cleanup {
    destroy .t
} -result {{1.3 1.4} {1.3 1.4} {1.0 1.3 1.4 1.12} {1.0 1.3 1.4 1.12} {1.0 1.12}}
test text-13.8 {TextWidgetCmd procedure, "insert" option} -setup {
    text .t
} -body {
    .t insert 1.0 "Sample text" "a \{b"
} -cleanup {
    destroy .t
} -returnCodes {error} -result {unmatched open brace in list}
test text-13.9 {TextWidgetCmd procedure, "insert" option} -setup {
    text .t
} -body {
    .t insert 1.0 "First" bold " " {} second "x y z" " third"
    list [.t get 1.0 1.end] [.t tag ranges bold] [.t tag ranges x] \
	    [.t tag ranges y] [.t tag ranges z]
} -cleanup {
    destroy .t
} -result {{First second third} {1.0 1.5} {1.6 1.12} {1.6 1.12} {1.6 1.12}}
test text-13.10 {TextWidgetCmd procedure, "insert" option} -setup {
    text .t
} -body {
    .t insert 1.0 "First" bold " second" silly
    list [.t get 1.0 1.end] [.t tag ranges bold] [.t tag ranges silly]
} -cleanup {
    destroy .t
} -result {{First second} {1.0 1.5} {1.5 1.12}}

# Edit, mark, scan, search, see, tag, window, xview, and yview actions are tested elsewhere.

test text-14.1 {ConfigureText procedure} -setup {
    text .t
} -body {
    .t configure -state foobar
} -cleanup {
    destroy .t
} -returnCodes {error} -result {bad state "foobar": must be disabled or normal}
test text-14.2 {ConfigureText procedure} -setup {
    text .t
} -body {
    .t configure -spacing1 -2 -spacing2 1 -spacing3 1
    list [.t cget -spacing1] [.t cget -spacing2] [.t cget -spacing3]
} -cleanup {
    destroy .t
} -result {0 1 1}
test text-14.3 {ConfigureText procedure} -setup {
    text .t
} -body {
    .t configure -spacing1 1 -spacing2 -1 -spacing3 1
    list [.t cget -spacing1] [.t cget -spacing2] [.t cget -spacing3]
} -cleanup {
    destroy .t
} -result {1 0 1}
test text-14.4 {ConfigureText procedure} -setup {
    text .t
} -body {
    .t configure -spacing1 1 -spacing2 1 -spacing3 -3
    list [.t cget -spacing1] [.t cget -spacing2] [.t cget -spacing3]
} -cleanup {
    destroy .t
} -result {1 1 0}
test text-14.5 {ConfigureText procedure} -setup {
    text .t
} -body {
    .t configure -tabs {30 foo}
} -cleanup {
    destroy .t
} -returnCodes {error} -result {bad tab alignment "foo": must be left, right, center, or numeric} 
test text-14.6 {ConfigureText procedure} -setup {
    text .t
} -body {
    catch {.t configure -tabs {30 foo}} 
    .t configure -tabs {10 20 30}
    return $errorInfo
} -cleanup {
    destroy .t
} -result {bad tab alignment "foo": must be left, right, center, or numeric
    (while processing -tabs option)
    invoked from within
".t configure -tabs {30 foo}"}
test text-14.7 {ConfigureText procedure} -setup {
    text .t
} -body {
    .t configure -tabs {10 20 30}
    .t configure -tabs {}
    .t cget -tabs
} -cleanup {
    destroy .t
} -result {}
test text-14.8 {ConfigureText procedure} -setup {
   text .t 
} -body {
    .t configure -wrap bogus
} -cleanup {
    destroy .t
} -returnCodes {error} -result {bad wrap "bogus": must be char, none, or word}
test text-14.9 {ConfigureText procedure} -setup {
    text .t -font {Courier -12} -borderwidth 2 -highlightthickness 2
} -body {
    .t configure -selectborderwidth 17 -selectforeground #332211 \
	    -selectbackground #abc
    list [lindex [.t tag config sel -borderwidth] 4] \
	   [lindex [.t tag config sel -foreground] 4] \
	   [lindex [.t tag config sel -background] 4]
} -cleanup {
    destroy .t
} -result {17 #332211 #abc}
test text-14.10 {ConfigureText procedure} -setup {
    text .t -font {Courier -12} -borderwidth 2 -highlightthickness 2
} -body {
    .t configure -selectborderwidth {}
    .t tag cget sel -borderwidth
} -cleanup {
    destroy .t
} -result {}
test text-14.11 {ConfigureText procedure} -setup {
    text .t 
} -body {
    .t configure -selectborderwidth foo
} -cleanup {
    destroy .t
} -returnCodes {error} -result {bad screen distance "foo"}
test text-14.12 {ConfigureText procedure} -body {
    text .t
    entry .t.e
    .t.e insert end abcdefg
    .t.e select from 0
    .t.e select to 2
    text .t2 -exportselection 1
    selection get
} -cleanup {
    destroy .t .t2
} -result {ab}
test text-14.13 {ConfigureText procedure} -body {
    text .t
    entry .t.e
    .t.e insert end abcdefg
    .t.e select from 0
    .t.e select to 2
    text .t2 -exportselection 0
    .t2 insert insert 1234657890
    .t2 tag add sel 1.0 1.4
    selection get
} -cleanup {
    destroy .t .t2
} -result {ab}
test text-14.14 {ConfigureText procedure} -body {
    text .t
    entry .t.e
    .t.e insert end abcdefg
    .t.e select from 0
    .t.e select to 1
    text .t2 -exportselection 1
    .t2 insert insert 1234657890
    .t2 tag add sel 1.0 1.4
    selection get
} -cleanup {
    destroy .t .t2
} -result {1234}
test text-14.15 {ConfigureText procedure} -body {
    text .t
    entry .t.e
    .t.e insert end abcdefg
    .t.e select from 0
    .t.e select to 1
    text .t2 -exportselection 0
    .t2 insert insert 1234657890
    .t2 tag add sel 1.0 1.4
    .t2 configure -exportselection 1
    selection get
} -cleanup {
    destroy .t2 .t
} -result {1234}
test text-14.16 {ConfigureText procedure} -body {
    text .t
    entry .t.e
    .t.e insert end abcdefg
    .t.e select from 0
    text .t2 -exportselection 1
    .t2 insert insert 1234657890
    .t2 tag add sel 1.0 1.4
    selection get
    .t2 configure -exportselection 0
    selection get
} -cleanup {
    destroy .t .t2
} -returnCodes error -result {PRIMARY selection doesn't exist or form "STRING" not defined}
test text-14.17 {ConfigureText procedure} -body {
    text .t
    entry .t.e
    .t.e insert end abcdefg
    .t.e select from 0
    text .t2 -exportselection 1
    .t2 insert insert 1234657890
    .t2 tag add sel 1.0 1.4
    set result [selection get]
    .t2 configure -exportselection 0
    catch {selection get}
    return $result
} -cleanup {
    destroy .t .t2
} -result {1234}
test text-14.18 {ConfigureText procedure} -constraints fonts -setup {
    toplevel .top
    text .top.t -font {Courier -12} -borderwidth 2 -highlightthickness 2
} -body {
    .top.t configure -width 20 -height 10 
    pack append .top .top.t top
    update
    set geom [wm geometry .top]
    set x [string range $geom 0 [string first + $geom]]
} -cleanup {
    destroy .top
} -result {150x140+}
# This test was failing Windows because the title bar on .t was a certain
# minimum size and it was interfering with the size requested by the -setgrid.
# The "overrideredirect" gets rid of the titlebar so the toplevel can shrink
# to the appropriate size.
test text-14.19 {ConfigureText procedure} -setup {
    toplevel .top
    text .top.t -font {Courier -12} -borderwidth 2 -highlightthickness 2
} -body {
    .top.t configure -width 20 -height 10 -setgrid 1
    wm overrideredirect .top 1
    pack append .top .top.t top
    wm geometry .top +0+0
    update
    wm geometry .top
} -cleanup {
    destroy .top
} -result {20x10+0+0}
# This test was failing on Windows because the title bar on .t was a certain
# minimum size and it was interfering with the size requested by the -setgrid.
# The "overrideredirect" gets rid of the titlebar so the toplevel can shrink
# to the appropriate size.
test text-14.20 {ConfigureText procedure} -setup {
    toplevel .top
    text .top.t -font {Courier -12} -borderwidth 2 -highlightthickness 2
} -body {
    .top.t configure -width 20 -height 10 -setgrid 1
    wm overrideredirect .top 1
    pack append .top .top.t top
    wm geometry .top +0+0
    update
    set result [wm geometry .top]
    wm geometry .top 15x8
    update
    lappend result [wm geometry .top]
    .top.t configure -wrap word
    update
    lappend result [wm geometry .top]
} -cleanup {
    destroy .top
} -result {20x10+0+0 15x8+0+0 15x8+0+0}


test text-15.1 {TextWorldChanged procedure, spacing options} -constraints {
    fonts
} -body {
    text .t -width 20 -height 10 -font {Courier -12} -borderwidth 2 -highlightthickness 2
    set result [winfo reqheight .t]
    .t configure -spacing1 2
    lappend result [winfo reqheight .t]
    .t  configure -spacing3 1
    lappend result [winfo reqheight .t]
    .t configure -spacing1 0
    lappend result [winfo reqheight .t]
} -cleanup {
    destroy .t
} -result {140 160 170 150}


test text-16.1 {TextEventProc procedure} -body {
    text .tx1 -bg #543210
    rename .tx1 .tx2
    set x {}
    lappend x [winfo exists .tx1]
    lappend x [.tx2 cget -bg]
    destroy .tx1
    lappend x [info command .tx*] [winfo exists .tx1] [winfo exists .tx2]
} -cleanup {
    destroy .txt1
} -result {1 #543210 {} 0 0}


test text-17.1 {TextCmdDeletedProc procedure} -body {
    text .tx1
    rename .tx1 {}
    list [info command .tx*] [winfo exists .tx1]
} -cleanup {
    destroy .txt1
} -result {{} 0}
test text-17.2 {TextCmdDeletedProc procedure, disabling -setgrid} -constraints {
    fonts
} -body {
   toplevel .top 
   text .top.t -borderwidth 2 -highlightthickness 2 -font {Courier -12 bold} \
    -setgrid 1 -width 20 -height 10
   pack .top.t
   update
   set geom [wm geometry .top]
   set x [string range $geom 0 [string first + $geom]]
   rename .top.t {}
   update
   set geom [wm geometry .top]
   lappend x [string range $geom 0 [string first + $geom]]
   return $x
} -cleanup {
    destroy .top
} -result {20x10+ 150x140+}


test text-18.1 {InsertChars procedure} -body {
    text .t
    .t insert 2.0 abcd\n
    .t get 1.0 end
} -cleanup {
    destroy .t
} -result {abcd

}
test text-18.2 {InsertChars procedure} -body {
    text .t
    .t insert 1.0 abcd\n
    .t insert end 123\n
    .t get 1.0 end
} -cleanup {
    destroy .t
} -result {abcd
123

}
test text-18.3 {InsertChars procedure} -body {
    text .t
    .t insert 1.0 abcd\n
    .t insert 10.0 123
    .t get 1.0 end
} -cleanup {
    destroy .t
} -result {abcd
123
}
test text-18.4 {InsertChars procedure, inserting on top visible line} -setup {
    text .t -font {Courier -12} -borderwidth 2 -highlightthickness 2
    pack .t
} -body {
    .t configure -width 20 -height 4 -wrap word
    .t insert insert "Now is the time for all great men to come to the "
    .t insert insert "aid of their party.\n"
    .t insert insert "Now is the time for all great men.\n"
    .t see end
    update
    .t insert 1.0 "Short\n"
    .t index @0,0
} -cleanup {
    destroy .t
} -result {2.56}
test text-18.5 {InsertChars procedure, inserting on top visible line} -setup {
    text .t -font {Courier -12} -borderwidth 2 -highlightthickness 2
    pack .t
} -body {
    .t configure -width 20 -height 4 -wrap word
    .t insert insert "Now is the time for all great men to come to the "
    .t insert insert "aid of their party.\n"
    .t insert insert "Now is the time for all great men.\n"
    .t see end
    update
    .t insert 1.55 "Short\n"
    .t index @0,0
} -cleanup {
    destroy .t
} -result {2.0}
test text-18.6 {InsertChars procedure, inserting on top visible line} -setup {
    text .t -font {Courier -12} -borderwidth 2 -highlightthickness 2
    pack .t
} -body {
    .t configure -width 20 -height 4 -wrap word
    .t insert insert "Now is the time for all great men to come to the "
    .t insert insert "aid of their party.\n"
    .t insert insert "Now is the time for all great men.\n"
    .t see end
    update
    .t insert 1.56 "Short\n"
    .t index @0,0
} -cleanup {
    destroy .t
} -result {1.56}
test text-18.7 {InsertChars procedure, inserting on top visible line} -setup {
    text .t -font {Courier -12} -borderwidth 2 -highlightthickness 2
    pack .t
} -body {
    .t configure -width 20 -height 4 -wrap word
    .t insert insert "Now is the time for all great men to come to the "
    .t insert insert "aid of their party.\n"
    .t insert insert "Now is the time for all great men.\n"
    .t see end
    update
    .t insert 1.57 "Short\n"
    .t index @0,0
} -cleanup {
    destroy .t
} -result {1.56}


test text-19.1 {DeleteChars procedure} -body {
    text .t
    .t get 1.0 end
} -cleanup {
    destroy .t
} -result {
}
test text-19.2 {DeleteChars procedure} -body {
    text .t
    .t delete foobar
} -cleanup {
    destroy .t
} -returnCodes {error} -result {bad text index "foobar"}
test text-19.3 {DeleteChars procedure} -body {
    text .t
    .t delete 1.0 lousy
} -cleanup {
    destroy .t
} -returnCodes {error} -result {bad text index "lousy"}
test text-19.4 {DeleteChars procedure} -body {
    text .t
    .t insert 1.0 "Line 1
abcde
12345
Line 4"
    .t delete 2.1
    .t get 1.0 end
} -cleanup {
    destroy .t
} -result {Line 1
acde
12345
Line 4
}
test text-19.5 {DeleteChars procedure} -body {
    text .t
    .t insert 1.0 "Line 1
abcde
12345
Line 4"
    .t delete 2.3
    .t get 1.0 end
} -cleanup {
    destroy .t
} -result {Line 1
abce
12345
Line 4
}
test text-19.6 {DeleteChars procedure} -body {
    text .t
    .t insert 1.0 "Line 1
abcde
12345
Line 4"
    .t delete 2.end
    .t get 1.0 end
} -cleanup {
    destroy .t
} -result {Line 1
abcde12345
Line 4
}
test text-19.7 {DeleteChars procedure} -body {
    text .t
    .t insert 1.0 "Line 1
abcde
12345
Line 4"
    .t tag add sel 4.2 end
    .t delete 4.2 end
    list [.t tag ranges sel] [.t get 1.0 end]
} -cleanup {
    destroy .t
} -result {{} {Line 1
abcde
12345
Li
}}
test text-19.8 {DeleteChars procedure} -body {
    text .t
    .t insert 1.0 "Line 1
abcde
12345
Line 4"
    .t tag add sel 1.0 end
    .t delete 4.0 end
    list [.t tag ranges sel] [.t get 1.0 end]
} -cleanup {
    destroy .t
} -result {{1.0 3.5} {Line 1
abcde
12345
}}
test text-19.9 {DeleteChars procedure} -body {
    text .t
    .t insert 1.0 "Line 1
abcde
12345
Line 4"
    .t delete 2.2 2.2
    .t get 1.0 end
} -cleanup {
    destroy .t
} -result {Line 1
abcde
12345
Line 4
}
test text-19.10 {DeleteChars procedure} -body {
    text .t
    .t insert 1.0 "Line 1
abcde
12345
Line 4"
    .t delete 2.3 2.1
    .t get 1.0 end
} -cleanup {
    destroy .t
} -result {Line 1
abcde
12345
Line 4
}
test text-19.11 {DeleteChars procedure} -body {
    toplevel .top
    text .top.t -width 20 -height 5
    pack append .top .top.t top
    wm geometry .top +0+0
    .top.t insert 1.0 "abc\n123\nx\ny\nz\nq\nr\ns"
    update
    .top.t delete 1.0 3.0
    list [.top.t index @0,0] [.top.t get @0,0]
} -cleanup {
    destroy .top
} -result {1.0 x}
test text-19.12 {DeleteChars procedure} -body {
    toplevel .top
    text .top.t -width 20 -height 5
    pack append .top .top.t top
    wm geometry .top +0+0
    .top.t insert 1.0 "abc\n123\nx\ny\nz\nq\nr\ns"
    .top.t yview 3.0
    update
    .top.t delete 2.0 4.0
    list [.top.t index @0,0] [.top.t get @0,0]
} -cleanup {
    destroy .top
} -result {2.0 y}
test text-19.13 {DeleteChars procedure, updates affecting topIndex} -setup {
    toplevel .top
    text .top.t -width 1 -height 10 -wrap char
    pack .top.t -side left
    wm geometry .top +0+0
    update
} -body {
    .top.t insert end "abcde\n12345\nqrstuv"
    .top.t yview 2.1
    .top.t delete 1.4 2.3
    .top.t index @0,0
} -cleanup {
    destroy .top
} -result {1.2}
test text-19.14 {DeleteChars procedure, updates affecting topIndex} -setup {
    toplevel .top
    text .top.t -width 1 -height 10 -wrap char
    pack .top.t -side left
    wm geometry .top +0+0
    update
} -body {
    .top.t insert end "abcde\n12345\nqrstuv"
    .top.t yview 2.1
    .top.t delete 2.3 2.4
    .top.t index @0,0
} -cleanup {
    destroy .top
} -result {2.0}
test text-19.15 {DeleteChars procedure, updates affecting topIndex} -setup {
    toplevel .top
    text .top.t -width 1 -height 10 -wrap char
    pack .top.t -side left
    wm geometry .top +0+0
    update
} -body {
    .top.t insert end "abcde\n12345\nqrstuv"
    .top.t yview 1.3
    .top.t delete 1.0 1.2
    .top.t index @0,0
} -cleanup {
    destroy .top
} -result {1.1}
test text-19.16 {DeleteChars procedure, updates affecting topIndex} -setup {
    toplevel .top
    text .top.t -width 6 -height 10 -wrap word
    frame .top.f -width 200 -height 20 -relief raised -bd 2
    pack .top.f .top.t -side left
    wm geometry .top +0+0
    update
} -body {
    .top.t insert end "abc def\n01 2345 678 9101112\nLine 3\nLine 4\nLine 5\n6\n7\n8\n"
    .top.t yview 2.4
    .top.t delete 2.5
    set x [.top.t index @0,0]
    .top.t delete 2.5
    list $x [.top.t index @0,0]
} -cleanup {
    destroy .top
} -result {2.3 2.0}


test text-20.1 {TextFetchSelection procedure} -setup {
    text .t -width 20 -height 10
    pack append . .t {top expand fill}
    update
} -body {
    foreach i {a b c d e f g h i j k l m n o p q r s t u v w x y z} {
        .t insert end $i.0$i.1$i.2$i.3$i.4\n
    }
    .t tag add sel 1.3 3.4
    selection get
} -cleanup {
    destroy .t
} -result {a.1a.2a.3a.4
b.0b.1b.2b.3b.4
c.0c}
test text-20.2 {TextFetchSelection procedure} -setup {
    text .t -width 20 -height 10
    pack append . .t {top expand fill}
    update
} -body {
    foreach i {a b c d e f g h i j k l m n o p q r s t u v w x y z} {
        .t insert end $i.0$i.1$i.2$i.3$i.4\n
    }
    .t tag add x 1.2
    .t tag add x 1.4
    .t tag add x 2.0
    .t tag add x 2.3
    .t tag remove sel 1.0 end
    .t tag add sel 1.0 3.4
    selection get
} -cleanup {
    destroy .t
} -result {a.0a.1a.2a.3a.4
b.0b.1b.2b.3b.4
c.0c}
test text-20.3 {TextFetchSelection procedure}  -setup {
    text .t -width 20 -height 10
    pack append . .t {top expand fill}
    update
} -body {
    foreach i {a b c d e f g h i j k l m n o p q r s t u v w x y z} {
        .t insert end $i.0$i.1$i.2$i.3$i.4\n
    }
    .t tag remove sel 1.0 end
    .t tag add sel 13.3
    selection get
} -cleanup {
    destroy .t
} -result {m}
test text-20.4 {TextFetchSelection procedure}  -setup {
    text .t -width 20 -height 10
    pack append . .t {top expand fill}
    update
} -body {
    foreach i {a b c d e f g h i j k l m n o p q r s t u v w x y z} {
        .t insert end $i.0$i.1$i.2$i.3$i.4\n
    }
    .t tag remove x 1.0 end
    .t tag add sel 1.0 3.4
    .t tag remove sel 1.0 end
    .t tag add sel 1.2 1.5
    .t tag add sel 2.4 3.1
    .t tag add sel 10.0 10.end
    .t tag add sel 13.3
    selection get
} -cleanup {
    destroy .t
} -result {0a..1b.2b.3b.4
cj.0j.1j.2j.3j.4m}
test text-20.5 {TextFetchSelection procedure, long selections} -setup {
    text .t -width 20 -height 10
    pack append . .t {top expand fill}
    update
    set x ""
} -body {
    for {set i 1} {$i < 200} {incr i} {
        append x "This is line $i, padded to just about 53 characters.\n"
    }
    .t insert end $x
    .t tag add sel 1.0 end
    expr {[selection get] eq "$x\n"}
} -cleanup {
    destroy .t
} -result {1}


test text-21.1 {TkTextLostSelection procedure} -constraints unix -setup {
    text .t
    .t insert 1.0 "Line 1"
    entry .t.e
    .t.e insert end "abcdefg"
    text .t2
    .t2 insert 1.0 "abc\ndef\nghijk\n1234"
} -body {
    .t2 tag add sel 1.2 3.3
    .t.e select from 0
    .t.e select to 1
    .t2 tag ranges sel
} -cleanup {
    destroy .t .t2
} -result {}
test text-21.2 {TkTextLostSelection procedure} -constraints win -setup {
    text .t
    .t insert 1.0 "Line 1"
    entry .t.e
    .t.e insert end "abcdefg"
    text .t2
    .t2 insert 1.0 "abc\ndef\nghijk\n1234"
} -body {
    .t2 tag add sel 1.2 3.3
    .t.e select from 0
    .t.e select to 1
    .t2 tag ranges sel
} -cleanup {
    destroy .t .t2
} -result {1.2 3.3}
test text-21.3 {TkTextLostSelection procedure} -body {
    text .t
    .t insert 1.0 "abcdef\nghijk\n1234"
    .t tag add sel 1.0 1.3
    selection get
    selection clear
    selection get
} -cleanup {
    destroy .t
} -returnCodes error -result {PRIMARY selection doesn't exist or form "STRING" not defined}
test text-21.4 {TkTextLostSelection procedure} -body {
    text .t
    .t insert 1.0 "abcdef\nghijk\n1234"
    .t tag add sel 1.0 1.3
    set x [selection get]
    selection clear
    catch {selection get}
    .t tag add sel 1.0 1.3
    lappend x [selection get]
} -cleanup {
    destroy .t
} -result {abc abc}


test text-22.1 {TextSearchCmd procedure, argument parsing} -body {
    text .t
    .t search -
} -cleanup {
    destroy .t
} -returnCodes {error} -result {bad switch "-": must be --, -all, -backward, -count, -elide, -exact, -forward, -nocase, -nolinestop, -overlap, -regexp, or -strictlimits}
test text-22.2 {TextSearchCmd procedure, -backwards option} -body {
    text .t
    .t insert end "xxyz xyz x. the\nfoo -forward bar xxxxx BaR foo\nxyz xxyzx"
    .t search -backwards xyz 1.4
} -cleanup {
    destroy .t
} -result {1.1}
test text-22.3 {TextSearchCmd procedure, -all option} -body {
    text .t
    .t insert end "xxyz xyz x. the\nfoo -forward bar xxxxx BaR foo\nxyz xxyzx"
    .t search -all xyz 1.4
} -cleanup {
    destroy .t
} -result {1.5 3.0 3.5 1.1}
test text-22.4 {TextSearchCmd procedure, -forwards option} -body {
    text .t
    .t insert end "xxyz xyz x. the\nfoo -forward bar xxxxx BaR foo\nxyz xxyzx"
    .t search -forwards xyz 1.4
} -cleanup {
    destroy .t
} -result {1.5}
test text-22.5 {TextSearchCmd procedure, -exact option} -body {
    text .t
    .t insert end "xxyz xyz x. the\nfoo -forward bar xxxxx BaR foo\nxyz xxyzx"
    .t search -f -exact x. 1.0
} -cleanup {
    destroy .t
} -result {1.9}
test text-22.6 {TextSearchCmd procedure, -regexp option} -body {
    text .t
    .t insert end "xxyz xyz x. the\nfoo -forward bar xxxxx BaR foo\nxyz xxyzx"
    .t search -b -regexp x.z 1.4
} -cleanup {
    destroy .t
} -result {1.1}
test text-22.7 {TextSearchCmd procedure, -count option} -body {
    text .t
    .t insert end "xxyz xyz x. the\nfoo -forward bar xxxxx BaR foo\nxyz xxyzx"
    set length unmodified
    list [.t search -count length x. 1.4] $length
} -cleanup {
    destroy .t
} -result {1.9 2}
test text-22.8 {TextSearchCmd procedure, -count option} -body {
    text .t
    .t insert end "xxyz xyz x. the\nfoo -forward bar xxxxx BaR foo\nxyz xxyzx"
    .t search -count
} -cleanup {
    destroy .t
} -returnCodes {error} -result {no value given for "-count" option}
test text-22.9 {TextSearchCmd procedure, -nocase option} -body {
    text .t
    .t insert end "xxyz xyz x. the\nfoo -forward bar xxxxx BaR foo\nxyz xxyzx"
    list [.t search -nocase BaR 1.1] [.t search BaR 1.1]
} -cleanup {
    destroy .t
} -result {2.13 2.23}
test text-22.10 {TextSearchCmd procedure, -n ambiguous option} -body {
    text .t
    .t insert end "xxyz xyz x. the\nfoo -forward bar xxxxx BaR foo\nxyz xxyzx"
    .t search -n BaR 1.1
} -cleanup {
    destroy .t
} -returnCodes {error} -result {bad switch "-n": must be --, -all, -backward, -count, -elide, -exact, -forward, -nocase, -nolinestop, -overlap, -regexp, or -strictlimits}
test text-22.11 {TextSearchCmd procedure, -nocase option} -body {
    text .t
    .t insert end "xxyz xyz x. the\nfoo -forward bar xxxxx BaR foo\nxyz xxyzx"
    .t search -noc BaR 1.1
} -cleanup {
    destroy .t
} -result {2.13}
test text-22.12 {TextSearchCmd procedure, -nolinestop option} -body {
    text .t
    .t insert end "xxyz xyz x. the\nfoo -forward bar xxxxx BaR foo\nxyz xxyzx"
    .t search -nolinestop BaR 1.1
} -cleanup {
    destroy .t
} -returnCodes {error} -result {the "-nolinestop" option requires the "-regexp" option to be present}
test text-22.13 {TextSearchCmd procedure, -nolinestop option} -body {
    text .t
    .t insert end "xxyz xyz x. the\nfoo -forward bar xxxxx BaR foo\nxyz xxyzx"
    set msg ""
    list [.t search -nolinestop -regexp -count msg e.*o 1.1] $msg
} -cleanup {
    destroy .t
} -result {1.14 32}
test text-22.14 {TextSearchCmd procedure, -- option} -body {
    text .t
    .t insert end "xxyz xyz x. the\nfoo -forward bar xxxxx BaR foo\nxyz xxyzx"
    .t search -- -forward 1.0
} -cleanup {
    destroy .t
} -result {2.4}
test text-22.15 {TextSearchCmd procedure, argument parsing} -body {
    text .t
    .t insert end "xxyz xyz x. the\nfoo -forward bar xxxxx BaR foo\nxyz xxyzx"
    .t search abc
} -cleanup {
    destroy .t
} -returnCodes {error} -result {wrong # args: should be ".t search ?switches? pattern index ?stopIndex?"}
test text-22.16 {TextSearchCmd procedure, argument parsing} -body {
    text .t
    .t insert end "xxyz xyz x. the\nfoo -forward bar xxxxx BaR foo\nxyz xxyzx"
    .t search abc d e f
} -cleanup {
    destroy .t
} -returnCodes {error} -result {wrong # args: should be ".t search ?switches? pattern index ?stopIndex?"}
test text-22.17 {TextSearchCmd procedure, check index} -body {
    text .t
    .t search abc gorp
} -cleanup {
    destroy .t
} -returnCodes {error} -result {bad text index "gorp"}
test text-22.18 {TextSearchCmd procedure, startIndex == "end"} -body {
    text .t
    .t insert end "xxyz xyz x. the\nfoo -forward bar xxxxx BaR foo\nxyz xxyzx"
    .t search non-existent end
} -cleanup {
    destroy .t
} -result {}
test text-22.19 {TextSearchCmd procedure, startIndex == "end"} -body {
    text .t
    .t insert end "xxyz xyz x. the\nfoo -forward bar xxxxx BaR foo\nxyz xxyzx"
    .t search non-existent end
} -cleanup {
    destroy .t
} -result {}
test text-22.20 {TextSearchCmd procedure, bad stopIndex} -body {
    text .t
    .t insert end "xxyz xyz x. the\nfoo -forward bar xxxxx BaR foo\nxyz xxyzx"
    .t search abc 1.0 lousy
} -cleanup {
    destroy .t
} -returnCodes {error} -result {bad text index "lousy"}
test text-22.21 {TextSearchCmd procedure, pattern case conversion} -body {
    text .t
    .t insert end "xxyz xyz x. the\nfoo -forward bar xxxxx BaR foo\nxyz xxyzx"
    list [.t search -nocase BAR 1.1] [.t search BAR 1.1]
} -cleanup {
    destroy .t
} -result {2.13 {}}
test text-22.22 {TextSearchCmd procedure, bad regular expression pattern} -body {
    text .t
    .t insert end "xxyz xyz x. the\nfoo -forward bar xxxxx BaR foo\nxyz xxyzx"
    .t search -regexp a( 1.0
} -cleanup {
    destroy .t
} -returnCodes {error} -result {couldn't compile regular expression pattern: parentheses () not balanced}
test text-22.23 {TextSearchCmd procedure, skip dummy last line} -body {
    text .t
    .t insert end "xxyz xyz x. the\nfoo -forward bar xxxxx BaR foo\nxyz xxyzx"
    .t search -backwards BaR end 1.0
} -cleanup {
    destroy .t
} -result {2.23}
test text-22.24 {TextSearchCmd procedure, skip dummy last line} -body {
    text .t
    .t insert end "xxyz xyz x. the\nfoo -forward bar xxxxx BaR foo\nxyz xxyzx"
    .t search -backwards \n end 1.0
} -cleanup {
    destroy .t
} -result {3.9}
test text-22.25 {TextSearchCmd procedure, skip dummy last line} -body {
    text .t
    .t insert end "xxyz xyz x. the\nfoo -forward bar xxxxx BaR foo\nxyz xxyzx"
    .t search \n end
} -cleanup {
    destroy .t
} -result {1.15}
test text-22.26 {TextSearchCmd procedure, skip dummy last line} -body {
    text .t
    .t insert end "xxyz xyz x. the\nfoo -forward bar xxxxx BaR foo\nxyz xxyzx"
    .t search -back \n 1.0
} -cleanup {
    destroy .t
} -result {3.9}
test text-22.27 {TextSearchCmd procedure, extract line contents} -body {
    text .t
    .t insert end "xxyz xyz x. the\nfoo -forward bar xxxxx BaR foo\nxyz xxyzx"
    .t tag add foo 1.2
    .t tag add x 1.3
    .t mark set silly 1.2
    .t search xyz 3.6
} -cleanup {
    destroy .t
} -result {1.1}
test text-22.28 {TextSearchCmd procedure, stripping newlines} -body {
    text .t
    .t insert end "xxyz xyz x. the\nfoo -forward bar xxxxx BaR foo\nxyz xxyzx"
    .t search the\n 1.0
} -cleanup {
    destroy .t
} -result {1.12}
test text-22.29 {TextSearchCmd procedure, handling newlines} -body {
    text .t
    .t insert end "xxyz xyz x. the\nfoo -forward bar xxxxx BaR foo\nxyz xxyzx"
    .t search -regexp the\n 1.0
} -cleanup {
    destroy .t
} -result {1.12}
test text-22.30 {TextSearchCmd procedure, stripping newlines} -body {
    text .t
    .t insert end "xxyz xyz x. the\nfoo -forward bar xxxxx BaR foo\nxyz xxyzx"
    .t search -regexp {the$} 1.0
} -cleanup {
    destroy .t
} -result {1.12}
test text-22.31 {TextSearchCmd procedure, handling newlines} -body {
    text .t
    .t insert end "xxyz xyz x. the\nfoo -forward bar xxxxx BaR foo\nxyz xxyzx"
    .t search -regexp \n 1.0
} -cleanup {
    destroy .t
} -result {1.15}
test text-22.32 {TextSearchCmd procedure, line case conversion} -body {
    text .t
    .t insert end "xxyz xyz x. the\nfoo -forward bar xxxxx BaR foo\nxyz xxyzx"
    list [.t search -nocase bar 2.18] [.t search bar 2.18]
} -cleanup {
    destroy .t
} -result {2.23 2.13}
test text-22.33 {TextSearchCmd procedure, firstChar and lastChar} -body {
    text .t
    .t insert end "xxyz xyz x. the\nfoo -forward bar xxxxx BaR foo\nxyz xxyzx"
    .t search -backwards xyz 1.6
} -cleanup {
    destroy .t
} -result {1.5}
test text-22.34 {TextSearchCmd procedure, firstChar and lastChar} -body {
    text .t
    .t insert end "xxyz xyz x. the\nfoo -forward bar xxxxx BaR foo\nxyz xxyzx"
    .t search -backwards xyz 1.5
} -cleanup {
    destroy .t
} -result {1.1}
test text-22.35 {TextSearchCmd procedure, firstChar and lastChar} -body {
    text .t
    .t insert end "xxyz xyz x. the\nfoo -forward bar xxxxx BaR foo\nxyz xxyzx"
    .t search xyz 1.5
} -cleanup {
    destroy .t
} -result {1.5}
test text-22.36 {TextSearchCmd procedure, firstChar and lastChar} -body {
    text .t
    .t insert end "xxyz xyz x. the\nfoo -forward bar xxxxx BaR foo\nxyz xxyzx"
    .t search xyz 1.6
} -cleanup {
    destroy .t
} -result {3.0}
test text-22.37 {TextSearchCmd procedure, firstChar and lastChar} -body {
    text .t
    .t insert end "xxyz xyz x. the\nfoo -forward bar xxxxx BaR foo\nxyz xxyzx"
    .t search {} 1.end
} -cleanup {
    destroy .t
} -result {1.15}
test text-22.38 {TextSearchCmd procedure, firstChar and lastChar} -body {
    text .t
    .t insert end "xxyz xyz x. the\nfoo -forward bar xxxxx BaR foo\nxyz xxyzx"
    .t search f 1.end
} -cleanup {
    destroy .t
} -result {2.0}
test text-22.39 {TextSearchCmd procedure, firstChar and lastChar} -body {
    text .t
    .t insert end "xxyz xyz x. the\nfoo -forward bar xxxxx BaR foo\nxyz xxyzx"
    .t search {} end
} -cleanup {
    destroy .t
} -result {1.0}
test text-22.40 {TextSearchCmd procedure, regexp finds empty lines} -body {
    text .t
    .t insert end "xxyz xyz x. the\nfoo -forward bar xxxxx BaR foo\nxyz xxyzx"
# Test for fix of bug #1643
    .t insert end "\n"
    tk::TextSetCursor .t 4.0
    .t search -forward -regexp {^$} insert end
} -cleanup {
    destroy .t
} -result {4.0}
test text-22.41 {TextSearchCmd procedure, firstChar and lastChar} -setup {
    toplevel .top
    text .top.t -width 30 -height 10 -font {Courier -12} -borderwidth 2 -highlightthickness 2
    pack .top.t
} -body {
    .top.t insert 1.0 "This is a line\nand this is another"
    .top.t insert end "\nand this is yet another"
    frame .top.f -width 20 -height 20 -bd 2 -relief raised
    .top.t window create 2.5 -window .top.f
    .top.t search his 2.6
} -cleanup {
    destroy .top
} -result {2.6}
test text-22.42 {TextSearchCmd procedure, firstChar and lastChar} -setup {
    toplevel .top
    text .top.t -width 30 -height 10 -font {Courier -12} -borderwidth 2 -highlightthickness 2
    pack .top.t
} -body {
    .top.t insert 1.0 "This is a line\nand this is another"
    .top.t insert end "\nand this is yet another"
    frame .top.f -width 20 -height 20 -bd 2 -relief raised
    .top.t window create 2.5 -window .top.f
    .top.t search this 2.6
} -cleanup {
    destroy .top
} -result {3.4}
test text-22.43 {TextSearchCmd procedure, firstChar and lastChar} -setup {
    toplevel .top
    text .top.t -width 30 -height 10 -font {Courier -12} -borderwidth 2 -highlightthickness 2
    pack .top.t
} -body {
    .top.t insert 1.0 "This is a line\nand this is another"
    .top.t insert end "\nand this is yet another"
    frame .top.f -width 20 -height 20 -bd 2 -relief raised
    .top.t window create 2.5 -window .top.f
    .top.t search is 2.6
} -cleanup {
    destroy .top
} -result {2.7}
test text-22.44 {TextSearchCmd procedure, firstChar and lastChar} -setup {
    toplevel .top
    text .top.t -width 30 -height 10 -font {Courier -12} -borderwidth 2 -highlightthickness 2
    pack .top.t
} -body {
    .top.t insert 1.0 "This is a line\nand this is another"
    .top.t insert end "\nand this is yet another"
    frame .top.f -width 20 -height 20 -bd 2 -relief raised
    .top.t window create 2.5 -window .top.f
    .top.t search his 2.7
} -cleanup {
    destroy .top
} -result {3.5}
test text-22.45 {TextSearchCmd procedure, firstChar and lastChar} -setup {
    toplevel .top
    text .top.t -width 30 -height 10 -font {Courier -12} -borderwidth 2 -highlightthickness 2
    pack .top.t
} -body {
    .top.t insert 1.0 "This is a line\nand this is another"
    .top.t insert end "\nand this is yet another"
    frame .top.f -width 20 -height 20 -bd 2 -relief raised
    .top.t window create 2.5 -window .top.f
    .top.t search -backwards "his is another" 2.6
} -cleanup {
    destroy .top
} -result {2.6}
test text-22.46 {TextSearchCmd procedure, firstChar and lastChar} -setup {
    toplevel .top
    text .top.t -width 30 -height 10 -font {Courier -12} -borderwidth 2 -highlightthickness 2
    pack .top.t
} -body {
    .top.t insert 1.0 "This is a line\nand this is another"
    .top.t insert end "\nand this is yet another"
    frame .top.f -width 20 -height 20 -bd 2 -relief raised
    .top.t window create 2.5 -window .top.f
    .top.t search -backwards "his is" 2.6
} -cleanup {
    destroy .top
} -result {1.1}
test text-22.47 {TextSearchCmd procedure, firstChar and lastChar} -body {
    text .t
    .t insert end "xxyz xyz x. the\nfoo -forward bar xxxxx BaR foo\nxyz xxyzx"
    .t search -backwards forw 2.5
} -cleanup {
    destroy .t
} -result {2.5}
test text-22.48 {TextSearchCmd procedure, firstChar and lastChar} -body {
    text .t
    .t insert end "xxyz xyz x. the\nfoo -forward bar xxxxx BaR foo\nxyz xxyzx"
    .t search forw 2.5
} -cleanup {
    destroy .t
} -result {2.5}
test text-22.49 {TextSearchCmd procedure, firstChar and lastChar} -body {
    text .t
    .t insert end "xxyz xyz x. the\nfoo -forward bar xxxxx BaR foo\nxyz xxyzx"
    catch {destroy .t}
    text .t2
    list [.t2 search a 1.0] [.t2 search -backward a 1.0]
} -cleanup {
    destroy .t .t2
} -result {{} {}}
test text-22.50 {TextSearchCmd procedure, regexp match length} -body {
    text .t
    .t insert end "xxyz xyz x. the\nfoo -forward bar xxxxx BaR foo\nxyz xxyzx"
    set length unchanged
    list [.t search -regexp -count length x(.)(.*)z 1.1] $length
} -cleanup {
    destroy .t
} -result {1.1 7}
test text-22.51 {TextSearchCmd procedure, regexp match length} -body {
    text .t
    .t insert end "xxyz xyz x. the\nfoo -forward bar xxxxx BaR foo\nxyz xxyzx"
    set length unchanged
    list [.t search -regexp -backward -count length fo* 2.5] $length
} -cleanup {
    destroy .t
} -result {2.0 3}
test text-22.52 {TextSearchCmd procedure, checking stopIndex} -body {
    text .t
    .t insert end "xxyz xyz x. the\nfoo -forward bar xxxxx BaR foo\nxyz xxyzx"
    list [.t search bar 2.1 2.13] [.t search bar 2.1 2.14] \
	    [.t search bar 2.12 2.14] [.t search bar 2.14 2.14]
} -cleanup {
    destroy .t
} -result {{} 2.13 2.13 {}}
test text-22.53 {TextSearchCmd procedure, checking stopIndex} -body {
    text .t
    .t insert end "xxyz xyz x. the\nfoo -forward bar xxxxx BaR foo\nxyz xxyzx"
    list [.t search -backwards bar 2.20 2.13] \
      [.t search -backwards bar 2.20 2.14] \
      [.t search -backwards bar 2.14 2.13] \
      [.t search -backwards bar 2.13 2.13]
} -cleanup {
    destroy .t
} -result {2.13 {} 2.13 {}}
test text-22.54 {TextSearchCmd procedure, checking stopIndex} -body {
    text .t
    .t insert end "xxyz xyz x. the\nfoo -forward bar xxxxx BaR foo\nxyz xxyzx"
    list [.t search -backwards -strict bar 2.20 2.13] \
      [.t search -backwards -strict bar 2.20 2.14] \
      [.t search -backwards -strict bar 2.14 2.13] \
      [.t search -backwards -strict bar 2.13 2.13]
} -cleanup {
    destroy .t
} -result {2.13 {} {} {}}
test text-22.55 {TextSearchCmd procedure, embedded windows and index/count} -setup {
    text .t
    frame .t.f1 -width 20 -height 20 -relief raised -bd 2
    frame .t.f2 -width 20 -height 20 -relief raised -bd 2
    frame .t.f3 -width 20 -height 20 -relief raised -bd 2
    frame .t.f4 -width 20 -height 20 -relief raised -bd 2
    set result ""
} -body {
    .t insert end "xxyz xyz x. the\nfoo -forward bar xxxxx BaR foo\nxyz xxyzx"
    .t window create 2.10 -window .t.f3
    .t window create 2.8 -window .t.f2
    .t window create 2.8 -window .t.f1
    .t window create 2.1 -window .t.f4
    lappend result [.t search -count x forward 1.0] $x
    lappend result [.t search -count x wa 1.0] $x
    return $result
} -cleanup {
    destroy .t
} -result {2.6 10 2.11 2}
test text-22.56 {TextSearchCmd procedure, error setting variable} -body {
    text .t
    .t insert end "xxyz xyz x. the\nfoo -forward bar xxxxx BaR foo\nxyz xxyzx"
    set a 44
    .t search -count a(2) xyz 1.0
} -cleanup {
    destroy .t
} -returnCodes {error} -result {can't set "a(2)": variable isn't array}
test text-22.57 {TextSearchCmd procedure, wrap-around} -body {
    text .t
    .t insert end "xxyz xyz x. the\nfoo -forward bar xxxxx BaR foo\nxyz xxyzx"
    .t search -backwards xyz 1.1
} -cleanup {
    destroy .t
} -result {3.5}
test text-22.58 {TextSearchCmd procedure, wrap-around} -body {
    text .t
    .t insert end "xxyz xyz x. the\nfoo -forward bar xxxxx BaR foo\nxyz xxyzx"
    .t search -backwards xyz 1.1 1.0
} -cleanup {
    destroy .t
} -result {}
test text-22.59 {TextSearchCmd procedure, wrap-around} -body {
    text .t
    .t insert end "xxyz xyz x. the\nfoo -forward bar xxxxx BaR foo\nxyz xxyzx"
    .t search xyz 3.6
} -cleanup {
    destroy .t
} -result {1.1}
test text-22.60 {TextSearchCmd procedure, wrap-around} -body {
    text .t
    .t insert end "xxyz xyz x. the\nfoo -forward bar xxxxx BaR foo\nxyz xxyzx"
    .t search xyz 3.6 end
} -cleanup {
    destroy .t
} -result {}
test text-22.61 {TextSearchCmd procedure, no match} -body {
    text .t
    .t insert end "xxyz xyz x. the\nfoo -forward bar xxxxx BaR foo\nxyz xxyzx"
    .t search non_existent 3.5
} -cleanup {
    destroy .t
} -result {}
test text-22.62 {TextSearchCmd procedure, no match} -body {
    text .t
    .t insert end "xxyz xyz x. the\nfoo -forward bar xxxxx BaR foo\nxyz xxyzx"
    .t search -regexp non_existent 3.5
} -cleanup {
    destroy .t
} -result {}
test text-22.63 {TextSearchCmd procedure, special cases} -body {
    text .t
    .t insert end "xxyz xyz x. the\nfoo -forward bar xxxxx BaR foo\nxyz xxyzx"
    .t search -back x 1.1
} -cleanup {
    destroy .t
} -result {1.0}
test text-22.64 {TextSearchCmd procedure, special cases} -body {
    text .t
    .t insert end "xxyz xyz x. the\nfoo -forward bar xxxxx BaR foo\nxyz xxyzx"
    .t search -back x 1.0
} -cleanup {
    destroy .t
} -result {3.8}
test text-22.65 {TextSearchCmd procedure, special cases} -body {
    text .t
    .t insert end "xxyz xyz x. the\nfoo -forward bar xxxxx BaR foo\nxyz xxyzx"
    .t search \n {end-2c}
} -cleanup {
    destroy .t
} -result {3.9}
test text-22.66 {TextSearchCmd procedure, special cases} -body {
    text .t
    .t insert end "xxyz xyz x. the\nfoo -forward bar xxxxx BaR foo\nxyz xxyzx"
    .t search \n end
} -cleanup {
    destroy .t
} -result {1.15}
test text-22.67 {TextSearchCmd procedure, special cases} -body {
    text .t
    .t insert end "xxyz xyz x. the\nfoo -forward bar xxxxx BaR foo\nxyz xxyzx"
    .t search x 1.0
} -cleanup {
    destroy .t
} -result {1.0}
test text-22.68 {TextSearchCmd, freeing copy of pattern} -body {
    text .t
    .t insert end "xxyz xyz x. the\nfoo -forward bar xxxxx BaR foo\nxyz xxyzx"
# This test doesn't return a result, but it will generate
# a core leak if the pattern copy isn't properly freed.
# (actually in Tk 8.5 objectification means there is no
# longer a copy of the pattern, but we leave this test in
# anyway).
    set p abcdefg1234567890
    set p $p$p$p$p$p$p$p$p
    set p $p$p$p$p$p
    .t search -nocase $p 1.0
} -cleanup {
    destroy .t
} -result {}
test text-22.69 {TextSearchCmd, unicode} -body {
    text .t
    .t insert end "foo\u30c9\u30cabar"
    .t search \u30c9\u30ca 1.0
} -cleanup {
    destroy .t
} -result {1.3}
test text-22.70 {TextSearchCmd, unicode} -body {
    text .t
    .t insert end "foo\u30c9\u30cabar"
    list [.t search -count n \u30c9\u30ca 1.0] $n
} -cleanup {
    destroy .t
} -result {1.3 2}
test text-22.71 {TextSearchCmd, unicode with non-text segments} -body {
    text .t
    button .b1 -text baz
    .t insert end "foo\u30c9"
    .t window create end -window .b1
    .t insert end "\u30cabar"
    list [.t search -count n \u30c9\u30ca 1.0] $n
} -cleanup {
    destroy .t .b1
} -result {1.3 3}
test text-22.72 {TextSearchCmd, hidden text does not affect match index} -body {
    pack [text .t]
    .t insert end "12345H7890"
    .t search 7 1.0
} -cleanup {
    destroy .t
} -result {1.6}
test text-22.73 {TextSearchCmd, hidden text does not affect match index} -body {
    pack [text .t]
    .t insert end "12345H7890"
    .t tag configure hidden -elide true
    .t tag add hidden 1.5
    .t search 7 1.0
} -cleanup {
    destroy .t
} -result {1.6}
test text-22.74 {TextSearchCmd, hidden text does not affect match index} -body {
    pack [text .t]
    .t insert end "foobar\nbarbaz\nbazboo"
    .t search boo 1.0
} -cleanup {
    destroy .t
} -result {3.3}
test text-22.75 {TextSearchCmd, hidden text does not affect match index} -body {
    pack [text .t]
    .t insert end "foobar\nbarbaz\nbazboo"
    .t tag configure hidden -elide true
    .t tag add hidden 2.0 3.0
    .t search boo 1.0
} -cleanup {
    destroy .t
} -result {3.3}
test text-22.76 {TextSearchCmd, -regexp -nocase searches} -body {
    pack [text .t]
    .t insert end "word1 word2"
    .t search -nocase -regexp {\mword.} 1.0 end
} -cleanup {
    destroy .t
} -result {1.0}
test text-22.77 {TextSearchCmd, -regexp -nocase searches} -body {
    pack [text .t]
    .t insert end "word1 word2"
    .t search -nocase -regexp {word.\M} 1.0 end
} -cleanup {
    destroy .t
} -result {1.0}
test text-22.78 {TextSearchCmd, -regexp -nocase searches} -body {
    pack [text .t]
    .t insert end "word1 word2"
    .t search -nocase -regexp {word.\W} 1.0 end
} -cleanup {
    destroy .t
} -result {1.0}
test text-22.79 {TextSearchCmd, hidden text and start index} -body {
    pack [text .t]
    .t insert end "foobar\nfoobar\nfoobar"
    .t search bar 1.3
} -cleanup {
    destroy .t
} -result {1.3}
test text-22.80 {TextSearchCmd, hidden text shouldn't influence start index} -body {
    pack [text .t]
    .t insert end "foobar\nfoobar\nfoobar"
    .t tag configure hidden -elide true
    .t tag add hidden 1.0 1.2
    .t search bar 1.3
} -cleanup {
    destroy .t
} -result {1.3}
test text-22.81 {TextSearchCmd, hidden text inside match must count in length} -body {
    pack [text .t]
    .t insert end "foobar\nfoobar\nfoobar"
    .t tag configure hidden -elide true
    .t tag add hidden 1.2 1.4
    list [.t search -count foo foar 1.3] $foo
} -cleanup {
    destroy .t
} -result {1.0 6}
test text-22.82 {TextSearchCmd, hidden text inside match must count in length} -body {
    pack [text .t]
    .t insert end "foobar\nfoobar\nfoobar"
    .t tag configure hidden -elide true
    .t tag add hidden 1.2 1.4
    list \
      [.t search -strict -count foo foar 1.3] \
      [.t search -strict -count foo foar 2.3] $foo
} -cleanup {
    destroy .t
} -result {{} 1.0 6}
test text-22.83 {TextSearchCmd, hidden text and start index} -body {
    pack [text .t]
    .t insert end "foobar\nfoobar\nfoobar"
    .t search -regexp bar 1.3
} -cleanup {
    destroy .t
} -result {1.3}
test text-22.84 {TextSearchCmd, hidden text shouldn't influence start index} -body {
    pack [text .t]
    .t insert end "foobar\nfoobar\nfoobar"
    .t tag configure hidden -elide true
    .t tag add hidden 1.0 1.2
    .t search -regexp bar 1.3
} -cleanup {
    destroy .t
} -result {1.3}
test text-22.85 {TextSearchCmd, hidden text inside match must count in length} -body {
    pack [text .t]
    .t insert end "foobar\nfoobar\nfoobar"
    .t tag configure hidden -elide true
    .t tag add hidden 1.2 1.4
    list [.t search -regexp -count foo foar 1.3] $foo
} -cleanup {
    destroy .t
} -result {1.0 6}
test text-22.86 {TextSearchCmd, hidden text inside match must count in length} -body {
    pack [text .t]
    .t insert end "foobar\nfoobar\nfoobar"
    .t tag configure hidden -elide true
    .t tag add hidden 1.2 1.4
    list [.t search -count foo foar 1.3] $foo
} -cleanup {
    destroy .t
} -result {1.0 6}
test text-22.87 {TextSearchCmd, hidden text inside match must count in length} -body {
    pack [text .t]
    .t insert end "foobar\nfoobar\nfoobar"
    .t tag configure hidden -elide true
    .t tag add hidden 1.2 1.4
    .t search -strict -count foo foar 1.3
} -cleanup {
    destroy .t
} -result {}
test text-22.88 {TextSearchCmd, hidden text inside match must count in length} -body {
    pack [text .t]
    .t insert end "foobar\nfoobar\nfoar"
    .t tag configure hidden -elide true
    .t tag add hidden 1.2 1.4
    .t tag add hidden 2.2 2.4
    list [.t search -regexp -all -count foo foar 1.3] $foo
} -cleanup {
    destroy .t
} -result {{2.0 3.0 1.0} {6 4 6}}
test text-22.89 {TextSearchCmd, hidden text inside match must count in length} -body {
    pack [text .t]
    .t insert end "foobar\nfoobar\nfoar"
    .t tag configure hidden -elide true
    .t tag add hidden 1.2 1.4
    .t tag add hidden 2.2 2.4
    list [.t search -all -count foo foar 1.3] $foo
} -cleanup {
    destroy .t
} -result {{2.0 3.0 1.0} {6 4 6}}
test text-22.90 {TextSearchCmd, hidden text inside match must count in length} -body {
    pack [text .t]
    .t insert end "foobar\nfoobar\nfoar"
    .t tag configure hidden -elide true
    .t tag add hidden 1.2 1.4
    .t tag add hidden 2.2 2.4
    list [.t search -strict -all -count foo foar 1.3] $foo
} -cleanup {
    destroy .t
} -result {{2.0 3.0} {6 4}}
test text-22.91 {TextSearchCmd, single line with -all} -body {
    pack [text .t]
    .t insert end " X\n X\n X\n X\n X\n X\n"
    .t search -all -regexp { +| *\n} 1.0 end
} -cleanup {
    destroy .t
} -result {1.0 1.2 2.0 2.2 3.0 3.2 4.0 4.2 5.0 5.2 6.0 6.2 7.0}
test text-22.92 {TextSearchCmd, multiline matching} -body {
    pack [text .t]
    .t insert end "foobar\nfoobar\nfoobar"
    list [.t search -count foo foobar\nfoo 1.0] $foo
} -cleanup {
    destroy .t
} -result {1.0 10}
test text-22.93 {TextSearchCmd, multiline matching} -body {
    pack [text .t]
    .t insert end "foobar\nfoobar\nfoobar"
    list [.t search -count foo bar\nfoo 1.0] $foo
} -cleanup {
    destroy .t
} -result {1.3 7}
test text-22.94 {TextSearchCmd, multiline matching} -body {
    pack [text .t]
    .t insert end "foobar\nfoobar\nfoobar"
    list [.t search -count foo \nfoo 1.0] $foo
} -cleanup {
    destroy .t
} -result {1.6 4}
test text-22.95 {TextSearchCmd, multiline matching} -body {
    pack [text .t]
    .t insert end "foobar\nfoobar\nfoobar"
    list [.t search -count foo bar\nfoobar\nfoo 1.0] $foo
} -cleanup {
    destroy .t
} -result {1.3 14}
test text-22.96 {TextSearchCmd, multiline matching} -body {
    pack [text .t]
    .t insert end "foobar\nfoobar\nfoobar"
    .t search -count foo bar\nfoobar\nfoobanearly 1.0
} -cleanup {
    destroy .t
} -result {}
test text-22.97 {TextSearchCmd, multiline matching} -body {
    pack [text .t]
    .t insert end "foobar\nfoobar\nfoobar"
    list [.t search -regexp -count foo foobar\nfoo 1.0] $foo
} -cleanup {
    destroy .t
} -result {1.0 10}
test text-22.98 {TextSearchCmd, multiline matching} -body {
    pack [text .t]
    .t insert end "foobar\nfoobar\nfoobar"
    list [.t search -regexp -count foo bar\nfoo 1.0] $foo
} -cleanup {
    destroy .t
} -result {1.3 7}
test text-22.99 {TextSearchCmd, multiline matching} -body {
    pack [text .t]
    .t insert end "foobar\nfoobar\nfoobar"
    list [.t search -regexp -count foo \nfoo 1.0] $foo
} -cleanup {
    destroy .t
} -result {1.6 4}
test text-22.100 {TextSearchCmd, multiline matching} -body {
    pack [text .t]
    .t insert end "foobar\nfoobar\nfoobar"
    list [.t search -regexp -count foo bar\nfoobar\nfoo 1.0] $foo
} -cleanup {
    destroy .t
} -result {1.3 14}
test text-22.101 {TextSearchCmd, multiline matching} -body {
    pack [text .t]
    .t insert end "foobar\nfoobar\nfoobar"
    .t search -regexp -count foo bar\nfoobar\nfoobanearly 1.0
} -cleanup {
    destroy .t
} -result {}
test text-22.102 {TextSearchCmd, multiline matching} -body {
    pack [text .t]
    .t insert end "foobar\nfaoobar\nfoobar"
    .t search -regexp -count foo bar\nfoo 1.0
} -cleanup {
    destroy .t
} -result {2.4}
test text-22.103 {TextSearchCmd, multiline matching end of window} -body {
    pack [text .t]
    .t insert end "foobar\nfaoobar\nfoobar"
    .t search -regexp -count foo bar\nfoobar\n\n 1.0
} -cleanup {
    destroy .t
} -result {}
test text-22.104 {TextSearchCmd, multiline matching end of window} -body {
    pack [text .t]
    .t search "\n\n" 1.0
} -cleanup {
    destroy .t
} -result {}
test text-22.105 {TextSearchCmd, multiline matching} -body {
    pack [text .t]
    .t insert end "foobar\nfoobar\nfoobar"
    list [.t search -backwards -count foo foobar\nfoo end] $foo
} -cleanup {
    destroy .t
} -result {2.0 10}
test text-22.106 {TextSearchCmd, multiline matching} -body {
    pack [text .t]
    .t insert end "foobar\nfoobar\nfoobar"
    list [.t search -backwards -count foo bar\nfoo 1.0] $foo
} -cleanup {
    destroy .t
} -result {2.3 7}
test text-22.107 {TextSearchCmd, multiline matching} -body {
    pack [text .t]
    .t insert end "foobar\nfoobar\nfoobar"
    list [.t search -backwards -count foo \nfoo 1.0] $foo
} -cleanup {
    destroy .t
} -result {2.6 4}
test text-22.108 {TextSearchCmd, multiline matching} -body {
    pack [text .t]
    .t insert end "foobar\nfoobar\nfoobar"
    list [.t search -backwards -count foo bar\nfoobar\nfoo 1.0] $foo
} -cleanup {
    destroy .t
} -result {1.3 14}
test text-22.109 {TextSearchCmd, multiline matching} -body {
    pack [text .t]
    .t insert end "foobar\nfoobar\nfoobar"
    .t search -backwards -count foo bar\nfoobar\nfoobanearly 1.0
} -cleanup {
    destroy .t
} -result {}
test text-22.110 {TextSearchCmd, multiline matching} -body {
    pack [text .t]
    .t insert end "foobar\nfoobar\nfoobar"
    list [.t search -backwards -regexp -count foo foobar\nfoo end] $foo
} -cleanup {
    destroy .t
} -result {2.0 10}
test text-22.111 {TextSearchCmd, multiline matching} -body {
    pack [text .t]
    .t insert end "foobar\nfoobar\nfoobar"
    list [.t search -backwards -regexp -count foo foobar\nfo end] $foo
} -cleanup {
    destroy .t
} -result {2.0 9}
test text-22.112 {TextSearchCmd, multiline matching} -body {
    pack [text .t]
    .t insert end "foobar\nfoobar\nfoobar"
    list [.t search -backwards -regexp -count foo bar\nfoo 1.0] $foo
} -cleanup {
    destroy .t
} -result {2.3 7}
test text-22.113 {TextSearchCmd, multiline matching} -body {
    pack [text .t]
    .t insert end "foobar\nfoobar\nfoobar"
    list [.t search -backwards -regexp -count foo \nfoo 1.0] $foo
} -cleanup {
    destroy .t
} -result {2.6 4}
test text-22.114 {TextSearchCmd, multiline matching} -body {
    pack [text .t]
    .t insert end "foobar\nfoobar\nfoobar"
    list [.t search -backwards -regexp -count foo bar\nfoobar\nfoo 1.0] $foo
} -cleanup {
    destroy .t
} -result {1.3 14}
test text-22.115 {TextSearchCmd, multiline matching} -body {
    pack [text .t]
    .t insert end "foobar\nfoobar\nfoobar"
    .t search -backwards -regexp -count foo bar\nfoobar\nfoobanearly 1.0
} -cleanup {
    destroy .t
} -result {}
test text-22.116 {TextSearchCmd, multiline matching} -body {
    pack [text .t]
    .t insert end "foobar\nfaoobar\nfoobar"
    .t search -backwards -regexp -count foo bar\nfoo 1.0
} -cleanup {
    destroy .t
} -result {2.4}
test text-22.117 {TextSearchCmd, multiline matching end of window} -body {
    pack [text .t]
    .t insert end "foobar\nfaoobar\nfoobar"
    .t search -backwards -regexp -count foo bar\nfoobar\n\n 1.0
} -cleanup {
    destroy .t
} -result {}
test text-22.118 {TextSearchCmd, multiline matching end of window} -body {
    pack [text .t]
    .t search -backwards "\n\n" 1.0
} -cleanup {
    destroy .t
} -result {}
test text-22.119 {TextSearchCmd, multiline regexp matching} -body {
    pack [text .t]
    .t insert 1.0 {    Tcl_Obj *objPtr));
static Tcl_Obj*         FSNormalizeAbsolutePath 
			    _ANSI_ARGS_((Tcl_Interp* interp, Tcl_Obj *pathPtr));}
    set markExpr "^(\[A-Za-z0-9~_\]+\[ \t\n\r\]*\\(|(\[^ \t\(#\n\r/@:\*\]\[^=\(\r\n\]*\[ \t\]+\\*?)?"
    append markExpr "(\[A-Za-z0-9~_\]+(<\[^>\]*>)?(::)?(\[A-Za-z0-9~_\]+::)*\[-A-Za-z0-9~_+ <>\|\\*/\]+|\[A-Za-z0-9~_\]+)"
    append markExpr "\[ \n\t\r\]*\\()"
    .t search -forwards -regexp $markExpr 1.41 end
} -cleanup {
    destroy .t
} -result {}
test text-22.120 {TextSearchCmd, multiline regexp matching} -body {
# Practical example which used to crash Tk, but only after the
# search is complete.  This is memory corruption caused by
# a bug in Tcl's handling of string objects.
# (Tcl bug 635200)
    pack [text .t]
    .t insert 1.0 {static int		SetFsPathFromAny _ANSI_ARGS_((Tcl_Interp *interp,
			    Tcl_Obj *objPtr));
static Tcl_Obj*         FSNormalizeAbsolutePath 
			    _ANSI_ARGS_((Tcl_Interp* interp, Tcl_Obj *pathPtr));}
    set markExpr "^(\[A-Za-z0-9~_\]+\[ \t\n\r\]*\\(|(\[^ \t\(#\n\r/@:\*\]\[^=\(\r\n\]*\[ \t\]+\\*?)?"
    append markExpr "(\[A-Za-z0-9~_\]+(<\[^>\]*>)?(::)?(\[A-Za-z0-9~_\]+::)*\[-A-Za-z0-9~_+ <>\|\\*/\]+|\[A-Za-z0-9~_\]+)"
    append markExpr "\[ \n\t\r\]*\\()"
    .t search -forwards -regexp $markExpr 1.41 end
} -cleanup {
    destroy .t
} -result {}
test text-22.121 {TextSearchCmd, multiline regexp matching} -body {
    pack [text .t]
    .t insert 1.0 {
static int		SetFsPathFromAny _ANSI_ARGS_((Tcl_Interp *interp,
			    Tcl_Obj *objPtr));
static Tcl_Obj*         FSNormalizeAbsolutePath 
			    _ANSI_ARGS_((Tcl_Interp* interp, Tcl_Obj *pathPtr));}
    set markExpr "^(\[A-Za-z0-9~_\]+\[ \t\n\r\]*\\(|(\[^ \t\(#\n\r/@:\*\]\[^=\(\r\n\]*\[ \t\]+\\*?)?"
    append markExpr "(\[A-Za-z0-9~_\]+(<\[^>\]*>)?(::)?(\[A-Za-z0-9~_\]+::)*\[-A-Za-z0-9~_+ <>\|\\*/\]+|\[A-Za-z0-9~_\]+)"
    append markExpr "\[ \n\t\r\]*\\()"
    .t search -backwards -all -regexp $markExpr end
} -cleanup {
    destroy .t
} -result {2.0}
test text-22.122 {TextSearchCmd, multiline matching} -body {
    pack [text .t]
    .t insert end "foobar\nfoobar\nfoobar"
    .t search -all -regexp -count foo bar\nfoo 1.0
} -cleanup {
    destroy .t
} -result {1.3 2.3}
test text-22.123 {TextSearchCmd, multiline matching} -body {
    pack [text .t]
    .t insert end "foobar\nfoobar\nfoobar"
    .t search -all -backwards -regexp -count foo bar\nfoo 1.0
} -cleanup {
    destroy .t
} -result {2.3 1.3}
test text-22.124 {TextSearchCmd, wrapping and limits} -body {
    pack [text .t]
    .t insert end "foobar\nfoobar\nfoobar"
    .t search -- "blah" 3.3 1.3
} -cleanup {
    destroy .t
} -result {}
test text-22.125 {TextSearchCmd, wrapping and limits} -body {
    pack [text .t]
    .t insert end "foobar\nfoobar\nfoobar"
    .t search -backwards -- "blah" 1.3 3.3
} -cleanup {
    destroy .t
} -result {}
test text-22.126 {TextSearchCmd, wrapping and limits} -body {
    pack [text .t]
    .t insert end "if (stringPtr->uallocated > 0) \{x"
    .t search -backwards -regexp -- "\[\]\")\}\[(\{\]" "1.32" 1.0
} -cleanup {
    destroy .t
} -result {1.31}
test text-22.127 {TextSearchCmd, wrapping and limits} -body {
    pack [text .t]
    .t insert end "if (stringPtr->uallocated > 0) \{x"
    .t search -regexp -- "\[\]\")\}\[(\{\]" 1.30 "1.0 lineend"
} -cleanup {
    destroy .t
} -result {1.31}
test text-22.128 {TextSearchCmd, wrapping and limits} -body {
    pack [text .t]
    .t insert end "if (stringPtr->uallocated > 0) \{x"
    .t search -backwards -all -regexp -- "\[\]\")\}\[(\{\]" "1.32" 1.0
} -cleanup {
    destroy .t
} -result {1.31 1.29 1.3}
test text-22.129 {TextSearchCmd, wrapping and limits} -body {
    pack [text .t]
    .t insert end "if (stringPtr->uallocated > 0) \{x"
    .t search -all -regexp -- "\[\]\")\}\[(\{\]" 1.0 "1.0 lineend"
} -cleanup {
    destroy .t
} -result {1.3 1.29 1.31}
test text-22.130 {TextSearchCmd, wrapping and limits} -body {
    pack [text .t]
    .t insert end "if (stringPtr->uallocated > 0) \{x"
    .t search -backwards -- "\{" "1.32" 1.0
} -cleanup {
    destroy .t
} -result {1.31}
test text-22.131 {TextSearchCmd, wrapping and limits} -body {
    pack [text .t]
    .t insert end "if (stringPtr->uallocated > 0) \{x"
    .t search -- "\{" 1.30 "1.0 lineend"
} -cleanup {
    destroy .t
} -result {1.31}
test text-22.132 {TextSearchCmd, multiline regexp matching} -body {
    pack [text .t]
    .t insert 1.0 {

void
Tcl_SetObjLength(objPtr, length)
    register Tcl_Obj *objPtr;	/* Pointer to object.  This object must
                                * not currently be shared. */
    register int length;	/* Number of bytes desired for string
				 * representation of object, not including
                            * terminating null byte. */
\{
    char *new;
}
    set markExpr "^(\[A-Za-z0-9~_\]+\[ \t\n\r\]*\\(|(\[^ \t\(#\n\r/@:\*\]\[^=\(\r\n\]*\[ \t\]+\\*?)?"
    append markExpr "(\[A-Za-z0-9~_\]+(<\[^>\]*>)?(::)?(\[A-Za-z0-9~_\]+::)*\[-A-Za-z0-9~_+ <>\|\\*/\]+|\[A-Za-z0-9~_\]+)"
    append markExpr "\[ \n\t\r\]*\\()"
    .t search -all -regexp -- $markExpr 1.0
} -cleanup {
    destroy .t
} -result {4.0}
test text-22.133 {TextSearchCmd, multiline regexp matching} -body {
    pack [text .t]
    .t insert 1.0 "first line\nlast line of text"
    set markExpr {^[a-z]+}
# This should not match, and should not wrap
    .t search -regexp -- $markExpr end end
} -cleanup {
    destroy .t
} -result {}
test text-22.134 {TextSearchCmd, multiline regexp matching} -body {
    pack [text .t]
    .t insert 1.0 "first line\nlast line of text"
    set markExpr {^[a-z]+}
# This should not match, and should not wrap
    .t search -regexp -- $markExpr end+10c end
} -cleanup {
    destroy .t
} -result {}
test text-22.135 {TextSearchCmd, multiline regexp matching} -body {
    pack [text .t]
    .t insert 1.0 "first line\nlast line of text"
    set markExpr {^[a-z]+}
# This should not match, and should not wrap
    .t search -regexp -backwards -- $markExpr 1.0 1.0
} -cleanup {
    destroy .t
} -result {}
test text-22.136 {TextSearchCmd, regexp linestop} -body {
    pack [text .t]
    .t insert 1.0 "first line\nlast line of text"
    .t search -regexp -- {i.*x} 1.0
} -cleanup {
    destroy .t
} -result {2.6}
test text-22.137 {TextSearchCmd, multiline regexp nolinestop matching} -body {
    pack [text .t]
    .t insert 1.0 "first line\nlast line of text"
    .t search -regexp -nolinestop -- {i.*x} 1.0
} -cleanup {
    destroy .t
} -result {1.1}
test text-22.138 {TextSearchCmd, regexp linestop} -body {
    pack [text .t]
    .t insert 1.0 "first line\nlast line of text"
    .t search -regexp -all -overlap -- {i.*x} 1.0
} -cleanup {
    destroy .t
} -result {2.6}
test text-22.139 {TextSearchCmd, regexp linestop} -body {
    pack [text .t]
    .t insert 1.0 "first line\nlast line of text"
    .t search -regexp -all -- {i.*x} 1.0
} -cleanup {
    destroy .t
} -result {2.6}
test text-22.140 {TextSearchCmd, multiline regexp nolinestop matching} -body {
    pack [text .t]
    .t insert 1.0 "first line\nlast line of text"
    list [.t search -regexp -all -overlap -count c -nolinestop -- {i.*x} 1.0] $c
} -cleanup {
    destroy .t
} -result {{1.1 2.6} {26 10}}
test text-22.141 {TextSearchCmd, multiline regexp nolinestop matching} -body {
    pack [text .t]
    .t insert 1.0 "first line\nlast line of text"
    list [.t search -regexp -all -count c -nolinestop -- {i.*x} 1.0] $c
} -cleanup {
    destroy .t
} -result {1.1 26}
test text-22.142 {TextSearchCmd, stop at end of line} -body {
    pack [text .t]
    .t insert 1.0 "  \t\n   last line of text"
    .t search -regexp -nolinestop -- {[^ \t]} 1.0
} -cleanup {
    destroy .t
} -result {1.3}
test text-22.143 {TextSearchCmd, overlapping all matches} -body {
    pack [text .t]
    .t insert 1.0 "abcde abcde"
    list [.t search -regexp -all -overlap -count c -- {\w+} 1.0] $c
} -cleanup {
    destroy .t
} -result {{1.0 1.6} {5 5}}
test text-22.144 {TextSearchCmd, non-overlapping all matches} -body {
    pack [text .t]
    .t insert 1.0 "abcde abcde"
    list [.t search -regexp -all -count c -- {\w+} 1.0] $c
} -cleanup {
    destroy .t
} -result {{1.0 1.6} {5 5}}
test text-22.145 {TextSearchCmd, stop at end of line} -body {
    pack [text .t]
    .t insert 1.0 "abcde abcde"
    list [.t search -backwards -regexp -all -count c -- {\w+} 1.0] $c
} -cleanup {
    destroy .t
} -result {{1.6 1.0} {5 5}}
test text-22.146 {TextSearchCmd, backwards search stop index } -body {
    pack [text .t]
    .t insert 1.0 "bla ZabcZdefZghi and some text again"
    list [.t search -backwards -regexp -count c -- {Z\w+} 1.21 1.5] $c
} -cleanup {
    destroy .t
} -result {1.8 8}
test text-22.147 {TextSearchCmd, backwards search stop index } -body {
    pack [text .t]
    .t insert 1.0 "bla ZabcZdefZghi and some text again"
    list [.t search -backwards -all -overlap -regexp -count c -- {Z\w+} 1.21 1.5] $c
} -cleanup {
    destroy .t
} -result {1.8 8}
test text-22.148 {TextSearchCmd, backwards search stop index } -body {
    pack [text .t]
    .t insert 1.0 "bla ZabcZdefZghi and some text again"
    list [.t search -backwards -all -regexp -count c -- {Z\w+} 1.21 1.5] $c
} -cleanup {
    destroy .t
} -result {1.8 8}
test text-22.149 {TextSearchCmd, backwards search stop index } -body {
    pack [text .t]
    .t insert 1.0 "bla ZabcZdefZghi and some text again"
    list [.t search -backwards -overlap -all -regexp -count c -- {Z\w+} 1.21 1.1] $c
} -cleanup {
    destroy .t
} -result {1.4 12}
test text-22.150 {TextSearchCmd, backwards search stop index } -body {
    pack [text .t]
    .t insert 1.0 "bla ZabcZdefZghi and some text again"
    list [.t search -backwards -overlap -all -regexp -count c -- {Z[^Z]+Z} 1.21 1.1] $c
} -cleanup {
    destroy .t
} -result {{1.8 1.4} {5 5}}
test text-22.151 {TextSearchCmd, backwards search stop index } -body {
    pack [text .t]
    .t insert 1.0 "bla ZabcZdefZghi and some text again"
    list [.t search -backwards -all -regexp -count c -- {Z\w+} 1.21 1.1] $c
} -cleanup {
    destroy .t
} -result {1.4 12}
test text-22.152 {TextSearchCmd, backwards search stop index } -body {
    pack [text .t]
    .t insert 1.0 "bla ZabcZdefZghi and some text again"
    .t insert 1.0 "bla ZabcZdefZghi and some text again\n"
    list [.t search -backwards -all -overlap -regexp -count c -- {Z\w+} 2.21 1.5] $c
} -cleanup {
    destroy .t
} -result {{2.4 1.8} {12 8}}
test text-22.153 {TextSearchCmd, backwards search stop index } -body {
    pack [text .t]
    .t insert 1.0 "bla ZabcZdefZghi and some text again"
    .t insert 1.0 "bla ZabcZdefZghi and some text again\n"
    list [.t search -backwards -all -regexp -count c -- {Z\w+} 2.21 1.5] $c
} -cleanup {
    destroy .t
} -result {{2.4 1.8} {12 8}}
test text-22.154 {TextSearchCmd, backwards search stop index } -body {
    pack [text .t]
    .t insert 1.0 "bla ZabcZdefZghi and some text again"
    .t insert 1.0 "bla ZabcZdefZghi and some text again\n"
    list [.t search -backwards -overlap -all -regexp -count c -- {Z\w+} 2.21 1.1] $c
} -cleanup {
    destroy .t
} -result {{2.4 1.4} {12 12}}
test text-22.155 {TextSearchCmd, backwards search stop index } -body {
    pack [text .t]
    .t insert 1.0 "bla ZabcZdefZghi and some text again"
    .t insert 1.0 "bla ZabcZdefZghi and some text again\n"
    list [.t search -backwards -all -regexp -count c -- {Z\w+} 2.21 1.1] $c
} -cleanup {
    destroy .t
} -result {{2.4 1.4} {12 12}}
test text-22.156 {TextSearchCmd, search -all example} -body {
    pack [text .t]
    .t insert 1.0 {

See the package: supersearch for more information.


See the package: incrementalSearch for more information.

package: Brws .


See the package: marks for more information.

}
    set pat {package: ([a-zA-Z0-9][-a-zA-Z0-9._+#/]*)}
    list [.t search -nolinestop -regexp -nocase -all -forwards \
      -count c -- $pat 1.0 end] $c
} -cleanup {
    destroy .t
} -result {{3.8 6.8 8.0 11.8} {20 26 13 14}}
test text-22.157 {TextSearchCmd, backwards search overlaps} -body {
    pack [text .t]
    .t insert 1.0 "foobarfoobaaaaaaaaaaarfoo"
    .t search -backwards -regexp {fooba+rfoo} end
} -cleanup {
    destroy .t
} -result {1.6}
test text-22.158 {TextSearchCmd, backwards search overlaps} -body {
    pack [text .t]
    .t insert 1.0 "foobarfoobaaaaaaaaaaarfoo"
    .t search -backwards -overlap -all -regexp {fooba+rfoo} end
} -cleanup {
    destroy .t
} -result {1.6 1.0}
test text-22.159 {TextSearchCmd, backwards search overlaps} -body {
    pack [text .t]
    .t insert 1.0 "foobarfoobaaaaaaaaaaarfoo"
    .t search -backwards -all -regexp {fooba+rfoo} end
} -cleanup {
    destroy .t
} -result {1.6}
test text-22.160 {TextSearchCmd, forwards search overlaps} -body {
    pack [text .t]
    .t insert 1.0 "foobarfoobaaaaaaaaaaarfoo"
    .t search -all -overlap -regexp {fooba+rfoo} end
} -cleanup {
    destroy .t
} -result {1.0 1.6}
test text-22.161 {TextSearchCmd, forwards search overlaps} -body {
    pack [text .t]
    .t insert 1.0 "foobarfoobaaaaaaaaaaarfoo"
    .t search -all -regexp {fooba+rfoo} end
} -cleanup {
    destroy .t
} -result {1.0}
test text-22.162 {TextSearchCmd, forward exact search overlaps} -body {
    pack [text .t]
    .t insert 1.0 "abababab"
    .t search -exact -overlap -all {abab} 1.0
} -cleanup {
    destroy .t
} -result {1.0 1.2 1.4}
test text-22.163 {TextSearchCmd, forward exact search overlaps} -body {
    pack [text .t]
    .t insert 1.0 "abababab"
    .t search -exact -all {abab} 1.0
} -cleanup {
    destroy .t
} -result {1.0 1.4}
test text-22.164 {TextSearchCmd, backward exact search overlaps} -body {
    pack [text .t]
    .t insert 1.0 "ababababab"
    .t search -exact -overlap -backwards -all {abab} end
} -cleanup {
    destroy .t
} -result {1.6 1.4 1.2 1.0}
test text-22.165 {TextSearchCmd, backward exact search overlaps} -body {
    pack [text .t]
    .t insert 1.0 "ababababab"
    .t search -exact -backwards -all {abab} end
} -cleanup {
    destroy .t
} -result {1.6 1.2}
test text-22.166 {TextSearchCmd, backward exact search overlaps} -body {
    pack [text .t]
    .t insert 1.0 "abababababab"
    .t search -exact -backwards -all {abab} end
} -cleanup {
    destroy .t
} -result {1.8 1.4 1.0}
test text-22.167 {TextSearchCmd, forward exact search overlaps} -body {
    pack [text .t]
    .t insert 1.0 "foo\nbar\nfoo\nbar\nfoo\nbar\nfoo\n"
    .t search -exact -overlap -all "foo\nbar\nfoo" 1.0
} -cleanup {
    destroy .t
} -result {1.0 3.0 5.0}
test text-22.168 {TextSearchCmd, forward exact search no-overlaps} -body {
    pack [text .t]
    .t insert 1.0 "foo\nbar\nfoo\nbar\nfoo\nbar\nfoo\n"
    .t search -exact -all "foo\nbar\nfoo" 1.0
} -cleanup {
    destroy .t
} -result {1.0 5.0}
test text-22.169 {TextSearchCmd, backward exact search overlaps} -body {
    pack [text .t]
    .t insert 1.0 "foo\nbar\nfoo\nbar\nfoo\nbar\nfoo\n"
    .t search -exact -overlap -backward -all "foo\nbar\nfoo" end
} -cleanup {
    destroy .t
} -result {5.0 3.0 1.0}
test text-22.170 {TextSearchCmd, backward exact search no-overlaps} -body {
    pack [text .t]
    .t insert 1.0 "foo\nbar\nfoo\nbar\nfoo\nbar\nfoo\n"
    .t search -exact -backward -all "foo\nbar\nfoo" end
} -cleanup {
    destroy .t
} -result {5.0 1.0}
test text-22.171 {TextSearchCmd, backward exact search overlaps} -body {
    pack [text .t]
    .t insert 1.0 "foo\nbar\nfoo\nbar\nfoo\nbar\nfoo\n"
    .t search -regexp -backward -overlap -all "foo\nbar\nfoo" end
} -cleanup {
    destroy .t
} -result {5.0 3.0 1.0}
test text-22.172 {TextSearchCmd, backward regexp search no-overlaps} -body {
    pack [text .t]
    .t insert 1.0 "foo\nbar\nfoo\nbar\nfoo\nbar\nfoo\n"
    .t search -regexp -backward -all "foo\nbar\nfoo" end
} -cleanup {
    destroy .t
} -result {5.0 1.0}
test text-22.173 {TextSearchCmd, backward regexp search no-overlaps} -body {
    pack [text .t]
    .t insert 1.0 " aasda asdj werwer"
    .t search -regexp -backward -- {(\$)?[\w:_]+} 1.9
} -cleanup {
    destroy .t
} -result {1.7}
test text-22.174 {TextSearchCmd, backward regexp search no-overlaps} -body {
    pack [text .t]
    .t insert 1.0 " aasda asdj werwer"
    .t search -regexp -backward -- {(\$)?[\w:_]+} 1.9 1.5
} -cleanup {
    destroy .t
} -result {1.7}
test text-22.175 {TextSearchCmd, backward regexp search no-overlaps} -body {
    pack [text .t]
    .t insert 1.0 " aasda asdj werwer"
    .t search -regexp -backward -- {(\$)?[\w:_]+} 1.9 1.7
} -cleanup {
    destroy .t
} -result {1.7}
test text-22.176 {TextSearchCmd, backward regexp search no-overlaps} -body {
    pack [text .t]
    .t insert 1.0 " aasda asdj werwer"
    .t search -regexp -backward -- {(\$)?[\w:_]+} 1.9 1.8
} -cleanup {
    destroy .t
} -result {1.8}
test text-22.177 {TextSearchCmd, backward regexp search no-overlaps} -body {
    pack [text .t]
    .t insert 1.0 " aasda asdj werwer"
    .t search -regexp -backward -all -- {(\$)?[\w:_]+} 1.9 1.3
} -cleanup {
    destroy .t
} -result {1.7 1.3}
test text-22.178 {TextSearchCmd, backward regexp search no-overlaps} -body {
    pack [text .t]
    .t insert 1.0 " aasda asdj werwer"
    .t search -regexp -backward -all -- {(\$)?[\w:_]+} 1.9 1.13
} -cleanup {
    destroy .t
} -result {}
test text-22.179 {TextSearchCmd, backward regexp search no-overlaps} -body {
    pack [text .t]
    .t insert 1.0 " aasda asdj werwer"
    .t search -regexp -backward -all -- {(\$)?[\w:_]+} 2.0 1.3
} -cleanup {
    destroy .t
} -result {1.12 1.7 1.3}
test text-22.180 {TextSearchCmd, backward regexp search no-overlaps} -body {
    pack [text .t]
    .t insert 1.0 " aasda asdj werwer"
    .t search -regexp -backward -all -- {(\$)?[\w:_]+} 1.3
} -cleanup {
    destroy .t
} -result {1.1 1.12 1.7 1.3}
test text-22.181 {TextSearchCmd, backward regexp search no-overlaps} -body {
    pack [text .t]
    .t insert 1.0 "abcde\nabcde\nabcde\n"
    .t search -regexp -backward -all -- {(\w+\n)+} end
} -cleanup {
    destroy .t
} -result {1.0}
test text-22.182 {TextSearchCmd, backward regexp search no-overlaps} -body {
    pack [text .t]
    .t insert 1.0 "abcde\nabcde\nabcde\n"
    .t search -regexp -backward -all -- {(\w+\n)+} end 1.5
} -cleanup {
    destroy .t
} -result {2.0}
test text-22.183 {TextSearchCmd, backward regexp search no-overlaps} -body {
    pack [text .t]
    .t insert 1.0 "abcde\nabcde\nabcde\na"
    .t search -regexp -backward -all -- {(\w+\n\w)+} end 1.5
} -cleanup {
    destroy .t
} -result {2.0}
test text-22.184 {TextSearchCmd, backward regexp search no-overlaps} -body {
    pack [text .t]
    .t insert 1.0 "abcde\nabcde\nabcde\na"
    list [.t search -regexp -all -count foo -- {(\w+\n)+} 1.0] $foo
} -cleanup {
    destroy .t
} -result {1.0 20}
test text-22.185 {TextSearchCmd, backward regexp search no-overlaps} -body {
    pack [text .t]
    .t insert 1.0 "abcde\nabcde\nabcde\na"
    set res {}
    lappend res \
      [list [.t search -regexp -all -count foo -- {(\w+\n)+} 1.0] $foo] \
      [list [.t search -regexp -all -count foo -- {(\w+)+} 1.0] $foo]
} -cleanup {
    destroy .t
} -result {{1.0 20} {{1.0 2.0 3.0 4.0} {5 5 5 1}}}
test text-22.186 {TextSearchCmd, regexp search greedy} -body {
    pack [text .t]
    .t insert 1.0 "abcde\nabcde\nabcde\na"
    list [.t search -regexp -all -nolinestop -count foo -- {.*} 1.0] $foo
} -cleanup {
    destroy .t
} -result {1.0 20}
test text-22.187 {TextSearchCmd, regexp search greedy} -body {
    pack [text .t]
    .t insert 1.0 "abcde\nabcde\nabcde\na"
    list [.t search -regexp -all -count foo -- {.*} 1.0] $foo
} -cleanup {
    destroy .t
} -result {{1.0 2.0 3.0 4.0} {5 5 5 1}}
test text-22.188 {TextSearchCmd, regexp search greedy multi-line} -body {
    pack [text .t]
    .t insert 1.0 "abcde\nabcde\nabcde\na"
    list [.t search -regexp -count foo -- {(\w+\n\w)+} 1.0] $foo
} -cleanup {
    destroy .t
} -result {1.0 19}
test text-22.189 {TextSearchCmd, regexp search greedy multi-line} -body {
    pack [text .t]
    .t insert 1.0 "abcde\nabcde\nabcde\na"
    list [.t search -regexp -backwards -count foo -- {(\w+\n\w)+} end] $foo
} -cleanup {
    destroy .t
} -result {1.0 19}
test text-22.190 {TextSearchCmd, regexp search greedy multi-line} -body {
    pack [text .t]
    .t insert 1.0 "abcde\nabcde\nabcde\na"
    list [.t search -regexp -all -backwards -count foo -- {(\w+\n\w)+} end] $foo
} -cleanup {
    destroy .t
} -result {1.0 19}
test text-22.191 {TextSearchCmd, backward regexp search no-overlaps} -body {
    pack [text .t]
    .t insert 1.0 "abcde\nabcde\nabcde\na"
    .t search -regexp -backward -all -- {(\w+\n\w)+} end 1.5
} -cleanup {
    destroy .t
} -result {2.0}
test text-22.192 {TextSearchCmd, backward regexp search no-overlaps} -body {
    pack [text .t]
    .t insert 1.0 "abcde\nabcde\nabcde\na"
    .t search -regexp -backward -all -- {(\w+\n\w)+} end 1.3
} -cleanup {
    destroy .t
} -result {1.3}
test text-22.193 {TextSearchCmd, backward regexp search no-overlaps} -body {
    pack [text .t]
    .t insert 1.0 "abcde\nabcde\nabcde\na"
    list [.t search -regexp -forward -count foo -- {(\w+\n\w)+} 1.3] $foo
} -cleanup {
    destroy .t
} -result {1.3 16}
test text-22.194 {TextSearchCmd, backward regexp search no-overlaps} -body {
    pack [text .t]
    .t insert 1.0 "abcde\nabcde\nabcde\na"
    list [.t search -regexp -forward -all -count foo -- {(\w+\n\w)+} 1.3] $foo
# This result is somewhat debatable -- the two results do overlap,
# but only because the search has totally wrapped around back to
# the start.
} -cleanup {
    destroy .t
} -result {{1.3 1.0} {16 19}}
test text-22.195 {TextSearchCmd, backward regexp search no-overlaps} -body {
    pack [text .t]
    .t insert 1.0 "abcde\nabcde\nabcde\na"
    list [.t search -regexp -forward -all -count foo -- {(\w+\n\w)+} 1.0 1.3] $foo
} -cleanup {
    destroy .t
} -result {1.0 19}
test text-22.196 {TextSearchCmd, regexp search multi-line} -body {
    pack [text .t]
    .t insert 1.0 "aaaa\nbbbb\naaaa\nbbbb\n"
    list [.t search -regexp -forward -all -count foo -- {(a+\n(b+\n))+} 1.0] $foo
} -cleanup {
    destroy .t
} -result {1.0 20}
test text-22.197 {TextSearchCmd, regexp search complex cases} -body {
    pack [text .t]
    .t insert 1.0 "aaaa\nbbbb\naaaa\nbbbb\n"
    list [.t search -regexp -forward -all -count foo \
      -- {(a+\n(b+\n))+} 1.0] $foo
} -cleanup {
    destroy .t
} -result {1.0 20}
test text-22.198 {TextSearchCmd, regexp search multi-line} -body {
    pack [text .t]
    .t insert 1.0 "aaaa\nbbbb\ncccc\nbbbb\naaaa\n"
    set foo {}
    list [.t search -regexp -forward -all -count foo \
      -- {(b+\nc+\nb+)\na+} 1.0] $foo
} -cleanup {
    destroy .t
} -result {2.0 19}
test text-22.199 {TextSearchCmd, regexp search multi-line} -constraints {
    knownBug
} -body {
    pack [text .t]
    .t insert 1.0 "aaaa\nbbbb\ncccc\nbbbb\naaaa\n"
    set foo {}
    list [.t search -regexp -forward -all -count foo \
      -- {(a+|b+\nc+\nb+)\na+} 1.0] $foo
} -cleanup {
    destroy .t
} -result {2.0 19}
test text-22.200 {TextSearchCmd, regexp search multi-line} -constraints {
    knownBug
} -body {
    pack [text .t]
    .t insert 1.0 "aaaa\nbbbb\ncccc\nbbbb\naaaa\n"
    set foo {}
    list [.t search -regexp -forward -all -count foo \
      -- {(a+|b+\nc+\nb+)+\na+} 1.0] $foo
} -cleanup {
    destroy .t
} -result {2.0 19}
test text-22.201 {TextSearchCmd, regexp search multi-line} -body {
    pack [text .t]
    .t insert 1.0 "aaaa\nbbbb\ncccc\nbbbb\naaaa\n"
    set foo {}
    list [.t search -regexp -forward -all -count foo \
      -- {((a+|b+\nc+\nb+)+\n)+a+} 1.0] $foo
} -cleanup {
    destroy .t
} -result {1.0 24}
test text-22.202 {TextSearchCmd, regexp search multi-line} -constraints {
    knownBug
} -body {
    pack [text .t]
    .t insert 1.0 "aaaa\nbbbb\nbbbb\nbbbb\nbbbb\n"
    list [.t search -regexp -backward -all -count foo \
      -- {b+\n|a+\n(b+\n)+} end] $foo
} -cleanup {
    destroy .t
} -result {1.0 25}
test text-22.203 {TextSearchCmd, regexp search multi-line} -constraints {
    knownBug
} -body {
    pack [text .t]
    .t insert 1.0 "aaaa\nbbbb\nbbbb\nbbbb\nbbbb\n"
    .t search -regexp -backward -- {b+\n|a+\n(b+\n)+} end
# Should match at 1.0 for a true greedy match
} -cleanup {
    destroy .t
} -result {1.0}
test text-22.204 {TextSearchCmd, regexp search multi-line} -body {
    pack [text .t]
    .t insert 1.0 "line0\nline1\nline1\nline1\nline1\nline2\nline2\nline2\nline3\n"
    .t search -nolinestop -regexp -nocase -forwards -- {^(.*)\n(\1\n)+} 1.0 end
# Matches at 6.0 currently
} -cleanup {
    destroy .t
} -result {2.0}
test text-22.205 {TextSearchCmd, regexp search multi-line} -setup {
    pack [text .t]
    set res {}
} -body {
    .t insert 1.0 "\naaaxxx\nyyy\n"
    lappend res [.t search -count c -regexp -- {x*\ny*} 2.0] $c
    lappend res [.t search -count c -regexp -- {x*\ny*} 2.1] $c
    return $res
} -cleanup {
    destroy .t
} -result {2.3 7 2.3 7}
test text-22.206 {TextSearchCmd, regexp search multi-line} -setup {
    pack [text .t]
    set res {}
} -body {
    .t insert 1.0 "\naaa\n\n\n\n\nxxx\n"
    lappend res [.t search -count c -regexp -- {\n+} 2.0] $c
    lappend res [.t search -count c -regexp -- {\n+} 2.1] $c
    return $res
} -cleanup {
    destroy .t
} -result {2.3 5 2.3 5}
test text-22.207 {TextSearchCmd, regexp search multi-line} -setup {
    pack [text .t]
    set res {}
} -body {
    .t insert 1.0 "\naaa\n\n\t  \n\t\t\t  \n\nxxx\n"
    lappend res [.t search -count c -regexp -- {(\n+(\t+ *)*)+} 2.0] $c
    return $res
} -cleanup {
    destroy .t
} -result {2.3 13}
test text-22.208 {TextSearchCmd, empty search range} -body {
    pack [text .t]
    .t insert 1.0 "a\na\na\n"
    .t search -- a 2.0 1.0
} -cleanup {
    destroy .t
} -result {}
test text-22.209 {TextSearchCmd, empty search range} -body {
    pack [text .t]
    .t insert 1.0 "a\na\na\n"
    .t search -backwards -- a 1.0 2.0
} -cleanup {
    destroy .t
} -result {}
test text-22.210 {TextSearchCmd, empty search range} -body {
    pack [text .t]
    .t insert 1.0 "a\na\na\n"
    .t search -- a 1.0 1.0
} -cleanup {
    destroy .t
} -result {}
test text-22.211 {TextSearchCmd, empty search range} -body {
    pack [text .t]
    .t insert 1.0 "a\na\na\n"
    .t search -backwards -- a 2.0 2.0
} -cleanup {
    destroy .t
} -result {}
test text-22.212 {TextSearchCmd, elide up to match} -setup {
    pack [text .t]
    set res {}
} -body {
    .t insert 1.0 "a\nb\nc"
    .t tag configure e -elide 1
    lappend res [.t search -regexp a 1.0]
    lappend res [.t search -regexp b 1.0]
    lappend res [.t search -regexp c 1.0]
    .t tag add e 1.0 2.0
    lappend res [.t search -regexp a 1.0]
    lappend res [.t search -regexp b 1.0]
    lappend res [.t search -regexp c 1.0]
    lappend res [.t search -elide -regexp a 1.0]
    lappend res [.t search -elide -regexp b 1.0]
    lappend res [.t search -elide -regexp c 1.0]
} -cleanup {
    destroy .t
} -result {1.0 2.0 3.0 {} 2.0 3.0 1.0 2.0 3.0}
test text-22.213 {TextSearchCmd, elide up to match, backwards} -setup {
    pack [text .t]
    set res {}
} -body {
    .t insert 1.0 "a\nb\nc"
    .t tag configure e -elide 1
    lappend res [.t search -backward -regexp a 1.0]
    lappend res [.t search -backward -regexp b 1.0]
    lappend res [.t search -backward -regexp c 1.0]
    .t tag add e 1.0 2.0
    lappend res [.t search -backward -regexp a 1.0]
    lappend res [.t search -backward -regexp b 1.0]
    lappend res [.t search -backward -regexp c 1.0]
    lappend res [.t search -backward -elide -regexp a 1.0]
    lappend res [.t search -backward -elide -regexp b 1.0]
    lappend res [.t search -backward -elide -regexp c 1.0]
} -cleanup {
    destroy .t
} -result {1.0 2.0 3.0 {} 2.0 3.0 1.0 2.0 3.0}
test text-22.214 {TextSearchCmd, elide up to match} -setup {
    pack [text .t]
    set res {}
} -body {
    .t insert 1.0 "a\nb\nc"
    .t tag configure e -elide 1
    lappend res [.t search a 1.0]
    lappend res [.t search b 1.0]
    lappend res [.t search c 1.0]
    .t tag add e 1.0 2.0
    lappend res [.t search a 1.0]
    lappend res [.t search b 1.0]
    lappend res [.t search c 1.0]
    lappend res [.t search -elide a 1.0]
    lappend res [.t search -elide b 1.0]
    lappend res [.t search -elide c 1.0]
} -cleanup {
    destroy .t
} -result {1.0 2.0 3.0 {} 2.0 3.0 1.0 2.0 3.0}
test text-22.215 {TextSearchCmd, elide up to match, backwards} -setup {
    pack [text .t]
    set res {}
} -body {
    .t insert 1.0 "a\nb\nc"
    .t tag configure e -elide 1
    lappend res [.t search -backward a 1.0]
    lappend res [.t search -backward b 1.0]
    lappend res [.t search -backward c 1.0]
    .t tag add e 1.0 2.0
    lappend res [.t search -backward a 1.0]
    lappend res [.t search -backward b 1.0]
    lappend res [.t search -backward c 1.0]
    lappend res [.t search -backward -elide a 1.0]
    lappend res [.t search -backward -elide b 1.0]
    lappend res [.t search -backward -elide c 1.0]
} -cleanup {
    destroy .t
} -result {1.0 2.0 3.0 {} 2.0 3.0 1.0 2.0 3.0}
test text-22.216 {TextSearchCmd, elide up to match} -setup {
    pack [text .t]
    set res {}
} -body {
    .t insert 1.0 "aa\nbb\ncc"
    .t tag configure e -elide 1
    lappend res [.t search ab 1.0]
    lappend res [.t search bc 1.0]
    .t tag add e 1.1 2.1
    lappend res [.t search ab 1.0]
    lappend res [.t search b 1.0]
    .t tag remove e 1.0 end
    .t tag add e 2.1 3.1
    lappend res [.t search bc 1.0]
    lappend res [.t search c 1.0]
    .t tag remove e 1.0 end
    .t tag add e 2.1 3.0
    lappend res [.t search bc 1.0]
    lappend res [.t search c 1.0]
} -cleanup {
    destroy .t
} -result {{} {} 1.0 2.1 2.0 3.1 2.0 3.0}
test text-22.217 {TextSearchCmd, elide up to match} -setup {
    pack [text .t]
    set res {}
} -body {
    .t insert 1.0 "aa\nbb\ncc"
    .t tag configure e -elide 1
    lappend res [.t search -regexp ab 1.0]
    lappend res [.t search -regexp bc 1.0]
    .t tag add e 1.1 2.1
    lappend res [.t search -regexp ab 1.0]
    lappend res [.t search -regexp b 1.0]
    .t tag remove e 1.0 end
    .t tag add e 2.1 3.1
    lappend res [.t search -regexp bc 1.0]
    lappend res [.t search -regexp c 1.0]
    .t tag remove e 1.0 end
    .t tag add e 2.1 3.0
    lappend res [.t search -regexp bc 1.0]
    lappend res [.t search -regexp c 1.0]
} -cleanup {
    destroy .t
} -result {{} {} 1.0 2.1 2.0 3.1 2.0 3.0}
test text-22.218 {TextSearchCmd, strict limits} -body {
    pack [text .t]
    .t insert 1.0 "Hello world!\nThis is a test\n"
    .t search -strictlimits -- "world" 1.3 1.8
} -cleanup {
    destroy .t
} -result {}
test text-22.219 {TextSearchCmd, strict limits} -body {
    pack [text .t]
    .t insert 1.0 "Hello world!\nThis is a test\n"
    .t search -strictlimits -- "world" 1.3 1.10
} -cleanup {
    destroy .t
} -result {}
test text-22.220 {TextSearchCmd, strict limits} -body {
    pack [text .t]
    .t insert 1.0 "Hello world!\nThis is a test\n"
    .t search -strictlimits -- "world" 1.3 1.11
} -cleanup {
    destroy .t
} -result {1.6}
test text-22.221 {TextSearchCmd, strict limits backwards} -body {
    pack [text .t]
    .t insert 1.0 "Hello world!\nThis is a test\n"
    .t search -strictlimits -backward -- "world" 2.3 1.8
} -cleanup {
    destroy .t
} -result {}
test text-22.222 {TextSearchCmd, strict limits backwards} -body {
    pack [text .t]
    .t insert 1.0 "Hello world!\nThis is a test\n"
    .t search -strictlimits -backward -- "world" 2.3 1.6
} -cleanup {
    destroy .t
} -result {1.6}
test text-22.223 {TextSearchCmd, strict limits backwards} -body {
    pack [text .t]
    .t insert 1.0 "Hello world!\nThis is a test\n"
    .t search -strictlimits -backward -- "world" 2.3 1.7
} -cleanup {
    destroy .t
} -result {}
test text-22.224 {TextSearchCmd, strict limits} -body {
    pack [text .t]
    .t insert 1.0 "Hello world!\nThis is a test\n"
    .t search -regexp -strictlimits -- "world" 1.3 1.8
} -cleanup {
    destroy .t
} -result {}
test text-22.225 {TextSearchCmd, strict limits} -body {
    pack [text .t]
    .t insert 1.0 "Hello world!\nThis is a test\n"
    .t search -regexp -strictlimits -backward -- "world" 2.3 1.8
} -cleanup {
    destroy .t
} -result {}


test text-23.1 {TkTextGetTabs procedure} -setup {
    text .t -highlightthickness 0 -bd 0 -relief flat -padx 0 -width 100
    pack .t
} -body {
    .t insert end "1\t2\t3\t4\t55.5"
    .t configure -tabs "\{{}"
} -cleanup {
    destroy .t
} -returnCodes {error} -result {unmatched open brace in list}
test text-23.2 {TkTextGetTabs procedure} -setup {
    text .t -highlightthickness 0 -bd 0 -relief flat -padx 0 -width 100
    pack .t
} -body {
    .t insert end "1\t2\t3\t4\t55.5"
    .t configure -tabs xyz
} -cleanup {
    destroy .t
} -returnCodes {error} -result {bad screen distance "xyz"}
test text-23.3 {TkTextGetTabs procedure} -setup {
    text .t -highlightthickness 0 -bd 0 -relief flat -padx 0 -width 100
    pack .t
} -body {
    .t insert end "1\t2\t3\t4\t55.5"
    .t configure -tabs {100 200}
    update idletasks
    list [lindex [.t bbox 1.2] 0] [lindex [.t bbox 1.4] 0]
} -cleanup {
    destroy .t
} -result {100 200}
test text-23.4 {TkTextGetTabs procedure} -setup {
    text .t -highlightthickness 0 -bd 0 -relief flat -padx 0 -width 100
    pack .t
} -body {
    .t insert end "1\t2\t3\t4\t55.5"
    .t configure -tabs {100 right 200 left 300 center 400 numeric}
    update idletasks
    list [expr [lindex [.t bbox 1.2] 0] + [lindex [.t bbox 1.2] 2]] \
	    [lindex [.t bbox 1.4] 0] \
	    [expr [lindex [.t bbox 1.6] 0] + [lindex [.t bbox 1.6] 2]/2] \
	    [lindex [.t bbox 1.10] 0]
} -cleanup {
    destroy .t
} -result {100 200 300 400}
test text-23.5 {TkTextGetTabs procedure} -setup {
    text .t -highlightthickness 0 -bd 0 -relief flat -padx 0 -width 100
    pack .t
} -body {
    .t insert end "1\t2\t3\t4\t55.5"
    .t configure -tabs {105 r 205 l 305 c 405 n}
    update idletasks
    list [expr [lindex [.t bbox 1.2] 0] + [lindex [.t bbox 1.2] 2]] \
	    [lindex [.t bbox 1.4] 0] \
	    [expr [lindex [.t bbox 1.6] 0] + [lindex [.t bbox 1.6] 2]/2] \
	    [lindex [.t bbox 1.10] 0]
} -cleanup {
    destroy .t
} -result {105 205 305 405}
test text-23.6 {TkTextGetTabs procedure} -setup {
    text .t -highlightthickness 0 -bd 0 -relief flat -padx 0 -width 100
    pack .t
} -body {
    .t insert end "1\t2\t3\t4\t55.5"
    .t configure -tabs {100 left 200 lork}
} -cleanup {
    destroy .t
} -returnCodes {error} -result {bad tab alignment "lork": must be left, right, center, or numeric}
test text-23.7 {TkTextGetTabs procedure} -setup {
    text .t -highlightthickness 0 -bd 0 -relief flat -padx 0 -width 100
    pack .t
} -body {
    .t insert end "1\t2\t3\t4\t55.5"
    .t configure -tabs {100 !44 200 lork}
} -cleanup {
    destroy .t
} -returnCodes {error} -result {bad screen distance "!44"}


test text-24.1 {TextDumpCmd procedure, bad args} -body {
    pack [text .t]
    .t insert 1.0 "One Line"
    .t mark set insert 1.0 
    .t dump
} -cleanup {
    destroy .t
} -returnCodes {error} -result {Usage: .t dump ?-all -image -text -mark -tag -window? ?-command script? index ?index2?}
test text-24.2 {TextDumpCmd procedure, bad args} -body {
    pack [text .t]
    .t insert 1.0 "One Line"
    .t mark set insert 1.0 
    .t dump -all
} -cleanup {
    destroy .t
} -returnCodes {error} -result {Usage: .t dump ?-all -image -text -mark -tag -window? ?-command script? index ?index2?}
test text-24.3 {TextDumpCmd procedure, bad args} -body {
    pack [text .t]
    .t insert 1.0 "One Line"
    .t mark set insert 1.0 
    .t dump -command
} -cleanup {
    destroy .t
} -returnCodes {error} -result {Usage: .t dump ?-all -image -text -mark -tag -window? ?-command script? index ?index2?}
test text-24.4 {TextDumpCmd procedure, bad args} -body {
    pack [text .t]
    .t insert 1.0 "One Line"
    .t mark set insert 1.0 
    .t dump -bogus
} -cleanup {
    destroy .t
} -returnCodes {error} -result {bad option "-bogus": must be -all, -command, -image, -mark, -tag, -text, or -window}
test text-24.5 {TextDumpCmd procedure, bad args} -body {
    pack [text .t]
    .t insert 1.0 "One Line"
    .t mark set insert 1.0 
    .t dump bogus
} -cleanup {
    destroy .t
} -returnCodes {error} -result {bad text index "bogus"}
test text-24.6 {TextDumpCmd procedure, one index} -body {
    pack [text .t]
    .t insert 1.0 "One Line"
    .t dump -text 1.2
} -cleanup {
    destroy .t
} -result {text e 1.2}
test text-24.7 {TextDumpCmd procedure, two indices} -body {
    pack [text .t]
    .t insert 1.0 "One Line"
    .t dump -text 1.0 1.end
} -cleanup {
    destroy .t
} -result {text {One Line} 1.0}
test text-24.8 {TextDumpCmd procedure, "end" index} -body {
    pack [text .t]
    .t insert 1.0 "One Line"
    .t dump -text 1.end end
} -cleanup {
    destroy .t
} -result {text {
} 1.8}
test text-24.9 {TextDumpCmd procedure, same indices} -body {
    pack [text .t]
    .t insert 1.0 "One Line"
    .t dump 1.5 1.5
} -cleanup {
    destroy .t
} -result {}
test text-24.10 {TextDumpCmd procedure, negative range} -body {
    pack [text .t]
    .t insert 1.0 "One Line"
    .t mark set insert 1.0 
    .t dump 1.5 1.0
} -cleanup {
    destroy .t
} -result {}
test text-24.11 {TextDumpCmd procedure, stop at begin-line} -body {
    pack [text .t]
    .t insert end "Line One\nLine Two\nLine Three\nLine Four"
    .t dump -text 1.0 2.0
} -cleanup {
    destroy .t
} -result {text {Line One
} 1.0}
test text-24.12 {TextDumpCmd procedure, span multiple lines} -body {
    pack [text .t]
    .t insert end "Line One\nLine Two\nLine Three\nLine Four"
    .t dump -text 1.5 3.end
} -cleanup {
    destroy .t
} -result {text {One
} 1.5 text {Line Two
} 2.0 text {Line Three} 3.0}
test text-24.13 {TextDumpCmd procedure, tags only} -body {
    pack [text .t]
    .t insert end "Line One\nLine Two\nLine Three\nLine Four"
    .t tag add x 2.0 2.end
    .t tag add y 1.0 end
    .t dump -tag 2.1 2.8
} -cleanup {
    destroy .t
} -result {}
test text-24.14 {TextDumpCmd procedure, tags only} -body {
    pack [text .t]
    .t insert end "Line One\nLine Two\nLine Three\nLine Four"
    .t tag add x 2.0 2.end
    .t tag add y 1.0 end
    .t dump -tag 2.0 2.8
} -cleanup {
    destroy .t
} -result {tagon x 2.0}
test text-24.15 {TextDumpCmd procedure, tags only} -body {
    pack [text .t]
    .t insert end "Line One\nLine Two\nLine Three\nLine Four"
    .t tag add x 2.0 2.end
    .t tag add y 1.0 end
    .t dump -tag 1.0 4.end
} -cleanup {
    destroy .t
} -result {tagon y 1.0 tagon x 2.0 tagoff x 2.8}
test text-24.16 {TextDumpCmd procedure, tags only} -body {
    pack [text .t]
    .t insert end "Line One\nLine Two\nLine Three\nLine Four"
    .t tag add x 2.0 2.end
    .t tag add y 1.0 end
    .t dump -tag 1.0 end
} -cleanup {
    destroy .t
} -result {tagon y 1.0 tagon x 2.0 tagoff x 2.8 tagoff y 5.0}
test text-24.17 {TextDumpCmd procedure, marks only} -body {
    pack [text .t]
    .t insert end "Line One\nLine Two\nLine Three\nLine Four"
    .t mark set insert 1.0
    .t mark set current 1.0
    .t mark set m 2.4
    .t mark set n 4.0
    .t mark set END end
    .t dump -mark 1.1 1.8
} -cleanup {
    destroy .t
} -result {}
test text-24.18 {TextDumpCmd procedure, marks only} -body {
    pack [text .t]
    .t insert end "Line One\nLine Two\nLine Three\nLine Four"
    .t mark set insert 1.0
    .t mark set current 1.0
    .t mark set m 2.4
    .t mark set n 4.0
    .t mark set END end
    .t dump -mark 2.0 2.8
} -cleanup {
    destroy .t
} -result {mark m 2.4}
test text-24.19 {TextDumpCmd procedure, marks only} -body {
    pack [text .t]
    .t insert end "Line One\nLine Two\nLine Three\nLine Four"
    .t mark set insert 1.0
    .t mark set current 1.0
    .t mark set m 2.4
    .t mark set n 4.0
    .t mark set END end
    .t dump -mark 1.1 4.end
} -cleanup {
    destroy .t
} -result {mark m 2.4 mark n 4.0}
test text-24.20 {TextDumpCmd procedure, marks only} -body {
    pack [text .t]
    .t insert end "Line One\nLine Two\nLine Three\nLine Four"
    .t mark set insert 1.0
    .t mark set current 1.0
    .t mark set m 2.4
    .t mark set n 4.0
    .t mark set END end
    .t dump -mark 1.0 end
} -cleanup {
    destroy .t
} -result {mark current 1.0 mark insert 1.0 mark m 2.4 mark n 4.0 mark END 5.0}
test text-24.21 {TextDumpCmd procedure, windows only} -setup {
    pack [text .t]
    .t insert end "Line One\nLine Two\nLine Three\nLine Four"
    for {set i 0} {$i < 100} {incr i} {.t insert end "-\n"}
    button .hello -text Hello
} -body {
    .t window create 3.end -window .hello
    .t window create 100.0 -create { }
    .t dump -window 1.0 5.0
} -cleanup {
    destroy .t
} -result {window .hello 3.10}
test text-24.22 {TextDumpCmd procedure, windows only} -setup {
    pack [text .t]
    .t insert end "Line One\nLine Two\nLine Three\nLine Four"
    for {set i 0} {$i < 100} {incr i} {.t insert end "-\n"}
    button .hello -text Hello
} -body {
    .t window create 3.end -window .hello
    .t window create 100.0 -create { }
    .t dump -window 5.0 end
} -cleanup {
    destroy .t
} -result {window {} 100.0}
test text-24.23 {TextDumpCmd procedure, command script} -setup {
    set x {}
    pack [text .t]
    proc Append {varName key value index} {
        upvar #0 $varName x
        lappend x $key $index $value
    }
} -body {
    .t insert end "Line One\nLine Two\nLine Three\nLine Four"
    .t mark set insert 1.0
    .t mark set current 1.0
    .t tag add x 2.0 2.end
    .t mark set m 2.4
    .t dump -command {Append x} -all 1.0 end
    return $x
} -cleanup {
    destroy .t
    rename Append {}
} -result {mark 1.0 current mark 1.0 insert text 1.0 {Line One
} tagon 2.0 x text 2.0 Line mark 2.4 m text 2.4 { Two} tagoff 2.8 x text 2.8 {
} text 3.0 {Line Three
} text 4.0 {Line Four
}}
test text-24.24 {TextDumpCmd procedure, command script} -setup {
    set x {}
    pack [text .t]
    proc Append {varName key value index} {
        upvar #0 $varName x
        lappend x $key $index $value
    }
} -body {
    .t insert end "Line One\nLine Two\nLine Three\nLine Four"
    .t mark set insert 1.0
    .t mark set current 1.0
    .t mark set m 2.4
    .t dump -mark -command {Append x} 1.0 end
    return $x
} -cleanup {
    destroy .t
    rename Append {}
} -result {mark 1.0 current mark 1.0 insert mark 2.4 m}
test text-24.25 {TextDumpCmd procedure, unicode characters} -body {
    text .t
    .t insert 1.0 \xb1\xb1\xb1
    .t dump -all 1.0 2.0
} -cleanup {
    destroy .t
} -result "text \xb1\xb1\xb1 1.0 mark insert 1.3 mark current 1.3 text {\n} 1.3"
test text-24.26 {TextDumpCmd procedure, unicode characters} -body {
    text .t
    .t delete 1.0 end
    .t insert 1.0 abc\xb1\xb1\xb1
    .t dump -all 1.0 2.0
} -cleanup {
    destroy .t
} -result "text abc\xb1\xb1\xb1 1.0 mark insert 1.6 mark current 1.6 text {\n} 1.6"


test text-25.1 {text widget vs hidden commands} -body {
    text .t
    set y [list {} [interp hidden]]
    interp hide {} .t
    destroy .t
    set x [list [winfo children .] [interp hidden]]
    expr {$x eq $y}
} -result {1}


test text-26.1 {bug fix - 1642} -body {
    pack [text .t]
    .t insert end "line 1\n"
    .t insert end "line 2\n"
    .t insert end "line 3\n"
    .t insert end "line 4\n"
    .t insert end "line 5\n"
    tk::TextSetCursor .t 3.0
    .t search -backward -regexp "\$" insert 1.0
} -cleanup {
    destroy .t
} -result {2.6}


test text-27.1 {TextEditCmd procedure, argument parsing} -body {
    pack [text .t]
    .t edit
} -cleanup {
    destroy .t
} -returnCodes {error} -result {wrong # args: should be ".t edit option ?arg ...?"}
test text-27.2 {TextEditCmd procedure, argument parsing} -body {
    pack [text .t]
    .t edit gorp
} -cleanup {
    destroy .t
} -returnCodes {error} -result {bad edit option "gorp": must be modified, redo, reset, separator, or undo}
test text-27.3 {TextEditUndo procedure, undoing changes} -body {
    text .t -undo 1
    pack .t
    .t insert end "line 1\n"
    .t delete 1.4 1.6
    .t insert end "should be gone after undo\n"
    .t edit undo
    .t get 1.0 end
} -cleanup {
    destroy .t
} -result "line\n\n"
test text-27.4 {TextEditRedo procedure, redoing changes} -body {
    text .t -undo 1
    pack .t
    .t insert end "line 1\n"
    .t delete 1.4 1.6
    .t insert end "should be back after redo\n"
    .t edit undo
    .t edit redo
    .t get 1.0 end
} -cleanup {
    destroy .t
} -result "line\nshould be back after redo\n\n"
test text-27.5 {TextEditUndo procedure, resetting stack} -body {
    text .t -undo 1
    pack .t
    .t insert end "line 1\n"
    .t delete 1.4 1.6
    .t insert end "should be back after redo\n"
    .t edit reset
    catch {.t edit undo} msg
    return $msg
} -cleanup {
    destroy .t
} -result "nothing to undo"
test text-27.6 {TextEditCmd procedure, insert separator} -body {
    text .t -undo 1
    pack .t
    .t insert end "line 1\n"
    .t edit separator
    .t insert end "line 2\n"
    .t edit undo
    .t get 1.0 end
} -cleanup {
    destroy .t
} -result "line 1\n\n"
test text-27.7 {-autoseparators configuration option} -body {
    text .t -undo 1 -autoseparators 0
    pack .t
    .t insert end "line 1\n"
    .t delete 1.4 1.6
    .t insert end "line 2\n"
    .t edit undo
    .t get 1.0 end
} -cleanup {
    destroy .t
} -result "\n"
test text-27.8 {TextEditCmd procedure, modified flag} -body {
    text .t
    pack .t
    .t insert end "line 1\n"
    .t edit modified
} -cleanup {
    destroy .t
} -result {1}
test text-27.9 {TextEditCmd procedure, reset modified flag} -body {
    text .t
    pack .t
    .t insert end "line 1\n"
    .t edit modified 0
    .t edit modified
} -cleanup {
    destroy .t
} -result {0}
test text-27.10 {TextEditCmd procedure, set modified flag} -body {
    text .t
    pack .t
    .t edit modified 1
    .t edit modified
} -cleanup {
    destroy .t
} -result {1}
test text-27.11 {TextEditCmd procedure, set modified flag repeat} -setup {
    text .t
    pack .t
    set ::retval {}
} -body {
    bind .t <<Modified>> "lappend ::retval modified"
# Shouldn't require [update idle] to trigger event [Bug 1809538]
    lappend ::retval [.t edit modified]
    .t edit modified 1
    update idletasks
    lappend ::retval [.t edit modified]
    .t edit modified 1 ; # binding should only fire once [Bug 1799782]
    update idletasks
    lappend ::retval [.t edit modified]
} -cleanup {
    destroy .t
} -result {0 modified 1 1}
test text-27.12 {<<Modified>> virtual event} -body {
    set ::retval unmodified
    text .t -undo 1
    pack .t
    bind .t <<Modified>> "set ::retval modified"
    update idletasks
    .t insert end "nothing special\n"
    return $::retval
} -cleanup {
    destroy .t
} -result {modified}
test text-27.13 {<<Modified>> virtual event - insert before Modified} -body {
    set ::retval {}
    pack [text .t -undo 1]
    bind .t <<Modified>> { set ::retval [.t get 1.0 end-1c] }
    update idletasks
    .t insert end "nothing special"
    return $::retval
} -cleanup {
    destroy .t
} -result {nothing special}
test text-27.14 {<<Modified>> virtual event - delete before Modified} -body {
# Bug 1737288, make sure we delete chars before triggering <<Modified>>
    set ::retval {}
    pack [text .t -undo 1]
    bind .t <<Modified>> { set ::retval [.t get 1.0 end-1c] }
    .t insert end "nothing special"
    .t edit modified 0
    .t delete 1.0 1.2
    set ::retval
} -cleanup {
    destroy .t
} -result {thing special}
test text-27.15 {<<Selection>> virtual event} -body {
    set ::retval no_selection
    pack [text .t -undo 1]
    bind .t <<Selection>> "set ::retval selection_changed"
    update idletasks
    .t insert end "nothing special\n"
    .t tag add sel 1.0 1.1
    set ::retval
} -cleanup {
    destroy .t
} -result {selection_changed}
test text-27.16 {-maxundo configuration option} -body {
    text .t -undo 1  -autoseparators 1 -maxundo 2
    pack .t
    .t insert end "line 1\n"
    .t delete 1.4 1.6
    .t insert end "line 2\n"
    catch {.t edit undo}
    catch {.t edit undo}
    catch {.t edit undo}
    .t get 1.0 end
} -cleanup {
    destroy .t
} -result "line 1\n\n"
test text-27.17 {bug fix 1536735 - undo with empty text} -body {
    text .t -undo 1
    set r [.t edit modified]
    .t delete 1.0
    lappend r [.t edit modified]
    lappend r [catch {.t edit undo}]
    lappend r [.t edit modified]
<<<<<<< HEAD
} -cleanup {
    destroy .t
} -result {0 0 1 0}
test text-27.18 {patch 1469210 - inserting after undo} -setup {
=======
} {0 0 1 0}
test text-25.18 {patch 1469210 - inserting after undo} -setup {
    destroy .t
} -body {
    text .t -undo 1
    .t insert end foo
    .t edit modified 0
    .t edit undo
    .t insert end bar
    .t edit modified
} -cleanup {
    destroy .t
} -result 1

test text-26.1 {bug fix - 624372, ControlUtfProc long lines} {
>>>>>>> 24fe335f
    destroy .t
} -body {
    text .t -undo 1
    .t insert end foo
    .t edit modified 0
    .t edit undo
    .t insert end bar
    .t edit modified
} -cleanup {
    destroy .t
} -result 1

test text-28.1 {bug fix - 624372, ControlUtfProc long lines} -body {
    pack [text .t -wrap none]
    .t insert end [string repeat "\1" 500]
} -cleanup {
    destroy .t
} -result {}


test text-29.1 {tabs - must be positive and must be increasing} -body {
    pack [text .t -wrap none]
    .t configure -tabs {0}
} -cleanup {
    destroy .t
} -returnCodes {error} -result {tab stop "0" is not at a positive distance}
test text-29.2 {tabs - must be positive and must be increasing} -body {
    pack [text .t -wrap none]
    .t configure -tabs {-5}
} -cleanup {
    destroy .t
} -returnCodes {error} -result {tab stop "-5" is not at a positive distance}
test text-29.3 {tabs - must be positive and must be increasing} -constraints {
    knownBug
} -body {
# This bug will be fixed in Tk 9.0, when we can allow a minor
# incompatibility with Tk 8.x
    pack [text .t -wrap none]
    .t configure -tabs {10c 5c}
} -cleanup {
    destroy .t
} -returnCodes {error} -result {tabs must be monotonically increasing, but "5c" is smaller than or equal to the previous tab}
test text-29.4 {tabs - must be positive and must be increasing} -body {
    pack [text .t -wrap none]
    .t insert end "a\tb\tc\td\te"
    catch {.t configure -tabs {10c 5c}}
    update ; update ; update
# This test must simply not go into an infinite loop to succeed
    set result 1
} -cleanup {
    destroy .t
} -result {1}


test text-30.1 {repeated insert and scroll} -body {
    pack [text .t]
    for {set i 0} {$i < 30} {incr i} {
        .t insert end "blabla\n"
        eval .t yview moveto 1
    }
# This test must simply not crash to succeed
    set result 1
} -cleanup {
    destroy .t
} -result {1}
test text-30.2 {repeated insert and scroll} -body {
    pack [text .t]
    for {set i 0} {$i < 30} {incr i} {
        .t insert end "blabla\n"
        eval .t yview scroll 1 pages
    }
# This test must simply not crash to succeed
    set result 1
} -cleanup {
    destroy .t
} -result {1}
test text-30.3 {repeated insert and scroll} -body {
    pack [text .t]
    for {set i 0} {$i < 30} {incr i} {
        .t insert end "blabla\n"
        eval .t yview scroll 100 pixels
    }
# This test must simply not crash to succeed
    set result 1
} -cleanup {
    destroy .t
} -result {1}
test text-30.4 {repeated insert and scroll} -body {
    pack [text .t]
    for {set i 0} {$i < 30} {incr i} {
        .t insert end "blabla\n"
        eval .t yview scroll 10 units
    }
# This test must simply not crash to succeed
    set result 1
} -cleanup {
    destroy .t
} -result {1}


test text-31.1 {peer widgets} -body {
    toplevel .top
    pack [text .t]
    pack [.t peer create .top.t]
    destroy .t .top
} -result {}
test text-31.2 {peer widgets} -body {
    toplevel .top1
    toplevel .top2
    pack [text .t]
    pack [.t peer create .top1.t]
    pack [.t peer create .top2.t]
    .t insert end "abcd\nabcd"
    update
    destroy .top1
    update
    .t insert end "abcd\nabcd"
    update
    destroy .t .top2
    update
} -result {}
test text-31.3 {peer widgets} -body {
    toplevel .top1
    toplevel .top2
    pack [text .t]
    pack [.t peer create .top1.t]
    pack [.t peer create .top2.t]
    .t insert end "abcd\nabcd"
    update
    destroy .t
    update
    .top2.t insert end "abcd\nabcd"
    update
    destroy .t .top2
    update
} -result {}
test text-31.4 {peer widgets} -body {
    toplevel .top
    pack [text .t]
    for {set i 1} {$i < 20} {incr i} {
	   .t insert end "Line $i\n"
    }
    pack [.t peer create .top.t -start 5 -end 11]
    update
    destroy .t .top
} -result {}
test text-31.5 {peer widgets} -body {
    toplevel .top
    pack [text .t]
    for {set i 1} {$i < 20} {incr i} {
	   .t insert end "Line $i\n"
    }
    pack [.t peer create .top.t -start 5 -end 11]
    pack [.top.t peer create .top.t2]
    set res [list [.top.t index end] [.top.t2 index end]]
    update
    return $res
} -cleanup {
    destroy .t .top
} -result {7.0 7.0}
test text-31.6 {peer widgets} -body {
    toplevel .top
    pack [text .t]
    for {set i 1} {$i < 20} {incr i} {
	   .t insert end "Line $i\n"
    }
    pack [.t peer create .top.t -start 5 -end 11]
    pack [.top.t peer create .top.t2 -start {} -end {}]
    set res [list [.top.t index end] [.top.t2 index end]]
    update
    return $res
} -cleanup {
    destroy .t .top
} -result {7.0 21.0}
test text-31.7 {peer widgets} -body {
    toplevel .top
    pack [text .t]
    for {set i 1} {$i < 20} {incr i} {
	   .t insert end "Line $i\n"
    }
    pack [.t peer create .top.t -start 5 -end 11]
    update ; update
    set p1 [.top.t count -update -ypixels 1.0 end]
    set p2 [.t count -update -ypixels 5.0 11.0]
    expr {$p1 eq $p2}
} -cleanup {
    destroy .t .top
} -result {1}
test text-31.8 {peer widgets} -body {
    toplevel .top
    pack [text .t]
    for {set i 1} {$i < 20} {incr i} {
	   .t insert end "Line $i\n"
    }
    pack [.t peer create .top.t -start 5 -end 11]
    update ; update
    .t delete 3.0 6.0
    .top.t index end
} -cleanup {
    destroy .t .top
} -result {6.0}
test text-31.9 {peer widgets} -body {
    toplevel .top
    pack [text .t]
    for {set i 1} {$i < 20} {incr i} {
	   .t insert end "Line $i\n"
    }
    pack [.t peer create .top.t -start 5 -end 11]
    update ; update
    .t delete 8.0 12.0
    .top.t index end
} -cleanup {
    destroy .t .top
} -result {4.0}
test text-31.10 {peer widgets} -body {
    toplevel .top
    pack [text .t]
        for {set i 1} {$i < 20} {incr i} {
        .t insert end "Line $i\n"
    }
    pack [.t peer create .top.t -start 5 -end 11]
    update ; update
    .t delete 3.0 13.0
    .top.t index end
} -cleanup {
    destroy .t .top
} -result {1.0}
test text-31.11 {peer widgets} -setup {
    pack [text .t]
    set res {}
} -body {
    for {set i 1} {$i < 100} {incr i} {
        .t insert end "Line $i\n"
    }
    .t tag add sel 1.0 end-1c
    lappend res [.t tag ranges sel]
    .t configure -start 10 -end 20
    lappend res [.t tag ranges sel]
    return $res
} -cleanup {
    destroy .t
} -result {{1.0 100.0} {1.0 11.0}}
test text-31.12 {peer widgets} -setup {
    pack [text .t]
    set res {}
} -body {
    for {set i 1} {$i < 100} {incr i} {
	   .t insert end "Line $i\n"
    }
    .t tag add sel 1.0 end-1c
    lappend res [.t tag ranges sel]
    .t configure -start 11
    lappend res [.t tag ranges sel]
    return $res
} -cleanup {
    destroy .t
} -result {{1.0 100.0} {1.0 90.0}}
test text-31.13 {peer widgets} -setup {
    pack [text .t]
    set res {}
} -body {
    for {set i 1} {$i < 100} {incr i} {
	   .t insert end "Line $i\n"
    }
    .t tag add sel 1.0 end-1c
    lappend res [.t tag ranges sel]
    .t configure -end 90
    lappend res [.t tag ranges sel]
    destroy .t
    return $res
} -cleanup {
    destroy .t
} -result {{1.0 100.0} {1.0 90.0}}
test text-31.14 {peer widgets} -setup {
    pack [text .t]
    set res {}
} -body {
    for {set i 1} {$i < 20} {incr i} {
	   .t insert end "Line $i\n"
    }
    .t tag add sel 1.0 3.0 5.0 7.0 9.0 11.0 13.0 15.0 17.0 19.0 
    lappend res [.t tag prevrange sel 1.0]
    .t configure -start 6 -end 12
    lappend res [.t tag ranges sel]
    lappend res "next" [.t tag nextrange sel 4.0] \
      [.t tag nextrange sel 5.0] [.t tag nextrange sel 6.0] \
      [.t tag nextrange sel 7.0]
    lappend res "prev" [.t tag prevrange sel 1.0] \
      [.t tag prevrange sel 2.0] [.t tag prevrange sel 3.0] \
      [.t tag prevrange sel 4.0]
    return $res
} -cleanup {
    destroy .t
} -result {{} {1.0 2.0 4.0 6.0} next {4.0 6.0} {} {} {} prev {} {1.0 2.0} {1.0 2.0} {1.0 2.0}}
test text-31.15 {peer widgets} -setup {
    pack [text .t]
    set res {}
} -body {
    for {set i 1} {$i < 20} {incr i} {
	   .t insert end "Line $i\n"
    }
    .t tag add sel 1.0 3.0 9.0 11.0 13.0 15.0 17.0 19.0 
    .t configure -start 6 -end 12
    lappend res [.t tag ranges sel]
    lappend res "next" [.t tag nextrange sel 4.0] \
      [.t tag nextrange sel 5.0] [.t tag nextrange sel 6.0] \
      [.t tag nextrange sel 7.0]
    lappend res "prev" [.t tag prevrange sel 1.0] \
      [.t tag prevrange sel 2.0] [.t tag prevrange sel 3.0] \
      [.t tag prevrange sel 4.0]
    return $res
} -cleanup {
    destroy .t
} -result {{4.0 6.0} next {4.0 6.0} {} {} {} prev {} {} {} {}}
test text-31.16 {peer widgets} -setup {
    pack [text .t]
    set res {}
} -body {
    for {set i 1} {$i < 20} {incr i} {
	.t insert end "Line $i\n"
    }
    .t tag add sel 1.0 7.0 9.0 11.0 13.0 15.0 17.0 19.0 
    .t configure -start 6 -end 12
    lappend res [.t tag ranges sel]
    lappend res "next" [.t tag nextrange sel 4.0] \
      [.t tag nextrange sel 5.0] [.t tag nextrange sel 6.0] \
      [.t tag nextrange sel 7.0]
    lappend res "prev" [.t tag prevrange sel 1.0] \
      [.t tag prevrange sel 2.0] [.t tag prevrange sel 3.0] \
      [.t tag prevrange sel 4.0]
    return $res
} -cleanup {
    destroy .t
} -result {{1.0 2.0 4.0 6.0} next {4.0 6.0} {} {} {} prev {} {1.0 2.0} {1.0 2.0} {1.0 2.0}}
test text-31.17 {peer widgets} -setup {
    pack [text .t]
    set res {}
} -body {
    for {set i 1} {$i < 20} {incr i} {
	   .t insert end "Line $i\n"
    }
    .t tag add sel 1.0 11.0
    lappend res [.t tag ranges sel]
    lappend res [catch {.t configure -start 15 -end 10}]
    lappend res [.t tag ranges sel]
    .t configure -start 6 -end 12
    lappend res [.t tag ranges sel]
    .t configure -start {} -end {}
    lappend res [.t tag ranges sel]
    return $res
} -cleanup {
    destroy .t
} -result {{1.0 11.0} 1 {1.0 11.0} {1.0 6.0} {1.0 11.0}}
test text-31.18 {peer widgets} -setup {
    pack [text .t]
    set res {}
} -body {
    for {set i 1} {$i < 20} {incr i} {
	   .t insert end "Line $i\n"
    }
    .t tag add sel 1.0 11.0
    lappend res [.t index sel.first]
    lappend res [.t index sel.last]
    return $res
} -cleanup {
    destroy .t
} -result {1.0 11.0} 
test text-31.19 {peer widgets} -body {
    pack [text .t]
    for {set i 1} {$i < 20} {incr i} {
	   .t insert end "Line $i\n"
    }
    .t tag delete sel
    .t index sel.first
} -cleanup {
    destroy .t
} -returnCodes {error} -result {text doesn't contain any characters tagged with "sel"}


test text-32.1 {line heights on creation} -setup {
    text .t
    proc makeText {} {
        set w .g
        set font "Times 11"
        destroy .g
        toplevel .g
        frame $w.f -highlightthickness 2 -borderwidth 2 -relief sunken
        set t $w.f.text
        text $t -yscrollcommand "$w.scroll set" -setgrid true -font $font \
	    -width 70 -height 35 -wrap word -highlightthickness 0 \
	    -borderwidth 0
        pack $t -expand  yes -fill both
        scrollbar $w.scroll -command "$t yview"
        pack $w.scroll -side right -fill y
        pack $w.f -expand yes -fill both
        $t tag configure center -justify center -spacing1 5m -spacing3 5m
        $t tag configure buttons -lmargin1 1c -lmargin2 1c -rmargin 1c \
            -spacing1 3m -spacing2 0 -spacing3 0
        for {set i 0} {$i < 40} {incr i} {
            $t insert end "${i}word "
        }
        return $t
    }
} -body {
    set w [makeText]
    update ; after 1000 ; update
    set before [$w count -ypixels 1.0 2.0]
    $w insert 1.0 "a"
    update
    set after [$w count -ypixels 1.0 2.0]
    destroy .g
    expr {$before eq $after} 
} -cleanup {
    destroy .t
} -result {1}


test text-33.1 {TextWidgetCmd procedure, "peer" option} -setup {
    text .t
} -body {
    .t peer foo 1
} -cleanup {
    destroy .t
} -returnCodes {error} -result {bad peer option "foo": must be create or names}
test text-33.2 {TextWidgetCmd procedure, "peer" option} -setup {
    text .t
} -body {
    .t peer names foo
} -cleanup {
    destroy .t
} -returnCodes {error} -result {wrong # args: should be ".t peer names"}
test text-33.3 {TextWidgetCmd procedure, "peer" option} -setup {
    text .t
} -body {
    .t p names
} -cleanup {
    destroy .t
} -returnCodes {ok} -result {}
test text-33.4 {TextWidgetCmd procedure, "peer" option} -setup {
    text .t
} -body {
    .t peer names
} -cleanup {
    destroy .t
} -result {}
test text-33.5 {TextWidgetCmd procedure, "peer" option} -setup {
    text .t
} -body {
    .t peer create foo
} -cleanup {
    destroy .t
} -returnCodes {error} -result {bad window path name "foo"}
test text-33.6 {TextWidgetCmd procedure, "peer" option} -setup {
    text .t
    set res {}
} -body {
    .t peer create .t2
    lappend res [.t peer names]
    lappend res [.t2 peer names]
    destroy .t2
    lappend res [.t peer names]
} -cleanup {
    destroy .t
} -result {.t2 .t {}}
test text-33.7 {peer widget -start, -end} -body {
    text .t
    set res [.t configure -start 10 -end 5]
    return $res
} -cleanup {
    destroy .t
} -returnCodes {2} -result {}
test text-33.8 {peer widget -start, -end} -body {
    text .t
    for {set i 1} {$i < 100} {incr i} {
	   .t insert end "Line $i\n"
    }
    .t configure -start 10 -end 5
} -cleanup {
    destroy .t
} -returnCodes {error} -result {-startline must be less than or equal to -endline}
test text-33.9 {peer widget -start, -end} -body {
    text .t
    for {set i 1} {$i < 100} {incr i} {
	.t insert end "Line $i\n"
    }
    .t configure -start 5 -end 10
} -cleanup {
    destroy .t
} -returnCodes {ok} -result {}
test text-33.10 {peer widget -start, -end} -body {
    text .t
    for {set i 1} {$i < 100} {incr i} {
	   .t insert end "Line $i\n"
    }
    set res [.t index end]
    lappend res [catch {.t configure -start 5 -end 10 -tab foo}]
    lappend res [.t index end]
    lappend res [catch {.t configure -tab foo -start 15 -end 20}]
    lappend res [.t index end]
    .t configure -start {} -end {}
    lappend res [.t index end]
    return $res
} -cleanup {
    destroy .t
} -result {101.0 1 101.0 1 101.0 101.0}
test text-33.11 {peer widget -start, -end} -body {
    text .t
    for {set i 1} {$i < 100} {incr i} {
	   .t insert end "Line $i\n"
    }
    set res [.t index end]
    lappend res [catch {.t configure -start 5 -end 15}]
    lappend res [.t index end]
    lappend res [catch {.t configure -start 10 -end 40}]
    lappend res [.t index end]
    .t configure -start {} -end {}
    lappend res [.t index end]
    return $res
} -cleanup {
    destroy .t
} -result {101.0 0 11.0 0 31.0 101.0}

test text-34.1 {peer widget -start, -end and selection} -setup {
    text .t
    set res {}
} -body {
    for {set i 1} {$i < 100} {incr i} {
	   .t insert end "Line $i\n"
    }
    .t tag add sel 10.0 20.0
    lappend res [.t tag ranges sel]
    .t configure -start 5 -end 30
    lappend res [.t tag ranges sel]
    .t configure -start 5 -end 15
    lappend res [.t tag ranges sel]
    .t configure -start 15 -end 30
    lappend res [.t tag ranges sel]
    .t configure -start 15 -end 16
    lappend res [.t tag ranges sel]
    .t configure -start 25 -end 30
    lappend res [.t tag ranges sel]
    .t configure -start {} -end {}
    lappend res [.t tag ranges sel]
    return $res
} -cleanup {
    destroy .t
} -result {{10.0 20.0} {6.0 16.0} {6.0 11.0} {1.0 6.0} {1.0 2.0} {} {10.0 20.0}}

test text-35.1 {widget dump -command alters tags} -setup {
     proc Dumpy {key value index} {
#puts "KK: $key, $value"
      .t tag add $value [list $index linestart] [list $index lineend]
    }
    text .t
} -body {
    .t insert end "abc\n" a "---" {} "def" b "   \n" {} "ghi\n" c
    .t tag configure b -background red
    .t dump -all -command Dumpy 1.0 end
    set result "ok"
} -cleanup {
    destroy .t
} -result {ok}
test text-35.2 {widget dump -command makes massive changes} -setup {
    proc Dumpy {key value index} {
#puts "KK: $key, $value"
      .t delete 1.0 end
    }
    text .t
} -body {
    .t insert end "abc\n" a "---" {} "def" b "   \n" {} "ghi\n" c
    .t tag configure b -background red
    .t dump -all -command Dumpy 1.0 end
    set result "ok"
} -cleanup {
    destroy .t
} -result {ok}
test text-35.3 {widget dump -command destroys widget} -setup {
    proc Dumpy {key value index} {
#puts "KK: $key, $value"
        destroy .t
    }
    text .t
} -body {
    .t insert end "abc\n" a "---" {} "def" b "   \n" {} "ghi\n" c
    .t tag configure b -background red
    .t dump -all -command Dumpy 1.0 end
    set result "ok"
} -cleanup {
    destroy .t
} -result {ok}


test text-36.1 "bug #1777362: event handling with hyphenated windows" -setup {
    proc bgerror {m} {set ::my_error $m}
    set ::my_error {}
    pack [set w [text .t-1]]
} -body {
    tkwait visibility $w
    event generate $w <1>
    event generate $w <1>
    update
    set ::my_error
} -cleanup {
    destroy .t-1
} -result {}
test text-36.2 "bug #1777362: event handling with hyphenated windows" -setup {
    proc bgerror {m} {set ::my_error $m}
    set ::my_error {}
    pack [set w [text .t+1]]
} -body {
    tkwait visibility $w
    event generate $w <1>
    event generate $w <1>
    update
    set ::my_error
} -cleanup {
    destroy $w
} -result {}
test text-36.3 "bug #1777362: event handling with hyphenated windows" -setup {
    proc bgerror {m} {set ::my_error $m}
    set ::my_error {}
    pack [set w [text .t*1]]
} -body {
    tkwait visibility $w
    event generate $w <1>
    event generate $w <1>
    update
    set ::my_error
} -cleanup {
    destroy $w
} -result {}

# cleanup
cleanupTests
return

# Local Variables:
# mode: tcl
# End:<|MERGE_RESOLUTION|>--- conflicted
+++ resolved
@@ -8,1444 +8,344 @@
 #
 # RCS: @(#) $Id$
 
-package require tcltest 2.2
+package require tcltest 2.1
 eval tcltest::configure $argv
 tcltest::loadTestedCommands
 namespace import -force tcltest::test
 
+# Create entries in the option database to be sure that geometry options
+# like border width have predictable values.
+
+option add *Text.borderWidth 2
+option add *Text.highlightThickness 2
+option add *Text.font {Courier -12}
+
+text .t -width 20 -height 10
+pack append . .t {top expand fill}
+update
+.t debug on
+wm geometry . {}
+
 # The statements below reset the main window;  it's needed if the window
 # manager is mwm to make mwm forget about a previous minimum size setting.
-wm geometry . {}
+
 wm withdraw .
 wm minsize . 1 1
 wm positionfrom . user
 wm deiconify .
--
-test text-1.1 {configuration option: "autoseparators"} -setup {
-    text .t -borderwidth 2 -highlightthickness 2 -font {Courier -12 bold}
-    pack .t
-    update
-} -body {
-    .t configure -autoseparators yes
-    .t cget -autoseparators
-} -cleanup {
-    destroy .t
-} -result {1}
-test text-1.2 {configuration option: "autoseparators"} -setup {
-    text .t -borderwidth 2 -highlightthickness 2 -font {Courier -12 bold}
-    pack .t
-    update
-} -body {
-    .t configure -autoseparators nah
-} -cleanup {
-    destroy .t
-} -match glob -returnCodes {error} -result {*}
-test text-1.3 {configuration option: "background"} -setup {
-    text .t -borderwidth 2 -highlightthickness 2 -font {Courier -12 bold}
-    pack .t
-    update
-} -body {
-    .t configure -background #ff00ff
-    .t cget -background
-} -cleanup {
-    destroy .t
-} -result {#ff00ff}
-test text-1.4 {configuration option: "background"} -setup {
-    text .t -borderwidth 2 -highlightthickness 2 -font {Courier -12 bold}
-    pack .t
-    update
-} -body {
-    .t configure -background <gorp>
-} -cleanup {
-    destroy .t
-} -match glob -returnCodes {error} -result {*}
-test text-1.5 {configuration option: "bd"} -setup {
-    text .t -borderwidth 2 -highlightthickness 2 -font {Courier -12 bold}
-    pack .t
-    update
-} -body {
-    .t configure -bd 4
-    .t cget -bd
-} -cleanup {
-    destroy .t
-} -result {4}
-test text-1.6 {configuration option: "bd"} -setup {
-    text .t -borderwidth 2 -highlightthickness 2 -font {Courier -12 bold}
-    pack .t
-    update
-} -body {
-    .t configure -bd foo
-} -cleanup {
-    destroy .t
-} -match glob -returnCodes {error} -result {*}
-test text-1.7 {configuration option: "bg"} -setup {
-    text .t -borderwidth 2 -highlightthickness 2 -font {Courier -12 bold}
-    pack .t
-    update
-} -body {
-    .t configure -bg blue
-    .t cget -bg
-} -cleanup {
-    destroy .t
-} -result {blue}
-test text-1.8 {configuration option: "bg"} -setup {
-    text .t -borderwidth 2 -highlightthickness 2 -font {Courier -12 bold}
-    pack .t
-    update
-} -body {
-    .t configure -bg #xx
-} -cleanup {
-    destroy .t
-} -match glob -returnCodes {error} -result {*}
-test text-1.9 {configuration option: "blockcursor"} -setup {
-    text .t -borderwidth 2 -highlightthickness 2 -font {Courier -12 bold}
-    pack .t
-    update
-} -body {
-    .t configure -blockcursor 0
-    .t cget -blockcursor
-} -cleanup {
-    destroy .t
-} -result {0}
-test text-1.10 {configuration option: "blockcursor"} -setup {
-    text .t -borderwidth 2 -highlightthickness 2 -font {Courier -12 bold}
-    pack .t
-    update
-} -body {
-    .t configure -blockcursor xx
-} -cleanup {
-    destroy .t
-} -match glob -returnCodes {error} -result {*}
-test text-1.11 {configuration option: "borderwidth"} -setup {
-    text .t -borderwidth 2 -highlightthickness 2 -font {Courier -12 bold}
-    pack .t
-    update
-} -body {
-    .t configure -borderwidth 7
-    .t cget -borderwidth
-} -cleanup {
-    destroy .t
-} -result {7}
-test text-1.12 {configuration option: "borderwidth"} -setup {
-    text .t -borderwidth 2 -highlightthickness 2 -font {Courier -12 bold}
-    pack .t
-    update
-} -body {
-    .t configure -borderwidth ++
-} -cleanup {
-    destroy .t
-} -match glob -returnCodes {error} -result {*}
-test text-1.13 {configuration option: "cursor"} -setup {
-    text .t -borderwidth 2 -highlightthickness 2 -font {Courier -12 bold}
-    pack .t
-    update
-} -body {
-    .t configure -cursor watch
-    .t cget -cursor
-} -cleanup {
-    destroy .t
-} -result {watch}
-test text-1.14 {configuration option: "cursor"} -setup {
-    text .t -borderwidth 2 -highlightthickness 2 -font {Courier -12 bold}
-    pack .t
-    update
-} -body {
-    .t configure -cursor lousy
-} -cleanup {
-    destroy .t
-} -match glob -returnCodes {error} -result {*}
-test text-1.15 {configuration option: "exportselection"} -setup {
-    text .t -borderwidth 2 -highlightthickness 2 -font {Courier -12 bold}
-    pack .t
-    update
-} -body {
-    .t configure -exportselection no
-    .t cget -exportselection
-} -cleanup {
-    destroy .t
-} -result {0}
-test text-1.16 {configuration option: "exportselection"} -setup {
-    text .t -borderwidth 2 -highlightthickness 2 -font {Courier -12 bold}
-    pack .t
-    update
-} -body {
-    .t configure -exportselection maybe
-} -cleanup {
-    destroy .t
-} -match glob -returnCodes {error} -result {*}
-test text-1.17 {configuration option: "fg"} -setup {
-    text .t -borderwidth 2 -highlightthickness 2 -font {Courier -12 bold}
-    pack .t
-    update
-} -body {
-    .t configure -fg red
-    .t cget -fg
-} -cleanup {
-    destroy .t
-} -result {red}
-test text-1.18 {configuration option: "fg"} -setup {
-    text .t -borderwidth 2 -highlightthickness 2 -font {Courier -12 bold}
-    pack .t
-    update
-} -body {
-    .t configure -fg stupid
-} -cleanup {
-    destroy .t
-} -match glob -returnCodes {error} -result {*}
-test text-1.19 {configuration option: "font"} -setup {
-    text .t -borderwidth 2 -highlightthickness 2 -font {Courier -12 bold}
-    pack .t
-    update
-} -body {
-    .t configure -font fixed
-    .t cget -font
-} -cleanup {
-    destroy .t
-} -result {fixed}
-test text-1.20 {configuration option: "font"} -setup {
-    text .t -borderwidth 2 -highlightthickness 2 -font {Courier -12 bold}
-    pack .t
-    update
-} -body {
-    .t configure -font {}
-} -cleanup {
-    destroy .t
-} -match glob -returnCodes {error} -result {*}
-test text-1.21 {configuration option: "foreground"} -setup {
-    text .t -borderwidth 2 -highlightthickness 2 -font {Courier -12 bold}
-    pack .t
-    update
-} -body {
-    .t configure -foreground #012
-    .t cget -foreground
-} -cleanup {
-    destroy .t
-} -result {#012}
-test text-1.22 {configuration option: "foreground"} -setup {
-    text .t -borderwidth 2 -highlightthickness 2 -font {Courier -12 bold}
-    pack .t
-    update
-} -body {
-    .t configure -foreground bogus
-} -cleanup {
-    destroy .t
-} -match glob -returnCodes {error} -result {*}
-test text-1.23 {configuration option: "height"} -setup {
-    text .t -borderwidth 2 -highlightthickness 2 -font {Courier -12 bold}
-    pack .t
-    update
-} -body {
-    .t configure -height 5
-    .t cget -height
-} -cleanup {
-    destroy .t
-} -result {5}
-test text-1.24 {configuration option: "height"} -setup {
-    text .t -borderwidth 2 -highlightthickness 2 -font {Courier -12 bold}
-    pack .t
-    update
-} -body {
-    .t configure -height bad
-} -cleanup {
-    destroy .t
-} -match glob -returnCodes {error} -result {*}
-test text-1.25 {configuration option: "highlightbackground"} -setup {
-    text .t -borderwidth 2 -highlightthickness 2 -font {Courier -12 bold}
-    pack .t
-    update
-} -body {
-    .t configure -highlightbackground #123
-    .t cget -highlightbackground
-} -cleanup {
-    destroy .t
-} -result {#123}
-test text-1.26 {configuration option: "highlightbackground"} -setup {
-    text .t -borderwidth 2 -highlightthickness 2 -font {Courier -12 bold}
-    pack .t
-    update
-} -body {
-    .t configure -highlightbackground bogus
-} -cleanup {
-    destroy .t
-} -match glob -returnCodes {error} -result {*}
-test text-1.27 {configuration option: "highlightcolor"} -setup {
-    text .t -borderwidth 2 -highlightthickness 2 -font {Courier -12 bold}
-    pack .t
-    update
-} -body {
-    .t configure -highlightcolor #234
-    .t cget -highlightcolor
-} -cleanup {
-    destroy .t
-} -result {#234}
-test text-1.28 {configuration option: "highlightcolor"} -setup {
-    text .t -borderwidth 2 -highlightthickness 2 -font {Courier -12 bold}
-    pack .t
-    update
-} -body {
-    .t configure -highlightcolor bogus
-} -cleanup {
-    destroy .t
-} -match glob -returnCodes {error} -result {*}
-test text-1.29 {configuration option: "highlightthickness"} -setup {
-    text .t -borderwidth 2 -highlightthickness 2 -font {Courier -12 bold}
-    pack .t
-    update
-} -body {
-    .t configure -highlightthickness -2
-    .t cget -highlightthickness
-} -cleanup {
-    destroy .t
-} -result {0}
-test text-1.30 {configuration option: "highlightthickness"} -setup {
-    text .t -borderwidth 2 -highlightthickness 2 -font {Courier -12 bold}
-    pack .t
-    update
-} -body {
-    .t configure -highlightthickness bad
-} -cleanup {
-    destroy .t
-} -match glob -returnCodes {error} -result {*}
-test text-1.31 {configuration option: "inactiveselectbackground"} -setup {
-    text .t -borderwidth 2 -highlightthickness 2 -font {Courier -12 bold}
-    pack .t
-    update
-} -body {
-    .t configure -inactiveselectbackground #ffff01234567
-    .t cget -inactiveselectbackground
-} -cleanup {
-    destroy .t
-} -result {#ffff01234567}
-test text-1.32 {configuration option: "inactiveselectbackground"} -setup {
-    text .t -borderwidth 2 -highlightthickness 2 -font {Courier -12 bold}
-    pack .t
-    update
-} -body {
-    .t configure -inactiveselectbackground bogus
-} -cleanup {
-    destroy .t
-} -match glob -returnCodes {error} -result {*}
-test text-1.33 {configuration option: "insertbackground"} -setup {
-    text .t -borderwidth 2 -highlightthickness 2 -font {Courier -12 bold}
-    pack .t
-    update
-} -body {
-    .t configure -insertbackground green
-    .t cget -insertbackground
-} -cleanup {
-    destroy .t
-} -result {green}
-test text-1.34 {configuration option: "insertbackground"} -setup {
-    text .t -borderwidth 2 -highlightthickness 2 -font {Courier -12 bold}
-    pack .t
-    update
-} -body {
-    .t configure -insertbackground <bogus>
-} -cleanup {
-    destroy .t
-} -match glob -returnCodes {error} -result {*}
-test text-1.35 {configuration option: "insertborderwidth"} -setup {
-    text .t -borderwidth 2 -highlightthickness 2 -font {Courier -12 bold}
-    pack .t
-    update
-} -body {
-    .t configure -insertborderwidth 45
-    .t cget -insertborderwidth
-} -cleanup {
-    destroy .t
-} -result {45}
-test text-1.36 {configuration option: "insertborderwidth"} -setup {
-    text .t -borderwidth 2 -highlightthickness 2 -font {Courier -12 bold}
-    pack .t
-    update
-} -body {
-    .t configure -insertborderwidth bogus
-} -cleanup {
-    destroy .t
-} -match glob -returnCodes {error} -result {*}
-test text-1.37 {configuration option: "insertofftime"} -setup {
-    text .t -borderwidth 2 -highlightthickness 2 -font {Courier -12 bold}
-    pack .t
-    update
-} -body {
-    .t configure -insertofftime 100
-    .t cget -insertofftime
-} -cleanup {
-    destroy .t
-} -result {100}
-test text-1.38 {configuration option: "insertofftime"} -setup {
-    text .t -borderwidth 2 -highlightthickness 2 -font {Courier -12 bold}
-    pack .t
-    update
-} -body {
-    .t configure -insertofftime 2.4
-} -cleanup {
-    destroy .t
-} -match glob -returnCodes {error} -result {*}
-test text-1.39 {configuration option: "insertontime"} -setup {
-    text .t -borderwidth 2 -highlightthickness 2 -font {Courier -12 bold}
-    pack .t
-    update
-} -body {
-    .t configure -insertontime 47
-    .t cget -insertontime
-} -cleanup {
-    destroy .t
-} -result {47}
-test text-1.40 {configuration option: "insertontime"} -setup {
-    text .t -borderwidth 2 -highlightthickness 2 -font {Courier -12 bold}
-    pack .t
-    update
-} -body {
-    .t configure -insertontime e1
-} -cleanup {
-    destroy .t
-} -match glob -returnCodes {error} -result {*}
-test text-1.41 {configuration option: "insertwidth"} -setup {
-    text .t -borderwidth 2 -highlightthickness 2 -font {Courier -12 bold}
-    pack .t
-    update
-} -body {
-    .t configure -insertwidth 2.3
-    .t cget -insertwidth
-} -cleanup {
-    destroy .t
-} -result {2}
-test text-1.42 {configuration option: "insertwidth"} -setup {
-    text .t -borderwidth 2 -highlightthickness 2 -font {Courier -12 bold}
-    pack .t
-    update
-} -body {
-    .t configure -insertwidth 47d
-} -cleanup {
-    destroy .t
-} -match glob -returnCodes {error} -result {*}
-test text-1.43 {configuration option: "maxundo"} -setup {
-    text .t -borderwidth 2 -highlightthickness 2 -font {Courier -12 bold}
-    pack .t
-    update
-} -body {
-    .t configure -maxundo 5
-    .t cget -maxundo
-} -cleanup {
-    destroy .t
-} -result {5}
-test text-1.44 {configuration option: "maxundo"} -setup {
-    text .t -borderwidth 2 -highlightthickness 2 -font {Courier -12 bold}
-    pack .t
-    update
-} -body {
-    .t configure -maxundo noway
-} -cleanup {
-    destroy .t
-} -match glob -returnCodes {error} -result {*}
-test text-1.45 {configuration option: "padx"} -setup {
-    text .t -borderwidth 2 -highlightthickness 2 -font {Courier -12 bold}
-    pack .t
-    update
-} -body {
-    .t configure -padx 3.4
-    .t cget -padx
-} -cleanup {
-    destroy .t
-} -result {3}
-test text-1.46 {configuration option: "padx"} -setup {
-    text .t -borderwidth 2 -highlightthickness 2 -font {Courier -12 bold}
-    pack .t
-    update
-} -body {
-    .t configure -padx 2.4.
-} -cleanup {
-    destroy .t
-} -match glob -returnCodes {error} -result {*}
-test text-1.47 {configuration option: "pady"} -setup {
-    text .t -borderwidth 2 -highlightthickness 2 -font {Courier -12 bold}
-    pack .t
-    update
-} -body {
-    .t configure -pady 82
-    .t cget -pady
-} -cleanup {
-    destroy .t
-} -result {82}
-test text-1.48 {configuration option: "pady"} -setup {
-    text .t -borderwidth 2 -highlightthickness 2 -font {Courier -12 bold}
-    pack .t
-    update
-} -body {
-    .t configure -pady bogus
-} -cleanup {
-    destroy .t
-} -match glob -returnCodes {error} -result {*}
-test text-1.49 {configuration option: "relief"} -setup {
-    text .t -borderwidth 2 -highlightthickness 2 -font {Courier -12 bold}
-    pack .t
-    update
-} -body {
-    .t configure -relief raised
-    .t cget -relief
-} -cleanup {
-    destroy .t
-} -result {raised}
-test text-1.50 {configuration option: "relief"} -setup {
-    text .t -borderwidth 2 -highlightthickness 2 -font {Courier -12 bold}
-    pack .t
-    update
-} -body {
-    .t configure -relief bumpy
-} -cleanup {
-    destroy .t
-} -match glob -returnCodes {error} -result {*}
-test text-1.51 {configuration option: "selectbackground"} -setup {
-    text .t -borderwidth 2 -highlightthickness 2 -font {Courier -12 bold}
-    pack .t
-    update
-} -body {
-    .t configure -selectbackground #ffff01234567
-    .t cget -selectbackground
-} -cleanup {
-    destroy .t
-} -result {#ffff01234567}
-test text-1.52 {configuration option: "selectbackground"} -setup {
-    text .t -borderwidth 2 -highlightthickness 2 -font {Courier -12 bold}
-    pack .t
-    update
-} -body {
-    .t configure -selectbackground bogus
-} -cleanup {
-    destroy .t
-} -match glob -returnCodes {error} -result {*}
-test text-1.53 {configuration option: "selectborderwidth"} -setup {
-    text .t -borderwidth 2 -highlightthickness 2 -font {Courier -12 bold}
-    pack .t
-    update
-} -body {
-    .t configure -selectborderwidth 21
-    .t cget -selectborderwidth
-} -cleanup {
-    destroy .t
-} -result {21}
-test text-1.54 {configuration option: "selectborderwidth"} -setup {
-    text .t -borderwidth 2 -highlightthickness 2 -font {Courier -12 bold}
-    pack .t
-    update
-} -body {
-    .t configure -selectborderwidth 3x
-} -cleanup {
-    destroy .t
-} -match glob -returnCodes {error} -result {*}
-test text-1.55 {configuration option: "selectforeground"} -setup {
-    text .t -borderwidth 2 -highlightthickness 2 -font {Courier -12 bold}
-    pack .t
-    update
-} -body {
-    .t configure -selectforeground yellow
-    .t cget -selectforeground
-} -cleanup {
-    destroy .t
-} -result {yellow}
-test text-1.56 {configuration option: "selectforeground"} -setup {
-    text .t -borderwidth 2 -highlightthickness 2 -font {Courier -12 bold}
-    pack .t
-    update
-} -body {
-    .t configure -selectforeground #12345
-} -cleanup {
-    destroy .t
-} -match glob -returnCodes {error} -result {*}
-test text-1.57 {configuration option: "spacing1"} -setup {
-    text .t -borderwidth 2 -highlightthickness 2 -font {Courier -12 bold}
-    pack .t
-    update
-} -body {
-    .t configure -spacing1 20
-    .t cget -spacing1
-} -cleanup {
-    destroy .t
-} -result {20}
-test text-1.58 {configuration option: "spacing1"} -setup {
-    text .t -borderwidth 2 -highlightthickness 2 -font {Courier -12 bold}
-    pack .t
-    update
-} -body {
-    .t configure -spacing1 1.3x
-} -cleanup {
-    destroy .t
-} -match glob -returnCodes {error} -result {*}
-test text-1.59 {configuration option: "spacing1"} -setup {
-    text .t -borderwidth 2 -highlightthickness 2 -font {Courier -12 bold}
-    pack .t
-    update
-} -body {
-    .t configure -spacing1 -5
-    .t cget -spacing1
-} -cleanup {
-    destroy .t
-} -result {0}
-test text-1.60 {configuration option: "spacing1"} -setup {
-    text .t -borderwidth 2 -highlightthickness 2 -font {Courier -12 bold}
-    pack .t
-    update
-} -body {
-    .t configure -spacing1 bogus
-} -cleanup {
-    destroy .t
-} -match glob -returnCodes {error} -result {*}
-test text-1.61 {configuration option: "spacing2"} -setup {
-    text .t -borderwidth 2 -highlightthickness 2 -font {Courier -12 bold}
-    pack .t
-    update
-} -body {
-    .t configure -spacing2 5
-    .t cget -spacing2
-} -cleanup {
-    destroy .t
-} -result {5}
-test text-1.62 {configuration option: "spacing2"} -setup {
-    text .t -borderwidth 2 -highlightthickness 2 -font {Courier -12 bold}
-    pack .t
-    update
-} -body {
-    .t configure -spacing2 bogus
-} -cleanup {
-    destroy .t
-} -match glob -returnCodes {error} -result {*}
-test text-1.63 {configuration option: "spacing2"} -setup {
-    text .t -borderwidth 2 -highlightthickness 2 -font {Courier -12 bold}
-    pack .t
-    update
-} -body {
-    .t configure -spacing2 -1
-    .t cget -spacing2
-} -cleanup {
-    destroy .t
-} -result {0}
-test text-1.64 {configuration option: "spacing2"} -setup {
-    text .t -borderwidth 2 -highlightthickness 2 -font {Courier -12 bold}
-    pack .t
-    update
-} -body {
-    .t configure -spacing2 bogus
-} -cleanup {
-    destroy .t
-} -match glob -returnCodes {error} -result {*}
-test text-1.65 {configuration option: "spacing3"} -setup {
-    text .t -borderwidth 2 -highlightthickness 2 -font {Courier -12 bold}
-    pack .t
-    update
-} -body {
-    .t configure -spacing3 20
-    .t cget -spacing3
-} -cleanup {
-    destroy .t
-} -result {20}
-test text-1.66 {configuration option: "spacing3"} -setup {
-    text .t -borderwidth 2 -highlightthickness 2 -font {Courier -12 bold}
-    pack .t
-    update
-} -body {
-    .t configure -spacing3 bogus
-} -cleanup {
-    destroy .t
-} -match glob -returnCodes {error} -result {*}
-test text-1.67 {configuration option: "spacing3"} -setup {
-    text .t -borderwidth 2 -highlightthickness 2 -font {Courier -12 bold}
-    pack .t
-    update
-} -body {
-    .t configure -spacing3 -10
-    .t cget -spacing3
-} -cleanup {
-    destroy .t
-} -result {0}
-test text-1.68 {configuration option: "spacing3"} -setup {
-    text .t -borderwidth 2 -highlightthickness 2 -font {Courier -12 bold}
-    pack .t
-    update
-} -body {
-    .t configure -spacing3 bogus
-} -cleanup {
-    destroy .t
-} -match glob -returnCodes {error} -result {*}
-test text-1.69 {configuration option: "state"} -setup {
-    text .t -borderwidth 2 -highlightthickness 2 -font {Courier -12 bold}
-    pack .t
-    update
-} -body {
-    .t configure -state d
-    .t cget -state
-} -cleanup {
-    destroy .t
-} -result {disabled}
-test text-1.70 {configuration option: "state"} -setup {
-    text .t -borderwidth 2 -highlightthickness 2 -font {Courier -12 bold}
-    pack .t
-    update
-} -body {
-    .t configure -state foo
-} -cleanup {
-    destroy .t
-} -match glob -returnCodes {error} -result {*}
-test text-1.71 {configuration option: "tabs"} -setup {
-    text .t -borderwidth 2 -highlightthickness 2 -font {Courier -12 bold}
-    pack .t
-    update
-} -body {
-    .t configure -tabs {1i 2i 3i 4i}
-    .t cget -tabs
-} -cleanup {
-    destroy .t
-} -result {1i 2i 3i 4i}
-test text-1.72 {configuration option: "tabs"} -setup {
-    text .t -borderwidth 2 -highlightthickness 2 -font {Courier -12 bold}
-    pack .t
-    update
-} -body {
-    .t configure -tabs bad_tabs
-} -cleanup {
-    destroy .t
-} -match glob -returnCodes {error} -result {*}
-test text-1.73 {configuration option: "tabstyle"} -setup {
-    text .t -borderwidth 2 -highlightthickness 2 -font {Courier -12 bold}
-    pack .t
-    update
-} -body {
-    .t configure -tabstyle wordprocessor
-    .t cget -tabstyle
-} -cleanup {
-    destroy .t
-} -result {wordprocessor}
-test text-1.74 {configuration option: "tabstyle"} -setup {
-    text .t -borderwidth 2 -highlightthickness 2 -font {Courier -12 bold}
-    pack .t
-    update
-} -body {
-    .t configure -tabstyle garbage
-} -cleanup {
-    destroy .t
-} -match glob -returnCodes {error} -result {*}
-test text-1.75 {configuration option: "undo"} -setup {
-    text .t -borderwidth 2 -highlightthickness 2 -font {Courier -12 bold}
-    pack .t
-    update
-} -body {
-    .t configure -undo 1
-    .t cget -undo
-} -cleanup {
-    destroy .t
-} -result {1}
-test text-1.76 {configuration option: "undo"} -setup {
-    text .t -borderwidth 2 -highlightthickness 2 -font {Courier -12 bold}
-    pack .t
-    update
-} -body {
-    .t configure -undo eh
-} -cleanup {
-    destroy .t
-} -match glob -returnCodes {error} -result {*}
-test text-1.77 {configuration option: "width"} -setup {
-    text .t -borderwidth 2 -highlightthickness 2 -font {Courier -12 bold}
-    pack .t
-    update
-} -body {
-    .t configure -width 73
-    .t cget -width
-} -cleanup {
-    destroy .t
-} -result {73}
-test text-1.78 {configuration option: "width"} -setup {
-    text .t -borderwidth 2 -highlightthickness 2 -font {Courier -12 bold}
-    pack .t
-    update
-} -body {
-    .t configure -width 2.4
-} -cleanup {
-    destroy .t
-} -match glob -returnCodes {error} -result {*}
-test text-1.79 {configuration option: "wrap"} -setup {
-    text .t -borderwidth 2 -highlightthickness 2 -font {Courier -12 bold}
-    pack .t
-    update
-} -body {
-    .t configure -wrap w
-    .t cget -wrap
-} -cleanup {
-    destroy .t
-} -result {word}
-test text-1.80 {configuration option: "wrap"} -setup {
-    text .t -borderwidth 2 -highlightthickness 2 -font {Courier -12 bold}
-    pack .t
-    update
-} -body {
-    .t configure -wrap bad_wrap
-} -cleanup {
-    destroy .t
-} -match glob -returnCodes {error} -result {*}
-test text-1.81 {text options} -setup {
-    text .t -borderwidth 2 -highlightthickness 2 -font {Courier -12 bold}
-    pack .t
-    update
-} -body {
-    .t configure -takefocus "any old thing"
-    .t cget -takefocus
-} -cleanup {
-    destroy .t
-} -result {any old thing}
-test text-1.82 {text options} -setup {
-    text .t -borderwidth 2 -highlightthickness 2 -font {Courier -12 bold}
-    pack .t
-    update
-} -body {
-    .t configure -xscrollcommand "x scroll command"
-    .t configure -xscrollcommand
-} -cleanup {
-    destroy .t
-} -result {-xscrollcommand xScrollCommand ScrollCommand {} {x scroll command}}
-test text-1.83 {text options} -setup {
-    text .t -borderwidth 2 -highlightthickness 2 -font {Courier -12 bold}
-    pack .t
-    update
-} -body {
-    .t configure -yscrollcommand "test command"
-    .t configure -yscrollcommand
-} -cleanup {
-    destroy .t
-} -result {-yscrollcommand yScrollCommand ScrollCommand {} {test command}}
-test text-1.83.1 {configuration option: "insertunfocussed"} -setup {
-    text .t -borderwidth 2 -highlightthickness 2 -font {Courier -12 bold}
-    pack .t
-    update
-} -body {
-    .t configure -insertunfocussed none
-    .t cget -insertunfocussed
-} -cleanup {
-    destroy .t
-} -result none
-test text-1.84 {configuration option: "insertunfocussed"} -setup {
-    text .t -borderwidth 2 -highlightthickness 2 -font {Courier -12 bold}
-    pack .t
-    update
-} -body {
-    .t configure -insertunfocussed hollow
-    .t cget -insertunfocussed
-} -cleanup {
-    destroy .t
-} -result hollow
-test text-1.85 {configuration option: "insertunfocussed"} -setup {
-    text .t -borderwidth 2 -highlightthickness 2 -font {Courier -12 bold}
-    pack .t
-    update
-} -body {
-    .t configure -insertunfocussed solid
-    .t cget -insertunfocussed
-} -cleanup {
-    destroy .t
-} -result solid
-test text-1.86 {configuration option: "insertunfocussed"} -setup {
-    text .t -borderwidth 2 -highlightthickness 2 -font {Courier -12 bold}
-    pack .t
-    update
-} -returnCodes error -body {
-    .t configure -insertunfocussed gorp
-} -cleanup {
-    destroy .t
-} -result {bad insertunfocussed "gorp": must be hollow, none, or solid}
-
-
-test text-2.1 {Tk_TextCmd procedure} -body {
-    text
-} -returnCodes {error} -result {wrong # args: should be "text pathName ?-option value ...?"}
-test text-2.2 {Tk_TextCmd procedure} -body {
-    text foobar
-} -returnCodes {error} -result {bad window path name "foobar"}
-test text-2.3 {Tk_TextCmd procedure} -body {
-    text .t -gorp nofun
-} -cleanup {
-    destroy .t
-} -returnCodes {error} -result {unknown option "-gorp"}
-test text-2.4 {Tk_TextCmd procedure} -body {
-    catch {text .t -gorp nofun}
-    winfo exists .t
-} -cleanup {
-    destroy .t
-} -result 0
-test text-2.5 {Tk_TextCmd procedure} -body {
-    text .t -bd 2 -fg red
-} -cleanup {
-    destroy .t
-} -returnCodes ok -result {.t}
-test text-2.6 {Tk_TextCmd procedure} -body {
-    text .t -bd 2 -fg red
-	list [lindex [.t config -bd] 4] [lindex [.t config -fg] 4]
-} -cleanup {
-    destroy .t
-} -result {2 red}
-test text-2.7 {Tk_TextCmd procedure} -constraints {
-    win
-} -body {
-    catch {destroy .t}
-    text .t
-    .t tag cget sel -relief 
-} -cleanup {
-    destroy .t
-} -result {flat}
-test text-2.8 {Tk_TextCmd procedure} -constraints {
-    aqua
-} -body {
-    catch {destroy .t}
-    text .t
-    .t tag cget sel -relief 
-} -cleanup {
-    destroy .t
-} -result {solid}
-test text-2.9 {Tk_TextCmd procedure} -constraints {
-    unix
-} -body {
-    catch {destroy .t}
-    text .t
-    .t tag cget sel -relief 
-} -cleanup {
-    destroy .t
-} -result {raised}
-test text-2.10 {Tk_TextCmd procedure} -body {
-    list [text .t] [winfo class .t]
-} -cleanup {
-    destroy .t
-} -result {.t Text}
-
-
-test text-3.1 {TextWidgetCmd procedure, basics} -setup {
-    text .t
-} -body {
-    .t
-} -cleanup {
-    destroy .t
-} -returnCodes {error} -result {wrong # args: should be ".t option ?arg ...?"}
-test text-3.2 {TextWidgetCmd procedure} -setup {
-    text .t
-} -body {
-    .t gorp 1.0 z 1.2
-} -cleanup {
-    destroy .t
-} -returnCodes {error} -result {bad option "gorp": must be bbox, cget, compare, configure, count, debug, delete, dlineinfo, dump, edit, get, image, index, insert, mark, peer, replace, scan, search, see, tag, window, xview, or yview}
-
-test text-4.1 {TextWidgetCmd procedure, "bbox" option} -setup {
-    text .t
-} -body {
-    .t bbox
-} -cleanup {
-    destroy .t
-} -returnCodes {error} -result {wrong # args: should be ".t bbox index"}
-test text-4.2 {TextWidgetCmd procedure, "bbox" option} -setup {
-    text .t
-} -body {
-    .t bbox a b
-} -cleanup {
-    destroy .t
-} -returnCodes {error} -result {wrong # args: should be ".t bbox index"}
-test text-4.3 {TextWidgetCmd procedure, "bbox" option} -setup {
-    text .t
-} -body {
-    .t bbox bad_mark
-} -cleanup {
-    destroy .t
-} -returnCodes {error} -result {bad text index "bad_mark"}
-
-test text-5.1 {TextWidgetCmd procedure, "cget" option} -setup {
-    text .t
-} -body {
-    .t cget
-} -cleanup {
-    destroy .t
-} -returnCodes {error} -result {wrong # args: should be ".t cget option"}
-test text-5.2 {TextWidgetCmd procedure, "cget" option} -setup {
-    text .t
-} -body {
-    .t cget a b
-} -cleanup {
-    destroy .t
-} -returnCodes {error} -result {wrong # args: should be ".t cget option"}
-test text-5.3 {TextWidgetCmd procedure, "cget" option} -setup {
-    text .t
-} -body {
-    .t cget -gorp
-} -cleanup {
-    destroy .t
-} -returnCodes {error} -result {unknown option "-gorp"}
-test text-5.4 {TextWidgetCmd procedure, "cget" option} -setup {
-    text .t
-} -body {
-    .t configure -bd 17
-    .t cget -bd
-} -cleanup {
-    destroy .t
-} -result {17}
-
-
-test text-6.1 {TextWidgetCmd procedure, "compare" option} -setup {
-    text .t
-} -body {
-    .t compare a b
-} -cleanup {
-    destroy .t
-} -returnCodes {error} -result {wrong # args: should be ".t compare index1 op index2"}
-test text-6.2 {TextWidgetCmd procedure, "compare" option} -setup {
-    text .t
-} -body {
-    .t compare a b c d
-} -cleanup {
-    destroy .t
-} -returnCodes {error} -result {wrong # args: should be ".t compare index1 op index2"}
-test text-6.3 {TextWidgetCmd procedure, "compare" option} -setup {
-    text .t
-} -body {
-    .t compare @x == 1.0
-} -cleanup {
-    destroy .t
-} -returnCodes {error} -result {bad text index "@x"}
-test text-6.4 {TextWidgetCmd procedure, "compare" option} -setup {
-    text .t
-} -body {
-    .t compare 1.0 < @y
-} -cleanup {
-    destroy .t
-} -returnCodes {error} -result {bad text index "@y"}
-test text-6.5 {TextWidgetCmd procedure, "compare" option} -setup {
-    text .t
-} -body {
-    .t insert 1.0 "Line 1
+
+entry .t.e
+.t.e insert end abcdefg
+.t.e select from 0
+
+.t insert 1.0 "Line 1
 abcdefghijklm
 12345
 Line 4
 bOy GIrl .#@? x_yz
 !@#$%
 Line 7"
+
+catch {destroy .t2}
+text .t2
+set i 0
+foreach test {
+    {-autoseparators yes 1 nah}
+    {-background #ff00ff #ff00ff <gorp>}
+    {-bd 4 4 foo}
+    {-bg blue blue #xx}
+    {-blockcursor 0 0 xx}
+    {-borderwidth 7 7 ++}
+    {-cursor watch watch lousy}
+    {-exportselection no 0 maybe}
+    {-fg red red stupid}
+    {-font fixed fixed {}}
+    {-foreground #012 #012 bogus}
+    {-height 5 5 bad}
+    {-highlightbackground #123 #123 bogus}
+    {-highlightcolor #234 #234 bogus}
+    {-highlightthickness -2 0 bad}
+    {-inactiveselectbackground #ffff01234567 #ffff01234567 bogus}
+    {-insertbackground green green <bogus>}
+    {-insertborderwidth 45 45 bogus}
+    {-insertofftime 100 100 2.4}
+    {-insertontime 47 47 e1}
+    {-insertwidth 2.3 2 47d}
+    {-maxundo 5 5 noway}
+    {-padx 3.4 3 2.4.}
+    {-pady 82 82 bogus}
+    {-relief raised raised bumpy}
+    {-selectbackground #ffff01234567 #ffff01234567 bogus}
+    {-selectborderwidth 21 21 3x}
+    {-selectforeground yellow yellow #12345}
+    {-spacing1 20 20 1.3x}
+    {-spacing1 -5 0 bogus}
+    {-spacing2 5 5 bogus}
+    {-spacing2 -1 0 bogus}
+    {-spacing3 20 20 bogus}
+    {-spacing3 -10 0 bogus}
+    {-state d disabled foo}
+    {-tabs {1i 2i 3i 4i} {1i 2i 3i 4i} bad_tabs}
+    {-tabstyle wordprocessor wordprocessor garbage}
+    {-undo 1 1 eh}
+    {-width 73 73 2.4}
+    {-wrap w word bad_wrap}
+} {
+    test text-1.[incr i] {text options} {
+	set result {}
+	lappend result [catch {.t2 configure [lindex $test 0] [lindex $test 3]}]
+	.t2 configure [lindex $test 0] [lindex $test 1]
+	lappend result [.t2 cget [lindex $test 0]]
+    } [list 1 [lindex $test 2]]
+}
+test text-1.[incr i] {text options} {
+    .t2 configure -takefocus "any old thing"
+    .t2 cget -takefocus
+} {any old thing}
+test text-1.[incr i] {text options} {
+    .t2 configure -xscrollcommand "x scroll command"
+    .t2 configure -xscrollcommand
+} {-xscrollcommand xScrollCommand ScrollCommand {} {x scroll command}}
+test text-1.[incr i] {text options} {
+    .t2 configure -yscrollcommand "test command"
+    .t2 configure -yscrollcommand
+} {-yscrollcommand yScrollCommand ScrollCommand {} {test command}}
+test text-1.[incr i] {text options} {
+    set result {}
+    foreach i [.t2 configure] {
+	lappend result [lindex $i 4]
+    }
+    set result
+} {1 blue {} {} 0 7 watch {} 0 {} fixed #012 5 #123 #234 0 #ffff01234567 green 45 100 47 2 5 3 82 raised #ffff01234567 21 yellow 0 0 0 0 {} disabled {1i 2i 3i 4i} wordprocessor {any old thing} 1 73 word {x scroll command} {test command}}
+
+test text-2.1 {Tk_TextCmd procedure} {
+    list [catch {text} msg] $msg
+} {1 {wrong # args: should be "text pathName ?options?"}}
+test text-2.2 {Tk_TextCmd procedure} {
+    list [catch {text foobar} msg] $msg
+} {1 {bad window path name "foobar"}}
+test text-2.3 {Tk_TextCmd procedure} {
+    catch {destroy .t2}
+    list [catch {text .t2 -gorp nofun} msg] $msg [winfo exists .t2]
+} {1 {unknown option "-gorp"} 0}
+test text-2.4 {Tk_TextCmd procedure} {
+    catch {destroy .t2}
+    list [catch {text .t2 -bd 2 -fg red} msg] $msg \
+	[lindex [.t2 config -bd] 4] [lindex [.t2 config -fg] 4]
+} {0 .t2 2 red}
+if {$tcl_platform(platform) == "windows"} {
+    set relief flat
+} elseif {[tk windowingsystem] eq "aqua"} {
+    set relief solid
+} else {
+    set relief raised
+}
+test text-2.5 {Tk_TextCmd procedure} {
+    catch {destroy .t2}
+    text .t2
+    .t2 tag cget sel -relief 
+} $relief
+test text-2.6 {Tk_TextCmd procedure} {
+    catch {destroy .t2}
+    list [text .t2] [winfo class .t2]
+} {.t2 Text}
+
+test text-3.1 {TextWidgetCmd procedure, basics} {
+    list [catch {.t} msg] $msg
+} {1 {wrong # args: should be ".t option ?arg arg ...?"}}
+test text-3.2 {TextWidgetCmd procedure} {
+    list [catch {.t gorp 1.0 z 1.2} msg] $msg
+} {1 {bad option "gorp": must be bbox, cget, compare, configure, count, debug, delete, dlineinfo, dump, edit, get, image, index, insert, mark, peer, replace, scan, search, see, tag, window, xview, or yview}}
+
+test text-4.1 {TextWidgetCmd procedure, "bbox" option} {
+    list [catch {.t bbox} msg] $msg
+} {1 {wrong # args: should be ".t bbox index"}}
+test text-4.2 {TextWidgetCmd procedure, "bbox" option} {
+    list [catch {.t bbox a b} msg] $msg
+} {1 {wrong # args: should be ".t bbox index"}}
+test text-4.3 {TextWidgetCmd procedure, "bbox" option} {
+    list [catch {.t bbox bad_mark} msg] $msg
+} {1 {bad text index "bad_mark"}}
+
+test text-5.1 {TextWidgetCmd procedure, "cget" option} {
+    list [catch {.t cget} msg] $msg
+} {1 {wrong # args: should be ".t cget option"}}
+test text-5.2 {TextWidgetCmd procedure, "cget" option} {
+    list [catch {.t cget a b} msg] $msg
+} {1 {wrong # args: should be ".t cget option"}}
+test text-5.3 {TextWidgetCmd procedure, "cget" option} {
+    list [catch {.t cget -gorp} msg] $msg
+} {1 {unknown option "-gorp"}}
+test text-5.4 {TextWidgetCmd procedure, "cget" option} {
+    .t configure -bd 17
+    .t cget -bd
+} {17}
+.t configure -bd [lindex [.t configure -bd] 3]
+
+test text-6.1 {TextWidgetCmd procedure, "compare" option} {
+    list [catch {.t compare a b} msg] $msg
+} {1 {wrong # args: should be ".t compare index1 op index2"}}
+test text-6.2 {TextWidgetCmd procedure, "compare" option} {
+    list [catch {.t compare a b c d} msg] $msg
+} {1 {wrong # args: should be ".t compare index1 op index2"}}
+test text-6.3 {TextWidgetCmd procedure, "compare" option} {
+    list [catch {.t compare @x == 1.0} msg] $msg
+} {1 {bad text index "@x"}}
+test text-6.4 {TextWidgetCmd procedure, "compare" option} {
+    list [catch {.t compare 1.0 < @y} msg] $msg
+} {1 {bad text index "@y"}}
+test text-6.5 {TextWidgetCmd procedure, "compare" option} {
     list [.t compare 1.1 < 1.0] [.t compare 1.1 < 1.1] [.t compare 1.1 < 1.2]
-} -cleanup {
-    destroy .t
-} -result {0 0 1}
-test text-6.6 {TextWidgetCmd procedure, "compare" option} -setup {
-    text .t
-} -body {
-    .t insert 1.0 "Line 1
-abcdefghijklm
-12345
-Line 4
-bOy GIrl .#@? x_yz
-!@#$%
-Line 7"
+} {0 0 1}
+test text-6.6 {TextWidgetCmd procedure, "compare" option} {
     list [.t compare 1.1 <= 1.0] [.t compare 1.1 <= 1.1] [.t compare 1.1 <= 1.2]
-} -cleanup {
-    destroy .t
-} -result {0 1 1}
-test text-6.7 {TextWidgetCmd procedure, "compare" option} -setup {
-    text .t
-} -body {
-    .t insert 1.0 "Line 1
-abcdefghijklm
-12345
-Line 4
-bOy GIrl .#@? x_yz
-!@#$%
-Line 7"
+} {0 1 1}
+test text-6.7 {TextWidgetCmd procedure, "compare" option} {
     list [.t compare 1.1 == 1.0] [.t compare 1.1 == 1.1] [.t compare 1.1 == 1.2]
-} -cleanup {
-    destroy .t
-} -result {0 1 0}
-test text-6.8 {TextWidgetCmd procedure, "compare" option} -setup {
-    text .t
-} -body {
-    .t insert 1.0 "Line 1
-abcdefghijklm
-12345
-Line 4
-bOy GIrl .#@? x_yz
-!@#$%
-Line 7"
+} {0 1 0}
+test text-6.8 {TextWidgetCmd procedure, "compare" option} {
     list [.t compare 1.1 >= 1.0] [.t compare 1.1 >= 1.1] [.t compare 1.1 >= 1.2]
-} -cleanup {
-    destroy .t
-} -result {1 1 0}
-test text-6.9 {TextWidgetCmd procedure, "compare" option} -setup {
-    text .t
-} -body {
-    .t insert 1.0 "Line 1
-abcdefghijklm
-12345
-Line 4
-bOy GIrl .#@? x_yz
-!@#$%
-Line 7"
+} {1 1 0}
+test text-6.9 {TextWidgetCmd procedure, "compare" option} {
     list [.t compare 1.1 > 1.0] [.t compare 1.1 > 1.1] [.t compare 1.1 > 1.2]
-} -cleanup {
-    destroy .t
-} -result {1 0 0}
-test text-6.10 {TextWidgetCmd procedure, "compare" option} -setup {
-    text .t
-} -body {
-    .t insert 1.0 "Line 1
-abcdefghijklm
-12345
-Line 4
-bOy GIrl .#@? x_yz
-!@#$%
-Line 7"
+} {1 0 0}
+test text-6.10 {TextWidgetCmd procedure, "compare" option} {
     list [.t com 1.1 != 1.0] [.t compare 1.1 != 1.1] [.t compare 1.1 != 1.2]
-} -cleanup {
-    destroy .t
-} -result {1 0 1}
-test text-6.11 {TextWidgetCmd procedure, "compare" option} -setup {
-    text .t
-} -body {
-    .t insert 1.0 "Line 1
-abcdefghijklm
-12345
-Line 4
-bOy GIrl .#@? x_yz
-!@#$%
-Line 7"
-    .t compare 1.0 <x 1.2
-} -cleanup {
-    destroy .t
-} -returnCodes {error} -result {bad comparison operator "<x": must be <, <=, ==, >=, >, or !=}
-test text-6.12 {TextWidgetCmd procedure, "compare" option} -setup {
-    text .t
-} -body {
-    .t insert 1.0 "Line 1
-abcdefghijklm
-12345
-Line 4
-bOy GIrl .#@? x_yz
-!@#$%
-Line 7"
-    .t compare 1.0 >> 1.2
-} -cleanup {
-    destroy .t
-} -returnCodes {error} -result {bad comparison operator ">>": must be <, <=, ==, >=, >, or !=}
-test text-6.13 {TextWidgetCmd procedure, "compare" option} -setup {
-    text .t
-} -body {
-    .t insert 1.0 "Line 1
-abcdefghijklm
-12345
-Line 4
-bOy GIrl .#@? x_yz
-!@#$%
-Line 7"
-    .t compare 1.0 z 1.2
-} -cleanup {
-    destroy .t
-} -returnCodes {error} -result {bad comparison operator "z": must be <, <=, ==, >=, >, or !=}
-test text-6.14 {TextWidgetCmd procedure, "compare" option} -setup {
-    text .t
-} -body {
-    .t insert 1.0 "Line 1
-abcdefghijklm
-12345
-Line 4
-bOy GIrl .#@? x_yz
-!@#$%
-Line 7"
-    .t co 1.0 z 1.2
-} -cleanup {
-    destroy .t
-} -returnCodes {error} -result {ambiguous option "co": must be bbox, cget, compare, configure, count, debug, delete, dlineinfo, dump, edit, get, image, index, insert, mark, peer, replace, scan, search, see, tag, window, xview, or yview}
+} {1 0 1}
+test text-6.11 {TextWidgetCmd procedure, "compare" option} {
+    list [catch {.t compare 1.0 <x 1.2} msg] $msg
+} {1 {bad comparison operator "<x": must be <, <=, ==, >=, >, or !=}}
+test text-6.12 {TextWidgetCmd procedure, "compare" option} {
+    list [catch {.t compare 1.0 >> 1.2} msg] $msg
+} {1 {bad comparison operator ">>": must be <, <=, ==, >=, >, or !=}}
+test text-6.13 {TextWidgetCmd procedure, "compare" option} {
+    list [catch {.t compare 1.0 z 1.2} msg] $msg
+} {1 {bad comparison operator "z": must be <, <=, ==, >=, >, or !=}}
+test text-6.14 {TextWidgetCmd procedure, "compare" option} {
+    list [catch {.t co 1.0 z 1.2} msg] $msg
+} {1 {ambiguous option "co": must be bbox, cget, compare, configure, count, debug, delete, dlineinfo, dump, edit, get, image, index, insert, mark, peer, replace, scan, search, see, tag, window, xview, or yview}}
+
 # "configure" option is already covered above
 
-test text-7.1 {TextWidgetCmd procedure, "debug" option} -setup {
-    text .t
-} -body {
-    .t debug 0 1
-} -cleanup {
-    destroy .t
-} -returnCodes {error} -result {wrong # args: should be ".t debug boolean"}
-test text-7.2 {TextWidgetCmd procedure, "debug" option} -setup {
-    text .t
-} -body {
-    .t de 0 1
-} -cleanup {
-    destroy .t
-} -returnCodes {error} -result {ambiguous option "de": must be bbox, cget, compare, configure, count, debug, delete, dlineinfo, dump, edit, get, image, index, insert, mark, peer, replace, scan, search, see, tag, window, xview, or yview}
-test text-7.3 {TextWidgetCmd procedure, "debug" option} -setup {
-    text .t
-} -body {
+test text-7.1 {TextWidgetCmd procedure, "debug" option} {
+    list [catch {.t debug 0 1} msg] $msg
+} {1 {wrong # args: should be ".t debug boolean"}}
+test text-7.2 {TextWidgetCmd procedure, "debug" option} {
+    list [catch {.t de 0 1} msg] $msg
+} {1 {ambiguous option "de": must be bbox, cget, compare, configure, count, debug, delete, dlineinfo, dump, edit, get, image, index, insert, mark, peer, replace, scan, search, see, tag, window, xview, or yview}}
+test text-7.3 {TextWidgetCmd procedure, "debug" option} {
     .t debug true
     .t deb
-} -cleanup {
-    destroy .t
-} -result {1}
-test text-7.4 {TextWidgetCmd procedure, "debug" option} -setup {
-    text .t
-} -body {
+} 1
+test text-7.4 {TextWidgetCmd procedure, "debug" option} {
     .t debug false
     .t debug
-} -cleanup {
-    destroy .t
-} -result {0}
-
-
-test text-8.1 {TextWidgetCmd procedure, "delete" option} -setup {
-    text .t
-} -body {
-    .t delete
-} -cleanup {
-    destroy .t
-} -returnCodes {error} -result {wrong # args: should be ".t delete index1 ?index2 ...?"}
-test text-8.2 {TextWidgetCmd procedure, "delete" option} -setup {
-    text .t
-} -body {
-    .t delete a b c
-} -cleanup {
-    destroy .t
-} -returnCodes {error} -result {bad text index "a"}
-test text-8.3 {TextWidgetCmd procedure, "delete" option} -setup {
-    text .t
-} -body {
-    .t delete @x 2.2
-} -cleanup {
-    destroy .t
-} -returnCodes {error} -result {bad text index "@x"}
-test text-8.4 {TextWidgetCmd procedure, "delete" option} -setup {
-    text .t
-} -body {
-    .t insert 1.0 "Line 1
-abcdefghijklm
-12345"
-    .t delete 2.3 @y
-} -cleanup {
-    destroy .t
-} -returnCodes {error} -result {bad text index "@y"}
-test text-8.5 {TextWidgetCmd procedure, "delete" option} -setup {
-    text .t
-} -body {
-    .t insert 1.0 "Line 1
-abcdefghijklm
-12345
-Line 4
-bOy GIrl .#@? x_yz
-!@#$%
-Line 7"
+} 0
+.t debug
+
+test text-8.1 {TextWidgetCmd procedure, "delete" option} {
+    list [catch {.t delete} msg] $msg
+} {1 {wrong # args: should be ".t delete index1 ?index2 ...?"}}
+test text-8.2 {TextWidgetCmd procedure, "delete" option} {
+    list [catch {.t delete a b c} msg] $msg
+} {1 {bad text index "a"}}
+test text-8.3 {TextWidgetCmd procedure, "delete" option} {
+    list [catch {.t delete @x 2.2} msg] $msg
+} {1 {bad text index "@x"}}
+test text-8.4 {TextWidgetCmd procedure, "delete" option} {
+    list [catch {.t delete 2.3 @y} msg] $msg
+} {1 {bad text index "@y"}}
+test text-8.5 {TextWidgetCmd procedure, "delete" option} {
     .t configure -state disabled
     .t delete 2.3
     .t g 2.0 2.end
-} -cleanup {
-    destroy .t
-} -result {abcdefghijklm}
-test text-8.6 {TextWidgetCmd procedure, "delete" option} -setup {
-    text .t
-} -body {
-    .t insert 1.0 "Line 1
-abcdefghijklm
-12345
-Line 4
-bOy GIrl .#@? x_yz
-!@#$%
-Line 7"
+} abcdefghijklm
+.t configure -state normal
+test text-8.6 {TextWidgetCmd procedure, "delete" option} {
     .t delete 2.3
     .t get 2.0 2.end
-} -cleanup {
-    destroy .t
-} -result {abcefghijklm}
-test text-8.7 {TextWidgetCmd procedure, "delete" option} -setup {
-    text .t
-} -body {
-    .t insert 1.0 "Line 1
-abcdefghijklm
-12345
-Line 4
-bOy GIrl .#@? x_yz
-!@#$%
-Line 7"
+} abcefghijklm
+test text-8.7 {TextWidgetCmd procedure, "delete" option} {
     .t delete 2.1 2.3
     .t get 2.0 2.end
-} -cleanup {
-    destroy .t
-} -result {adefghijklm}
-test text-8.8 {TextWidgetCmd procedure, "delete" option} -setup {
-    text .t
-} -body {
-    .t insert 1.0 "Line 1
-abcdefghijklm
-12345"
+} aefghijklm
+test text-8.8 {TextWidgetCmd procedure, "delete" option} {
     # All indices are checked before we actually delete anything
-    .t delete 2.1 2.3 foo
-} -cleanup {
-    destroy .t
-} -returnCodes {error} -result {bad text index "foo"}
-test text-8.9 {TextWidgetCmd procedure, "delete" option} -setup {
-    text .t
-} -body {
-    .t insert 1.0 "Line 1
-abcdefghijklm
-12345"
-# All indices are checked before we actually delete anything
-    catch {.t delete 2.1 2.3 foo}
-    .t get 2.0 2.end
-} -cleanup {
-    destroy .t
-} -result {abcdefghijklm}
-test text-8.10 {TextWidgetCmd procedure, "delete" option} -setup {
-    text .t
-} -body {
-    .t insert 1.0 "Line 1
-abcdefghijklm
-12345
-Line 4
-bOy GIrl .#@? x_yz
-!@#$%
-Line 7"
+    list [catch {.t delete 2.1 2.3 foo} msg] $msg \
+	    [.t get 2.0 2.end]
+} {1 {bad text index "foo"} aefghijklm}
+set prevtext [.t get 1.0 end-1c]
+test text-8.9 {TextWidgetCmd procedure, "delete" option} {
     # auto-forward one byte if the last "pair" is just one
-    .t delete 1.0 end
-    .t insert 1.0 "foo\nabcdefghijklm"
+    .t delete 1.0 end; .t insert 1.0 "foo\nabcdefghijklm"
     .t delete 2.1 2.3 2.3
     .t get 1.0 end-1c
-} -cleanup {
-    destroy .t
-} -result {foo
-aefghijklm}
-test text-8.11 {TextWidgetCmd procedure, "delete" option} -setup {
-    text .t
-} -body {
+} foo\naefghijklm
+test text-8.10 {TextWidgetCmd procedure, "delete" option} {
     # all indices will be ordered before deletion
-    .t insert 1.0 "foo\nabcdefghijklm"
+    .t delete 1.0 end; .t insert 1.0 "foo\nabcdefghijklm"
     .t delete 2.0 2.3 2.7 2.9 2.4
     .t get 1.0 end-1c
-} -cleanup {
-    destroy .t
-} -result {foo
-dfgjklm}
-test text-8.12 {TextWidgetCmd procedure, "delete" option} -setup {
-    text .t
-} -body {
+} foo\ndfgjklm
+test text-8.11 {TextWidgetCmd procedure, "delete" option} {
     # and check again with even pairs
-    .t insert 1.0 "foo\nabcdefghijklm"
+    .t delete 1.0 end; .t insert 1.0 "foo\nabcdefghijklm"
     .t delete 2.0 2.2 2.7 2.9 2.4 2.5
     .t get 1.0 end-1c
-} -cleanup {
-    destroy .t
-} -result {foo
-cdfgjklm}
-test text-8.13 {TextWidgetCmd procedure, "delete" option} -setup {
-    text .t
-} -body {
+} foo\ncdfgjklm
+test text-8.12 {TextWidgetCmd procedure, "delete" option} {
     # we should get the longest range on equal start indices
-    .t insert 1.0 "foo\nabcdefghijklm"
+    .t delete 1.0 end; .t insert 1.0 "foo\nabcdefghijklm"
     .t delete 2.0 2.2 2.0 2.5 2.0 2.3 2.8 2.7
     .t get 1.0 end-1c
-} -cleanup {
-    destroy .t
-} -result {foo
-fghijklm}
-test text-8.14 {TextWidgetCmd procedure, "delete" option} -setup {
-    text .t
-} -body {
+} foo\nfghijklm
+test text-8.13 {TextWidgetCmd procedure, "delete" option} {
     # we should get the longest range on equal start indices
-    .t insert 1.0 "foo\nabcdefghijklm"
+    .t delete 1.0 end; .t insert 1.0 "foo\nabcdefghijklm"
     .t delete 2.0 2.2 1.2 2.6 2.0 2.5
     .t get 1.0 end-1c
-} -cleanup {
-    destroy .t
-} -result {foghijklm}
-test text-8.15 {TextWidgetCmd procedure, "delete" option} -setup {
-    text .t
-} -body {
+} foghijklm
+test text-8.14 {TextWidgetCmd procedure, "delete" option} {
     # we should get the longest range on equal start indices
-    .t insert 1.0 "foo\nabcdefghijklm"
+    .t delete 1.0 end; .t insert 1.0 "foo\nabcdefghijklm"
     .t delete 2.0 2.2 2.0 2.5 1.1 2.3 2.8 2.7
     .t get 1.0 end-1c
-} -cleanup {
-    destroy .t
-} -result {ffghijklm}
-test text-8.16 {TextWidgetCmd procedure, "delete" option} -setup {
-    text .t
-} -body {
+} ffghijklm
+test text-8.15 {TextWidgetCmd procedure, "delete" option} {
     # we should get the watch for overlapping ranges - they should
     # essentially be merged into one span.
-    .t insert 1.0 "foo\nabcdefghijklm"
+    .t delete 1.0 end; .t insert 1.0 "foo\nabcdefghijklm"
     .t delete 2.0 2.6 2.2 2.8
     .t get 1.0 end-1c
-} -cleanup {
-    destroy .t
-} -result {foo
-ijklm}
-test text-8.17 {TextWidgetCmd procedure, "delete" option} -setup {
-    text .t
-} -body {
+} foo\nijklm
+test text-8.16 {TextWidgetCmd procedure, "delete" option} {
     # we should get the watch for overlapping ranges - they should
     # essentially be merged into one span.
-    .t insert 1.0 "foo\nabcdefghijklm"
+    .t delete 1.0 end; .t insert 1.0 "foo\nabcdefghijklm"
     .t delete 2.0 2.6 2.2 2.4
     .t get 1.0 end-1c
-} -cleanup {
-    destroy .t
-} -result {foo
-ghijklm}
-test text-8.18 {TextWidgetCmd procedure, "replace" option} -setup {
-    text .t
-} -body {
-    .t insert 1.0 "Line 1
-abcdefghijklm
-12345"
-    .t replace 1.3 2.3
-} -cleanup {
-    destroy .t
-} -returnCodes {error} -result {wrong # args: should be ".t replace index1 index2 chars ?tagList chars tagList ...?"}
-test text-8.19 {TextWidgetCmd procedure, "replace" option} -setup {
-    text .t
-} -body {
-    .t insert 1.0 "Line 1
-abcdefghijklm
-12345"
-    .t replace 3.1 2.3 foo
-} -cleanup {
-    destroy .t
-} -returnCodes {error} -result {Index "2.3" before "3.1" in the text}
-test text-8.20 {TextWidgetCmd procedure, "replace" option} -setup {
-    text .t
-} -body {
-    .t insert 1.0 "Line 1
-abcdefghijklm
-12345
-Line 4
-bOy GIrl .#@? x_yz
-!@#$%
-Line 7"
-    .t replace 2.1 2.3 foo
-} -cleanup {
-    destroy .t
-} -returnCodes ok -result {}
-test text-8.21 {TextWidgetCmd procedure, "replace" option with undo} -setup {
-    text .t
-} -body {
-    .t insert 1.0 "Line 1
-abcdefghijklm
-12345
-Line 4
-bOy GIrl .#@? x_yz
-!@#$%
-Line 7"
-    set prevtext [.t get 1.0 end-1c]
+} foo\nghijklm
+.t delete 1.0 end; .t insert 1.0 $prevtext
+test text-8.17 {TextWidgetCmd procedure, "replace" option} {
+    list [catch {.t replace 1.3 2.3} err] $err
+} {1 {wrong # args: should be ".t replace index1 index2 chars ?tagList chars tagList ...?"}}
+test text-8.18 {TextWidgetCmd procedure, "replace" option} {
+    list [catch {.t replace 3.1 2.3 foo} err] $err
+} {1 {Index "2.3" before "3.1" in the text}}
+test text-8.19 {TextWidgetCmd procedure, "replace" option} {
+    list [catch {.t replace 2.1 2.3 foo} err] $err
+} {0 {}}
+.t delete 1.0 end; .t insert 1.0 $prevtext
+test text-8.20 {TextWidgetCmd procedure, "replace" option with undo} {
     .t configure -undo 0
     .t configure -undo 1
     # Ensure it is treated as a single undo action
     .t replace 2.1 2.3 foo
     .t edit undo
+    .t configure -undo 0
     string equal [.t get 1.0 end-1c] $prevtext
-} -cleanup {
-    destroy .t
-} -result {1}
-test text-8.22 {TextWidgetCmd procedure, "replace" option with undo} -setup {
-    text .t
-    set res {}
-} -body {
-    .t insert 1.0 "Line 1
-aefghijklm
-12345
-Line 4
-bOy GIrl .#@? x_yz
-!@#$%
-Line 7"
+} {1}
+test text-8.21 {TextWidgetCmd procedure, "replace" option with undo} {
     .t configure -undo 0
     .t configure -undo 1
     .t replace 2.1 2.3 foo
@@ -1454,25 +354,15 @@
     # to do this, then we should be able to change this test.  The
     # behaviour tested for here is not, strictly speaking, documented.
     rename .t test.t
+    set res {}
     proc .t {args} { lappend ::res $args ; uplevel 1 test.t $args }
     .t edit undo
-    return $res
-} -cleanup {
     rename .t {}
     rename test.t .t
-    destroy .t
-} -result {{edit undo} {delete 2.1 2.4} {mark set insert 2.1} {see insert} {insert 2.1 ef} {mark set insert 2.3} {see insert}}
-test text-8.23 {TextWidgetCmd procedure, "replace" option with undo} -setup {
-    text .t
-} -body {
-    .t insert 1.0 "Line 1
-aefghijklm
-12345
-Line 4
-bOy GIrl .#@? x_yz
-!@#$%
-Line 7"
-    set prevtext [.t get 1.0 end-1c]
+    .t configure -undo 0
+    set res
+} {{edit undo} {delete 2.1 2.4} {mark set insert 2.1} {see insert} {insert 2.1 ef} {mark set insert 2.3} {see insert}}
+test text-8.22 {TextWidgetCmd procedure, "replace" option with undo} {
     .t configure -undo 0
     .t configure -undo 1
     # Ensure that undo (even composite undo like 'replace')
@@ -1482,1150 +372,330 @@
     .t edit undo
     .t configure -start {} -end {}
     .t configure -undo 0
-    string equal [.t get 1.0 end-1c] $prevtext
-} -cleanup {
-    destroy .t
-} -result {1}
-test text-8.24 {TextWidgetCmd procedure, "replace" option with peers, undo} -setup {
-    text .t
-} -body {
-    .t insert 1.0 "Line 1
-aefghijklm
-12345
-Line 4
-bOy GIrl .#@? x_yz
-!@#$%
-Line 7"
-    set prevtext [.t get 1.0 end-1c]
+    if {![string equal [.t get 1.0 end-1c] $prevtext]} {
+	set res [list [.t get 1.0 end-1c] ne $prevtext]
+    } else {
+	set res 1
+    }
+} {1}
+.t delete 1.0 end; .t insert 1.0 $prevtext
+test text-8.23 {TextWidgetCmd procedure, "replace" option with peers, undo} {
     .t configure -undo 0
     .t configure -undo 1
     .t peer create .tt -undo 1
-# Ensure that undo (even composite undo like 'replace')
-# works when the the event took place in one peer, which
-# is then deleted, before the undo takes place in another peer.
+    # Ensure that undo (even composite undo like 'replace')
+    # works when the the event took place in one peer, which
+    # is then deleted, before the undo takes place in another peer.
     .tt replace 2.1 2.3 foo
     .tt configure -start 1 -end 1
     destroy .tt
     .t edit undo
     .t configure -start {} -end {}
     .t configure -undo 0
-    string equal [.t get 1.0 end-1c] $prevtext
-} -cleanup {
-    destroy .t
-} -result {1}
-test text-8.25 {TextWidgetCmd procedure, "replace" option with peers, undo} -setup {
-    text .t
-} -body {
-    .t insert 1.0 "Line 1
-aefghijklm
-12345
-Line 4
-bOy GIrl .#@? x_yz
-!@#$%
-Line 7"
-    set prevtext [.t get 1.0 end-1c]
+    if {![string equal [.t get 1.0 end-1c] $prevtext]} {
+	set res [list [.t get 1.0 end-1c] ne $prevtext]
+    } else {
+        set res 1
+    }
+} {1}
+.t delete 1.0 end; .t insert 1.0 $prevtext
+test text-8.24 {TextWidgetCmd procedure, "replace" option with peers, undo} {
     .t configure -undo 0
     .t configure -undo 1
     .t peer create .tt -undo 1
-# Ensure that undo (even composite undo like 'replace')
-# works when the the event took place in one peer, which
-# is then deleted, before the undo takes place in another peer
-# which isn't showing everything.
+    # Ensure that undo (even composite undo like 'replace')
+    # works when the the event took place in one peer, which
+    # is then deleted, before the undo takes place in another peer
+    # which isn't showing everything.
     .tt replace 2.1 2.3 foo
     set res [.tt get 2.1 2.4]
     .tt configure -start 1 -end 1
     destroy .tt
     .t configure -start 3 -end 4
-# msg will actually be set to a silently ignored error message here,
-# (that the .tt command doesn't exist), but that is not important.
-    lappend res [catch {.t edit undo}]
+    # msg will actually be set to a silently ignored error message here,
+    # (that the .tt command doesn't exist), but that is not important.
+    lappend res [catch {.t edit undo} msg]
     .t configure -undo 0
     .t configure -start {} -end {}
-    lappend res [string equal [.t get 1.0 end-1c] $prevtext]
-} -cleanup {
-    destroy .t
-} -result {foo 0 1}
-test text-8.26 {TextWidgetCmd procedure, "replace" option crash} -setup {
+    if {![string equal [.t get 1.0 end-1c] $prevtext]} {
+	lappend res [list [.t get 1.0 end-1c] ne $prevtext]
+    } else {
+	lappend res 1
+    }
+} {foo 0 1}
+test text-8.25 {TextWidgetCmd procedure, "replace" option crash} -setup {
+    destroy .tt
+} -body {
     text .tt
-} -body {
     .tt insert 0.0 foo\n
     .tt replace end-1l end bar
 } -cleanup {
     destroy .tt
 } -result {}
 
-
-test text-9.1 {TextWidgetCmd procedure, "get" option} -setup {
-    text .t
-} -body {
-    .t get
-} -cleanup {
-    destroy .t
-} -returnCodes {error} -result {wrong # args: should be ".t get ?-displaychars? ?--? index1 ?index2 ...?"}
-test text-9.2 {TextWidgetCmd procedure, "get" option} -setup {
-    text .t
-} -body {
-    .t get a b c
-} -cleanup {
-    destroy .t
-} -returnCodes {error} -result {bad text index "a"}
-test text-9.3 {TextWidgetCmd procedure, "get" option} -setup {
-    text .t
-} -body {
-    .t get @q 3.1
-} -cleanup {
-    destroy .t
-} -returnCodes {error} -result {bad text index "@q"}
-test text-9.4 {TextWidgetCmd procedure, "get" option} -setup {
-    text .t
-} -body {
-    .t get 3.1 @r
-} -cleanup {
-    destroy .t
-} -returnCodes {error} -result {bad text index "@r"}
-test text-9.5 {TextWidgetCmd procedure, "get" option} -setup {
-    text .t
-} -body {
-    .t insert 1.0 "Line 1
-aefghijklm
-12345
-Line 4
-bOy GIrl .#@? x_yz
-!@#$%
-Line 7"
+.t delete 1.0 end; .t insert 1.0 $prevtext
+
+test text-9.1 {TextWidgetCmd procedure, "get" option} {
+    list [catch {.t get} msg] $msg
+} {1 {wrong # args: should be ".t get ?-displaychars? ?--? index1 ?index2 ...?"}}
+test text-9.2 {TextWidgetCmd procedure, "get" option} {
+    list [catch {.t get a b c} msg] $msg
+} {1 {bad text index "a"}}
+test text-9.3 {TextWidgetCmd procedure, "get" option} {
+    list [catch {.t get @q 3.1} msg] $msg
+} {1 {bad text index "@q"}}
+test text-9.4 {TextWidgetCmd procedure, "get" option} {
+    list [catch {.t get 3.1 @r} msg] $msg
+} {1 {bad text index "@r"}}
+test text-9.5 {TextWidgetCmd procedure, "get" option} {
     .t get 5.7 5.3
-} -cleanup {
-    destroy .t
-} -result {}
-test text-9.6 {TextWidgetCmd procedure, "get" option} -setup {
-    text .t
-} -body {
-    .t insert 1.0 "Line 1
-aefghijklm
-12345
-Line 4
-bOy GIrl .#@? x_yz
-!@#$%
-Line 7"
+} {}
+test text-9.6 {TextWidgetCmd procedure, "get" option} {
     .t get 5.3 5.5
-} -cleanup {
-    destroy .t
-} -result { G}
-test text-9.7 {TextWidgetCmd procedure, "get" option} -setup {
-    text .t
-} -body {
-    .t insert 1.0 "Line 1
-aefghijklm
-12345
-Line 4
-bOy GIrl .#@? x_yz
-!@#$%
-Line 7"
+} { G}
+test text-9.7 {TextWidgetCmd procedure, "get" option} {
     .t get 5.3 end
-} -cleanup {
-    destroy .t
-} -result { GIrl .#@? x_yz
+} { GIrl .#@? x_yz
 !@#$%
 Line 7
 }
-test text-9.8 {TextWidgetCmd procedure, "get" option} -setup {
-    text .t
-} -body {
-    .t insert 1.0 "Line 1
-aefghijklm
-12345
-Line 4
-bOy GIrl .#@? x_yz
-!@#$%
-Line 7"
+.t mark set a 5.3
+.t mark set b 5.3
+.t mark set c 5.5
+test text-9.8 {TextWidgetCmd procedure, "get" option} {
     .t get 5.2 5.7
-} -cleanup {
-    destroy .t
-} -result {y GIr}
-test text-9.9 {TextWidgetCmd procedure, "get" option} -setup {
-    text .t
-} -body {
-    .t insert 1.0 "Line 1
-aefghijklm
-12345
-Line 4
-bOy GIrl .#@? x_yz
-!@#$%
-Line 7"
+} {y GIr}
+test text-9.9 {TextWidgetCmd procedure, "get" option} {
     .t get 5.2
-} -cleanup {
-    destroy .t
-} -result {y}
-test text-9.10 {TextWidgetCmd procedure, "get" option} -setup {
-    text .t
-} -body {
-    .t insert 1.0 "Line 1
-aefghijklm
-12345
-Line 4
-bOy GIrl .#@? x_yz
-!@#$%
-Line 7"
+} {y}
+test text-9.10 {TextWidgetCmd procedure, "get" option} {
     .t get 5.2 5.4
-} -cleanup {
-    destroy .t
-} -result {y }
-test text-9.11 {TextWidgetCmd procedure, "get" option} -setup {
-    text .t
-} -body {
-    .t insert 1.0 "Line 1
-aefghijklm
-12345
-Line 4
-bOy GIrl .#@? x_yz
-!@#$%
-Line 7"
+} {y }
+test text-9.11 {TextWidgetCmd procedure, "get" option} {
     .t get 5.2 5.4 5.4
-} -cleanup {
-    destroy .t
-} -result {{y } G}
-test text-9.12 {TextWidgetCmd procedure, "get" option} -setup {
-    text .t
-} -body {
-    .t insert 1.0 "Line 1
-aefghijklm
-12345
-Line 4
-bOy GIrl .#@? x_yz
-!@#$%
-Line 7"
+} {{y } G}
+test text-9.12 {TextWidgetCmd procedure, "get" option} {
     .t get 5.2 5.4 5.4 5.5
-} -cleanup {
-    destroy .t
-} -result {{y } G}
-test text-9.13 {TextWidgetCmd procedure, "get" option} -setup {
-    text .t
-} -body {
-    .t insert 1.0 "Line 1
-aefghijklm
-12345
-Line 4
-bOy GIrl .#@? x_yz
-!@#$%
-Line 7"
+} {{y } G}
+test text-9.13 {TextWidgetCmd procedure, "get" option} {
     .t get 5.2 5.4 5.5 "5.5+5c"
-} -cleanup {
-    destroy .t
-} -result {{y } {Irl .}}
-test text-9.14 {TextWidgetCmd procedure, "get" option} -setup {
-    text .t
-} -body {
-    .t insert 1.0 "Line 1
-aefghijklm
-12345
-Line 4
-bOy GIrl .#@? x_yz
-!@#$%
-Line 7"
+} {{y } {Irl .}}
+test text-9.14 {TextWidgetCmd procedure, "get" option} {
     .t get 5.2 5.4 5.4 5.5 end-3c
-} -cleanup {
-    destroy .t
-} -result {{y } G { }}
-test text-9.15 {TextWidgetCmd procedure, "get" option} -setup {
-    text .t
-} -body {
-    .t insert 1.0 "Line 1
-aefghijklm
-12345
-Line 4
-bOy GIrl .#@? x_yz
-!@#$%
-Line 7"
+} {{y } G { }}
+test text-9.15 {TextWidgetCmd procedure, "get" option} {
     .t get 5.2 5.4 5.4 5.5 end-3c end
-} -cleanup {
-    destroy .t
-} -result {{y } G { 7
+} {{y } G { 7
 }}
-test text-9.16 {TextWidgetCmd procedure, "get" option} -setup {
-    text .t
-} -body {
-    .t insert 1.0 "Line 1
-aefghijklm
-12345
-Line 4
-bOy GIrl .#@? x_yz
-!@#$%
-Line 7"
+test text-9.16 {TextWidgetCmd procedure, "get" option} {
     .t get 5.2 5.3 5.4 5.3
-} -cleanup {
-    destroy .t
-} -result {y}
-test text-9.17 {TextWidgetCmd procedure, "get" option} -setup {
-    text .t
-} -body {
-    .t insert 1.0 "Line 1
-aefghijklm
-12345
-Line 4
-bOy GIrl .#@? x_yz
-!@#$%
-Line 7"
+} {y}
+test text-9.17 {TextWidgetCmd procedure, "get" option} {
     .t index "5.2 +3 indices"
-} -cleanup {
-    destroy .t
-} -result {5.5}
-test text-9.18 {TextWidgetCmd procedure, "get" option} -setup {
-    text .t
-} -body {
-    .t insert 1.0 "Line 1
-aefghijklm
-12345
-Line 4
-bOy GIrl .#@? x_yz
-!@#$%
-Line 7"
+} {5.5}
+test text-9.17a {TextWidgetCmd procedure, "get" option} {
     .t index "5.2 +3chars"
-} -cleanup {
-    destroy .t
-} -result {5.5}
-test text-9.19 {TextWidgetCmd procedure, "get" option} -setup {
-    text .t
-} -body {
-    .t insert 1.0 "Line 1
-aefghijklm
-12345
-Line 4
-bOy GIrl .#@? x_yz
-!@#$%
-Line 7"
+} {5.5}
+test text-9.17b {TextWidgetCmd procedure, "get" option} {
     .t index "5.2 +3displayindices"
-} -cleanup {
-    destroy .t
-} -result {5.5}
-test text-9.20 {TextWidgetCmd procedure, "get" option} -setup {
-    text .t
-} -body {
-    .t insert 1.0 "Line 1
-aefghijklm
-12345
-Line 4
-bOy GIrl .#@? x_yz
-!@#$%
-Line 7"
-    .t tag configure elide -elide 1
-    .t tag add elide 5.2 5.4
-    .t get 5.2 5.4 5.5 foo
-} -cleanup {
-    destroy .t
-} -returnCodes {error} -result {bad text index "foo"}
-test text-9.21 {TextWidgetCmd procedure, "get" option} -setup {
-    text .t
-} -body {
-    .t insert 1.0 "Line 1
-aefghijklm
-12345
-Line 4
-bOy GIrl .#@? x_yz
-!@#$%
-Line 7"
-    .t tag configure elide -elide 1
-    .t tag add elide 5.2 5.4
+} {5.5}
+.t tag configure elide -elide 1
+.t tag add elide 5.2 5.4
+test text-9.18 {TextWidgetCmd procedure, "get" option} {
+    list [catch {.t get 5.2 5.4 5.5 foo} msg] $msg
+} {1 {bad text index "foo"}}
+test text-9.19 {TextWidgetCmd procedure, "get" option} {
     .t get 5.2 5.4 5.4 5.5 end-3c end
-} -cleanup {
-    destroy .t
-} -result {{y } G { 7
+} {{y } G { 7
 }}
-test text-9.22 {TextWidgetCmd procedure, "get" option} -setup {
-    text .t
-} -body {
-    .t insert 1.0 "Line 1
-aefghijklm
-12345
-Line 4
-bOy GIrl .#@? x_yz
-!@#$%
-Line 7"
-    .t tag configure elide -elide 1
-    .t tag add elide 5.2 5.4
+test text-9.20 {TextWidgetCmd procedure, "get" option} {
     .t get -displaychars 5.2 5.4 5.4 5.5 end-3c end
-} -cleanup {
-    destroy .t
-} -result {{} G { 7
+} {{} G { 7
 }}
-test text-9.23 {TextWidgetCmd procedure, "get" option} -setup {
-    text .t
-} -body {
-    .t insert 1.0 "Line 1
-aefghijklm
-12345
-Line 4
-bOy GIrl .#@? x_yz
-!@#$%
-Line 7"
-    .t tag configure elide -elide 1
-    .t tag add elide 5.2 5.4
+test text-9.21 {TextWidgetCmd procedure, "get" option} {
     list [.t index "5.1 +4indices"] [.t index "5.1+4d indices"]
-} -cleanup {
-    destroy .t
-} -result {5.5 5.7}
-test text-9.24 {TextWidgetCmd procedure, "get" option} -setup {
-    text .t
-} -body {
-    .t insert 1.0 "Line 1
-aefghijklm
-12345
-Line 4
-bOy GIrl .#@? x_yz
-!@#$%
-Line 7"
-    .t tag configure elide -elide 1
-    .t tag add elide 5.2 5.4
+} {5.5 5.7}
+test text-9.22 {TextWidgetCmd procedure, "get" option} {
     list [.t index "5.1 +4a chars"] [.t index "5.1+4d chars"]
-} -cleanup {
-    destroy .t
-} -result {5.5 5.7}
-test text-9.25 {TextWidgetCmd procedure, "get" option} -setup {
-    text .t
-} -body {
-    .t insert 1.0 "Line 1
-aefghijklm
-12345
-Line 4
-bOy GIrl .#@? x_yz
-!@#$%
-Line 7"
-    .t tag configure elide -elide 1
-    .t tag add elide 5.2 5.4
+} {5.5 5.7}
+test text-9.23 {TextWidgetCmd procedure, "get" option} {
     list [.t index "5.5 -4indices"] [.t index "5.7-4d indices"]
-} -cleanup {
-    destroy .t
-} -result {5.1 5.1}
-test text-9.26 {TextWidgetCmd procedure, "get" option} -setup {
-    text .t
-} -body {
-    .t insert 1.0 "Line 1
-aefghijklm
-12345
-Line 4
-bOy GIrl .#@? x_yz
-!@#$%
-Line 7"
-    .t tag configure elide -elide 1
-    .t tag add elide 5.2 5.4
+} {5.1 5.1}
+test text-9.24 {TextWidgetCmd procedure, "get" option} {
     list [.t index "5.5 -4a chars"] [.t index "5.7-4d chars"]
-} -cleanup {
-    destroy .t
-} -result {5.1 5.1}
-test text-9.27 {TextWidgetCmd procedure, "get" option} -setup {
-    text .t
-} -body {
-    .t insert 1.0 "Line 1
-aefghijklm
-12345
-Line 4
-bOy GIrl .#@? x_yz
-!@#$%
-Line 7"
-    .t tag configure elide -elide 1
-    .t tag add elide 5.2 5.4
-    .t window create 5.4
+} {5.1 5.1}
+.t window create 5.4
+test text-9.25 {TextWidgetCmd procedure, "get" option} {
     list [.t index "5.1 +4indices"] [.t index "5.1+4d indices"]
-} -cleanup {
-    destroy .t
-} -result {5.5 5.7}
-test text-9.28 {TextWidgetCmd procedure, "get" option} -setup {
-    text .t
-} -body {
-    .t insert 1.0 "Line 1
-aefghijklm
-12345
-Line 4
-bOy GIrl .#@? x_yz
-!@#$%
-Line 7"
-    .t tag configure elide -elide 1
-    .t tag add elide 5.2 5.4
-    .t window create 5.4
+} {5.5 5.7}
+test text-9.25a {TextWidgetCmd procedure, "get" option} {
     list [.t index "5.1 +4a chars"] [.t index "5.1+4d chars"]
-} -cleanup {
-    destroy .t
-} -result {5.6 5.8}
-test text-9.29 {TextWidgetCmd procedure, "get" option} -setup {
-    text .t
-} -body {
-    .t insert 1.0 "Line 1
-aefghijklm
-12345
-Line 4
-bOy GIrl .#@? x_yz
-!@#$%
-Line 7"
-    .t tag configure elide -elide 1
-    .t tag add elide 5.2 5.4
-    .t window create 5.4
+} {5.6 5.8}
+test text-9.26 {TextWidgetCmd procedure, "get" option} {
     list [.t index "5.5 -4indices"] [.t index "5.7-4d indices"]
-} -cleanup {
-    destroy .t
-} -result {5.1 5.1}
-test text-9.30 {TextWidgetCmd procedure, "get" option} -setup {
-    text .t
-} -body {
-    .t insert 1.0 "Line 1
-aefghijklm
-12345
-Line 4
-bOy GIrl .#@? x_yz
-!@#$%
-Line 7"
-    .t tag configure elide -elide 1
-    .t tag add elide 5.2 5.4
-    .t window create 5.4
+} {5.1 5.1}
+test text-9.26a {TextWidgetCmd procedure, "get" option} {
     list [.t index "5.6 -4a chars"] [.t index "5.8-4d chars"]
-} -cleanup {
-    destroy .t
-} -result {5.1 5.1}
-test text-9.31 {TextWidgetCmd procedure, "get" option} -setup {
-    text .t
-} -body {
-    .t insert 1.0 "Line 1
-aefghijklm
-12345
-Line 4
-bOy GIrl .#@? x_yz
-!@#$%
-Line 7"
-    .t tag configure elide -elide 1
-    .t tag add elide 5.2 5.4
-    .t window create 5.4
-    .t delete 5.4 
-    .t tag add elide 5.5 5.6
+} {5.1 5.1}
+.t delete 5.4 
+.t tag add elide 5.5 5.6
+test text-9.27 {TextWidgetCmd procedure, "get" option} {
     .t get -displaychars 5.2 5.8
-} -cleanup {
-    destroy .t
-} -result {Grl}
-
-
-test text-10.1 {TextWidgetCmd procedure, "count" option} -setup {
-    text .t
-} -body {
-    .t count
-} -cleanup {
-    destroy .t
-} -returnCodes {error} -result {wrong # args: should be ".t count ?-option value ...? index1 index2"}
-test text-10.2 {TextWidgetCmd procedure, "count" option} -setup {
-    text .t
-} -body {
-    .t count blah 1.0 2.0
-} -cleanup {
-    destroy .t
-} -returnCodes {error} -result {bad option "blah" must be -chars, -displaychars, -displayindices, -displaylines, -indices, -lines, -update, -xpixels, or -ypixels}
-test text-10.3 {TextWidgetCmd procedure, "count" option} -setup {
-    text .t
-} -body {
-    .t count a b
-} -cleanup {
-    destroy .t
-} -returnCodes {error} -result {bad text index "a"}
-test text-10.4 {TextWidgetCmd procedure, "count" option} -setup {
-    text .t
-} -body {
-    .t count @q 3.1
-} -cleanup {
-    destroy .t
-} -returnCodes {error} -result {bad text index "@q"}
-test text-10.5 {TextWidgetCmd procedure, "count" option} -setup {
-    text .t
-} -body {
-    .t count 3.1 @r
-} -cleanup {
-    destroy .t
-} -returnCodes {error} -result {bad text index "@r"}
-test text-10.6 {TextWidgetCmd procedure, "count" option} -setup {
-    text .t
-    .t insert 1.0 "Line 1
-aefghijklm
-12345
-Line 4
-bOy GIrl .#@? x_yz
-!@#$%
-Line 7"
-} -body {
+} {Grl}
+.t tag delete elide
+.t mark unset a
+.t mark unset b
+.t mark unset c
+test text-9.2.1 {TextWidgetCmd procedure, "count" option} {
+    list [catch {.t count} msg] $msg
+} {1 {wrong # args: should be ".t count ?options? index1 index2"}}
+test text-9.2.2.1 {TextWidgetCmd procedure, "count" option} {
+    list [catch {.t count blah 1.0 2.0} msg] $msg
+} {1 {bad option "blah" must be -chars, -displaychars, -displayindices, -displaylines, -indices, -lines, -update, -xpixels, or -ypixels}}
+test text-9.2.2 {TextWidgetCmd procedure, "count" option} {
+    list [catch {.t count a b} msg] $msg
+} {1 {bad text index "a"}}
+test text-9.2.3 {TextWidgetCmd procedure, "count" option} {
+    list [catch {.t count @q 3.1} msg] $msg
+} {1 {bad text index "@q"}}
+test text-9.2.4 {TextWidgetCmd procedure, "count" option} {
+    list [catch {.t count 3.1 @r} msg] $msg
+} {1 {bad text index "@r"}}
+test text-9.2.5 {TextWidgetCmd procedure, "count" option} {
     .t count 5.7 5.3
-} -cleanup {
-    destroy .t
-} -result {-4}
-test text-10.7 {TextWidgetCmd procedure, "count" option} -setup {
-    text .t
-    .t insert 1.0 "Line 1
-aefghijklm
-12345
-Line 4
-bOy GIrl .#@? x_yz
-!@#$%
-Line 7"
-} -body {
+} {-4}
+test text-9.2.6 {TextWidgetCmd procedure, "count" option} {
     .t count 5.3 5.5
-} -cleanup {
-    destroy .t
-} -result {2}
-test text-10.8 {TextWidgetCmd procedure, "count" option} -setup {
-    text .t
-} -body {
-    .t insert 1.0 "Line 1
-aefghijklm
-12345
-Line 4
-bOy GIrl .#@? x_yz
-!@#$%
-Line 7"
+} {2}
+test text-9.2.7 {TextWidgetCmd procedure, "count" option} {
     .t count 5.3 end
-} -cleanup {
-    destroy .t
-} -result {29}
-test text-10.9 {TextWidgetCmd procedure, "count" option} -setup {
-    text .t
-    .t insert 1.0 "Line 1
-aefghijklm
-12345
-Line 4
-bOy GIrl .#@? x_yz
-!@#$%
-Line 7"
-} -body {
+} {29}
+.t mark set a 5.3
+.t mark set b 5.3
+.t mark set c 5.5
+test text-9.2.8 {TextWidgetCmd procedure, "count" option} {
     .t count 5.2 5.7
-} -cleanup {
-    destroy .t
-} -result {5}
-test text-10.10 {TextWidgetCmd procedure, "count" option} -setup {
-    text .t
-    .t insert 1.0 "Line 1
-aefghijklm
-12345
-Line 4
-bOy GIrl .#@? x_yz
-!@#$%
-Line 7"
-} -body {
+} {5}
+test text-9.2.9 {TextWidgetCmd procedure, "count" option} {
     .t count 5.2 5.3
-} -cleanup {
-    destroy .t
-} -result {1}
-test text-10.11 {TextWidgetCmd procedure, "count" option} -setup {
-    text .t
-    .t insert 1.0 "Line 1
-aefghijklm
-12345
-Line 4
-bOy GIrl .#@? x_yz
-!@#$%
-Line 7"
-} -body {
+} {1}
+test text-9.2.10 {TextWidgetCmd procedure, "count" option} {
     .t count 5.2 5.4
-} -cleanup {
-    destroy .t
-} -result {2}
-test text-10.12 {TextWidgetCmd procedure, "count" option} -setup {
-    text .t
-    .t insert 1.0 "Line 1
-aefghijklm
-12345
-Line 4
-bOy GIrl .#@? x_yz
-!@#$%
-Line 7"
-} -body {
-    .t count 5.2 foo
-} -cleanup {
-    destroy .t
-} -returnCodes {error} -result {bad text index "foo"}
-test text-10.13 {TextWidgetCmd procedure, "count" option} -setup {
-    text .t
-} -body {
-    .t insert 1.0 "Line 1
-aefghijklm
-12345
-Line 4
-bOy GIrl .#@? x_yz
-!@#$%
-Line 7"
-    .t tag configure elide -elide 1
-    .t tag add elide 2.2 3.4
+} {2}
+test text-9.2.17 {TextWidgetCmd procedure, "count" option} {
+    list [catch {.t count 5.2 foo} msg] $msg
+} {1 {bad text index "foo"}}
+.t tag configure elide -elide 1
+.t tag add elide 2.2 3.4
+.t tag add elide 4.0 4.1
+test text-9.2.18 {TextWidgetCmd procedure, "count" option} {
     .t count -displayindices 2.0 3.0
-} -cleanup {
-    destroy .t
-} -result {2}
-test text-10.14 {TextWidgetCmd procedure, "count" option} -setup {
-    text .t
-} -body {
-    .t insert 1.0 "Line 1
-aefghijklm
-12345
-Line 4
-bOy GIrl .#@? x_yz
-!@#$%
-Line 7"
-    .t tag configure elide -elide 1
-    .t tag add elide 2.2 3.4
+} {2}
+test text-9.2.19 {TextWidgetCmd procedure, "count" option} {
     .t count -displayindices 2.2 3.0
-} -cleanup {
-    destroy .t
-} -result {0}
-test text-10.15 {TextWidgetCmd procedure, "count" option} -setup {
-    text .t
-} -body {
-    .t insert 1.0 "Line 1
-aefghijklm
-12345
-Line 4
-bOy GIrl .#@? x_yz
-!@#$%
-Line 7"
-    .t tag configure elide -elide 1
-    .t tag add elide 2.2 3.4
-    .t tag add elide 4.0 4.1
+} {0}
+test text-9.2.20 {TextWidgetCmd procedure, "count" option} {
     .t count -displayindices 2.0 4.2
-} -cleanup {
-    destroy .t
-} -result {5}
-test text-10.16 {TextWidgetCmd procedure, "count" option} -setup {
-    text .t
-} -body {
-    .t insert 1.0 "Line 1
-aefghijklm
-12345
-Line 4
-bOy GIrl .#@? x_yz
-!@#$%
-Line 7"
-    .t tag configure elide -elide 1
-    .t tag add elide 2.2 3.4
+} {5}
 # Create one visible and one invisible window
-    frame .t.w1
-    frame .t.w2
-# Creating this window here means that the elidden text
-# now starts at 2.3
-    .t window create 2.1 -window .t.w1
-    .t window create 3.1 -window .t.w2
-    .t count -displayindices 2.0 3.0
-} -cleanup {
-    destroy .t
-} -result {3}
-test text-10.17 {TextWidgetCmd procedure, "count" option} -setup {
-    text .t
-} -body {
-    .t insert 1.0 "Line 1
-aefghijklm
-12345
-Line 4
-bOy GIrl .#@? x_yz
-!@#$%
-Line 7"
-    .t tag configure elide -elide 1
-    .t tag add elide 2.2 3.4
-# Create one visible and one invisible window
-    frame .t.w1
-    frame .t.w2
-# Creating this window here means that the elidden text
-# now starts at 2.3
-    .t window create 2.1 -window .t.w1
-    .t window create 3.1 -window .t.w2
-    .t count -displayindices 2.2 3.0
-} -cleanup {
-    destroy .t
-} -result {1}
-test text-10.18 {TextWidgetCmd procedure, "count" option} -setup {
-    text .t
-} -body {
-    .t insert 1.0 "Line 1
-aefghijklm
-12345
-Line 4
-bOy GIrl .#@? x_yz
-!@#$%
-Line 7"
-    .t tag configure elide -elide 1
-    .t tag add elide 2.2 3.4
-    .t tag add elide 4.0 4.1
-# Create one visible and one invisible window
-    frame .t.w1
-    frame .t.w2
-    .t mark set a 2.2
+frame .t.w1
+frame .t.w2
+.t mark set a 2.2
 # Creating this window here means that the elidden text
 # now starts at 2.3, but 'a' is automatically moved to 2.3
-    .t window create 2.1 -window .t.w1
-    .t window create 3.1 -window .t.w2
+.t window create 2.1 -window .t.w1
+.t window create 3.1 -window .t.w2
+test text-9.2.21 {TextWidgetCmd procedure, "count" option} {
+    .t count -displayindices 2.0 3.0
+} {3}
+test text-9.2.22 {TextWidgetCmd procedure, "count" option} {
+    .t count -displayindices 2.2 3.0
+} {1}
+test text-9.2.23 {TextWidgetCmd procedure, "count" option} {
     .t count -displayindices a 3.0
-} -cleanup {
-    destroy .t
-} -result {0}
-test text-10.19 {TextWidgetCmd procedure, "count" option} -setup {
-    text .t
-} -body {
-    .t insert 1.0 "Line 1
-aefghijklm
-12345
-Line 4
-bOy GIrl .#@? x_yz
-!@#$%
-Line 7"
-    .t tag configure elide -elide 1
-    .t tag add elide 2.2 3.4
-    .t tag add elide 4.0 4.1
-# Create one visible and one invisible window
-    frame .t.w1
-    frame .t.w2
-# Creating this window here means that the elidden text
-# now starts at 2.3
-    .t window create 2.1 -window .t.w1
-    .t window create 3.1 -window .t.w2
+} {0}
+test text-9.2.24 {TextWidgetCmd procedure, "count" option} {
     .t count -displayindices 2.0 4.2
-} -cleanup {
-    destroy .t
-} -result {6}
-test text-10.20 {TextWidgetCmd procedure, "count" option} -setup {
-    text .t
-} -body {
-    .t insert 1.0 "Line 1
-aefghijklm
-12345
-Line 4
-bOy GIrl .#@? x_yz
-!@#$%
-Line 7"
-    .t tag configure elide -elide 1
-    .t tag add elide 2.2 3.4
-    .t tag add elide 4.0 4.1
-# Create one visible and one invisible window
-    frame .t.w1
-    frame .t.w2
-# Creating this window here means that the elidden text
-# now starts at 2.3
-    .t window create 2.1 -window .t.w1
-    .t window create 3.1 -window .t.w2
+} {6}
+test text-9.2.25 {TextWidgetCmd procedure, "count" option} {
     .t count -displaychars 2.0 3.0
-} -cleanup {
-    destroy .t
-} -result {2}
-test text-10.21 {TextWidgetCmd procedure, "count" option} -setup {
-    text .t
-} -body {
-    .t insert 1.0 "Line 1
-aefghijklm
-12345
-Line 4
-bOy GIrl .#@? x_yz
-!@#$%
-Line 7"
-    .t tag configure elide -elide 1
-    .t tag add elide 2.2 3.4
-    .t tag add elide 4.0 4.1
-# Create one visible and one invisible window
-    frame .t.w1
-    frame .t.w2
-# Creating this window here means that the elidden text
-# now starts at 2.3
-    .t window create 2.1 -window .t.w1
-    .t window create 3.1 -window .t.w2
+} {2}
+test text-9.2.26 {TextWidgetCmd procedure, "count" option} {
     .t count -displaychars 2.2 3.0
-} -cleanup {
-    destroy .t
-} -result {1}
-test text-10.22 {TextWidgetCmd procedure, "count" option} -setup {
-    text .t
-} -body {
-    .t insert 1.0 "Line 1
-aefghijklm
-12345
-Line 4
-bOy GIrl .#@? x_yz
-!@#$%
-Line 7"
-    .t tag configure elide -elide 1
-    .t tag add elide 2.2 3.4
-    .t tag add elide 4.0 4.1
-    .t mark set a 2.2
-# Create one visible and one invisible window
-    frame .t.w1
-    frame .t.w2
-# Creating this window here means that the elidden text
-# now starts at 2.3, but 'a' is automatically moved to 2.3
-    .t window create 2.1 -window .t.w1
-    .t window create 3.1 -window .t.w2
+} {1}
+test text-9.2.27 {TextWidgetCmd procedure, "count" option} {
     .t count -displaychars a 3.0
-} -cleanup {
-    destroy .t
-} -result {0}
-test text-10.23 {TextWidgetCmd procedure, "count" option} -setup {
-    text .t
-} -body {
-    .t insert 1.0 "Line 1
-aefghijklm
-12345
-Line 4
-bOy GIrl .#@? x_yz
-!@#$%
-Line 7"
-    .t tag configure elide -elide 1
-    .t tag add elide 2.2 3.4
-    .t tag add elide 4.0 4.1
-# Create one visible and one invisible window
-    frame .t.w1
-    frame .t.w2
-# Creating this window here means that the elidden text
-# now starts at 2.3
-    .t window create 2.1 -window .t.w1
-    .t window create 3.1 -window .t.w2
+} {0}
+test text-9.2.28 {TextWidgetCmd procedure, "count" option} {
     .t count -displaychars 2.0 4.2
-} -cleanup {
-    destroy .t
-} -result {5}
-test text-10.24 {TextWidgetCmd procedure, "count" option} -setup {
-    text .t
-} -body {
-    .t insert 1.0 "Line 1
-aefghijklm
-12345
-Line 4
-bOy GIrl .#@? x_yz
-!@#$%
-Line 7"
-    .t tag configure elide -elide 1
-    .t tag add elide 2.2 3.4
-    .t tag add elide 4.0 4.1
-# Create one visible and one invisible window
-    frame .t.w1
-    frame .t.w2
-# Creating this window here means that the elidden text
-# now starts at 2.3
-    .t window create 2.1 -window .t.w1
-    .t window create 3.1 -window .t.w2
-    .t count -displaychars 2.0 4.2
+} {5}
+test text-9.2.29 {TextWidgetCmd procedure, "count" option} {
     list [.t count -indices 2.2 3.0] [.t count 2.2 3.0]
-} -cleanup {
-    destroy .t
-} -result {10 10}
-test text-10.25 {TextWidgetCmd procedure, "count" option} -setup {
-    text .t
-} -body {
-    .t insert 1.0 "Line 1
-aefghijklm
-12345
-Line 4
-bOy GIrl .#@? x_yz
-!@#$%
-Line 7"
-    .t tag configure elide -elide 1
-    .t tag add elide 2.2 3.4
-    .t tag add elide 4.0 4.1
-    .t mark set a 2.2
-# Create one visible and one invisible window
-    frame .t.w1
-    frame .t.w2
-# Creating this window here means that the elidden text
-# now starts at 2.3, but 'a' is automatically moved to 2.3
-    .t window create 2.1 -window .t.w1
-    .t window create 3.1 -window .t.w2
+} {10 10}
+test text-9.2.30 {TextWidgetCmd procedure, "count" option} {
     list [.t count -indices a 3.0] [.t count a 3.0]
-} -cleanup {
-    destroy .t
-} -result {9 9}
-test text-10.26 {TextWidgetCmd procedure, "count" option} -setup {
-    text .t
-} -body {
-    .t insert 1.0 "Line 1
-aefghijklm
-12345
-Line 4
-bOy GIrl .#@? x_yz
-!@#$%
-Line 7"
-    .t tag configure elide -elide 1
-    .t tag add elide 2.2 3.4
-    .t tag add elide 4.0 4.1
-# Create one visible and one invisible window
-    frame .t.w1
-    frame .t.w2
-# Creating this window here means that the elidden text
-# now starts at 2.3
-    .t window create 2.1 -window .t.w1
-    .t window create 3.1 -window .t.w2
-    .t count -displaychars 2.0 4.2
+} {9 9}
+test text-9.2.31 {TextWidgetCmd procedure, "count" option} {
     .t count -indices 2.0 4.2
-} -cleanup {
-    destroy .t
-} -result {21}
-test text-10.27 {TextWidgetCmd procedure, "count" option} -setup {
-    text .t
-} -body {
-    .t insert 1.0 "Line 1
-aefghijklm
-12345
-Line 4
-bOy GIrl .#@? x_yz
-!@#$%
-Line 7"
-    .t tag configure elide -elide 1
-    .t tag add elide 2.2 3.4
-    .t tag add elide 4.0 4.1
-# Create one visible and one invisible window
-    frame .t.w1
-    frame .t.w2
-# Creating this window here means that the elidden text
-# now starts at 2.3
-    .t window create 2.1 -window .t.w1
-    .t window create 3.1 -window .t.w2
-    .t count -displaychars 2.0 4.2
+} {21}
+test text-9.2.32 {TextWidgetCmd procedure, "count" option} {
     .t count -chars 2.2 3.0
-} -cleanup {
-    destroy .t
-} -result {10}
-test text-10.28 {TextWidgetCmd procedure, "count" option} -setup {
-    text .t
-} -body {
-    .t insert 1.0 "Line 1
-aefghijklm
-12345
-Line 4
-bOy GIrl .#@? x_yz
-!@#$%
-Line 7"
-    .t tag configure elide -elide 1
-    .t tag add elide 2.2 3.4
-    .t tag add elide 4.0 4.1
-    .t mark set a 2.2
-# Create one visible and one invisible window
-    frame .t.w1
-    frame .t.w2
-# Creating this window here means that the elidden text
-# now starts at 2.3, but 'a' is automatically moved to 2.3
-    .t window create 2.1 -window .t.w1
-    .t window create 3.1 -window .t.w2
+} {10}
+test text-9.2.33 {TextWidgetCmd procedure, "count" option} {
     .t count -chars a 3.0
-} -cleanup {
-    destroy .t
-} -result {9}
-test text-10.29 {TextWidgetCmd procedure, "count" option} -setup {
-    text .t
-} -body {
-    .t insert 1.0 "Line 1
-aefghijklm
-12345
-Line 4
-bOy GIrl .#@? x_yz
-!@#$%
-Line 7"
-    .t tag configure elide -elide 1
-    .t tag add elide 2.2 3.4
-    .t tag add elide 4.0 4.1
-# Create one visible and one invisible window
-    frame .t.w1
-    frame .t.w2
-# Creating this window here means that the elidden text
-# now starts at 2.3
-    .t window create 2.1 -window .t.w1
-    .t window create 3.1 -window .t.w2
-    .t count -displaychars 2.0 4.2
+} {9}
+test text-9.2.34 {TextWidgetCmd procedure, "count" option} {
     .t count -chars 2.0 4.2
-} -cleanup {
-    destroy .t
-} -result {19}
-test text-10.30 {TextWidgetCmd procedure, "count" option} -setup {
-    text .t
-} -body {
-    .t insert end [string repeat "abcde " 50]\n
-    .t insert end [string repeat "fghij " 50]\n
-    .t insert end [string repeat "klmno " 50]
+} {19}
+destroy .t.w1
+destroy .t.w2
+set current [.t get 1.0 end-1c]
+.t delete 1.0 end
+.t insert end [string repeat "abcde " 50]\n
+.t insert end [string repeat "fghij " 50]\n
+.t insert end [string repeat "klmno " 50]
+test text-9.2.35 {TextWidgetCmd procedure, "count" option} {
     .t count -lines 1.0 end
-} -cleanup {
-    destroy .t
-} -result {3}
-test text-10.31 {TextWidgetCmd procedure, "count" option} -setup {
-    text .t
-} -body {
-    .t insert end [string repeat "abcde " 50]\n
-    .t insert end [string repeat "fghij " 50]\n
-    .t insert end [string repeat "klmno " 50]
+} {3}
+test text-9.2.36 {TextWidgetCmd procedure, "count" option} {
     .t count -lines end 1.0
-} -cleanup {
-    destroy .t
-} -result {-3}
-test text-10.32 {TextWidgetCmd procedure, "count" option} -setup {
-    text .t
-} -body {
-    .t insert end [string repeat "abcde " 50]\n
-    .t insert end [string repeat "fghij " 50]\n
-    .t insert end [string repeat "klmno " 50]
-    .t count -lines 1.0 2.0 3.0
-} -cleanup {
-    destroy .t
-} -returnCodes {error} -result {bad option "1.0" must be -chars, -displaychars, -displayindices, -displaylines, -indices, -lines, -update, -xpixels, or -ypixels}
-test text-10.33 {TextWidgetCmd procedure, "count" option} -setup {
-    text .t
-} -body {
-    .t insert end [string repeat "abcde " 50]\n
-    .t insert end [string repeat "fghij " 50]\n
-    .t insert end [string repeat "klmno " 50]
+} {-3}
+test text-9.2.37 {TextWidgetCmd procedure, "count" option} {
+    list [catch {.t count -lines 1.0 2.0 3.0} res] $res
+} {1 {bad option "1.0" must be -chars, -displaychars, -displayindices, -displaylines, -indices, -lines, -update, -xpixels, or -ypixels}}
+test text-9.2.38 {TextWidgetCmd procedure, "count" option} {
     .t count -lines end end
-} -cleanup {
-    destroy .t
-} -result {0}
-test text-10.34 {TextWidgetCmd procedure, "count" option} -setup {
-    text .t
-} -body {
-    .t insert end [string repeat "abcde " 50]\n
-    .t insert end [string repeat "fghij " 50]\n
-    .t insert end [string repeat "klmno " 50]
+} {0}
+test text-9.2.39 {TextWidgetCmd procedure, "count" option} {
     .t count -lines 1.5 2.5
-} -cleanup {
-    destroy .t
-} -result {1}
-test text-10.35 {TextWidgetCmd procedure, "count" option} -setup {
-    text .t
-} -body {
-    .t insert end [string repeat "abcde " 50]\n
-    .t insert end [string repeat "fghij " 50]\n
-    .t insert end [string repeat "klmno " 50]
+} {1}
+test text-9.2.40 {TextWidgetCmd procedure, "count" option} {
     .t count -lines 2.5 "2.5 lineend"
-} -cleanup {
-    destroy .t
-} -result {0}
-test text-10.36 {TextWidgetCmd procedure, "count" option} -setup {
-    text .t
-} -body {
-    .t insert end [string repeat "abcde " 50]\n
-    .t insert end [string repeat "fghij " 50]\n
-    .t insert end [string repeat "klmno " 50]
+} {0}
+test text-9.2.41 {TextWidgetCmd procedure, "count" option} {
     .t count -lines 2.7 "1.0 lineend"
-} -cleanup {
-    destroy .t
-} -result {-1}
-test text-10.37 {TextWidgetCmd procedure, "count" option} -setup {
-    text .t
-} -body {
-    .t insert end [string repeat "abcde " 50]\n
-    .t insert end [string repeat "fghij " 50]\n
-    .t insert end [string repeat "klmno " 50]
+} {-1}
+test text-9.2.42 {TextWidgetCmd procedure, "count" option} {
+    set old_wrap [.t cget -wrap]
     .t configure -wrap none
-    .t count -displaylines 1.0 end
-} -cleanup {
-    destroy .t
-} -result {3}
-test text-10.38 {TextWidgetCmd procedure, "count" option} -setup {
-    text .t -font {Courier -12} -borderwidth 2 -highlightthickness 2
-    pack append . .t {top expand fill}
-} -body {
-    .t configure -width 20 -height 10
-    update
-    .t insert end [string repeat "abcde " 50]\n
-    .t insert end [string repeat "fghij " 50]\n
-    .t insert end [string repeat "klmno " 50]
+    set res [.t count -displaylines 1.0 end]
+    .t configure -wrap $old_wrap
+    set res
+} {3}
+test text-9.2.43 {TextWidgetCmd procedure, "count" option} {
     .t count -lines -chars -indices -displaylines 1.0 end
-} -cleanup {
-    destroy .t
-} -result {3 903 903 45}
-
-
-test text-11.1 {counting with tag priority eliding} -setup {
-    text .t -font {Courier -12} -borderwidth 2 -highlightthickness 2
-    pack append . .t {top expand fill}
-} -body {
+} {3 903 903 45}
+.t configure -wrap none
+
+# Newer tags are higher priority
+.t tag configure elide1 -elide 0
+.t tag configure elide2 -elide 1
+.t tag configure elide3 -elide 0
+.t tag configure elide4 -elide 1
+
+test text-0.2.44.0 {counting with tag priority eliding} {
+    .t delete 1.0 end
     .t insert end "hello"
-    .t configure -wrap none
     list [.t count -displaychars 1.0 1.0] \
       [.t count -displaychars 1.0 1.1] \
       [.t count -displaychars 1.0 1.2] \
@@ -2634,42 +704,23 @@
       [.t count -displaychars 1.0 1.5] \
       [.t count -displaychars 1.0 1.6] \
       [.t count -displaychars 1.0 2.6] \
-} -cleanup {
-    destroy .t
-} -result {0 1 2 3 4 5 5 6}
-test text-11.2 {counting with tag priority eliding} -setup {
-    text .t -font {Courier -12} -borderwidth 2 -highlightthickness 2
-    pack append . .t {top expand fill}
-} -body {
+} {0 1 2 3 4 5 5 6}
+test text-0.2.44 {counting with tag priority eliding} {
+    .t delete 1.0 end
     .t insert end "hello"
-    .t tag configure elide1 -elide 0
     .t tag add elide1 1.2 1.4
     .t count -displaychars 1.0 1.5
-} -cleanup {
-    destroy .t
-} -result {5}
-test text-11.3 {counting with tag priority eliding} -setup {
-    text .t -font {Courier -12} -borderwidth 2 -highlightthickness 2
-} -body {
+} {5}
+test text-0.2.45 {counting with tag priority eliding} {
+    .t delete 1.0 end
     .t insert end "hello"
-# Newer tags are higher priority
-    .t tag configure elide1 -elide 0
-    .t tag configure elide2 -elide 1
-    .t tag add elide1 1.2 1.4
     .t tag add elide2 1.2 1.4
     .t count -displaychars 1.0 1.5
-} -cleanup {
-    destroy .t
-} -result {3}
-test text-11.4 {counting with tag priority eliding}  -setup {
-    text .t -font {Courier -12} -borderwidth 2 -highlightthickness 2
+} {3}
+test text-0.2.46 {counting with tag priority eliding} {
     set res {}
-} -body {
+    .t delete 1.0 end
     .t insert end "hello"
-# Newer tags are higher priority
-    .t tag configure elide1 -elide 0
-    .t tag configure elide2 -elide 1
-    .t tag add elide1 1.2 1.4
     .t tag add elide2 1.2 1.4
     .t tag add elide1 1.2 1.4
     lappend res [.t count -displaychars 1.0 1.5]
@@ -2678,19 +729,11 @@
     .t tag add elide1 1.2 1.4
     .t tag add elide2 1.2 1.4
     lappend res [.t count -displaychars 1.0 1.5]
-} -cleanup {
-    destroy .t
-} -result {3 3}
-test text-11.5 {counting with tag priority eliding}  -setup {
-    text .t -font {Courier -12} -borderwidth 2 -highlightthickness 2
+} {3 3}
+test text-0.2.47 {counting with tag priority eliding} {
     set res {}
-} -body {
+    .t delete 1.0 end
     .t insert end "hello"
-# Newer tags are higher priority
-    .t tag configure elide1 -elide 0
-    .t tag configure elide2 -elide 1
-    .t tag configure elide3 -elide 0
-    .t tag add elide1 1.2 1.4
     .t tag add elide2 1.2 1.4
     .t tag add elide3 1.2 1.4
     lappend res [.t count -displaychars 1.0 1.5]
@@ -2699,19 +742,11 @@
     .t tag add elide3 1.2 1.4
     .t tag add elide3 1.2 1.4
     lappend res [.t count -displaychars 1.0 1.5]
-} -cleanup {
-    destroy .t
-} -result {5 5}
-test text-11.6 {counting with tag priority eliding}  -setup {
-    text .t -font {Courier -12} -borderwidth 2 -highlightthickness 2
+} {5 5}
+test text-0.2.48 {counting with tag priority eliding} {
     set res {}
-} -body {
+    .t delete 1.0 end
     .t insert end "hello"
-# Newer tags are higher priority
-    .t tag configure elide1 -elide 0
-    .t tag configure elide2 -elide 1
-    .t tag configure elide3 -elide 0
-    .t tag configure elide4 -elide 1
     .t tag add elide2 1.2 1.4
     .t tag add elide3 1.2 1.4
     .t tag add elide4 1.2 1.4
@@ -2724,17 +759,10 @@
     .t tag add elide2 1.2 1.4
     .t tag add elide3 1.2 1.4
     lappend res [.t count -displaychars 1.0 1.5]
-} -cleanup {
-    destroy .t
-} -result {3 3}
-test text-11.7 {counting with tag priority eliding}  -setup {
-    text .t -font {Courier -12} -borderwidth 2 -highlightthickness 2
+} {3 3}
+test text-0.2.49 {counting with tag priority eliding} {
     set res {}
-} -body {
-# Newer tags are higher priority
-    .t tag configure elide1 -elide 0
-    .t tag configure elide2 -elide 1
-    .t tag configure elide3 -elide 0
+    .t delete 1.0 end
     .t insert end "hello"
     .t tag add elide2 1.2 1.4
     .t tag add elide3 1.2 1.4
@@ -2746,18 +774,11 @@
     .t tag add elide2 1.2 1.4
     .t tag add elide3 1.2 1.4
     lappend res [.t count -displaychars 1.0 1.5]
-} -cleanup {
-    destroy .t
-} -result {5 5}
-test text-11.8 {counting with tag priority eliding} -setup {
-    text .t -font {Courier -12} -borderwidth 2 -highlightthickness 2
-    pack append . .t {top expand fill}
+} {5 5}
+test text-0.2.50 {counting with tag priority eliding} {
     set res {}
-} -body {
+    .t delete 1.0 end
     .t insert end "hello"
-# Newer tags are higher priority
-    .t tag configure elide1 -elide 0
-    .t tag configure elide2 -elide 1
     .t tag add elide2 1.0 1.5
     .t tag add elide1 1.2 1.4
     lappend res [.t count -displaychars 1.0 1.5]
@@ -2772,14 +793,10 @@
     lappend res [.t count -displaychars 1.1 1.5]
     lappend res [.t count -displaychars 1.2 1.5]
     lappend res [.t count -displaychars 1.3 1.5]
-} -cleanup {
-    destroy .t
-} -result {0 0 0 0 3 2 1 1}
-test text-11.9 {counting with tag priority eliding} -setup {
-    text .t -font {Courier -12} -borderwidth 2 -highlightthickness 2
-    pack append . .t {top expand fill}
+} {0 0 0 0 3 2 1 1}
+test text-0.2.51 {counting with tag priority eliding} {
     set res {}
-} -body {
+    .t delete 1.0 end
     .t tag configure WELCOME -elide 1
     .t tag configure SYSTEM -elide 0
     .t tag configure TRAFFIC -elide 1
@@ -2800,410 +817,225 @@
     lappend res [.t index "end -2 indices"]
     lappend res [.t index "end -2 display indices"]
     lappend res [.t index "end -2 display chars"]
-} -cleanup {
-    destroy .t
-} -result {1 0 0 1 0 2.0 4.0 4.0 4.0 3.0 3.0 3.0 2.0 1.0 1.0}
-
-
-test text-12.1 {TextWidgetCmd procedure, "index" option} -setup {
-    text .t
-} -body {
-    .t index
-} -cleanup {
-    destroy .t
-} -returnCodes {error} -result {wrong # args: should be ".t index index"}
-test text-12.2 {TextWidgetCmd procedure, "index" option} -setup {
-    text .t
-} -body {
-    .t ind a b
-} -cleanup {
-    destroy .t
-} -returnCodes {error} -result {wrong # args: should be ".t index index"}
-test text-12.3 {TextWidgetCmd procedure, "index" option} -setup {
-    text .t
-} -body {
-    .t in a b
-} -cleanup {
-    destroy .t
-} -returnCodes {error} -result {ambiguous option "in": must be bbox, cget, compare, configure, count, debug, delete, dlineinfo, dump, edit, get, image, index, insert, mark, peer, replace, scan, search, see, tag, window, xview, or yview}
-test text-12.4 {TextWidgetCmd procedure, "index" option} -setup {
-    text .t
-} -body {
-    .t index @xyz
-} -cleanup {
-    destroy .t
-} -returnCodes {error} -result {bad text index "@xyz"}
-test text-12.5 {TextWidgetCmd procedure, "index" option} -setup {
-    [text .t] insert 1.0 "Line 1
-aefghijklm
-12345
-Line 4
-bOy GIrl .#@? x_yz
-!@#$%
-Line 7"
-} -body {
+} {1 0 0 1 0 2.0 4.0 4.0 4.0 3.0 3.0 3.0 2.0 1.0 1.0}
+
+.t delete 1.0 end
+.t insert end $current
+unset current
+
+test text-10.1 {TextWidgetCmd procedure, "index" option} {
+    list [catch {.t index} msg] $msg
+} {1 {wrong # args: should be ".t index index"}}
+test text-10.2 {TextWidgetCmd procedure, "index" option} {
+    list [catch {.t ind a b} msg] $msg
+} {1 {wrong # args: should be ".t index index"}}
+test text-10.3 {TextWidgetCmd procedure, "index" option} {
+    list [catch {.t in a b} msg] $msg
+} {1 {ambiguous option "in": must be bbox, cget, compare, configure, count, debug, delete, dlineinfo, dump, edit, get, image, index, insert, mark, peer, replace, scan, search, see, tag, window, xview, or yview}}
+test text-10.4 {TextWidgetCmd procedure, "index" option} {
+    list [catch {.t index @xyz} msg] $msg
+} {1 {bad text index "@xyz"}}
+test text-10.5 {TextWidgetCmd procedure, "index" option} {
     .t index 1.2
-} -cleanup {
-    destroy .t
-} -result 1.2
-
-
-test text-13.1 {TextWidgetCmd procedure, "insert" option} -setup {
-    [text .t] insert 1.0 "Line 1
-aefghijklm
-12345
-Line 4
-bOy GIrl .#@? x_yz
-!@#$%
-Line 7"
-} -body {
-    .t insert 1.2
-} -cleanup {
-    destroy .t
-} -returnCodes {error} -result {wrong # args: should be ".t insert index chars ?tagList chars tagList ...?"}
-test text-13.2 {TextWidgetCmd procedure, "insert" option} -setup {
-    text .t
-} -body {
-    .t insert 1.0 "Line 1
-aefghijklm
-12345
-Line 4
-bOy GIrl .#@? x_yz
-!@#$%
-Line 7"
+} 1.2
+
+test text-11.1 {TextWidgetCmd procedure, "insert" option} {
+    list [catch {.t insert 1.2} msg] $msg
+} {1 {wrong # args: should be ".t insert index chars ?tagList chars tagList ...?"}}
+test text-11.2 {TextWidgetCmd procedure, "insert" option} {
     .t config -state disabled
     .t insert 1.2 xyzzy
     .t get 1.0 1.end
-} -cleanup {
-    destroy .t
-} -result {Line 1}
-test text-13.3 {TextWidgetCmd procedure, "insert" option} -setup {
-    text .t
-} -body {
-    .t insert 1.0 "Line 1
-aefghijklm
-12345
-Line 4
-bOy GIrl .#@? x_yz
-!@#$%
-Line 7"
+} {Line 1}
+.t config -state normal
+test text-11.3 {TextWidgetCmd procedure, "insert" option} {
     .t insert 1.2 xyzzy
     .t get 1.0 1.end
-} -cleanup {
-    destroy .t
-} -result {Lixyzzyne 1}
-test text-13.4 {TextWidgetCmd procedure, "insert" option} -setup {
-    text .t
-} -body {
-    .t insert 1.0 "Line 1
-aefghijklm
-12345
-Line 4
-bOy GIrl .#@? x_yz
-!@#$%
-Line 7"
+} {Lixyzzyne 1}
+test text-11.4 {TextWidgetCmd procedure, "insert" option} {
     .t delete 1.0 end
     .t insert 1.0 "Sample text" x
     .t tag ranges x
-} -cleanup {
-    destroy .t
-} -result {1.0 1.11}
-test text-13.5 {TextWidgetCmd procedure, "insert" option} -setup {
-    text .t
-} -body {
+} {1.0 1.11}
+test text-11.5 {TextWidgetCmd procedure, "insert" option} {
+    .t delete 1.0 end
     .t insert 1.0 "Sample text" x
     .t insert 1.2 "XYZ" y
     list [.t tag ranges x] [.t tag ranges y]
-} -cleanup {
-    destroy .t
-} -result {{1.0 1.2 1.5 1.14} {1.2 1.5}}
-test text-13.6 {TextWidgetCmd procedure, "insert" option} -setup {
-    text .t
-} -body {
+} {{1.0 1.2 1.5 1.14} {1.2 1.5}}
+test text-11.6 {TextWidgetCmd procedure, "insert" option} {
+    .t delete 1.0 end
     .t insert 1.0 "Sample text" {x y z}
     list [.t tag ranges x] [.t tag ranges y] [.t tag ranges z]
-} -cleanup {
-    destroy .t
-} -result {{1.0 1.11} {1.0 1.11} {1.0 1.11}}
-test text-13.7 {TextWidgetCmd procedure, "insert" option} -setup {
-    text .t
-} -body {
+} {{1.0 1.11} {1.0 1.11} {1.0 1.11}}
+test text-11.7 {TextWidgetCmd procedure, "insert" option} {
+    .t delete 1.0 end
     .t insert 1.0 "Sample text" {x y z}
     .t insert 1.3 "A" {a b z}
     list [.t tag ranges a] [.t tag ranges b] [.t tag ranges x] [.t tag ranges y] [.t tag ranges z]
-} -cleanup {
-    destroy .t
-} -result {{1.3 1.4} {1.3 1.4} {1.0 1.3 1.4 1.12} {1.0 1.3 1.4 1.12} {1.0 1.12}}
-test text-13.8 {TextWidgetCmd procedure, "insert" option} -setup {
-    text .t
-} -body {
-    .t insert 1.0 "Sample text" "a \{b"
-} -cleanup {
-    destroy .t
-} -returnCodes {error} -result {unmatched open brace in list}
-test text-13.9 {TextWidgetCmd procedure, "insert" option} -setup {
-    text .t
-} -body {
+} {{1.3 1.4} {1.3 1.4} {1.0 1.3 1.4 1.12} {1.0 1.3 1.4 1.12} {1.0 1.12}}
+test text-11.8 {TextWidgetCmd procedure, "insert" option} {
+    .t delete 1.0 end
+    list [catch {.t insert 1.0 "Sample text" "a \{b"} msg] $msg
+} {1 {unmatched open brace in list}}
+test text-11.9 {TextWidgetCmd procedure, "insert" option} {
+    .t delete 1.0 end
     .t insert 1.0 "First" bold " " {} second "x y z" " third"
     list [.t get 1.0 1.end] [.t tag ranges bold] [.t tag ranges x] \
 	    [.t tag ranges y] [.t tag ranges z]
-} -cleanup {
-    destroy .t
-} -result {{First second third} {1.0 1.5} {1.6 1.12} {1.6 1.12} {1.6 1.12}}
-test text-13.10 {TextWidgetCmd procedure, "insert" option} -setup {
-    text .t
-} -body {
+} {{First second third} {1.0 1.5} {1.6 1.12} {1.6 1.12} {1.6 1.12}}
+test text-11.10 {TextWidgetCmd procedure, "insert" option} {
+    .t delete 1.0 end
     .t insert 1.0 "First" bold " second" silly
     list [.t get 1.0 1.end] [.t tag ranges bold] [.t tag ranges silly]
-} -cleanup {
-    destroy .t
-} -result {{First second} {1.0 1.5} {1.5 1.12}}
+} {{First second} {1.0 1.5} {1.5 1.12}}
 
 # Edit, mark, scan, search, see, tag, window, xview, and yview actions are tested elsewhere.
 
-test text-14.1 {ConfigureText procedure} -setup {
-    text .t
-} -body {
-    .t configure -state foobar
-} -cleanup {
-    destroy .t
-} -returnCodes {error} -result {bad state "foobar": must be disabled or normal}
-test text-14.2 {ConfigureText procedure} -setup {
-    text .t
-} -body {
-    .t configure -spacing1 -2 -spacing2 1 -spacing3 1
-    list [.t cget -spacing1] [.t cget -spacing2] [.t cget -spacing3]
-} -cleanup {
-    destroy .t
-} -result {0 1 1}
-test text-14.3 {ConfigureText procedure} -setup {
-    text .t
-} -body {
-    .t configure -spacing1 1 -spacing2 -1 -spacing3 1
-    list [.t cget -spacing1] [.t cget -spacing2] [.t cget -spacing3]
-} -cleanup {
-    destroy .t
-} -result {1 0 1}
-test text-14.4 {ConfigureText procedure} -setup {
-    text .t
-} -body {
-    .t configure -spacing1 1 -spacing2 1 -spacing3 -3
-    list [.t cget -spacing1] [.t cget -spacing2] [.t cget -spacing3]
-} -cleanup {
-    destroy .t
-} -result {1 1 0}
-test text-14.5 {ConfigureText procedure} -setup {
-    text .t
-} -body {
-    .t configure -tabs {30 foo}
-} -cleanup {
-    destroy .t
-} -returnCodes {error} -result {bad tab alignment "foo": must be left, right, center, or numeric} 
-test text-14.6 {ConfigureText procedure} -setup {
-    text .t
-} -body {
-    catch {.t configure -tabs {30 foo}} 
-    .t configure -tabs {10 20 30}
-    return $errorInfo
-} -cleanup {
-    destroy .t
-} -result {bad tab alignment "foo": must be left, right, center, or numeric
+test text-12.1 {ConfigureText procedure} {
+    list [catch {.t2 configure -state foobar} msg] $msg
+} {1 {bad state "foobar": must be disabled or normal}}
+test text-12.2 {ConfigureText procedure} {
+    .t2 configure -spacing1 -2 -spacing2 1 -spacing3 1
+    list [.t2 cget -spacing1] [.t2 cget -spacing2] [.t2 cget -spacing3]
+} {0 1 1}
+test text-12.3 {ConfigureText procedure} {
+    .t2 configure -spacing1 1 -spacing2 -1 -spacing3 1
+    list [.t2 cget -spacing1] [.t2 cget -spacing2] [.t2 cget -spacing3]
+} {1 0 1}
+test text-12.4 {ConfigureText procedure} {
+    .t2 configure -spacing1 1 -spacing2 1 -spacing3 -3
+    list [.t2 cget -spacing1] [.t2 cget -spacing2] [.t2 cget -spacing3]
+} {1 1 0}
+test text-12.5 {ConfigureText procedure} {
+    set x [list [catch {.t2 configure -tabs {30 foo}} msg] $msg $errorInfo]
+    .t2 configure -tabs {10 20 30}
+    set x
+} {1 {bad tab alignment "foo": must be left, right, center, or numeric} {bad tab alignment "foo": must be left, right, center, or numeric
     (while processing -tabs option)
     invoked from within
-".t configure -tabs {30 foo}"}
-test text-14.7 {ConfigureText procedure} -setup {
-    text .t
-} -body {
-    .t configure -tabs {10 20 30}
-    .t configure -tabs {}
-    .t cget -tabs
-} -cleanup {
-    destroy .t
-} -result {}
-test text-14.8 {ConfigureText procedure} -setup {
-   text .t 
-} -body {
-    .t configure -wrap bogus
-} -cleanup {
-    destroy .t
-} -returnCodes {error} -result {bad wrap "bogus": must be char, none, or word}
-test text-14.9 {ConfigureText procedure} -setup {
-    text .t -font {Courier -12} -borderwidth 2 -highlightthickness 2
-} -body {
-    .t configure -selectborderwidth 17 -selectforeground #332211 \
+".t2 configure -tabs {30 foo}"}}
+test text-12.6 {ConfigureText procedure} {
+    .t2 configure -tabs {10 20 30}
+    .t2 configure -tabs {}
+    .t2 cget -tabs
+} {}
+test text-12.7 {ConfigureText procedure} {
+    list [catch {.t2 configure -wrap bogus} msg] $msg
+} {1 {bad wrap "bogus": must be char, none, or word}}
+test text-12.8 {ConfigureText procedure} {
+    .t2 configure -selectborderwidth 17 -selectforeground #332211 \
 	    -selectbackground #abc
-    list [lindex [.t tag config sel -borderwidth] 4] \
-	   [lindex [.t tag config sel -foreground] 4] \
-	   [lindex [.t tag config sel -background] 4]
-} -cleanup {
-    destroy .t
-} -result {17 #332211 #abc}
-test text-14.10 {ConfigureText procedure} -setup {
-    text .t -font {Courier -12} -borderwidth 2 -highlightthickness 2
-} -body {
-    .t configure -selectborderwidth {}
-    .t tag cget sel -borderwidth
-} -cleanup {
-    destroy .t
-} -result {}
-test text-14.11 {ConfigureText procedure} -setup {
-    text .t 
-} -body {
-    .t configure -selectborderwidth foo
-} -cleanup {
-    destroy .t
-} -returnCodes {error} -result {bad screen distance "foo"}
-test text-14.12 {ConfigureText procedure} -body {
-    text .t
-    entry .t.e
-    .t.e insert end abcdefg
-    .t.e select from 0
+    list [lindex [.t2 tag config sel -borderwidth] 4] \
+	[lindex [.t2 tag config sel -foreground] 4] \
+	[lindex [.t2 tag config sel -background] 4]
+} {17 #332211 #abc}
+test text-12.9 {ConfigureText procedure} {
+    .t2 configure -selectborderwidth {}
+    .t2 tag cget sel -borderwidth
+} {}
+test text-12.10 {ConfigureText procedure} {
+    list [catch {.t2 configure -selectborderwidth foo} msg] $msg
+} {1 {bad screen distance "foo"}}
+test text-12.11 {ConfigureText procedure} {
+    catch {destroy .t2}
     .t.e select to 2
     text .t2 -exportselection 1
     selection get
-} -cleanup {
-    destroy .t .t2
-} -result {ab}
-test text-14.13 {ConfigureText procedure} -body {
-    text .t
-    entry .t.e
-    .t.e insert end abcdefg
-    .t.e select from 0
+} {ab}
+test text-12.12 {ConfigureText procedure} {
+    catch {destroy .t2}
     .t.e select to 2
     text .t2 -exportselection 0
     .t2 insert insert 1234657890
     .t2 tag add sel 1.0 1.4
     selection get
-} -cleanup {
-    destroy .t .t2
-} -result {ab}
-test text-14.14 {ConfigureText procedure} -body {
-    text .t
-    entry .t.e
-    .t.e insert end abcdefg
-    .t.e select from 0
+} {ab}
+test text-12.13 {ConfigureText procedure} {
+    catch {destroy .t2}
     .t.e select to 1
     text .t2 -exportselection 1
     .t2 insert insert 1234657890
     .t2 tag add sel 1.0 1.4
     selection get
-} -cleanup {
-    destroy .t .t2
-} -result {1234}
-test text-14.15 {ConfigureText procedure} -body {
-    text .t
-    entry .t.e
-    .t.e insert end abcdefg
-    .t.e select from 0
+} {1234}
+test text-12.14 {ConfigureText procedure} {
+    catch {destroy .t2}
     .t.e select to 1
     text .t2 -exportselection 0
     .t2 insert insert 1234657890
     .t2 tag add sel 1.0 1.4
     .t2 configure -exportselection 1
     selection get
-} -cleanup {
-    destroy .t2 .t
-} -result {1234}
-test text-14.16 {ConfigureText procedure} -body {
-    text .t
-    entry .t.e
-    .t.e insert end abcdefg
-    .t.e select from 0
-    text .t2 -exportselection 1
-    .t2 insert insert 1234657890
-    .t2 tag add sel 1.0 1.4
-    selection get
-    .t2 configure -exportselection 0
-    selection get
-} -cleanup {
-    destroy .t .t2
-} -returnCodes error -result {PRIMARY selection doesn't exist or form "STRING" not defined}
-test text-14.17 {ConfigureText procedure} -body {
-    text .t
-    entry .t.e
-    .t.e insert end abcdefg
-    .t.e select from 0
+} {1234}
+test text-12.15 {ConfigureText procedure} {
+    catch {destroy .t2}
     text .t2 -exportselection 1
     .t2 insert insert 1234657890
     .t2 tag add sel 1.0 1.4
     set result [selection get]
     .t2 configure -exportselection 0
-    catch {selection get}
-    return $result
-} -cleanup {
-    destroy .t .t2
-} -result {1234}
-test text-14.18 {ConfigureText procedure} -constraints fonts -setup {
-    toplevel .top
-    text .top.t -font {Courier -12} -borderwidth 2 -highlightthickness 2
-} -body {
-    .top.t configure -width 20 -height 10 
-    pack append .top .top.t top
+    lappend result [catch {selection get} msg] $msg
+} {1234 1 {PRIMARY selection doesn't exist or form "STRING" not defined}}
+test text-12.16 {ConfigureText procedure} {fonts} {
+    # This test is non-portable because the window size will vary depending
+    # on the font size, which can vary.
+    catch {destroy .t2}
+    toplevel .t2
+    text .t2.t -width 20 -height 10
+    pack append .t2 .t2.t top
+    wm geometry .t2 +0+0
     update
-    set geom [wm geometry .top]
-    set x [string range $geom 0 [string first + $geom]]
-} -cleanup {
-    destroy .top
-} -result {150x140+}
-# This test was failing Windows because the title bar on .t was a certain
-# minimum size and it was interfering with the size requested by the -setgrid.
-# The "overrideredirect" gets rid of the titlebar so the toplevel can shrink
-# to the appropriate size.
-test text-14.19 {ConfigureText procedure} -setup {
-    toplevel .top
-    text .top.t -font {Courier -12} -borderwidth 2 -highlightthickness 2
-} -body {
-    .top.t configure -width 20 -height 10 -setgrid 1
-    wm overrideredirect .top 1
-    pack append .top .top.t top
-    wm geometry .top +0+0
+    wm geometry .t2
+} {150x140+0+0}
+test text-12.17 {ConfigureText procedure} {
+    # This test was failing Windows because the title bar on .t2
+    # was a certain minimum size and it was interfering with the size
+    # requested by the -setgrid.  The "overrideredirect" gets rid of the
+    # titlebar so the toplevel can shrink to the appropriate size.
+    catch {destroy .t2}
+    toplevel .t2
+    wm overrideredirect .t2 1
+    text .t2.t -width 20 -height 10 -setgrid 1
+    pack append .t2 .t2.t top
+    wm geometry .t2 +0+0
     update
-    wm geometry .top
-} -cleanup {
-    destroy .top
-} -result {20x10+0+0}
-# This test was failing on Windows because the title bar on .t was a certain
-# minimum size and it was interfering with the size requested by the -setgrid.
-# The "overrideredirect" gets rid of the titlebar so the toplevel can shrink
-# to the appropriate size.
-test text-14.20 {ConfigureText procedure} -setup {
-    toplevel .top
-    text .top.t -font {Courier -12} -borderwidth 2 -highlightthickness 2
-} -body {
-    .top.t configure -width 20 -height 10 -setgrid 1
-    wm overrideredirect .top 1
-    pack append .top .top.t top
-    wm geometry .top +0+0
+    wm geometry .t2
+} {20x10+0+0}
+test text-12.18 {ConfigureText procedure} {
+    # This test was failing on Windows because the title bar on .t2
+    # was a certain minimum size and it was interfering with the size
+    # requested by the -setgrid.  The "overrideredirect" gets rid of the
+    # titlebar so the toplevel can shrink to the appropriate size.
+    catch {destroy .t2}
+    toplevel .t2
+    wm overrideredirect .t2 1
+    text .t2.t -width 20 -height 10 -setgrid 1
+    pack append .t2 .t2.t top
+    wm geometry .t2 +0+0
     update
-    set result [wm geometry .top]
-    wm geometry .top 15x8
+    set result [wm geometry .t2]
+    wm geometry .t2 15x8
     update
-    lappend result [wm geometry .top]
-    .top.t configure -wrap word
+    lappend result [wm geometry .t2]
+    .t2.t configure -wrap word
     update
-    lappend result [wm geometry .top]
-} -cleanup {
-    destroy .top
-} -result {20x10+0+0 15x8+0+0 15x8+0+0}
-
-
-test text-15.1 {TextWorldChanged procedure, spacing options} -constraints {
-    fonts
-} -body {
-    text .t -width 20 -height 10 -font {Courier -12} -borderwidth 2 -highlightthickness 2
-    set result [winfo reqheight .t]
-    .t configure -spacing1 2
-    lappend result [winfo reqheight .t]
-    .t  configure -spacing3 1
-    lappend result [winfo reqheight .t]
-    .t configure -spacing1 0
-    lappend result [winfo reqheight .t]
-} -cleanup {
-    destroy .t
-} -result {140 160 170 150}
-
-
-test text-16.1 {TextEventProc procedure} -body {
+    lappend result [wm geometry .t2]
+} {20x10+0+0 15x8+0+0 15x8+0+0}
+
+test text-13.1 {TextWorldChanged procedure, spacing options} fonts {
+    catch {destroy .t2}
+    text .t2 -width 20 -height 10
+    set result [winfo reqheight .t2]
+    .t2 configure -spacing1 2
+    lappend result [winfo reqheight .t2]
+    .t2  configure -spacing3 1
+    lappend result [winfo reqheight .t2]
+    .t2 configure -spacing1 0
+    lappend result [winfo reqheight .t2]
+} {140 160 170 150}
+
+test text-14.1 {TextEventProc procedure} {
     text .tx1 -bg #543210
     rename .tx1 .tx2
     set x {}
@@ -3211,363 +1043,265 @@
     lappend x [.tx2 cget -bg]
     destroy .tx1
     lappend x [info command .tx*] [winfo exists .tx1] [winfo exists .tx2]
-} -cleanup {
-    destroy .txt1
-} -result {1 #543210 {} 0 0}
-
-
-test text-17.1 {TextCmdDeletedProc procedure} -body {
+} {1 #543210 {} 0 0}
+
+test text-15.1 {TextCmdDeletedProc procedure} {
     text .tx1
     rename .tx1 {}
     list [info command .tx*] [winfo exists .tx1]
-} -cleanup {
-    destroy .txt1
-} -result {{} 0}
-test text-17.2 {TextCmdDeletedProc procedure, disabling -setgrid} -constraints {
-    fonts
-} -body {
-   toplevel .top 
-   text .top.t -borderwidth 2 -highlightthickness 2 -font {Courier -12 bold} \
-    -setgrid 1 -width 20 -height 10
-   pack .top.t
-   update
-   set geom [wm geometry .top]
-   set x [string range $geom 0 [string first + $geom]]
-   rename .top.t {}
-   update
-   set geom [wm geometry .top]
-   lappend x [string range $geom 0 [string first + $geom]]
-   return $x
-} -cleanup {
+} {{} 0}
+test text-15.2 {TextCmdDeletedProc procedure, disabling -setgrid} fonts {
+    catch {destroy .top}
+    toplevel .top
+    wm geom .top +0+0
+    text .top.t -setgrid 1 -width 20 -height 10
+    pack .top.t
+    update
+    set x [wm geometry .top]
+    rename .top.t {}
+    update
+    lappend x [wm geometry .top]
     destroy .top
-} -result {20x10+ 150x140+}
-
-
-test text-18.1 {InsertChars procedure} -body {
-    text .t
-    .t insert 2.0 abcd\n
-    .t get 1.0 end
-} -cleanup {
-    destroy .t
-} -result {abcd
+    set x
+} {20x10+0+0 150x140+0+0}
+
+test text-16.1 {InsertChars procedure} {
+    catch {destroy .t2}
+    text .t2
+    .t2 insert 2.0 abcd\n
+    .t2 get 1.0 end
+} {abcd
 
 }
-test text-18.2 {InsertChars procedure} -body {
-    text .t
-    .t insert 1.0 abcd\n
-    .t insert end 123\n
-    .t get 1.0 end
-} -cleanup {
-    destroy .t
-} -result {abcd
+test text-16.2 {InsertChars procedure} {
+    catch {destroy .t2}
+    text .t2
+    .t2 insert 1.0 abcd\n
+    .t2 insert end 123\n
+    .t2 get 1.0 end
+} {abcd
 123
 
 }
-test text-18.3 {InsertChars procedure} -body {
-    text .t
-    .t insert 1.0 abcd\n
-    .t insert 10.0 123
-    .t get 1.0 end
-} -cleanup {
-    destroy .t
-} -result {abcd
+test text-16.3 {InsertChars procedure} {
+    catch {destroy .t2}
+    text .t2
+    .t2 insert 1.0 abcd\n
+    .t2 insert 10.0 123
+    .t2 get 1.0 end
+} {abcd
 123
 }
-test text-18.4 {InsertChars procedure, inserting on top visible line} -setup {
-    text .t -font {Courier -12} -borderwidth 2 -highlightthickness 2
-    pack .t
-} -body {
-    .t configure -width 20 -height 4 -wrap word
-    .t insert insert "Now is the time for all great men to come to the "
-    .t insert insert "aid of their party.\n"
-    .t insert insert "Now is the time for all great men.\n"
-    .t see end
+test text-16.4 {InsertChars procedure, inserting on top visible line} {
+    catch {destroy .t2}
+    text .t2 -width 20 -height 4 -wrap word
+    pack .t2
+    .t2 insert insert "Now is the time for all great men to come to the "
+    .t2 insert insert "aid of their party.\n"
+    .t2 insert insert "Now is the time for all great men.\n"
+    .t2 see end
     update
-    .t insert 1.0 "Short\n"
-    .t index @0,0
-} -cleanup {
-    destroy .t
-} -result {2.56}
-test text-18.5 {InsertChars procedure, inserting on top visible line} -setup {
-    text .t -font {Courier -12} -borderwidth 2 -highlightthickness 2
-    pack .t
-} -body {
-    .t configure -width 20 -height 4 -wrap word
-    .t insert insert "Now is the time for all great men to come to the "
-    .t insert insert "aid of their party.\n"
-    .t insert insert "Now is the time for all great men.\n"
-    .t see end
+    .t2 insert 1.0 "Short\n"
+    .t2 index @0,0
+} {2.56}
+test text-16.5 {InsertChars procedure, inserting on top visible line} {
+    catch {destroy .t2}
+    text .t2 -width 20 -height 4 -wrap word
+    pack .t2
+    .t2 insert insert "Now is the time for all great men to come to the "
+    .t2 insert insert "aid of their party.\n"
+    .t2 insert insert "Now is the time for all great men.\n"
+    .t2 see end
     update
-    .t insert 1.55 "Short\n"
-    .t index @0,0
-} -cleanup {
-    destroy .t
-} -result {2.0}
-test text-18.6 {InsertChars procedure, inserting on top visible line} -setup {
-    text .t -font {Courier -12} -borderwidth 2 -highlightthickness 2
-    pack .t
-} -body {
-    .t configure -width 20 -height 4 -wrap word
-    .t insert insert "Now is the time for all great men to come to the "
-    .t insert insert "aid of their party.\n"
-    .t insert insert "Now is the time for all great men.\n"
-    .t see end
+    .t2 insert 1.55 "Short\n"
+    .t2 index @0,0
+} {2.0}
+test text-16.6 {InsertChars procedure, inserting on top visible line} {
+    catch {destroy .t2}
+    text .t2 -width 20 -height 4 -wrap word
+    pack .t2
+    .t2 insert insert "Now is the time for all great men to come to the "
+    .t2 insert insert "aid of their party.\n"
+    .t2 insert insert "Now is the time for all great men.\n"
+    .t2 see end
     update
-    .t insert 1.56 "Short\n"
-    .t index @0,0
-} -cleanup {
-    destroy .t
-} -result {1.56}
-test text-18.7 {InsertChars procedure, inserting on top visible line} -setup {
-    text .t -font {Courier -12} -borderwidth 2 -highlightthickness 2
-    pack .t
-} -body {
-    .t configure -width 20 -height 4 -wrap word
-    .t insert insert "Now is the time for all great men to come to the "
-    .t insert insert "aid of their party.\n"
-    .t insert insert "Now is the time for all great men.\n"
-    .t see end
+    .t2 insert 1.56 "Short\n"
+    .t2 index @0,0
+} {1.56}
+test text-16.7 {InsertChars procedure, inserting on top visible line} {
+    catch {destroy .t2}
+    text .t2 -width 20 -height 4 -wrap word
+    pack .t2
+    .t2 insert insert "Now is the time for all great men to come to the "
+    .t2 insert insert "aid of their party.\n"
+    .t2 insert insert "Now is the time for all great men.\n"
+    .t2 see end
     update
-    .t insert 1.57 "Short\n"
-    .t index @0,0
-} -cleanup {
-    destroy .t
-} -result {1.56}
-
-
-test text-19.1 {DeleteChars procedure} -body {
-    text .t
-    .t get 1.0 end
-} -cleanup {
-    destroy .t
-} -result {
-}
-test text-19.2 {DeleteChars procedure} -body {
-    text .t
-    .t delete foobar
-} -cleanup {
-    destroy .t
-} -returnCodes {error} -result {bad text index "foobar"}
-test text-19.3 {DeleteChars procedure} -body {
-    text .t
-    .t delete 1.0 lousy
-} -cleanup {
-    destroy .t
-} -returnCodes {error} -result {bad text index "lousy"}
-test text-19.4 {DeleteChars procedure} -body {
-    text .t
+    .t2 insert 1.57 "Short\n"
+    .t2 index @0,0
+} {1.56}
+catch {destroy .t2}
+
+proc setup {} {
+    .t delete 1.0 end
     .t insert 1.0 "Line 1
 abcde
 12345
 Line 4"
+}
+
+.t delete 1.0 end
+test text-17.1 {DeleteChars procedure} {
+    .t get 1.0 end
+} {
+}
+test text-17.2 {DeleteChars procedure} {
+    list [catch {.t delete foobar} msg] $msg
+} {1 {bad text index "foobar"}}
+test text-17.3 {DeleteChars procedure} {
+    list [catch {.t delete 1.0 lousy} msg] $msg
+} {1 {bad text index "lousy"}}
+test text-17.4 {DeleteChars procedure} {
+    setup
     .t delete 2.1
     .t get 1.0 end
-} -cleanup {
-    destroy .t
-} -result {Line 1
+} {Line 1
 acde
 12345
 Line 4
 }
-test text-19.5 {DeleteChars procedure} -body {
-    text .t
-    .t insert 1.0 "Line 1
-abcde
-12345
-Line 4"
+test text-17.5 {DeleteChars procedure} {
+    setup
     .t delete 2.3
     .t get 1.0 end
-} -cleanup {
-    destroy .t
-} -result {Line 1
+} {Line 1
 abce
 12345
 Line 4
 }
-test text-19.6 {DeleteChars procedure} -body {
-    text .t
-    .t insert 1.0 "Line 1
-abcde
-12345
-Line 4"
+test text-17.6 {DeleteChars procedure} {
+    setup
     .t delete 2.end
     .t get 1.0 end
-} -cleanup {
-    destroy .t
-} -result {Line 1
+} {Line 1
 abcde12345
 Line 4
 }
-test text-19.7 {DeleteChars procedure} -body {
-    text .t
-    .t insert 1.0 "Line 1
-abcde
-12345
-Line 4"
+test text-17.7 {DeleteChars procedure} {
+    setup
     .t tag add sel 4.2 end
     .t delete 4.2 end
     list [.t tag ranges sel] [.t get 1.0 end]
-} -cleanup {
-    destroy .t
-} -result {{} {Line 1
+} {{} {Line 1
 abcde
 12345
 Li
 }}
-test text-19.8 {DeleteChars procedure} -body {
-    text .t
-    .t insert 1.0 "Line 1
-abcde
-12345
-Line 4"
+test text-17.8 {DeleteChars procedure} {
+    setup
     .t tag add sel 1.0 end
     .t delete 4.0 end
     list [.t tag ranges sel] [.t get 1.0 end]
-} -cleanup {
-    destroy .t
-} -result {{1.0 3.5} {Line 1
+} {{1.0 3.5} {Line 1
 abcde
 12345
 }}
-test text-19.9 {DeleteChars procedure} -body {
-    text .t
-    .t insert 1.0 "Line 1
-abcde
-12345
-Line 4"
+test text-17.9 {DeleteChars procedure} {
+    setup
     .t delete 2.2 2.2
     .t get 1.0 end
-} -cleanup {
-    destroy .t
-} -result {Line 1
+} {Line 1
 abcde
 12345
 Line 4
 }
-test text-19.10 {DeleteChars procedure} -body {
-    text .t
-    .t insert 1.0 "Line 1
-abcde
-12345
-Line 4"
+test text-17.10 {DeleteChars procedure} {
+    setup
     .t delete 2.3 2.1
     .t get 1.0 end
-} -cleanup {
-    destroy .t
-} -result {Line 1
+} {Line 1
 abcde
 12345
 Line 4
 }
-test text-19.11 {DeleteChars procedure} -body {
-    toplevel .top
-    text .top.t -width 20 -height 5
-    pack append .top .top.t top
-    wm geometry .top +0+0
-    .top.t insert 1.0 "abc\n123\nx\ny\nz\nq\nr\ns"
+test text-17.11 {DeleteChars procedure} {
+    catch {destroy .t2}
+    toplevel .t2
+    text .t2.t -width 20 -height 5
+    pack append .t2 .t2.t top
+    wm geometry .t2 +0+0
+    .t2.t insert 1.0 "abc\n123\nx\ny\nz\nq\nr\ns"
     update
-    .top.t delete 1.0 3.0
-    list [.top.t index @0,0] [.top.t get @0,0]
-} -cleanup {
-    destroy .top
-} -result {1.0 x}
-test text-19.12 {DeleteChars procedure} -body {
-    toplevel .top
-    text .top.t -width 20 -height 5
-    pack append .top .top.t top
-    wm geometry .top +0+0
-    .top.t insert 1.0 "abc\n123\nx\ny\nz\nq\nr\ns"
-    .top.t yview 3.0
+    .t2.t delete 1.0 3.0
+    list [.t2.t index @0,0] [.t2.t get @0,0]
+} {1.0 x}
+test text-17.12 {DeleteChars procedure} {
+    catch {destroy .t2}
+    toplevel .t2
+    text .t2.t -width 20 -height 5
+    pack append .t2 .t2.t top
+    wm geometry .t2 +0+0
+    .t2.t insert 1.0 "abc\n123\nx\ny\nz\nq\nr\ns"
+    .t2.t yview 3.0
     update
-    .top.t delete 2.0 4.0
-    list [.top.t index @0,0] [.top.t get @0,0]
-} -cleanup {
-    destroy .top
-} -result {2.0 y}
-test text-19.13 {DeleteChars procedure, updates affecting topIndex} -setup {
-    toplevel .top
-    text .top.t -width 1 -height 10 -wrap char
-    pack .top.t -side left
-    wm geometry .top +0+0
+    .t2.t delete 2.0 4.0
+    list [.t2.t index @0,0] [.t2.t get @0,0]
+} {2.0 y}
+catch {destroy .t2}
+toplevel .t2
+text .t2.t -width 1 -height 10 -wrap char
+frame .t2.f -width 200 -height 20 -relief raised -bd 2
+pack .t2.f .t2.t -side left
+wm geometry .t2 +0+0
+update
+test text-17.13 {DeleteChars procedure, updates affecting topIndex} {
+    .t2.t delete 1.0 end
+    .t2.t insert end "abcde\n12345\nqrstuv"
+    .t2.t yview 2.1
+    .t2.t delete 1.4 2.3
+    .t2.t index @0,0
+} {1.2}
+test text-17.14 {DeleteChars procedure, updates affecting topIndex} {
+    .t2.t delete 1.0 end
+    .t2.t insert end "abcde\n12345\nqrstuv"
+    .t2.t yview 2.1
+    .t2.t delete 2.3 2.4
+    .t2.t index @0,0
+} {2.0}
+test text-17.15 {DeleteChars procedure, updates affecting topIndex} {
+    .t2.t delete 1.0 end
+    .t2.t insert end "abcde\n12345\nqrstuv"
+    .t2.t yview 1.3
+    .t2.t delete 1.0 1.2
+    .t2.t index @0,0
+} {1.1}
+test text-17.16 {DeleteChars procedure, updates affecting topIndex} {
+    catch {destroy .t2}
+    toplevel .t2
+    text .t2.t -width 6 -height 10 -wrap word
+    frame .t2.f -width 200 -height 20 -relief raised -bd 2
+    pack .t2.f .t2.t -side left
+    wm geometry .t2 +0+0
     update
-} -body {
-    .top.t insert end "abcde\n12345\nqrstuv"
-    .top.t yview 2.1
-    .top.t delete 1.4 2.3
-    .top.t index @0,0
-} -cleanup {
-    destroy .top
-} -result {1.2}
-test text-19.14 {DeleteChars procedure, updates affecting topIndex} -setup {
-    toplevel .top
-    text .top.t -width 1 -height 10 -wrap char
-    pack .top.t -side left
-    wm geometry .top +0+0
-    update
-} -body {
-    .top.t insert end "abcde\n12345\nqrstuv"
-    .top.t yview 2.1
-    .top.t delete 2.3 2.4
-    .top.t index @0,0
-} -cleanup {
-    destroy .top
-} -result {2.0}
-test text-19.15 {DeleteChars procedure, updates affecting topIndex} -setup {
-    toplevel .top
-    text .top.t -width 1 -height 10 -wrap char
-    pack .top.t -side left
-    wm geometry .top +0+0
-    update
-} -body {
-    .top.t insert end "abcde\n12345\nqrstuv"
-    .top.t yview 1.3
-    .top.t delete 1.0 1.2
-    .top.t index @0,0
-} -cleanup {
-    destroy .top
-} -result {1.1}
-test text-19.16 {DeleteChars procedure, updates affecting topIndex} -setup {
-    toplevel .top
-    text .top.t -width 6 -height 10 -wrap word
-    frame .top.f -width 200 -height 20 -relief raised -bd 2
-    pack .top.f .top.t -side left
-    wm geometry .top +0+0
-    update
-} -body {
-    .top.t insert end "abc def\n01 2345 678 9101112\nLine 3\nLine 4\nLine 5\n6\n7\n8\n"
-    .top.t yview 2.4
-    .top.t delete 2.5
-    set x [.top.t index @0,0]
-    .top.t delete 2.5
-    list $x [.top.t index @0,0]
-} -cleanup {
-    destroy .top
-} -result {2.3 2.0}
-
-
-test text-20.1 {TextFetchSelection procedure} -setup {
-    text .t -width 20 -height 10
-    pack append . .t {top expand fill}
-    update
-} -body {
-    foreach i {a b c d e f g h i j k l m n o p q r s t u v w x y z} {
-        .t insert end $i.0$i.1$i.2$i.3$i.4\n
-    }
+    .t2.t insert end "abc def\n01 2345 678 9101112\nLine 3\nLine 4\nLine 5\n6\n7\n8\n"
+    .t2.t yview 2.4
+    .t2.t delete 2.5
+    set x [.t2.t index @0,0]
+    .t2.t delete 2.5
+    list $x [.t2.t index @0,0]
+} {2.3 2.0}
+
+.t delete 1.0 end
+foreach i {a b c d e f g h i j k l m n o p q r s t u v w x y z} {
+    .t insert end $i.0$i.1$i.2$i.3$i.4\n
+}
+test text-18.1 {TextFetchSelection procedure} {
     .t tag add sel 1.3 3.4
     selection get
-} -cleanup {
-    destroy .t
-} -result {a.1a.2a.3a.4
+} {a.1a.2a.3a.4
 b.0b.1b.2b.3b.4
 c.0c}
-test text-20.2 {TextFetchSelection procedure} -setup {
-    text .t -width 20 -height 10
-    pack append . .t {top expand fill}
-    update
-} -body {
-    foreach i {a b c d e f g h i j k l m n o p q r s t u v w x y z} {
-        .t insert end $i.0$i.1$i.2$i.3$i.4\n
-    }
+test text-18.2 {TextFetchSelection procedure} {
     .t tag add x 1.2
     .t tag add x 1.4
     .t tag add x 2.0
@@ -3575,33 +1309,15 @@
     .t tag remove sel 1.0 end
     .t tag add sel 1.0 3.4
     selection get
-} -cleanup {
-    destroy .t
-} -result {a.0a.1a.2a.3a.4
+} {a.0a.1a.2a.3a.4
 b.0b.1b.2b.3b.4
 c.0c}
-test text-20.3 {TextFetchSelection procedure}  -setup {
-    text .t -width 20 -height 10
-    pack append . .t {top expand fill}
-    update
-} -body {
-    foreach i {a b c d e f g h i j k l m n o p q r s t u v w x y z} {
-        .t insert end $i.0$i.1$i.2$i.3$i.4\n
-    }
+test text-18.3 {TextFetchSelection procedure} {
     .t tag remove sel 1.0 end
     .t tag add sel 13.3
     selection get
-} -cleanup {
-    destroy .t
-} -result {m}
-test text-20.4 {TextFetchSelection procedure}  -setup {
-    text .t -width 20 -height 10
-    pack append . .t {top expand fill}
-    update
-} -body {
-    foreach i {a b c d e f g h i j k l m n o p q r s t u v w x y z} {
-        .t insert end $i.0$i.1$i.2$i.3$i.4\n
-    }
+} {m}
+test text-18.4 {TextFetchSelection procedure} {
     .t tag remove x 1.0 end
     .t tag add sel 1.0 3.4
     .t tag remove sel 1.0 end
@@ -3610,1043 +1326,674 @@
     .t tag add sel 10.0 10.end
     .t tag add sel 13.3
     selection get
-} -cleanup {
-    destroy .t
-} -result {0a..1b.2b.3b.4
+} {0a..1b.2b.3b.4
 cj.0j.1j.2j.3j.4m}
-test text-20.5 {TextFetchSelection procedure, long selections} -setup {
-    text .t -width 20 -height 10
-    pack append . .t {top expand fill}
-    update
-    set x ""
-} -body {
-    for {set i 1} {$i < 200} {incr i} {
-        append x "This is line $i, padded to just about 53 characters.\n"
-    }
+set x ""
+for {set i 1} {$i < 200} {incr i} {
+    append x "This is line $i, padded to just about 53 characters.\n"
+}
+test text-18.5 {TextFetchSelection procedure, long selections} {
+    .t delete 1.0 end
     .t insert end $x
     .t tag add sel 1.0 end
-    expr {[selection get] eq "$x\n"}
-} -cleanup {
-    destroy .t
-} -result {1}
-
-
-test text-21.1 {TkTextLostSelection procedure} -constraints unix -setup {
-    text .t
-    .t insert 1.0 "Line 1"
-    entry .t.e
-    .t.e insert end "abcdefg"
+    selection get
+} $x\n
+
+test text-19.1 {TkTextLostSelection procedure} unix {
+    catch {destroy .t2}
     text .t2
     .t2 insert 1.0 "abc\ndef\nghijk\n1234"
-} -body {
     .t2 tag add sel 1.2 3.3
-    .t.e select from 0
     .t.e select to 1
     .t2 tag ranges sel
-} -cleanup {
-    destroy .t .t2
-} -result {}
-test text-21.2 {TkTextLostSelection procedure} -constraints win -setup {
-    text .t
-    .t insert 1.0 "Line 1"
-    entry .t.e
-    .t.e insert end "abcdefg"
+} {}
+test text-19.2 {TkTextLostSelection procedure} win {
+    catch {destroy .t2}
     text .t2
     .t2 insert 1.0 "abc\ndef\nghijk\n1234"
-} -body {
     .t2 tag add sel 1.2 3.3
-    .t.e select from 0
     .t.e select to 1
     .t2 tag ranges sel
-} -cleanup {
-    destroy .t .t2
-} -result {1.2 3.3}
-test text-21.3 {TkTextLostSelection procedure} -body {
-    text .t
-    .t insert 1.0 "abcdef\nghijk\n1234"
-    .t tag add sel 1.0 1.3
-    selection get
-    selection clear
-    selection get
-} -cleanup {
-    destroy .t
-} -returnCodes error -result {PRIMARY selection doesn't exist or form "STRING" not defined}
-test text-21.4 {TkTextLostSelection procedure} -body {
-    text .t
-    .t insert 1.0 "abcdef\nghijk\n1234"
-    .t tag add sel 1.0 1.3
+} {1.2 3.3}
+catch {destroy .t2}
+test text-19.3 {TkTextLostSelection procedure} {
+    catch {destroy .t2}
+    text .t2
+    .t2 insert 1.0 "abcdef\nghijk\n1234"
+    .t2 tag add sel 1.0 1.3
     set x [selection get]
     selection clear
-    catch {selection get}
-    .t tag add sel 1.0 1.3
+    lappend x [catch {selection get} msg] $msg
+    .t2 tag add sel 1.0 1.3
     lappend x [selection get]
-} -cleanup {
-    destroy .t
-} -result {abc abc}
-
-
-test text-22.1 {TextSearchCmd procedure, argument parsing} -body {
-    text .t
-    .t search -
-} -cleanup {
-    destroy .t
-} -returnCodes {error} -result {bad switch "-": must be --, -all, -backward, -count, -elide, -exact, -forward, -nocase, -nolinestop, -overlap, -regexp, or -strictlimits}
-test text-22.2 {TextSearchCmd procedure, -backwards option} -body {
-    text .t
-    .t insert end "xxyz xyz x. the\nfoo -forward bar xxxxx BaR foo\nxyz xxyzx"
+} {abc 1 {PRIMARY selection doesn't exist or form "STRING" not defined} abc}
+
+.t delete 1.0 end
+.t insert end "xxyz xyz x. the\nfoo -forward bar xxxxx BaR foo\nxyz xxyzx"
+test text-20.1 {TextSearchCmd procedure, argument parsing} {
+    list [catch {.t search -} msg] $msg
+} {1 {bad switch "-": must be --, -all, -backward, -count, -elide, -exact, -forward, -nocase, -nolinestop, -overlap, -regexp, or -strictlimits}}
+test text-20.2 {TextSearchCmd procedure, -backwards option} {
     .t search -backwards xyz 1.4
-} -cleanup {
-    destroy .t
-} -result {1.1}
-test text-22.3 {TextSearchCmd procedure, -all option} -body {
-    text .t
-    .t insert end "xxyz xyz x. the\nfoo -forward bar xxxxx BaR foo\nxyz xxyzx"
+} {1.1}
+test text-20.2.1 {TextSearchCmd procedure, -all option} {
     .t search -all xyz 1.4
-} -cleanup {
-    destroy .t
-} -result {1.5 3.0 3.5 1.1}
-test text-22.4 {TextSearchCmd procedure, -forwards option} -body {
-    text .t
-    .t insert end "xxyz xyz x. the\nfoo -forward bar xxxxx BaR foo\nxyz xxyzx"
+} {1.5 3.0 3.5 1.1}
+test text-20.3 {TextSearchCmd procedure, -forwards option} {
     .t search -forwards xyz 1.4
-} -cleanup {
-    destroy .t
-} -result {1.5}
-test text-22.5 {TextSearchCmd procedure, -exact option} -body {
-    text .t
-    .t insert end "xxyz xyz x. the\nfoo -forward bar xxxxx BaR foo\nxyz xxyzx"
+} {1.5}
+test text-20.4 {TextSearchCmd procedure, -exact option} {
     .t search -f -exact x. 1.0
-} -cleanup {
-    destroy .t
-} -result {1.9}
-test text-22.6 {TextSearchCmd procedure, -regexp option} -body {
-    text .t
-    .t insert end "xxyz xyz x. the\nfoo -forward bar xxxxx BaR foo\nxyz xxyzx"
+} {1.9}
+test text-20.5 {TextSearchCmd procedure, -regexp option} {
     .t search -b -regexp x.z 1.4
-} -cleanup {
-    destroy .t
-} -result {1.1}
-test text-22.7 {TextSearchCmd procedure, -count option} -body {
-    text .t
-    .t insert end "xxyz xyz x. the\nfoo -forward bar xxxxx BaR foo\nxyz xxyzx"
+} {1.1}
+test text-20.6 {TextSearchCmd procedure, -count option} {
     set length unmodified
     list [.t search -count length x. 1.4] $length
-} -cleanup {
-    destroy .t
-} -result {1.9 2}
-test text-22.8 {TextSearchCmd procedure, -count option} -body {
-    text .t
-    .t insert end "xxyz xyz x. the\nfoo -forward bar xxxxx BaR foo\nxyz xxyzx"
-    .t search -count
-} -cleanup {
-    destroy .t
-} -returnCodes {error} -result {no value given for "-count" option}
-test text-22.9 {TextSearchCmd procedure, -nocase option} -body {
-    text .t
-    .t insert end "xxyz xyz x. the\nfoo -forward bar xxxxx BaR foo\nxyz xxyzx"
+} {1.9 2}
+test text-20.7 {TextSearchCmd procedure, -count option} {
+    list [catch {.t search -count} msg] $msg
+} {1 {no value given for "-count" option}}
+test text-20.8 {TextSearchCmd procedure, -nocase option} {
     list [.t search -nocase BaR 1.1] [.t search BaR 1.1]
-} -cleanup {
-    destroy .t
-} -result {2.13 2.23}
-test text-22.10 {TextSearchCmd procedure, -n ambiguous option} -body {
-    text .t
-    .t insert end "xxyz xyz x. the\nfoo -forward bar xxxxx BaR foo\nxyz xxyzx"
-    .t search -n BaR 1.1
-} -cleanup {
-    destroy .t
-} -returnCodes {error} -result {bad switch "-n": must be --, -all, -backward, -count, -elide, -exact, -forward, -nocase, -nolinestop, -overlap, -regexp, or -strictlimits}
-test text-22.11 {TextSearchCmd procedure, -nocase option} -body {
-    text .t
-    .t insert end "xxyz xyz x. the\nfoo -forward bar xxxxx BaR foo\nxyz xxyzx"
+} {2.13 2.23}
+test text-20.9 {TextSearchCmd procedure, -n ambiguous option} {
+    list [catch {.t search -n BaR 1.1} msg] $msg
+} {1 {bad switch "-n": must be --, -all, -backward, -count, -elide, -exact, -forward, -nocase, -nolinestop, -overlap, -regexp, or -strictlimits}}
+test text-20.9.1 {TextSearchCmd procedure, -nocase option} {
     .t search -noc BaR 1.1
-} -cleanup {
-    destroy .t
-} -result {2.13}
-test text-22.12 {TextSearchCmd procedure, -nolinestop option} -body {
-    text .t
-    .t insert end "xxyz xyz x. the\nfoo -forward bar xxxxx BaR foo\nxyz xxyzx"
-    .t search -nolinestop BaR 1.1
-} -cleanup {
-    destroy .t
-} -returnCodes {error} -result {the "-nolinestop" option requires the "-regexp" option to be present}
-test text-22.13 {TextSearchCmd procedure, -nolinestop option} -body {
-    text .t
-    .t insert end "xxyz xyz x. the\nfoo -forward bar xxxxx BaR foo\nxyz xxyzx"
+} {2.13}
+test text-20.9.2 {TextSearchCmd procedure, -nolinestop option} {
+    list [catch {.t search -nolinestop BaR 1.1} msg] $msg
+} {1 {the "-nolinestop" option requires the "-regexp" option to be present}}
+test text-20.9.3 {TextSearchCmd procedure, -nolinestop option} {
     set msg ""
     list [.t search -nolinestop -regexp -count msg e.*o 1.1] $msg
-} -cleanup {
-    destroy .t
-} -result {1.14 32}
-test text-22.14 {TextSearchCmd procedure, -- option} -body {
-    text .t
-    .t insert end "xxyz xyz x. the\nfoo -forward bar xxxxx BaR foo\nxyz xxyzx"
+} {1.14 32}
+test text-20.10 {TextSearchCmd procedure, -- option} {
     .t search -- -forward 1.0
-} -cleanup {
-    destroy .t
-} -result {2.4}
-test text-22.15 {TextSearchCmd procedure, argument parsing} -body {
-    text .t
-    .t insert end "xxyz xyz x. the\nfoo -forward bar xxxxx BaR foo\nxyz xxyzx"
-    .t search abc
-} -cleanup {
-    destroy .t
-} -returnCodes {error} -result {wrong # args: should be ".t search ?switches? pattern index ?stopIndex?"}
-test text-22.16 {TextSearchCmd procedure, argument parsing} -body {
-    text .t
-    .t insert end "xxyz xyz x. the\nfoo -forward bar xxxxx BaR foo\nxyz xxyzx"
-    .t search abc d e f
-} -cleanup {
-    destroy .t
-} -returnCodes {error} -result {wrong # args: should be ".t search ?switches? pattern index ?stopIndex?"}
-test text-22.17 {TextSearchCmd procedure, check index} -body {
-    text .t
-    .t search abc gorp
-} -cleanup {
-    destroy .t
-} -returnCodes {error} -result {bad text index "gorp"}
-test text-22.18 {TextSearchCmd procedure, startIndex == "end"} -body {
-    text .t
-    .t insert end "xxyz xyz x. the\nfoo -forward bar xxxxx BaR foo\nxyz xxyzx"
+} {2.4}
+test text-20.11 {TextSearchCmd procedure, argument parsing} {
+    list [catch {.t search abc} msg] $msg
+} {1 {wrong # args: should be ".t search ?switches? pattern index ?stopIndex?"}}
+test text-20.12 {TextSearchCmd procedure, argument parsing} {
+    list [catch {.t search abc d e f} msg] $msg
+} {1 {wrong # args: should be ".t search ?switches? pattern index ?stopIndex?"}}
+test text-20.13 {TextSearchCmd procedure, check index} {
+    list [catch {.t search abc gorp} msg] $msg
+} {1 {bad text index "gorp"}}
+test text-20.14 {TextSearchCmd procedure, startIndex == "end"} {
     .t search non-existent end
-} -cleanup {
-    destroy .t
-} -result {}
-test text-22.19 {TextSearchCmd procedure, startIndex == "end"} -body {
-    text .t
-    .t insert end "xxyz xyz x. the\nfoo -forward bar xxxxx BaR foo\nxyz xxyzx"
+} {}
+test text-20.15 {TextSearchCmd procedure, startIndex == "end"} {
     .t search non-existent end
-} -cleanup {
-    destroy .t
-} -result {}
-test text-22.20 {TextSearchCmd procedure, bad stopIndex} -body {
-    text .t
-    .t insert end "xxyz xyz x. the\nfoo -forward bar xxxxx BaR foo\nxyz xxyzx"
-    .t search abc 1.0 lousy
-} -cleanup {
-    destroy .t
-} -returnCodes {error} -result {bad text index "lousy"}
-test text-22.21 {TextSearchCmd procedure, pattern case conversion} -body {
-    text .t
-    .t insert end "xxyz xyz x. the\nfoo -forward bar xxxxx BaR foo\nxyz xxyzx"
+} {}
+test text-20.16 {TextSearchCmd procedure, bad stopIndex} {
+    list [catch {.t search abc 1.0 lousy} msg] $msg
+} {1 {bad text index "lousy"}}
+test text-20.17 {TextSearchCmd procedure, pattern case conversion} {
     list [.t search -nocase BAR 1.1] [.t search BAR 1.1]
-} -cleanup {
-    destroy .t
-} -result {2.13 {}}
-test text-22.22 {TextSearchCmd procedure, bad regular expression pattern} -body {
-    text .t
-    .t insert end "xxyz xyz x. the\nfoo -forward bar xxxxx BaR foo\nxyz xxyzx"
-    .t search -regexp a( 1.0
-} -cleanup {
-    destroy .t
-} -returnCodes {error} -result {couldn't compile regular expression pattern: parentheses () not balanced}
-test text-22.23 {TextSearchCmd procedure, skip dummy last line} -body {
-    text .t
-    .t insert end "xxyz xyz x. the\nfoo -forward bar xxxxx BaR foo\nxyz xxyzx"
+} {2.13 {}}
+test text-20.18 {TextSearchCmd procedure, bad regular expression pattern} {
+    list [catch {.t search -regexp a( 1.0} msg] $msg
+} {1 {couldn't compile regular expression pattern: parentheses () not balanced}}
+test text-20.19 {TextSearchCmd procedure, skip dummy last line} {
     .t search -backwards BaR end 1.0
-} -cleanup {
-    destroy .t
-} -result {2.23}
-test text-22.24 {TextSearchCmd procedure, skip dummy last line} -body {
-    text .t
-    .t insert end "xxyz xyz x. the\nfoo -forward bar xxxxx BaR foo\nxyz xxyzx"
+} {2.23}
+test text-20.20 {TextSearchCmd procedure, skip dummy last line} {
     .t search -backwards \n end 1.0
-} -cleanup {
-    destroy .t
-} -result {3.9}
-test text-22.25 {TextSearchCmd procedure, skip dummy last line} -body {
-    text .t
-    .t insert end "xxyz xyz x. the\nfoo -forward bar xxxxx BaR foo\nxyz xxyzx"
+} {3.9}
+test text-20.21 {TextSearchCmd procedure, skip dummy last line} {
     .t search \n end
-} -cleanup {
-    destroy .t
-} -result {1.15}
-test text-22.26 {TextSearchCmd procedure, skip dummy last line} -body {
-    text .t
-    .t insert end "xxyz xyz x. the\nfoo -forward bar xxxxx BaR foo\nxyz xxyzx"
+} {1.15}
+test text-20.22 {TextSearchCmd procedure, skip dummy last line} {
     .t search -back \n 1.0
-} -cleanup {
-    destroy .t
-} -result {3.9}
-test text-22.27 {TextSearchCmd procedure, extract line contents} -body {
-    text .t
-    .t insert end "xxyz xyz x. the\nfoo -forward bar xxxxx BaR foo\nxyz xxyzx"
+} {3.9}
+test text-20.23 {TextSearchCmd procedure, extract line contents} {
     .t tag add foo 1.2
     .t tag add x 1.3
     .t mark set silly 1.2
     .t search xyz 3.6
-} -cleanup {
-    destroy .t
-} -result {1.1}
-test text-22.28 {TextSearchCmd procedure, stripping newlines} -body {
-    text .t
-    .t insert end "xxyz xyz x. the\nfoo -forward bar xxxxx BaR foo\nxyz xxyzx"
+} {1.1}
+test text-20.24 {TextSearchCmd procedure, stripping newlines} {
     .t search the\n 1.0
-} -cleanup {
-    destroy .t
-} -result {1.12}
-test text-22.29 {TextSearchCmd procedure, handling newlines} -body {
-    text .t
-    .t insert end "xxyz xyz x. the\nfoo -forward bar xxxxx BaR foo\nxyz xxyzx"
+} {1.12}
+test text-20.25 {TextSearchCmd procedure, handling newlines} {
     .t search -regexp the\n 1.0
-} -cleanup {
-    destroy .t
-} -result {1.12}
-test text-22.30 {TextSearchCmd procedure, stripping newlines} -body {
-    text .t
-    .t insert end "xxyz xyz x. the\nfoo -forward bar xxxxx BaR foo\nxyz xxyzx"
+} {1.12}
+test text-20.26 {TextSearchCmd procedure, stripping newlines} {
     .t search -regexp {the$} 1.0
-} -cleanup {
-    destroy .t
-} -result {1.12}
-test text-22.31 {TextSearchCmd procedure, handling newlines} -body {
-    text .t
-    .t insert end "xxyz xyz x. the\nfoo -forward bar xxxxx BaR foo\nxyz xxyzx"
+} {1.12}
+test text-20.27 {TextSearchCmd procedure, handling newlines} {
     .t search -regexp \n 1.0
-} -cleanup {
-    destroy .t
-} -result {1.15}
-test text-22.32 {TextSearchCmd procedure, line case conversion} -body {
-    text .t
-    .t insert end "xxyz xyz x. the\nfoo -forward bar xxxxx BaR foo\nxyz xxyzx"
+} {1.15}
+test text-20.28 {TextSearchCmd procedure, line case conversion} {
     list [.t search -nocase bar 2.18] [.t search bar 2.18]
-} -cleanup {
-    destroy .t
-} -result {2.23 2.13}
-test text-22.33 {TextSearchCmd procedure, firstChar and lastChar} -body {
-    text .t
-    .t insert end "xxyz xyz x. the\nfoo -forward bar xxxxx BaR foo\nxyz xxyzx"
+} {2.23 2.13}
+test text-20.29 {TextSearchCmd procedure, firstChar and lastChar} {
     .t search -backwards xyz 1.6
-} -cleanup {
-    destroy .t
-} -result {1.5}
-test text-22.34 {TextSearchCmd procedure, firstChar and lastChar} -body {
-    text .t
-    .t insert end "xxyz xyz x. the\nfoo -forward bar xxxxx BaR foo\nxyz xxyzx"
+} {1.5}
+test text-20.30 {TextSearchCmd procedure, firstChar and lastChar} {
     .t search -backwards xyz 1.5
-} -cleanup {
-    destroy .t
-} -result {1.1}
-test text-22.35 {TextSearchCmd procedure, firstChar and lastChar} -body {
-    text .t
-    .t insert end "xxyz xyz x. the\nfoo -forward bar xxxxx BaR foo\nxyz xxyzx"
+} {1.1}
+test text-20.31 {TextSearchCmd procedure, firstChar and lastChar} {
     .t search xyz 1.5
-} -cleanup {
-    destroy .t
-} -result {1.5}
-test text-22.36 {TextSearchCmd procedure, firstChar and lastChar} -body {
-    text .t
-    .t insert end "xxyz xyz x. the\nfoo -forward bar xxxxx BaR foo\nxyz xxyzx"
+} {1.5}
+test text-20.32 {TextSearchCmd procedure, firstChar and lastChar} {
     .t search xyz 1.6
-} -cleanup {
-    destroy .t
-} -result {3.0}
-test text-22.37 {TextSearchCmd procedure, firstChar and lastChar} -body {
-    text .t
-    .t insert end "xxyz xyz x. the\nfoo -forward bar xxxxx BaR foo\nxyz xxyzx"
+} {3.0}
+test text-20.33 {TextSearchCmd procedure, firstChar and lastChar} {
     .t search {} 1.end
-} -cleanup {
-    destroy .t
-} -result {1.15}
-test text-22.38 {TextSearchCmd procedure, firstChar and lastChar} -body {
-    text .t
-    .t insert end "xxyz xyz x. the\nfoo -forward bar xxxxx BaR foo\nxyz xxyzx"
+} {1.15}
+test text-20.34 {TextSearchCmd procedure, firstChar and lastChar} {
     .t search f 1.end
-} -cleanup {
-    destroy .t
-} -result {2.0}
-test text-22.39 {TextSearchCmd procedure, firstChar and lastChar} -body {
-    text .t
-    .t insert end "xxyz xyz x. the\nfoo -forward bar xxxxx BaR foo\nxyz xxyzx"
+} {2.0}
+test text-20.35 {TextSearchCmd procedure, firstChar and lastChar} {
     .t search {} end
-} -cleanup {
-    destroy .t
-} -result {1.0}
-test text-22.40 {TextSearchCmd procedure, regexp finds empty lines} -body {
-    text .t
-    .t insert end "xxyz xyz x. the\nfoo -forward bar xxxxx BaR foo\nxyz xxyzx"
-# Test for fix of bug #1643
+} {1.0}
+test text-20.35a {TextSearchCmd procedure, regexp finds empty lines} {
+    # Test for fix of bug #1643
     .t insert end "\n"
     tk::TextSetCursor .t 4.0
     .t search -forward -regexp {^$} insert end
-} -cleanup {
-    destroy .t
-} -result {4.0}
-test text-22.41 {TextSearchCmd procedure, firstChar and lastChar} -setup {
-    toplevel .top
-    text .top.t -width 30 -height 10 -font {Courier -12} -borderwidth 2 -highlightthickness 2
-    pack .top.t
-} -body {
-    .top.t insert 1.0 "This is a line\nand this is another"
-    .top.t insert end "\nand this is yet another"
-    frame .top.f -width 20 -height 20 -bd 2 -relief raised
-    .top.t window create 2.5 -window .top.f
-    .top.t search his 2.6
-} -cleanup {
-    destroy .top
-} -result {2.6}
-test text-22.42 {TextSearchCmd procedure, firstChar and lastChar} -setup {
-    toplevel .top
-    text .top.t -width 30 -height 10 -font {Courier -12} -borderwidth 2 -highlightthickness 2
-    pack .top.t
-} -body {
-    .top.t insert 1.0 "This is a line\nand this is another"
-    .top.t insert end "\nand this is yet another"
-    frame .top.f -width 20 -height 20 -bd 2 -relief raised
-    .top.t window create 2.5 -window .top.f
-    .top.t search this 2.6
-} -cleanup {
-    destroy .top
-} -result {3.4}
-test text-22.43 {TextSearchCmd procedure, firstChar and lastChar} -setup {
-    toplevel .top
-    text .top.t -width 30 -height 10 -font {Courier -12} -borderwidth 2 -highlightthickness 2
-    pack .top.t
-} -body {
-    .top.t insert 1.0 "This is a line\nand this is another"
-    .top.t insert end "\nand this is yet another"
-    frame .top.f -width 20 -height 20 -bd 2 -relief raised
-    .top.t window create 2.5 -window .top.f
-    .top.t search is 2.6
-} -cleanup {
-    destroy .top
-} -result {2.7}
-test text-22.44 {TextSearchCmd procedure, firstChar and lastChar} -setup {
-    toplevel .top
-    text .top.t -width 30 -height 10 -font {Courier -12} -borderwidth 2 -highlightthickness 2
-    pack .top.t
-} -body {
-    .top.t insert 1.0 "This is a line\nand this is another"
-    .top.t insert end "\nand this is yet another"
-    frame .top.f -width 20 -height 20 -bd 2 -relief raised
-    .top.t window create 2.5 -window .top.f
-    .top.t search his 2.7
-} -cleanup {
-    destroy .top
-} -result {3.5}
-test text-22.45 {TextSearchCmd procedure, firstChar and lastChar} -setup {
-    toplevel .top
-    text .top.t -width 30 -height 10 -font {Courier -12} -borderwidth 2 -highlightthickness 2
-    pack .top.t
-} -body {
-    .top.t insert 1.0 "This is a line\nand this is another"
-    .top.t insert end "\nand this is yet another"
-    frame .top.f -width 20 -height 20 -bd 2 -relief raised
-    .top.t window create 2.5 -window .top.f
-    .top.t search -backwards "his is another" 2.6
-} -cleanup {
-    destroy .top
-} -result {2.6}
-test text-22.46 {TextSearchCmd procedure, firstChar and lastChar} -setup {
-    toplevel .top
-    text .top.t -width 30 -height 10 -font {Courier -12} -borderwidth 2 -highlightthickness 2
-    pack .top.t
-} -body {
-    .top.t insert 1.0 "This is a line\nand this is another"
-    .top.t insert end "\nand this is yet another"
-    frame .top.f -width 20 -height 20 -bd 2 -relief raised
-    .top.t window create 2.5 -window .top.f
-    .top.t search -backwards "his is" 2.6
-} -cleanup {
-    destroy .top
-} -result {1.1}
-test text-22.47 {TextSearchCmd procedure, firstChar and lastChar} -body {
-    text .t
-    .t insert end "xxyz xyz x. the\nfoo -forward bar xxxxx BaR foo\nxyz xxyzx"
+} {4.0}
+    
+catch {destroy .t2}
+toplevel .t2
+wm geometry .t2 +0+0
+text .t2.t -width 30 -height 10
+pack .t2.t
+.t2.t insert 1.0 "This is a line\nand this is another"
+.t2.t insert end "\nand this is yet another"
+frame .t2.f -width 20 -height 20 -bd 2 -relief raised
+.t2.t window create 2.5 -window .t2.f
+test text-20.36 {TextSearchCmd procedure, firstChar and lastChar} {
+    .t2.t search his 2.6
+} {2.6}
+test text-20.37 {TextSearchCmd procedure, firstChar and lastChar} {
+    .t2.t search this 2.6
+} {3.4}
+test text-20.38 {TextSearchCmd procedure, firstChar and lastChar} {
+    .t2.t search is 2.6
+} {2.7}
+test text-20.39 {TextSearchCmd procedure, firstChar and lastChar} {
+    .t2.t search his 2.7
+} {3.5}
+test text-20.40 {TextSearchCmd procedure, firstChar and lastChar} {
+    .t2.t search -backwards "his is another" 2.6
+} {2.6}
+test text-20.41 {TextSearchCmd procedure, firstChar and lastChar} {
+    .t2.t search -backwards "his is" 2.6
+} {1.1}
+destroy .t2
+test text-20.42 {TextSearchCmd procedure, firstChar and lastChar} {
     .t search -backwards forw 2.5
-} -cleanup {
-    destroy .t
-} -result {2.5}
-test text-22.48 {TextSearchCmd procedure, firstChar and lastChar} -body {
-    text .t
-    .t insert end "xxyz xyz x. the\nfoo -forward bar xxxxx BaR foo\nxyz xxyzx"
+} {2.5}
+test text-20.43 {TextSearchCmd procedure, firstChar and lastChar} {
     .t search forw 2.5
-} -cleanup {
-    destroy .t
-} -result {2.5}
-test text-22.49 {TextSearchCmd procedure, firstChar and lastChar} -body {
-    text .t
-    .t insert end "xxyz xyz x. the\nfoo -forward bar xxxxx BaR foo\nxyz xxyzx"
-    catch {destroy .t}
+} {2.5}
+test text-20.44 {TextSearchCmd procedure, firstChar and lastChar} {
+    catch {destroy .t2}
     text .t2
     list [.t2 search a 1.0] [.t2 search -backward a 1.0]
-} -cleanup {
-    destroy .t .t2
-} -result {{} {}}
-test text-22.50 {TextSearchCmd procedure, regexp match length} -body {
-    text .t
-    .t insert end "xxyz xyz x. the\nfoo -forward bar xxxxx BaR foo\nxyz xxyzx"
+} {{} {}}
+test text-20.45 {TextSearchCmd procedure, regexp match length} {
     set length unchanged
     list [.t search -regexp -count length x(.)(.*)z 1.1] $length
-} -cleanup {
-    destroy .t
-} -result {1.1 7}
-test text-22.51 {TextSearchCmd procedure, regexp match length} -body {
-    text .t
-    .t insert end "xxyz xyz x. the\nfoo -forward bar xxxxx BaR foo\nxyz xxyzx"
+} {1.1 7}
+test text-20.46 {TextSearchCmd procedure, regexp match length} {
     set length unchanged
     list [.t search -regexp -backward -count length fo* 2.5] $length
-} -cleanup {
-    destroy .t
-} -result {2.0 3}
-test text-22.52 {TextSearchCmd procedure, checking stopIndex} -body {
-    text .t
-    .t insert end "xxyz xyz x. the\nfoo -forward bar xxxxx BaR foo\nxyz xxyzx"
+} {2.0 3}
+test text-20.47 {TextSearchCmd procedure, checking stopIndex} {
     list [.t search bar 2.1 2.13] [.t search bar 2.1 2.14] \
 	    [.t search bar 2.12 2.14] [.t search bar 2.14 2.14]
-} -cleanup {
-    destroy .t
-} -result {{} 2.13 2.13 {}}
-test text-22.53 {TextSearchCmd procedure, checking stopIndex} -body {
-    text .t
-    .t insert end "xxyz xyz x. the\nfoo -forward bar xxxxx BaR foo\nxyz xxyzx"
+} {{} 2.13 2.13 {}}
+test text-20.48 {TextSearchCmd procedure, checking stopIndex} {
     list [.t search -backwards bar 2.20 2.13] \
       [.t search -backwards bar 2.20 2.14] \
       [.t search -backwards bar 2.14 2.13] \
       [.t search -backwards bar 2.13 2.13]
-} -cleanup {
-    destroy .t
-} -result {2.13 {} 2.13 {}}
-test text-22.54 {TextSearchCmd procedure, checking stopIndex} -body {
-    text .t
-    .t insert end "xxyz xyz x. the\nfoo -forward bar xxxxx BaR foo\nxyz xxyzx"
+} {2.13 {} 2.13 {}}
+test text-20.48.1 {TextSearchCmd procedure, checking stopIndex} {
     list [.t search -backwards -strict bar 2.20 2.13] \
       [.t search -backwards -strict bar 2.20 2.14] \
       [.t search -backwards -strict bar 2.14 2.13] \
       [.t search -backwards -strict bar 2.13 2.13]
-} -cleanup {
-    destroy .t
-} -result {2.13 {} {} {}}
-test text-22.55 {TextSearchCmd procedure, embedded windows and index/count} -setup {
-    text .t
+} {2.13 {} {} {}}
+test text-20.49 {TextSearchCmd procedure, embedded windows and index/count} {
     frame .t.f1 -width 20 -height 20 -relief raised -bd 2
     frame .t.f2 -width 20 -height 20 -relief raised -bd 2
     frame .t.f3 -width 20 -height 20 -relief raised -bd 2
     frame .t.f4 -width 20 -height 20 -relief raised -bd 2
-    set result ""
-} -body {
-    .t insert end "xxyz xyz x. the\nfoo -forward bar xxxxx BaR foo\nxyz xxyzx"
     .t window create 2.10 -window .t.f3
     .t window create 2.8 -window .t.f2
     .t window create 2.8 -window .t.f1
     .t window create 2.1 -window .t.f4
+    set result ""
     lappend result [.t search -count x forward 1.0] $x
     lappend result [.t search -count x wa 1.0] $x
-    return $result
-} -cleanup {
-    destroy .t
-} -result {2.6 10 2.11 2}
-test text-22.56 {TextSearchCmd procedure, error setting variable} -body {
-    text .t
-    .t insert end "xxyz xyz x. the\nfoo -forward bar xxxxx BaR foo\nxyz xxyzx"
+    .t delete 2.1
+    .t delete 2.8 2.10
+    .t delete 2.10
+    set result
+} {2.6 10 2.11 2}
+test text-20.50 {TextSearchCmd procedure, error setting variable} {
+    catch {unset a}
     set a 44
-    .t search -count a(2) xyz 1.0
-} -cleanup {
-    destroy .t
-} -returnCodes {error} -result {can't set "a(2)": variable isn't array}
-test text-22.57 {TextSearchCmd procedure, wrap-around} -body {
-    text .t
-    .t insert end "xxyz xyz x. the\nfoo -forward bar xxxxx BaR foo\nxyz xxyzx"
+    list [catch {.t search -count a(2) xyz 1.0} msg] $msg
+} {1 {can't set "a(2)": variable isn't array}}
+test text-20.51 {TextSearchCmd procedure, wrap-around} {
     .t search -backwards xyz 1.1
-} -cleanup {
-    destroy .t
-} -result {3.5}
-test text-22.58 {TextSearchCmd procedure, wrap-around} -body {
-    text .t
-    .t insert end "xxyz xyz x. the\nfoo -forward bar xxxxx BaR foo\nxyz xxyzx"
+} {3.5}
+test text-20.52 {TextSearchCmd procedure, wrap-around} {
     .t search -backwards xyz 1.1 1.0
-} -cleanup {
-    destroy .t
-} -result {}
-test text-22.59 {TextSearchCmd procedure, wrap-around} -body {
-    text .t
-    .t insert end "xxyz xyz x. the\nfoo -forward bar xxxxx BaR foo\nxyz xxyzx"
+} {}
+test text-20.53 {TextSearchCmd procedure, wrap-around} {
     .t search xyz 3.6
-} -cleanup {
-    destroy .t
-} -result {1.1}
-test text-22.60 {TextSearchCmd procedure, wrap-around} -body {
-    text .t
-    .t insert end "xxyz xyz x. the\nfoo -forward bar xxxxx BaR foo\nxyz xxyzx"
+} {1.1}
+test text-20.54 {TextSearchCmd procedure, wrap-around} {
     .t search xyz 3.6 end
-} -cleanup {
-    destroy .t
-} -result {}
-test text-22.61 {TextSearchCmd procedure, no match} -body {
-    text .t
-    .t insert end "xxyz xyz x. the\nfoo -forward bar xxxxx BaR foo\nxyz xxyzx"
+} {}
+test text-20.55 {TextSearchCmd procedure, no match} {
     .t search non_existent 3.5
-} -cleanup {
-    destroy .t
-} -result {}
-test text-22.62 {TextSearchCmd procedure, no match} -body {
-    text .t
-    .t insert end "xxyz xyz x. the\nfoo -forward bar xxxxx BaR foo\nxyz xxyzx"
+} {}
+test text-20.56 {TextSearchCmd procedure, no match} {
     .t search -regexp non_existent 3.5
-} -cleanup {
-    destroy .t
-} -result {}
-test text-22.63 {TextSearchCmd procedure, special cases} -body {
-    text .t
-    .t insert end "xxyz xyz x. the\nfoo -forward bar xxxxx BaR foo\nxyz xxyzx"
+} {}
+test text-20.57 {TextSearchCmd procedure, special cases} {
     .t search -back x 1.1
-} -cleanup {
-    destroy .t
-} -result {1.0}
-test text-22.64 {TextSearchCmd procedure, special cases} -body {
-    text .t
-    .t insert end "xxyz xyz x. the\nfoo -forward bar xxxxx BaR foo\nxyz xxyzx"
+} {1.0}
+test text-20.58 {TextSearchCmd procedure, special cases} {
     .t search -back x 1.0
-} -cleanup {
-    destroy .t
-} -result {3.8}
-test text-22.65 {TextSearchCmd procedure, special cases} -body {
-    text .t
-    .t insert end "xxyz xyz x. the\nfoo -forward bar xxxxx BaR foo\nxyz xxyzx"
+} {3.8}
+test text-20.59 {TextSearchCmd procedure, special cases} {
     .t search \n {end-2c}
-} -cleanup {
-    destroy .t
-} -result {3.9}
-test text-22.66 {TextSearchCmd procedure, special cases} -body {
-    text .t
-    .t insert end "xxyz xyz x. the\nfoo -forward bar xxxxx BaR foo\nxyz xxyzx"
+} {3.9}
+test text-20.60 {TextSearchCmd procedure, special cases} {
     .t search \n end
-} -cleanup {
-    destroy .t
-} -result {1.15}
-test text-22.67 {TextSearchCmd procedure, special cases} -body {
-    text .t
-    .t insert end "xxyz xyz x. the\nfoo -forward bar xxxxx BaR foo\nxyz xxyzx"
+} {1.15}
+test text-20.61 {TextSearchCmd procedure, special cases} {
     .t search x 1.0
-} -cleanup {
-    destroy .t
-} -result {1.0}
-test text-22.68 {TextSearchCmd, freeing copy of pattern} -body {
-    text .t
-    .t insert end "xxyz xyz x. the\nfoo -forward bar xxxxx BaR foo\nxyz xxyzx"
-# This test doesn't return a result, but it will generate
-# a core leak if the pattern copy isn't properly freed.
-# (actually in Tk 8.5 objectification means there is no
-# longer a copy of the pattern, but we leave this test in
-# anyway).
+} {1.0}
+test text-20.62 {TextSearchCmd, freeing copy of pattern} {
+    # This test doesn't return a result, but it will generate
+    # a core leak if the pattern copy isn't properly freed.
+    # (actually in Tk 8.5 objectification means there is no
+    # longer a copy of the pattern, but we leave this test in
+    # anyway).
     set p abcdefg1234567890
     set p $p$p$p$p$p$p$p$p
     set p $p$p$p$p$p
     .t search -nocase $p 1.0
-} -cleanup {
-    destroy .t
-} -result {}
-test text-22.69 {TextSearchCmd, unicode} -body {
-    text .t
+} {}
+test text-20.63 {TextSearchCmd, unicode} {
+    .t delete 1.0 end
     .t insert end "foo\u30c9\u30cabar"
     .t search \u30c9\u30ca 1.0
-} -cleanup {
-    destroy .t
-} -result {1.3}
-test text-22.70 {TextSearchCmd, unicode} -body {
-    text .t
+} 1.3
+test text-20.64 {TextSearchCmd, unicode} {
+    .t delete 1.0 end
     .t insert end "foo\u30c9\u30cabar"
     list [.t search -count n \u30c9\u30ca 1.0] $n
-} -cleanup {
-    destroy .t
-} -result {1.3 2}
-test text-22.71 {TextSearchCmd, unicode with non-text segments} -body {
-    text .t
+} {1.3 2}
+test text-20.65 {TextSearchCmd, unicode with non-text segments} {
+    .t delete 1.0 end
     button .b1 -text baz
     .t insert end "foo\u30c9"
     .t window create end -window .b1
     .t insert end "\u30cabar"
-    list [.t search -count n \u30c9\u30ca 1.0] $n
-} -cleanup {
-    destroy .t .b1
-} -result {1.3 3}
-test text-22.72 {TextSearchCmd, hidden text does not affect match index} -body {
-    pack [text .t]
-    .t insert end "12345H7890"
-    .t search 7 1.0
-} -cleanup {
-    destroy .t
-} -result {1.6}
-test text-22.73 {TextSearchCmd, hidden text does not affect match index} -body {
-    pack [text .t]
-    .t insert end "12345H7890"
-    .t tag configure hidden -elide true
-    .t tag add hidden 1.5
-    .t search 7 1.0
-} -cleanup {
-    destroy .t
-} -result {1.6}
-test text-22.74 {TextSearchCmd, hidden text does not affect match index} -body {
-    pack [text .t]
-    .t insert end "foobar\nbarbaz\nbazboo"
-    .t search boo 1.0
-} -cleanup {
-    destroy .t
-} -result {3.3}
-test text-22.75 {TextSearchCmd, hidden text does not affect match index} -body {
-    pack [text .t]
-    .t insert end "foobar\nbarbaz\nbazboo"
-    .t tag configure hidden -elide true
-    .t tag add hidden 2.0 3.0
-    .t search boo 1.0
-} -cleanup {
-    destroy .t
-} -result {3.3}
-test text-22.76 {TextSearchCmd, -regexp -nocase searches} -body {
+    set result [list [.t search -count n \u30c9\u30ca 1.0] $n]
+    destroy .b1
+    set result
+} {1.3 3}
+test text-20.66 {TextSearchCmd, hidden text does not affect match index} {
+    deleteWindows
+    pack [text .t2]
+    .t2 insert end "12345H7890"
+    .t2 search 7 1.0
+} 1.6
+test text-20.67 {TextSearchCmd, hidden text does not affect match index} {
+    deleteWindows
+    pack [text .t2]
+    .t2 insert end "12345H7890"
+    .t2 tag configure hidden -elide true
+    .t2 tag add hidden 1.5
+    .t2 search 7 1.0
+} 1.6
+test text-20.68 {TextSearchCmd, hidden text does not affect match index} {
+    deleteWindows
+    pack [text .t2]
+    .t2 insert end "foobar\nbarbaz\nbazboo"
+    .t2 search boo 1.0
+} 3.3
+test text-20.69 {TextSearchCmd, hidden text does not affect match index} {
+    deleteWindows
+    pack [text .t2]
+    .t2 insert end "foobar\nbarbaz\nbazboo"
+    .t2 tag configure hidden -elide true
+    .t2 tag add hidden 2.0 3.0
+    .t2 search boo 1.0
+} 3.3
+test text-20.70 {TextSearchCmd, -regexp -nocase searches} {
+    catch {destroy .t}
     pack [text .t]
     .t insert end "word1 word2"
-    .t search -nocase -regexp {\mword.} 1.0 end
-} -cleanup {
+    set res [.t search -nocase -regexp {\mword.} 1.0 end]
     destroy .t
-} -result {1.0}
-test text-22.77 {TextSearchCmd, -regexp -nocase searches} -body {
+    set res
+} 1.0
+test text-20.71 {TextSearchCmd, -regexp -nocase searches} {
+    catch {destroy .t}
     pack [text .t]
     .t insert end "word1 word2"
-    .t search -nocase -regexp {word.\M} 1.0 end
-} -cleanup {
+    set res [.t search -nocase -regexp {word.\M} 1.0 end]
     destroy .t
-} -result {1.0}
-test text-22.78 {TextSearchCmd, -regexp -nocase searches} -body {
+    set res
+} 1.0
+test text-20.72 {TextSearchCmd, -regexp -nocase searches} {
+    catch {destroy .t}
     pack [text .t]
     .t insert end "word1 word2"
-    .t search -nocase -regexp {word.\W} 1.0 end
-} -cleanup {
+    set res [.t search -nocase -regexp {word.\W} 1.0 end]
     destroy .t
-} -result {1.0}
-test text-22.79 {TextSearchCmd, hidden text and start index} -body {
-    pack [text .t]
-    .t insert end "foobar\nfoobar\nfoobar"
-    .t search bar 1.3
-} -cleanup {
-    destroy .t
-} -result {1.3}
-test text-22.80 {TextSearchCmd, hidden text shouldn't influence start index} -body {
-    pack [text .t]
-    .t insert end "foobar\nfoobar\nfoobar"
-    .t tag configure hidden -elide true
-    .t tag add hidden 1.0 1.2
-    .t search bar 1.3
-} -cleanup {
-    destroy .t
-} -result {1.3}
-test text-22.81 {TextSearchCmd, hidden text inside match must count in length} -body {
-    pack [text .t]
-    .t insert end "foobar\nfoobar\nfoobar"
-    .t tag configure hidden -elide true
-    .t tag add hidden 1.2 1.4
-    list [.t search -count foo foar 1.3] $foo
-} -cleanup {
-    destroy .t
-} -result {1.0 6}
-test text-22.82 {TextSearchCmd, hidden text inside match must count in length} -body {
-    pack [text .t]
-    .t insert end "foobar\nfoobar\nfoobar"
-    .t tag configure hidden -elide true
-    .t tag add hidden 1.2 1.4
+    set res
+} 1.0
+test text-20.73 {TextSearchCmd, hidden text and start index} {
+    deleteWindows
+    pack [text .t2]
+    .t2 insert end "foobar\nfoobar\nfoobar"
+    .t2 search bar 1.3
+} 1.3
+test text-20.74 {TextSearchCmd, hidden text shouldn't influence start index} {
+    deleteWindows
+    pack [text .t2]
+    .t2 insert end "foobar\nfoobar\nfoobar"
+    .t2 tag configure hidden -elide true
+    .t2 tag add hidden 1.0 1.2
+    .t2 search bar 1.3
+} 1.3
+test text-20.75 {TextSearchCmd, hidden text inside match must count in length} {
+    deleteWindows
+    pack [text .t2]
+    .t2 insert end "foobar\nfoobar\nfoobar"
+    .t2 tag configure hidden -elide true
+    .t2 tag add hidden 1.2 1.4
+    list [.t2 search -count foo foar 1.3] $foo
+} {1.0 6}
+test text-20.75.1 {TextSearchCmd, hidden text inside match must count in length} {
+    deleteWindows
+    pack [text .t2]
+    .t2 insert end "foobar\nfoobar\nfoobar"
+    .t2 tag configure hidden -elide true
+    .t2 tag add hidden 1.2 1.4
     list \
-      [.t search -strict -count foo foar 1.3] \
-      [.t search -strict -count foo foar 2.3] $foo
-} -cleanup {
-    destroy .t
-} -result {{} 1.0 6}
-test text-22.83 {TextSearchCmd, hidden text and start index} -body {
-    pack [text .t]
-    .t insert end "foobar\nfoobar\nfoobar"
-    .t search -regexp bar 1.3
-} -cleanup {
-    destroy .t
-} -result {1.3}
-test text-22.84 {TextSearchCmd, hidden text shouldn't influence start index} -body {
-    pack [text .t]
-    .t insert end "foobar\nfoobar\nfoobar"
-    .t tag configure hidden -elide true
-    .t tag add hidden 1.0 1.2
-    .t search -regexp bar 1.3
-} -cleanup {
-    destroy .t
-} -result {1.3}
-test text-22.85 {TextSearchCmd, hidden text inside match must count in length} -body {
-    pack [text .t]
-    .t insert end "foobar\nfoobar\nfoobar"
-    .t tag configure hidden -elide true
-    .t tag add hidden 1.2 1.4
-    list [.t search -regexp -count foo foar 1.3] $foo
-} -cleanup {
-    destroy .t
-} -result {1.0 6}
-test text-22.86 {TextSearchCmd, hidden text inside match must count in length} -body {
-    pack [text .t]
-    .t insert end "foobar\nfoobar\nfoobar"
-    .t tag configure hidden -elide true
-    .t tag add hidden 1.2 1.4
-    list [.t search -count foo foar 1.3] $foo
-} -cleanup {
-    destroy .t
-} -result {1.0 6}
-test text-22.87 {TextSearchCmd, hidden text inside match must count in length} -body {
-    pack [text .t]
-    .t insert end "foobar\nfoobar\nfoobar"
-    .t tag configure hidden -elide true
-    .t tag add hidden 1.2 1.4
-    .t search -strict -count foo foar 1.3
-} -cleanup {
-    destroy .t
-} -result {}
-test text-22.88 {TextSearchCmd, hidden text inside match must count in length} -body {
-    pack [text .t]
-    .t insert end "foobar\nfoobar\nfoar"
-    .t tag configure hidden -elide true
-    .t tag add hidden 1.2 1.4
-    .t tag add hidden 2.2 2.4
-    list [.t search -regexp -all -count foo foar 1.3] $foo
-} -cleanup {
-    destroy .t
-} -result {{2.0 3.0 1.0} {6 4 6}}
-test text-22.89 {TextSearchCmd, hidden text inside match must count in length} -body {
-    pack [text .t]
-    .t insert end "foobar\nfoobar\nfoar"
-    .t tag configure hidden -elide true
-    .t tag add hidden 1.2 1.4
-    .t tag add hidden 2.2 2.4
-    list [.t search -all -count foo foar 1.3] $foo
-} -cleanup {
-    destroy .t
-} -result {{2.0 3.0 1.0} {6 4 6}}
-test text-22.90 {TextSearchCmd, hidden text inside match must count in length} -body {
-    pack [text .t]
-    .t insert end "foobar\nfoobar\nfoar"
-    .t tag configure hidden -elide true
-    .t tag add hidden 1.2 1.4
-    .t tag add hidden 2.2 2.4
-    list [.t search -strict -all -count foo foar 1.3] $foo
-} -cleanup {
-    destroy .t
-} -result {{2.0 3.0} {6 4}}
-test text-22.91 {TextSearchCmd, single line with -all} -body {
-    pack [text .t]
-    .t insert end " X\n X\n X\n X\n X\n X\n"
-    .t search -all -regexp { +| *\n} 1.0 end
-} -cleanup {
-    destroy .t
-} -result {1.0 1.2 2.0 2.2 3.0 3.2 4.0 4.2 5.0 5.2 6.0 6.2 7.0}
-test text-22.92 {TextSearchCmd, multiline matching} -body {
-    pack [text .t]
-    .t insert end "foobar\nfoobar\nfoobar"
-    list [.t search -count foo foobar\nfoo 1.0] $foo
-} -cleanup {
-    destroy .t
-} -result {1.0 10}
-test text-22.93 {TextSearchCmd, multiline matching} -body {
-    pack [text .t]
-    .t insert end "foobar\nfoobar\nfoobar"
-    list [.t search -count foo bar\nfoo 1.0] $foo
-} -cleanup {
-    destroy .t
-} -result {1.3 7}
-test text-22.94 {TextSearchCmd, multiline matching} -body {
-    pack [text .t]
-    .t insert end "foobar\nfoobar\nfoobar"
-    list [.t search -count foo \nfoo 1.0] $foo
-} -cleanup {
-    destroy .t
-} -result {1.6 4}
-test text-22.95 {TextSearchCmd, multiline matching} -body {
-    pack [text .t]
-    .t insert end "foobar\nfoobar\nfoobar"
-    list [.t search -count foo bar\nfoobar\nfoo 1.0] $foo
-} -cleanup {
-    destroy .t
-} -result {1.3 14}
-test text-22.96 {TextSearchCmd, multiline matching} -body {
-    pack [text .t]
-    .t insert end "foobar\nfoobar\nfoobar"
-    .t search -count foo bar\nfoobar\nfoobanearly 1.0
-} -cleanup {
-    destroy .t
-} -result {}
-test text-22.97 {TextSearchCmd, multiline matching} -body {
-    pack [text .t]
-    .t insert end "foobar\nfoobar\nfoobar"
-    list [.t search -regexp -count foo foobar\nfoo 1.0] $foo
-} -cleanup {
-    destroy .t
-} -result {1.0 10}
-test text-22.98 {TextSearchCmd, multiline matching} -body {
-    pack [text .t]
-    .t insert end "foobar\nfoobar\nfoobar"
-    list [.t search -regexp -count foo bar\nfoo 1.0] $foo
-} -cleanup {
-    destroy .t
-} -result {1.3 7}
-test text-22.99 {TextSearchCmd, multiline matching} -body {
-    pack [text .t]
-    .t insert end "foobar\nfoobar\nfoobar"
-    list [.t search -regexp -count foo \nfoo 1.0] $foo
-} -cleanup {
-    destroy .t
-} -result {1.6 4}
-test text-22.100 {TextSearchCmd, multiline matching} -body {
-    pack [text .t]
-    .t insert end "foobar\nfoobar\nfoobar"
-    list [.t search -regexp -count foo bar\nfoobar\nfoo 1.0] $foo
-} -cleanup {
-    destroy .t
-} -result {1.3 14}
-test text-22.101 {TextSearchCmd, multiline matching} -body {
-    pack [text .t]
-    .t insert end "foobar\nfoobar\nfoobar"
-    .t search -regexp -count foo bar\nfoobar\nfoobanearly 1.0
-} -cleanup {
-    destroy .t
-} -result {}
-test text-22.102 {TextSearchCmd, multiline matching} -body {
-    pack [text .t]
-    .t insert end "foobar\nfaoobar\nfoobar"
-    .t search -regexp -count foo bar\nfoo 1.0
-} -cleanup {
-    destroy .t
-} -result {2.4}
-test text-22.103 {TextSearchCmd, multiline matching end of window} -body {
-    pack [text .t]
-    .t insert end "foobar\nfaoobar\nfoobar"
-    .t search -regexp -count foo bar\nfoobar\n\n 1.0
-} -cleanup {
-    destroy .t
-} -result {}
-test text-22.104 {TextSearchCmd, multiline matching end of window} -body {
-    pack [text .t]
-    .t search "\n\n" 1.0
-} -cleanup {
-    destroy .t
-} -result {}
-test text-22.105 {TextSearchCmd, multiline matching} -body {
-    pack [text .t]
-    .t insert end "foobar\nfoobar\nfoobar"
-    list [.t search -backwards -count foo foobar\nfoo end] $foo
-} -cleanup {
-    destroy .t
-} -result {2.0 10}
-test text-22.106 {TextSearchCmd, multiline matching} -body {
-    pack [text .t]
-    .t insert end "foobar\nfoobar\nfoobar"
-    list [.t search -backwards -count foo bar\nfoo 1.0] $foo
-} -cleanup {
-    destroy .t
-} -result {2.3 7}
-test text-22.107 {TextSearchCmd, multiline matching} -body {
-    pack [text .t]
-    .t insert end "foobar\nfoobar\nfoobar"
-    list [.t search -backwards -count foo \nfoo 1.0] $foo
-} -cleanup {
-    destroy .t
-} -result {2.6 4}
-test text-22.108 {TextSearchCmd, multiline matching} -body {
-    pack [text .t]
-    .t insert end "foobar\nfoobar\nfoobar"
-    list [.t search -backwards -count foo bar\nfoobar\nfoo 1.0] $foo
-} -cleanup {
-    destroy .t
-} -result {1.3 14}
-test text-22.109 {TextSearchCmd, multiline matching} -body {
-    pack [text .t]
-    .t insert end "foobar\nfoobar\nfoobar"
-    .t search -backwards -count foo bar\nfoobar\nfoobanearly 1.0
-} -cleanup {
-    destroy .t
-} -result {}
-test text-22.110 {TextSearchCmd, multiline matching} -body {
-    pack [text .t]
-    .t insert end "foobar\nfoobar\nfoobar"
-    list [.t search -backwards -regexp -count foo foobar\nfoo end] $foo
-} -cleanup {
-    destroy .t
-} -result {2.0 10}
-test text-22.111 {TextSearchCmd, multiline matching} -body {
-    pack [text .t]
-    .t insert end "foobar\nfoobar\nfoobar"
-    list [.t search -backwards -regexp -count foo foobar\nfo end] $foo
-} -cleanup {
-    destroy .t
-} -result {2.0 9}
-test text-22.112 {TextSearchCmd, multiline matching} -body {
-    pack [text .t]
-    .t insert end "foobar\nfoobar\nfoobar"
-    list [.t search -backwards -regexp -count foo bar\nfoo 1.0] $foo
-} -cleanup {
-    destroy .t
-} -result {2.3 7}
-test text-22.113 {TextSearchCmd, multiline matching} -body {
-    pack [text .t]
-    .t insert end "foobar\nfoobar\nfoobar"
-    list [.t search -backwards -regexp -count foo \nfoo 1.0] $foo
-} -cleanup {
-    destroy .t
-} -result {2.6 4}
-test text-22.114 {TextSearchCmd, multiline matching} -body {
-    pack [text .t]
-    .t insert end "foobar\nfoobar\nfoobar"
-    list [.t search -backwards -regexp -count foo bar\nfoobar\nfoo 1.0] $foo
-} -cleanup {
-    destroy .t
-} -result {1.3 14}
-test text-22.115 {TextSearchCmd, multiline matching} -body {
-    pack [text .t]
-    .t insert end "foobar\nfoobar\nfoobar"
-    .t search -backwards -regexp -count foo bar\nfoobar\nfoobanearly 1.0
-} -cleanup {
-    destroy .t
-} -result {}
-test text-22.116 {TextSearchCmd, multiline matching} -body {
-    pack [text .t]
-    .t insert end "foobar\nfaoobar\nfoobar"
-    .t search -backwards -regexp -count foo bar\nfoo 1.0
-} -cleanup {
-    destroy .t
-} -result {2.4}
-test text-22.117 {TextSearchCmd, multiline matching end of window} -body {
-    pack [text .t]
-    .t insert end "foobar\nfaoobar\nfoobar"
-    .t search -backwards -regexp -count foo bar\nfoobar\n\n 1.0
-} -cleanup {
-    destroy .t
-} -result {}
-test text-22.118 {TextSearchCmd, multiline matching end of window} -body {
-    pack [text .t]
-    .t search -backwards "\n\n" 1.0
-} -cleanup {
-    destroy .t
-} -result {}
-test text-22.119 {TextSearchCmd, multiline regexp matching} -body {
-    pack [text .t]
-    .t insert 1.0 {    Tcl_Obj *objPtr));
+      [.t2 search -strict -count foo foar 1.3] \
+      [.t2 search -strict -count foo foar 2.3] $foo
+} {{} 1.0 6}
+test text-20.76 {TextSearchCmd, hidden text and start index} {
+    deleteWindows
+    pack [text .t2]
+    .t2 insert end "foobar\nfoobar\nfoobar"
+    .t2 search -regexp bar 1.3
+} 1.3
+test text-20.77 {TextSearchCmd, hidden text shouldn't influence start index} {
+    deleteWindows
+    pack [text .t2]
+    .t2 insert end "foobar\nfoobar\nfoobar"
+    .t2 tag configure hidden -elide true
+    .t2 tag add hidden 1.0 1.2
+    .t2 search -regexp bar 1.3
+} 1.3
+test text-20.78 {TextSearchCmd, hidden text inside match must count in length} {
+    deleteWindows
+    pack [text .t2]
+    .t2 insert end "foobar\nfoobar\nfoobar"
+    .t2 tag configure hidden -elide true
+    .t2 tag add hidden 1.2 1.4
+    list [.t2 search -regexp -count foo foar 1.3] $foo
+} {1.0 6}
+test text-20.78.1 {TextSearchCmd, hidden text inside match must count in length} {
+    deleteWindows
+    pack [text .t2]
+    .t2 insert end "foobar\nfoobar\nfoobar"
+    .t2 tag configure hidden -elide true
+    .t2 tag add hidden 1.2 1.4
+    list [.t2 search -count foo foar 1.3] $foo
+} {1.0 6}
+test text-20.78.2 {TextSearchCmd, hidden text inside match must count in length} {
+    deleteWindows
+    pack [text .t2]
+    .t2 insert end "foobar\nfoobar\nfoobar"
+    .t2 tag configure hidden -elide true
+    .t2 tag add hidden 1.2 1.4
+    .t2 search -strict -count foo foar 1.3
+} {}
+test text-20.78.3 {TextSearchCmd, hidden text inside match must count in length} {
+    deleteWindows
+    pack [text .t2]
+    .t2 insert end "foobar\nfoobar\nfoar"
+    .t2 tag configure hidden -elide true
+    .t2 tag add hidden 1.2 1.4
+    .t2 tag add hidden 2.2 2.4
+    list [.t2 search -regexp -all -count foo foar 1.3] $foo
+} {{2.0 3.0 1.0} {6 4 6}}
+test text-20.78.4 {TextSearchCmd, hidden text inside match must count in length} {
+    deleteWindows
+    pack [text .t2]
+    .t2 insert end "foobar\nfoobar\nfoar"
+    .t2 tag configure hidden -elide true
+    .t2 tag add hidden 1.2 1.4
+    .t2 tag add hidden 2.2 2.4
+    list [.t2 search -all -count foo foar 1.3] $foo
+} {{2.0 3.0 1.0} {6 4 6}}
+test text-20.78.5 {TextSearchCmd, hidden text inside match must count in length} {
+    deleteWindows
+    pack [text .t2]
+    .t2 insert end "foobar\nfoobar\nfoar"
+    .t2 tag configure hidden -elide true
+    .t2 tag add hidden 1.2 1.4
+    .t2 tag add hidden 2.2 2.4
+    list [.t2 search -strict -all -count foo foar 1.3] $foo
+} {{2.0 3.0} {6 4}}
+test text-20.78.6 {TextSearchCmd, single line with -all} {
+    deleteWindows
+    pack [text .t2]
+    .t2 insert end " X\n X\n X\n X\n X\n X\n"
+    .t2 search -all -regexp { +| *\n} 1.0 end
+} {1.0 1.2 2.0 2.2 3.0 3.2 4.0 4.2 5.0 5.2 6.0 6.2 7.0}
+test text-20.79 {TextSearchCmd, multiline matching} {
+    deleteWindows
+    pack [text .t2]
+    .t2 insert end "foobar\nfoobar\nfoobar"
+    list [.t2 search -count foo foobar\nfoo 1.0] $foo
+} {1.0 10}
+test text-20.80 {TextSearchCmd, multiline matching} {
+    deleteWindows
+    pack [text .t2]
+    .t2 insert end "foobar\nfoobar\nfoobar"
+    list [.t2 search -count foo bar\nfoo 1.0] $foo
+} {1.3 7}
+test text-20.81 {TextSearchCmd, multiline matching} {
+    deleteWindows
+    pack [text .t2]
+    .t2 insert end "foobar\nfoobar\nfoobar"
+    list [.t2 search -count foo \nfoo 1.0] $foo
+} {1.6 4}
+test text-20.82 {TextSearchCmd, multiline matching} {
+    deleteWindows
+    pack [text .t2]
+    .t2 insert end "foobar\nfoobar\nfoobar"
+    list [.t2 search -count foo bar\nfoobar\nfoo 1.0] $foo
+} {1.3 14}
+test text-20.83 {TextSearchCmd, multiline matching} {
+    deleteWindows
+    pack [text .t2]
+    .t2 insert end "foobar\nfoobar\nfoobar"
+    .t2 search -count foo bar\nfoobar\nfoobanearly 1.0
+} {}
+test text-20.84 {TextSearchCmd, multiline matching} {
+    deleteWindows
+    pack [text .t2]
+    .t2 insert end "foobar\nfoobar\nfoobar"
+    list [.t2 search -regexp -count foo foobar\nfoo 1.0] $foo
+} {1.0 10}
+test text-20.85 {TextSearchCmd, multiline matching} {
+    deleteWindows
+    pack [text .t2]
+    .t2 insert end "foobar\nfoobar\nfoobar"
+    list [.t2 search -regexp -count foo bar\nfoo 1.0] $foo
+} {1.3 7}
+test text-20.86 {TextSearchCmd, multiline matching} {
+    deleteWindows
+    pack [text .t2]
+    .t2 insert end "foobar\nfoobar\nfoobar"
+    list [.t2 search -regexp -count foo \nfoo 1.0] $foo
+} {1.6 4}
+test text-20.87 {TextSearchCmd, multiline matching} {
+    deleteWindows
+    pack [text .t2]
+    .t2 insert end "foobar\nfoobar\nfoobar"
+    list [.t2 search -regexp -count foo bar\nfoobar\nfoo 1.0] $foo
+} {1.3 14}
+test text-20.88 {TextSearchCmd, multiline matching} {
+    deleteWindows
+    pack [text .t2]
+    .t2 insert end "foobar\nfoobar\nfoobar"
+    .t2 search -regexp -count foo bar\nfoobar\nfoobanearly 1.0
+} {}
+test text-20.89 {TextSearchCmd, multiline matching} {
+    deleteWindows
+    pack [text .t2]
+    .t2 insert end "foobar\nfaoobar\nfoobar"
+    .t2 search -regexp -count foo bar\nfoo 1.0
+} {2.4}
+test text-20.90 {TextSearchCmd, multiline matching end of window} {
+    deleteWindows
+    pack [text .t2]
+    .t2 insert end "foobar\nfaoobar\nfoobar"
+    .t2 search -regexp -count foo bar\nfoobar\n\n 1.0
+} {}
+test text-20.91 {TextSearchCmd, multiline matching end of window} {
+    deleteWindows
+    pack [text .t2]
+    .t2 search "\n\n" 1.0
+} {}
+test text-20.92 {TextSearchCmd, multiline matching} {
+    deleteWindows
+    pack [text .t2]
+    .t2 insert end "foobar\nfoobar\nfoobar"
+    list [.t2 search -backwards -count foo foobar\nfoo end] $foo
+} {2.0 10}
+test text-20.93 {TextSearchCmd, multiline matching} {
+    deleteWindows
+    pack [text .t2]
+    .t2 insert end "foobar\nfoobar\nfoobar"
+    list [.t2 search -backwards -count foo bar\nfoo 1.0] $foo
+} {2.3 7}
+test text-20.94 {TextSearchCmd, multiline matching} {
+    deleteWindows
+    pack [text .t2]
+    .t2 insert end "foobar\nfoobar\nfoobar"
+    list [.t2 search -backwards -count foo \nfoo 1.0] $foo
+} {2.6 4}
+test text-20.95 {TextSearchCmd, multiline matching} {
+    deleteWindows
+    pack [text .t2]
+    .t2 insert end "foobar\nfoobar\nfoobar"
+    list [.t2 search -backwards -count foo bar\nfoobar\nfoo 1.0] $foo
+} {1.3 14}
+test text-20.96 {TextSearchCmd, multiline matching} {
+    deleteWindows
+    pack [text .t2]
+    .t2 insert end "foobar\nfoobar\nfoobar"
+    .t2 search -backwards -count foo bar\nfoobar\nfoobanearly 1.0
+} {}
+test text-20.97 {TextSearchCmd, multiline matching} {
+    deleteWindows
+    pack [text .t2]
+    .t2 insert end "foobar\nfoobar\nfoobar"
+    list [.t2 search -backwards -regexp -count foo foobar\nfoo end] $foo
+} {2.0 10}
+test text-20.97.1 {TextSearchCmd, multiline matching} {
+    deleteWindows
+    pack [text .t2]
+    .t2 insert end "foobar\nfoobar\nfoobar"
+    list [.t2 search -backwards -regexp -count foo foobar\nfo end] $foo
+} {2.0 9}
+test text-20.98 {TextSearchCmd, multiline matching} {
+    deleteWindows
+    pack [text .t2]
+    .t2 insert end "foobar\nfoobar\nfoobar"
+    list [.t2 search -backwards -regexp -count foo bar\nfoo 1.0] $foo
+} {2.3 7}
+test text-20.99 {TextSearchCmd, multiline matching} {
+    deleteWindows
+    pack [text .t2]
+    .t2 insert end "foobar\nfoobar\nfoobar"
+    list [.t2 search -backwards -regexp -count foo \nfoo 1.0] $foo
+} {2.6 4}
+test text-20.100 {TextSearchCmd, multiline matching} {
+    deleteWindows
+    pack [text .t2]
+    .t2 insert end "foobar\nfoobar\nfoobar"
+    list [.t2 search -backwards -regexp -count foo bar\nfoobar\nfoo 1.0] $foo
+} {1.3 14}
+test text-20.101 {TextSearchCmd, multiline matching} {
+    deleteWindows
+    pack [text .t2]
+    .t2 insert end "foobar\nfoobar\nfoobar"
+    .t2 search -backwards -regexp -count foo bar\nfoobar\nfoobanearly 1.0
+} {}
+test text-20.102 {TextSearchCmd, multiline matching} {
+    deleteWindows
+    pack [text .t2]
+    .t2 insert end "foobar\nfaoobar\nfoobar"
+    .t2 search -backwards -regexp -count foo bar\nfoo 1.0
+} {2.4}
+test text-20.103 {TextSearchCmd, multiline matching end of window} {
+    deleteWindows
+    pack [text .t2]
+    .t2 insert end "foobar\nfaoobar\nfoobar"
+    .t2 search -backwards -regexp -count foo bar\nfoobar\n\n 1.0
+} {}
+test text-20.104 {TextSearchCmd, multiline matching end of window} {
+    deleteWindows
+    pack [text .t2]
+    .t2 search -backwards "\n\n" 1.0
+} {}
+test text-20.105 {TextSearchCmd, multiline regexp matching} {
+    deleteWindows
+    pack [text .t2]
+    .t2 insert 1.0 {    Tcl_Obj *objPtr));
 static Tcl_Obj*         FSNormalizeAbsolutePath 
 			    _ANSI_ARGS_((Tcl_Interp* interp, Tcl_Obj *pathPtr));}
     set markExpr "^(\[A-Za-z0-9~_\]+\[ \t\n\r\]*\\(|(\[^ \t\(#\n\r/@:\*\]\[^=\(\r\n\]*\[ \t\]+\\*?)?"
     append markExpr "(\[A-Za-z0-9~_\]+(<\[^>\]*>)?(::)?(\[A-Za-z0-9~_\]+::)*\[-A-Za-z0-9~_+ <>\|\\*/\]+|\[A-Za-z0-9~_\]+)"
     append markExpr "\[ \n\t\r\]*\\()"
-    .t search -forwards -regexp $markExpr 1.41 end
-} -cleanup {
-    destroy .t
-} -result {}
-test text-22.120 {TextSearchCmd, multiline regexp matching} -body {
-# Practical example which used to crash Tk, but only after the
-# search is complete.  This is memory corruption caused by
-# a bug in Tcl's handling of string objects.
-# (Tcl bug 635200)
-    pack [text .t]
-    .t insert 1.0 {static int		SetFsPathFromAny _ANSI_ARGS_((Tcl_Interp *interp,
+    .t2 search -forwards -regexp $markExpr 1.41 end
+} {}
+test text-20.106 {TextSearchCmd, multiline regexp matching} {
+    # Practical example which used to crash Tk, but only after the
+    # search is complete.  This is memory corruption caused by
+    # a bug in Tcl's handling of string objects.
+    # (Tcl bug 635200)
+    deleteWindows
+    pack [text .t2]
+    .t2 insert 1.0 {static int		SetFsPathFromAny _ANSI_ARGS_((Tcl_Interp *interp,
 			    Tcl_Obj *objPtr));
 static Tcl_Obj*         FSNormalizeAbsolutePath 
 			    _ANSI_ARGS_((Tcl_Interp* interp, Tcl_Obj *pathPtr));}
     set markExpr "^(\[A-Za-z0-9~_\]+\[ \t\n\r\]*\\(|(\[^ \t\(#\n\r/@:\*\]\[^=\(\r\n\]*\[ \t\]+\\*?)?"
     append markExpr "(\[A-Za-z0-9~_\]+(<\[^>\]*>)?(::)?(\[A-Za-z0-9~_\]+::)*\[-A-Za-z0-9~_+ <>\|\\*/\]+|\[A-Za-z0-9~_\]+)"
     append markExpr "\[ \n\t\r\]*\\()"
-    .t search -forwards -regexp $markExpr 1.41 end
-} -cleanup {
-    destroy .t
-} -result {}
-test text-22.121 {TextSearchCmd, multiline regexp matching} -body {
-    pack [text .t]
-    .t insert 1.0 {
+    .t2 search -forwards -regexp $markExpr 1.41 end
+} {}
+test text-20.107 {TextSearchCmd, multiline regexp matching} {
+    deleteWindows
+    pack [text .t2]
+    .t2 insert 1.0 {
 static int		SetFsPathFromAny _ANSI_ARGS_((Tcl_Interp *interp,
 			    Tcl_Obj *objPtr));
 static Tcl_Obj*         FSNormalizeAbsolutePath 
@@ -4654,275 +2001,240 @@
     set markExpr "^(\[A-Za-z0-9~_\]+\[ \t\n\r\]*\\(|(\[^ \t\(#\n\r/@:\*\]\[^=\(\r\n\]*\[ \t\]+\\*?)?"
     append markExpr "(\[A-Za-z0-9~_\]+(<\[^>\]*>)?(::)?(\[A-Za-z0-9~_\]+::)*\[-A-Za-z0-9~_+ <>\|\\*/\]+|\[A-Za-z0-9~_\]+)"
     append markExpr "\[ \n\t\r\]*\\()"
-    .t search -backwards -all -regexp $markExpr end
-} -cleanup {
-    destroy .t
-} -result {2.0}
-test text-22.122 {TextSearchCmd, multiline matching} -body {
-    pack [text .t]
-    .t insert end "foobar\nfoobar\nfoobar"
-    .t search -all -regexp -count foo bar\nfoo 1.0
-} -cleanup {
-    destroy .t
-} -result {1.3 2.3}
-test text-22.123 {TextSearchCmd, multiline matching} -body {
-    pack [text .t]
-    .t insert end "foobar\nfoobar\nfoobar"
-    .t search -all -backwards -regexp -count foo bar\nfoo 1.0
-} -cleanup {
-    destroy .t
-} -result {2.3 1.3}
-test text-22.124 {TextSearchCmd, wrapping and limits} -body {
-    pack [text .t]
-    .t insert end "foobar\nfoobar\nfoobar"
-    .t search -- "blah" 3.3 1.3
-} -cleanup {
-    destroy .t
-} -result {}
-test text-22.125 {TextSearchCmd, wrapping and limits} -body {
-    pack [text .t]
-    .t insert end "foobar\nfoobar\nfoobar"
-    .t search -backwards -- "blah" 1.3 3.3
-} -cleanup {
-    destroy .t
-} -result {}
-test text-22.126 {TextSearchCmd, wrapping and limits} -body {
-    pack [text .t]
-    .t insert end "if (stringPtr->uallocated > 0) \{x"
-    .t search -backwards -regexp -- "\[\]\")\}\[(\{\]" "1.32" 1.0
-} -cleanup {
-    destroy .t
-} -result {1.31}
-test text-22.127 {TextSearchCmd, wrapping and limits} -body {
-    pack [text .t]
-    .t insert end "if (stringPtr->uallocated > 0) \{x"
-    .t search -regexp -- "\[\]\")\}\[(\{\]" 1.30 "1.0 lineend"
-} -cleanup {
-    destroy .t
-} -result {1.31}
-test text-22.128 {TextSearchCmd, wrapping and limits} -body {
-    pack [text .t]
-    .t insert end "if (stringPtr->uallocated > 0) \{x"
-    .t search -backwards -all -regexp -- "\[\]\")\}\[(\{\]" "1.32" 1.0
-} -cleanup {
-    destroy .t
-} -result {1.31 1.29 1.3}
-test text-22.129 {TextSearchCmd, wrapping and limits} -body {
-    pack [text .t]
-    .t insert end "if (stringPtr->uallocated > 0) \{x"
-    .t search -all -regexp -- "\[\]\")\}\[(\{\]" 1.0 "1.0 lineend"
-} -cleanup {
-    destroy .t
-} -result {1.3 1.29 1.31}
-test text-22.130 {TextSearchCmd, wrapping and limits} -body {
-    pack [text .t]
-    .t insert end "if (stringPtr->uallocated > 0) \{x"
-    .t search -backwards -- "\{" "1.32" 1.0
-} -cleanup {
-    destroy .t
-} -result {1.31}
-test text-22.131 {TextSearchCmd, wrapping and limits} -body {
-    pack [text .t]
-    .t insert end "if (stringPtr->uallocated > 0) \{x"
-    .t search -- "\{" 1.30 "1.0 lineend"
-} -cleanup {
-    destroy .t
-} -result {1.31}
-test text-22.132 {TextSearchCmd, multiline regexp matching} -body {
-    pack [text .t]
-    .t insert 1.0 {
+    .t2 search -backwards -all -regexp $markExpr end
+} {2.0}
+test text-20.108 {TextSearchCmd, multiline matching} {
+    deleteWindows
+    pack [text .t2]
+    .t2 insert end "foobar\nfoobar\nfoobar"
+    .t2 search -all -regexp -count foo bar\nfoo 1.0
+} {1.3 2.3}
+test text-20.109 {TextSearchCmd, multiline matching} {
+    deleteWindows
+    pack [text .t2]
+    .t2 insert end "foobar\nfoobar\nfoobar"
+    .t2 search -all -backwards -regexp -count foo bar\nfoo 1.0
+} {2.3 1.3}
+test text-20.110 {TextSearchCmd, wrapping and limits} {
+    deleteWindows
+    pack [text .t2]
+    .t2 insert end "foobar\nfoobar\nfoobar"
+    .t2 search -- "blah" 3.3 1.3
+} {}
+test text-20.111 {TextSearchCmd, wrapping and limits} {
+    deleteWindows
+    pack [text .t2]
+    .t2 insert end "foobar\nfoobar\nfoobar"
+    .t2 search -backwards -- "blah" 1.3 3.3
+} {}
+test text-20.112 {TextSearchCmd, wrapping and limits} {
+    deleteWindows
+    pack [text .t2]
+    .t2 insert end "if (stringPtr->uallocated > 0) \{x"
+    .t2 search -backwards -regexp -- "\[\]\")\}\[(\{\]" "1.32" 1.0
+} {1.31}
+test text-20.113 {TextSearchCmd, wrapping and limits} {
+    deleteWindows
+    pack [text .t2]
+    .t2 insert end "if (stringPtr->uallocated > 0) \{x"
+    .t2 search -regexp -- "\[\]\")\}\[(\{\]" 1.30 "1.0 lineend"
+} {1.31}
+test text-20.114 {TextSearchCmd, wrapping and limits} {
+    deleteWindows
+    pack [text .t2]
+    .t2 insert end "if (stringPtr->uallocated > 0) \{x"
+    .t2 search -backwards -all -regexp -- "\[\]\")\}\[(\{\]" "1.32" 1.0
+} {1.31 1.29 1.3}
+test text-20.115 {TextSearchCmd, wrapping and limits} {
+    deleteWindows
+    pack [text .t2]
+    .t2 insert end "if (stringPtr->uallocated > 0) \{x"
+    .t2 search -all -regexp -- "\[\]\")\}\[(\{\]" 1.0 "1.0 lineend"
+} {1.3 1.29 1.31}
+test text-20.116 {TextSearchCmd, wrapping and limits} {
+    deleteWindows
+    pack [text .t2]
+    .t2 insert end "if (stringPtr->uallocated > 0) \{x"
+    .t2 search -backwards -- "\{" "1.32" 1.0
+} {1.31}
+test text-20.117 {TextSearchCmd, wrapping and limits} {
+    deleteWindows
+    pack [text .t2]
+    .t2 insert end "if (stringPtr->uallocated > 0) \{x"
+    .t2 search -- "\{" 1.30 "1.0 lineend"
+} {1.31}
+test text-20.118 {TextSearchCmd, multiline regexp matching} {
+    deleteWindows
+    pack [text .t2]
+    .t2 insert 1.0 {
 
 void
 Tcl_SetObjLength(objPtr, length)
     register Tcl_Obj *objPtr;	/* Pointer to object.  This object must
-                                * not currently be shared. */
+				 * not currently be shared. */
     register int length;	/* Number of bytes desired for string
 				 * representation of object, not including
-                            * terminating null byte. */
+				 * terminating null byte. */
 \{
     char *new;
 }
     set markExpr "^(\[A-Za-z0-9~_\]+\[ \t\n\r\]*\\(|(\[^ \t\(#\n\r/@:\*\]\[^=\(\r\n\]*\[ \t\]+\\*?)?"
     append markExpr "(\[A-Za-z0-9~_\]+(<\[^>\]*>)?(::)?(\[A-Za-z0-9~_\]+::)*\[-A-Za-z0-9~_+ <>\|\\*/\]+|\[A-Za-z0-9~_\]+)"
     append markExpr "\[ \n\t\r\]*\\()"
-    .t search -all -regexp -- $markExpr 1.0
-} -cleanup {
-    destroy .t
-} -result {4.0}
-test text-22.133 {TextSearchCmd, multiline regexp matching} -body {
-    pack [text .t]
-    .t insert 1.0 "first line\nlast line of text"
+    .t2 search -all -regexp -- $markExpr 1.0
+} {4.0}
+test text-20.119 {TextSearchCmd, multiline regexp matching} {
+    deleteWindows
+    pack [text .t2]
+    .t2 insert 1.0 "first line\nlast line of text"
     set markExpr {^[a-z]+}
-# This should not match, and should not wrap
-    .t search -regexp -- $markExpr end end
-} -cleanup {
-    destroy .t
-} -result {}
-test text-22.134 {TextSearchCmd, multiline regexp matching} -body {
-    pack [text .t]
-    .t insert 1.0 "first line\nlast line of text"
+    # This should not match, and should not wrap
+    .t2 search -regexp -- $markExpr end end
+} {}
+test text-20.120 {TextSearchCmd, multiline regexp matching} {
+    deleteWindows
+    pack [text .t2]
+    .t2 insert 1.0 "first line\nlast line of text"
     set markExpr {^[a-z]+}
-# This should not match, and should not wrap
-    .t search -regexp -- $markExpr end+10c end
-} -cleanup {
-    destroy .t
-} -result {}
-test text-22.135 {TextSearchCmd, multiline regexp matching} -body {
-    pack [text .t]
-    .t insert 1.0 "first line\nlast line of text"
+    # This should not match, and should not wrap
+    .t2 search -regexp -- $markExpr end+10c end
+} {}
+test text-20.121 {TextSearchCmd, multiline regexp matching} {
+    deleteWindows
+    pack [text .t2]
+    .t2 insert 1.0 "first line\nlast line of text"
     set markExpr {^[a-z]+}
-# This should not match, and should not wrap
-    .t search -regexp -backwards -- $markExpr 1.0 1.0
-} -cleanup {
-    destroy .t
-} -result {}
-test text-22.136 {TextSearchCmd, regexp linestop} -body {
-    pack [text .t]
-    .t insert 1.0 "first line\nlast line of text"
-    .t search -regexp -- {i.*x} 1.0
-} -cleanup {
-    destroy .t
-} -result {2.6}
-test text-22.137 {TextSearchCmd, multiline regexp nolinestop matching} -body {
-    pack [text .t]
-    .t insert 1.0 "first line\nlast line of text"
-    .t search -regexp -nolinestop -- {i.*x} 1.0
-} -cleanup {
-    destroy .t
-} -result {1.1}
-test text-22.138 {TextSearchCmd, regexp linestop} -body {
-    pack [text .t]
-    .t insert 1.0 "first line\nlast line of text"
-    .t search -regexp -all -overlap -- {i.*x} 1.0
-} -cleanup {
-    destroy .t
-} -result {2.6}
-test text-22.139 {TextSearchCmd, regexp linestop} -body {
-    pack [text .t]
-    .t insert 1.0 "first line\nlast line of text"
-    .t search -regexp -all -- {i.*x} 1.0
-} -cleanup {
-    destroy .t
-} -result {2.6}
-test text-22.140 {TextSearchCmd, multiline regexp nolinestop matching} -body {
-    pack [text .t]
-    .t insert 1.0 "first line\nlast line of text"
-    list [.t search -regexp -all -overlap -count c -nolinestop -- {i.*x} 1.0] $c
-} -cleanup {
-    destroy .t
-} -result {{1.1 2.6} {26 10}}
-test text-22.141 {TextSearchCmd, multiline regexp nolinestop matching} -body {
-    pack [text .t]
-    .t insert 1.0 "first line\nlast line of text"
-    list [.t search -regexp -all -count c -nolinestop -- {i.*x} 1.0] $c
-} -cleanup {
-    destroy .t
-} -result {1.1 26}
-test text-22.142 {TextSearchCmd, stop at end of line} -body {
-    pack [text .t]
-    .t insert 1.0 "  \t\n   last line of text"
-    .t search -regexp -nolinestop -- {[^ \t]} 1.0
-} -cleanup {
-    destroy .t
-} -result {1.3}
-test text-22.143 {TextSearchCmd, overlapping all matches} -body {
-    pack [text .t]
-    .t insert 1.0 "abcde abcde"
-    list [.t search -regexp -all -overlap -count c -- {\w+} 1.0] $c
-} -cleanup {
-    destroy .t
-} -result {{1.0 1.6} {5 5}}
-test text-22.144 {TextSearchCmd, non-overlapping all matches} -body {
-    pack [text .t]
-    .t insert 1.0 "abcde abcde"
-    list [.t search -regexp -all -count c -- {\w+} 1.0] $c
-} -cleanup {
-    destroy .t
-} -result {{1.0 1.6} {5 5}}
-test text-22.145 {TextSearchCmd, stop at end of line} -body {
-    pack [text .t]
-    .t insert 1.0 "abcde abcde"
-    list [.t search -backwards -regexp -all -count c -- {\w+} 1.0] $c
-} -cleanup {
-    destroy .t
-} -result {{1.6 1.0} {5 5}}
-test text-22.146 {TextSearchCmd, backwards search stop index } -body {
-    pack [text .t]
-    .t insert 1.0 "bla ZabcZdefZghi and some text again"
-    list [.t search -backwards -regexp -count c -- {Z\w+} 1.21 1.5] $c
-} -cleanup {
-    destroy .t
-} -result {1.8 8}
-test text-22.147 {TextSearchCmd, backwards search stop index } -body {
-    pack [text .t]
-    .t insert 1.0 "bla ZabcZdefZghi and some text again"
-    list [.t search -backwards -all -overlap -regexp -count c -- {Z\w+} 1.21 1.5] $c
-} -cleanup {
-    destroy .t
-} -result {1.8 8}
-test text-22.148 {TextSearchCmd, backwards search stop index } -body {
-    pack [text .t]
-    .t insert 1.0 "bla ZabcZdefZghi and some text again"
-    list [.t search -backwards -all -regexp -count c -- {Z\w+} 1.21 1.5] $c
-} -cleanup {
-    destroy .t
-} -result {1.8 8}
-test text-22.149 {TextSearchCmd, backwards search stop index } -body {
-    pack [text .t]
-    .t insert 1.0 "bla ZabcZdefZghi and some text again"
-    list [.t search -backwards -overlap -all -regexp -count c -- {Z\w+} 1.21 1.1] $c
-} -cleanup {
-    destroy .t
-} -result {1.4 12}
-test text-22.150 {TextSearchCmd, backwards search stop index } -body {
-    pack [text .t]
-    .t insert 1.0 "bla ZabcZdefZghi and some text again"
-    list [.t search -backwards -overlap -all -regexp -count c -- {Z[^Z]+Z} 1.21 1.1] $c
-} -cleanup {
-    destroy .t
-} -result {{1.8 1.4} {5 5}}
-test text-22.151 {TextSearchCmd, backwards search stop index } -body {
-    pack [text .t]
-    .t insert 1.0 "bla ZabcZdefZghi and some text again"
-    list [.t search -backwards -all -regexp -count c -- {Z\w+} 1.21 1.1] $c
-} -cleanup {
-    destroy .t
-} -result {1.4 12}
-test text-22.152 {TextSearchCmd, backwards search stop index } -body {
-    pack [text .t]
-    .t insert 1.0 "bla ZabcZdefZghi and some text again"
-    .t insert 1.0 "bla ZabcZdefZghi and some text again\n"
-    list [.t search -backwards -all -overlap -regexp -count c -- {Z\w+} 2.21 1.5] $c
-} -cleanup {
-    destroy .t
-} -result {{2.4 1.8} {12 8}}
-test text-22.153 {TextSearchCmd, backwards search stop index } -body {
-    pack [text .t]
-    .t insert 1.0 "bla ZabcZdefZghi and some text again"
-    .t insert 1.0 "bla ZabcZdefZghi and some text again\n"
-    list [.t search -backwards -all -regexp -count c -- {Z\w+} 2.21 1.5] $c
-} -cleanup {
-    destroy .t
-} -result {{2.4 1.8} {12 8}}
-test text-22.154 {TextSearchCmd, backwards search stop index } -body {
-    pack [text .t]
-    .t insert 1.0 "bla ZabcZdefZghi and some text again"
-    .t insert 1.0 "bla ZabcZdefZghi and some text again\n"
-    list [.t search -backwards -overlap -all -regexp -count c -- {Z\w+} 2.21 1.1] $c
-} -cleanup {
-    destroy .t
-} -result {{2.4 1.4} {12 12}}
-test text-22.155 {TextSearchCmd, backwards search stop index } -body {
-    pack [text .t]
-    .t insert 1.0 "bla ZabcZdefZghi and some text again"
-    .t insert 1.0 "bla ZabcZdefZghi and some text again\n"
-    list [.t search -backwards -all -regexp -count c -- {Z\w+} 2.21 1.1] $c
-} -cleanup {
-    destroy .t
-} -result {{2.4 1.4} {12 12}}
-test text-22.156 {TextSearchCmd, search -all example} -body {
-    pack [text .t]
-    .t insert 1.0 {
+    # This should not match, and should not wrap
+    .t2 search -regexp -backwards -- $markExpr 1.0 1.0
+} {}
+test text-20.122 {TextSearchCmd, regexp linestop} {
+    deleteWindows
+    pack [text .t2]
+    .t2 insert 1.0 "first line\nlast line of text"
+    .t2 search -regexp -- {i.*x} 1.0
+} {2.6}
+test text-20.123 {TextSearchCmd, multiline regexp nolinestop matching} {
+    deleteWindows
+    pack [text .t2]
+    .t2 insert 1.0 "first line\nlast line of text"
+    .t2 search -regexp -nolinestop -- {i.*x} 1.0
+} {1.1}
+test text-20.124 {TextSearchCmd, regexp linestop} {
+    deleteWindows
+    pack [text .t2]
+    .t2 insert 1.0 "first line\nlast line of text"
+    .t2 search -regexp -all -overlap -- {i.*x} 1.0
+} {2.6}
+test text-20.124.1 {TextSearchCmd, regexp linestop} {
+    deleteWindows
+    pack [text .t2]
+    .t2 insert 1.0 "first line\nlast line of text"
+    .t2 search -regexp -all -- {i.*x} 1.0
+} {2.6}
+test text-20.125 {TextSearchCmd, multiline regexp nolinestop matching} {
+    deleteWindows
+    pack [text .t2]
+    .t2 insert 1.0 "first line\nlast line of text"
+    list [.t2 search -regexp -all -overlap -count c -nolinestop -- {i.*x} 1.0] $c
+} {{1.1 2.6} {26 10}}
+test text-20.125.1 {TextSearchCmd, multiline regexp nolinestop matching} {
+    deleteWindows
+    pack [text .t2]
+    .t2 insert 1.0 "first line\nlast line of text"
+    list [.t2 search -regexp -all -count c -nolinestop -- {i.*x} 1.0] $c
+} {1.1 26}
+test text-20.126 {TextSearchCmd, stop at end of line} {
+    deleteWindows
+    pack [text .t2]
+    .t2 insert 1.0 "  \t\n   last line of text"
+    .t2 search -regexp -nolinestop -- {[^ \t]} 1.0
+} {1.3}
+test text-20.127 {TextSearchCmd, overlapping all matches} {
+    deleteWindows
+    pack [text .t2]
+    .t2 insert 1.0 "abcde abcde"
+    list [.t2 search -regexp -all -overlap -count c -- {\w+} 1.0] $c
+} {{1.0 1.6} {5 5}}
+test text-20.127.1 {TextSearchCmd, non-overlapping all matches} {
+    deleteWindows
+    pack [text .t2]
+    .t2 insert 1.0 "abcde abcde"
+    list [.t2 search -regexp -all -count c -- {\w+} 1.0] $c
+} {{1.0 1.6} {5 5}}
+test text-20.128 {TextSearchCmd, stop at end of line} {
+    deleteWindows
+    pack [text .t2]
+    .t2 insert 1.0 "abcde abcde"
+    list [.t2 search -backwards -regexp -all -count c -- {\w+} 1.0] $c
+} {{1.6 1.0} {5 5}}
+test text-20.129 {TextSearchCmd, backwards search stop index } {
+    deleteWindows
+    pack [text .t2]
+    .t2 insert 1.0 "bla ZabcZdefZghi and some text again"
+    list [.t2 search -backwards -regexp -count c -- {Z\w+} 1.21 1.5] $c
+} {1.8 8}
+test text-20.130 {TextSearchCmd, backwards search stop index } {
+    deleteWindows
+    pack [text .t2]
+    .t2 insert 1.0 "bla ZabcZdefZghi and some text again"
+    list [.t2 search -backwards -all -overlap -regexp -count c -- {Z\w+} 1.21 1.5] $c
+} {1.8 8}
+test text-20.130.1 {TextSearchCmd, backwards search stop index } {
+    deleteWindows
+    pack [text .t2]
+    .t2 insert 1.0 "bla ZabcZdefZghi and some text again"
+    list [.t2 search -backwards -all -regexp -count c -- {Z\w+} 1.21 1.5] $c
+} {1.8 8}
+test text-20.131 {TextSearchCmd, backwards search stop index } {
+    deleteWindows
+    pack [text .t2]
+    .t2 insert 1.0 "bla ZabcZdefZghi and some text again"
+    list [.t2 search -backwards -overlap -all -regexp -count c -- {Z\w+} 1.21 1.1] $c
+} {1.4 12}
+test text-20.131.1 {TextSearchCmd, backwards search stop index } {
+    deleteWindows
+    pack [text .t2]
+    .t2 insert 1.0 "bla ZabcZdefZghi and some text again"
+    list [.t2 search -backwards -overlap -all -regexp -count c -- {Z[^Z]+Z} 1.21 1.1] $c
+} {{1.8 1.4} {5 5}}
+test text-20.131.2 {TextSearchCmd, backwards search stop index } {
+    deleteWindows
+    pack [text .t2]
+    .t2 insert 1.0 "bla ZabcZdefZghi and some text again"
+    list [.t2 search -backwards -all -regexp -count c -- {Z\w+} 1.21 1.1] $c
+} {1.4 12}
+test text-20.132 {TextSearchCmd, backwards search stop index } {
+    deleteWindows
+    pack [text .t2]
+    .t2 insert 1.0 "bla ZabcZdefZghi and some text again"
+    .t2 insert 1.0 "bla ZabcZdefZghi and some text again\n"
+    list [.t2 search -backwards -all -overlap -regexp -count c -- {Z\w+} 2.21 1.5] $c
+} {{2.4 1.8} {12 8}}
+test text-20.132.1 {TextSearchCmd, backwards search stop index } {
+    deleteWindows
+    pack [text .t2]
+    .t2 insert 1.0 "bla ZabcZdefZghi and some text again"
+    .t2 insert 1.0 "bla ZabcZdefZghi and some text again\n"
+    list [.t2 search -backwards -all -regexp -count c -- {Z\w+} 2.21 1.5] $c
+} {{2.4 1.8} {12 8}}
+test text-20.133 {TextSearchCmd, backwards search stop index } {
+    deleteWindows
+    pack [text .t2]
+    .t2 insert 1.0 "bla ZabcZdefZghi and some text again"
+    .t2 insert 1.0 "bla ZabcZdefZghi and some text again\n"
+    list [.t2 search -backwards -overlap -all -regexp -count c -- {Z\w+} 2.21 1.1] $c
+} {{2.4 1.4} {12 12}}
+test text-20.133.1 {TextSearchCmd, backwards search stop index } {
+    deleteWindows
+    pack [text .t2]
+    .t2 insert 1.0 "bla ZabcZdefZghi and some text again"
+    .t2 insert 1.0 "bla ZabcZdefZghi and some text again\n"
+    list [.t2 search -backwards -all -regexp -count c -- {Z\w+} 2.21 1.1] $c
+} {{2.4 1.4} {12 12}}
+test text-20.134 {TextSearchCmd, search -all example} {
+    deleteWindows
+    pack [text .t2]
+    .t2 insert 1.0 {
 
 See the package: supersearch for more information.
 
@@ -4936,960 +2248,710 @@
 
 }
     set pat {package: ([a-zA-Z0-9][-a-zA-Z0-9._+#/]*)}
-    list [.t search -nolinestop -regexp -nocase -all -forwards \
+    list [.t2 search -nolinestop -regexp -nocase -all -forwards \
       -count c -- $pat 1.0 end] $c
-} -cleanup {
-    destroy .t
-} -result {{3.8 6.8 8.0 11.8} {20 26 13 14}}
-test text-22.157 {TextSearchCmd, backwards search overlaps} -body {
-    pack [text .t]
-    .t insert 1.0 "foobarfoobaaaaaaaaaaarfoo"
-    .t search -backwards -regexp {fooba+rfoo} end
-} -cleanup {
-    destroy .t
-} -result {1.6}
-test text-22.158 {TextSearchCmd, backwards search overlaps} -body {
-    pack [text .t]
-    .t insert 1.0 "foobarfoobaaaaaaaaaaarfoo"
-    .t search -backwards -overlap -all -regexp {fooba+rfoo} end
-} -cleanup {
-    destroy .t
-} -result {1.6 1.0}
-test text-22.159 {TextSearchCmd, backwards search overlaps} -body {
-    pack [text .t]
-    .t insert 1.0 "foobarfoobaaaaaaaaaaarfoo"
-    .t search -backwards -all -regexp {fooba+rfoo} end
-} -cleanup {
-    destroy .t
-} -result {1.6}
-test text-22.160 {TextSearchCmd, forwards search overlaps} -body {
-    pack [text .t]
-    .t insert 1.0 "foobarfoobaaaaaaaaaaarfoo"
-    .t search -all -overlap -regexp {fooba+rfoo} end
-} -cleanup {
-    destroy .t
-} -result {1.0 1.6}
-test text-22.161 {TextSearchCmd, forwards search overlaps} -body {
-    pack [text .t]
-    .t insert 1.0 "foobarfoobaaaaaaaaaaarfoo"
-    .t search -all -regexp {fooba+rfoo} end
-} -cleanup {
-    destroy .t
-} -result {1.0}
-test text-22.162 {TextSearchCmd, forward exact search overlaps} -body {
-    pack [text .t]
-    .t insert 1.0 "abababab"
-    .t search -exact -overlap -all {abab} 1.0
-} -cleanup {
-    destroy .t
-} -result {1.0 1.2 1.4}
-test text-22.163 {TextSearchCmd, forward exact search overlaps} -body {
-    pack [text .t]
-    .t insert 1.0 "abababab"
-    .t search -exact -all {abab} 1.0
-} -cleanup {
-    destroy .t
-} -result {1.0 1.4}
-test text-22.164 {TextSearchCmd, backward exact search overlaps} -body {
-    pack [text .t]
-    .t insert 1.0 "ababababab"
-    .t search -exact -overlap -backwards -all {abab} end
-} -cleanup {
-    destroy .t
-} -result {1.6 1.4 1.2 1.0}
-test text-22.165 {TextSearchCmd, backward exact search overlaps} -body {
-    pack [text .t]
-    .t insert 1.0 "ababababab"
-    .t search -exact -backwards -all {abab} end
-} -cleanup {
-    destroy .t
-} -result {1.6 1.2}
-test text-22.166 {TextSearchCmd, backward exact search overlaps} -body {
-    pack [text .t]
-    .t insert 1.0 "abababababab"
-    .t search -exact -backwards -all {abab} end
-} -cleanup {
-    destroy .t
-} -result {1.8 1.4 1.0}
-test text-22.167 {TextSearchCmd, forward exact search overlaps} -body {
-    pack [text .t]
-    .t insert 1.0 "foo\nbar\nfoo\nbar\nfoo\nbar\nfoo\n"
-    .t search -exact -overlap -all "foo\nbar\nfoo" 1.0
-} -cleanup {
-    destroy .t
-} -result {1.0 3.0 5.0}
-test text-22.168 {TextSearchCmd, forward exact search no-overlaps} -body {
-    pack [text .t]
-    .t insert 1.0 "foo\nbar\nfoo\nbar\nfoo\nbar\nfoo\n"
-    .t search -exact -all "foo\nbar\nfoo" 1.0
-} -cleanup {
-    destroy .t
-} -result {1.0 5.0}
-test text-22.169 {TextSearchCmd, backward exact search overlaps} -body {
-    pack [text .t]
-    .t insert 1.0 "foo\nbar\nfoo\nbar\nfoo\nbar\nfoo\n"
-    .t search -exact -overlap -backward -all "foo\nbar\nfoo" end
-} -cleanup {
-    destroy .t
-} -result {5.0 3.0 1.0}
-test text-22.170 {TextSearchCmd, backward exact search no-overlaps} -body {
-    pack [text .t]
-    .t insert 1.0 "foo\nbar\nfoo\nbar\nfoo\nbar\nfoo\n"
-    .t search -exact -backward -all "foo\nbar\nfoo" end
-} -cleanup {
-    destroy .t
-} -result {5.0 1.0}
-test text-22.171 {TextSearchCmd, backward exact search overlaps} -body {
-    pack [text .t]
-    .t insert 1.0 "foo\nbar\nfoo\nbar\nfoo\nbar\nfoo\n"
-    .t search -regexp -backward -overlap -all "foo\nbar\nfoo" end
-} -cleanup {
-    destroy .t
-} -result {5.0 3.0 1.0}
-test text-22.172 {TextSearchCmd, backward regexp search no-overlaps} -body {
-    pack [text .t]
-    .t insert 1.0 "foo\nbar\nfoo\nbar\nfoo\nbar\nfoo\n"
-    .t search -regexp -backward -all "foo\nbar\nfoo" end
-} -cleanup {
-    destroy .t
-} -result {5.0 1.0}
-test text-22.173 {TextSearchCmd, backward regexp search no-overlaps} -body {
-    pack [text .t]
-    .t insert 1.0 " aasda asdj werwer"
-    .t search -regexp -backward -- {(\$)?[\w:_]+} 1.9
-} -cleanup {
-    destroy .t
-} -result {1.7}
-test text-22.174 {TextSearchCmd, backward regexp search no-overlaps} -body {
-    pack [text .t]
-    .t insert 1.0 " aasda asdj werwer"
-    .t search -regexp -backward -- {(\$)?[\w:_]+} 1.9 1.5
-} -cleanup {
-    destroy .t
-} -result {1.7}
-test text-22.175 {TextSearchCmd, backward regexp search no-overlaps} -body {
-    pack [text .t]
-    .t insert 1.0 " aasda asdj werwer"
-    .t search -regexp -backward -- {(\$)?[\w:_]+} 1.9 1.7
-} -cleanup {
-    destroy .t
-} -result {1.7}
-test text-22.176 {TextSearchCmd, backward regexp search no-overlaps} -body {
-    pack [text .t]
-    .t insert 1.0 " aasda asdj werwer"
-    .t search -regexp -backward -- {(\$)?[\w:_]+} 1.9 1.8
-} -cleanup {
-    destroy .t
-} -result {1.8}
-test text-22.177 {TextSearchCmd, backward regexp search no-overlaps} -body {
-    pack [text .t]
-    .t insert 1.0 " aasda asdj werwer"
-    .t search -regexp -backward -all -- {(\$)?[\w:_]+} 1.9 1.3
-} -cleanup {
-    destroy .t
-} -result {1.7 1.3}
-test text-22.178 {TextSearchCmd, backward regexp search no-overlaps} -body {
-    pack [text .t]
-    .t insert 1.0 " aasda asdj werwer"
-    .t search -regexp -backward -all -- {(\$)?[\w:_]+} 1.9 1.13
-} -cleanup {
-    destroy .t
-} -result {}
-test text-22.179 {TextSearchCmd, backward regexp search no-overlaps} -body {
-    pack [text .t]
-    .t insert 1.0 " aasda asdj werwer"
-    .t search -regexp -backward -all -- {(\$)?[\w:_]+} 2.0 1.3
-} -cleanup {
-    destroy .t
-} -result {1.12 1.7 1.3}
-test text-22.180 {TextSearchCmd, backward regexp search no-overlaps} -body {
-    pack [text .t]
-    .t insert 1.0 " aasda asdj werwer"
-    .t search -regexp -backward -all -- {(\$)?[\w:_]+} 1.3
-} -cleanup {
-    destroy .t
-} -result {1.1 1.12 1.7 1.3}
-test text-22.181 {TextSearchCmd, backward regexp search no-overlaps} -body {
-    pack [text .t]
-    .t insert 1.0 "abcde\nabcde\nabcde\n"
-    .t search -regexp -backward -all -- {(\w+\n)+} end
-} -cleanup {
-    destroy .t
-} -result {1.0}
-test text-22.182 {TextSearchCmd, backward regexp search no-overlaps} -body {
-    pack [text .t]
-    .t insert 1.0 "abcde\nabcde\nabcde\n"
-    .t search -regexp -backward -all -- {(\w+\n)+} end 1.5
-} -cleanup {
-    destroy .t
-} -result {2.0}
-test text-22.183 {TextSearchCmd, backward regexp search no-overlaps} -body {
-    pack [text .t]
-    .t insert 1.0 "abcde\nabcde\nabcde\na"
-    .t search -regexp -backward -all -- {(\w+\n\w)+} end 1.5
-} -cleanup {
-    destroy .t
-} -result {2.0}
-test text-22.184 {TextSearchCmd, backward regexp search no-overlaps} -body {
-    pack [text .t]
-    .t insert 1.0 "abcde\nabcde\nabcde\na"
-    list [.t search -regexp -all -count foo -- {(\w+\n)+} 1.0] $foo
-} -cleanup {
-    destroy .t
-} -result {1.0 20}
-test text-22.185 {TextSearchCmd, backward regexp search no-overlaps} -body {
-    pack [text .t]
-    .t insert 1.0 "abcde\nabcde\nabcde\na"
+} {{3.8 6.8 8.0 11.8} {20 26 13 14}}
+test text-20.135 {TextSearchCmd, backwards search overlaps} {
+    deleteWindows
+    pack [text .t2]
+    .t2 insert 1.0 "foobarfoobaaaaaaaaaaarfoo"
+    .t2 search -backwards -regexp {fooba+rfoo} end
+} {1.6}
+test text-20.135.1 {TextSearchCmd, backwards search overlaps} {
+    deleteWindows
+    pack [text .t2]
+    .t2 insert 1.0 "foobarfoobaaaaaaaaaaarfoo"
+    .t2 search -backwards -overlap -all -regexp {fooba+rfoo} end
+} {1.6 1.0}
+test text-20.135.2 {TextSearchCmd, backwards search overlaps} {
+    deleteWindows
+    pack [text .t2]
+    .t2 insert 1.0 "foobarfoobaaaaaaaaaaarfoo"
+    .t2 search -backwards -all -regexp {fooba+rfoo} end
+} {1.6}
+test text-20.135.3 {TextSearchCmd, forwards search overlaps} {
+    deleteWindows
+    pack [text .t2]
+    .t2 insert 1.0 "foobarfoobaaaaaaaaaaarfoo"
+    .t2 search -all -overlap -regexp {fooba+rfoo} end
+} {1.0 1.6}
+test text-20.135.4 {TextSearchCmd, forwards search overlaps} {
+    deleteWindows
+    pack [text .t2]
+    .t2 insert 1.0 "foobarfoobaaaaaaaaaaarfoo"
+    .t2 search -all -regexp {fooba+rfoo} end
+} {1.0}
+test text-20.136 {TextSearchCmd, forward exact search overlaps} {
+    deleteWindows
+    pack [text .t2]
+    .t2 insert 1.0 "abababab"
+    .t2 search -exact -overlap -all {abab} 1.0
+} {1.0 1.2 1.4}
+test text-20.136.1 {TextSearchCmd, forward exact search overlaps} {
+    deleteWindows
+    pack [text .t2]
+    .t2 insert 1.0 "abababab"
+    .t2 search -exact -all {abab} 1.0
+} {1.0 1.4}
+test text-20.137 {TextSearchCmd, backward exact search overlaps} {
+    deleteWindows
+    pack [text .t2]
+    .t2 insert 1.0 "ababababab"
+    .t2 search -exact -overlap -backwards -all {abab} end
+} {1.6 1.4 1.2 1.0}
+test text-20.137.1 {TextSearchCmd, backward exact search overlaps} {
+    deleteWindows
+    pack [text .t2]
+    .t2 insert 1.0 "ababababab"
+    .t2 search -exact -backwards -all {abab} end
+} {1.6 1.2}
+test text-20.137.2 {TextSearchCmd, backward exact search overlaps} {
+    deleteWindows
+    pack [text .t2]
+    .t2 insert 1.0 "abababababab"
+    .t2 search -exact -backwards -all {abab} end
+} {1.8 1.4 1.0}
+test text-20.138 {TextSearchCmd, forward exact search overlaps} {
+    deleteWindows
+    pack [text .t2]
+    .t2 insert 1.0 "foo\nbar\nfoo\nbar\nfoo\nbar\nfoo\n"
+    .t2 search -exact -overlap -all "foo\nbar\nfoo" 1.0
+} {1.0 3.0 5.0}
+test text-20.138.1 {TextSearchCmd, forward exact search no-overlaps} {
+    deleteWindows
+    pack [text .t2]
+    .t2 insert 1.0 "foo\nbar\nfoo\nbar\nfoo\nbar\nfoo\n"
+    .t2 search -exact -all "foo\nbar\nfoo" 1.0
+} {1.0 5.0}
+test text-20.139 {TextSearchCmd, backward exact search overlaps} {
+    deleteWindows
+    pack [text .t2]
+    .t2 insert 1.0 "foo\nbar\nfoo\nbar\nfoo\nbar\nfoo\n"
+    .t2 search -exact -overlap -backward -all "foo\nbar\nfoo" end
+} {5.0 3.0 1.0}
+test text-20.140 {TextSearchCmd, backward exact search no-overlaps} {
+    deleteWindows
+    pack [text .t2]
+    .t2 insert 1.0 "foo\nbar\nfoo\nbar\nfoo\nbar\nfoo\n"
+    .t2 search -exact -backward -all "foo\nbar\nfoo" end
+} {5.0 1.0}
+test text-20.141 {TextSearchCmd, backward exact search overlaps} {
+    deleteWindows
+    pack [text .t2]
+    .t2 insert 1.0 "foo\nbar\nfoo\nbar\nfoo\nbar\nfoo\n"
+    .t2 search -regexp -backward -overlap -all "foo\nbar\nfoo" end
+} {5.0 3.0 1.0}
+test text-20.142 {TextSearchCmd, backward regexp search no-overlaps} {
+    deleteWindows
+    pack [text .t2]
+    .t2 insert 1.0 "foo\nbar\nfoo\nbar\nfoo\nbar\nfoo\n"
+    .t2 search -regexp -backward -all "foo\nbar\nfoo" end
+} {5.0 1.0}
+test text-20.142a {TextSearchCmd, backward regexp search no-overlaps} {
+    deleteWindows
+    pack [text .t2]
+    .t2 insert 1.0 " aasda asdj werwer"
+    .t2 search -regexp -backward -- {(\$)?[\w:_]+} 1.9
+} {1.7}
+test text-20.143 {TextSearchCmd, backward regexp search no-overlaps} {
+    deleteWindows
+    pack [text .t2]
+    .t2 insert 1.0 " aasda asdj werwer"
+    .t2 search -regexp -backward -- {(\$)?[\w:_]+} 1.9 1.5
+} {1.7}
+test text-20.144 {TextSearchCmd, backward regexp search no-overlaps} {
+    deleteWindows
+    pack [text .t2]
+    .t2 insert 1.0 " aasda asdj werwer"
+    .t2 search -regexp -backward -- {(\$)?[\w:_]+} 1.9 1.7
+} {1.7}
+test text-20.145 {TextSearchCmd, backward regexp search no-overlaps} {
+    deleteWindows
+    pack [text .t2]
+    .t2 insert 1.0 " aasda asdj werwer"
+    .t2 search -regexp -backward -- {(\$)?[\w:_]+} 1.9 1.8
+} {1.8}
+test text-20.146 {TextSearchCmd, backward regexp search no-overlaps} {
+    deleteWindows
+    pack [text .t2]
+    .t2 insert 1.0 " aasda asdj werwer"
+    .t2 search -regexp -backward -all -- {(\$)?[\w:_]+} 1.9 1.3
+} {1.7 1.3}
+test text-20.147 {TextSearchCmd, backward regexp search no-overlaps} {
+    deleteWindows
+    pack [text .t2]
+    .t2 insert 1.0 " aasda asdj werwer"
+    .t2 search -regexp -backward -all -- {(\$)?[\w:_]+} 1.9 1.13
+} {}
+test text-20.148 {TextSearchCmd, backward regexp search no-overlaps} {
+    deleteWindows
+    pack [text .t2]
+    .t2 insert 1.0 " aasda asdj werwer"
+    .t2 search -regexp -backward -all -- {(\$)?[\w:_]+} 2.0 1.3
+} {1.12 1.7 1.3}
+test text-20.149 {TextSearchCmd, backward regexp search no-overlaps} {
+    deleteWindows
+    pack [text .t2]
+    .t2 insert 1.0 " aasda asdj werwer"
+    .t2 search -regexp -backward -all -- {(\$)?[\w:_]+} 1.3
+} {1.1 1.12 1.7 1.3}
+test text-20.150 {TextSearchCmd, backward regexp search no-overlaps} {
+    deleteWindows
+    pack [text .t2]
+    .t2 insert 1.0 "abcde\nabcde\nabcde\n"
+    .t2 search -regexp -backward -all -- {(\w+\n)+} end
+} {1.0}
+test text-20.151 {TextSearchCmd, backward regexp search no-overlaps} {
+    deleteWindows
+    pack [text .t2]
+    .t2 insert 1.0 "abcde\nabcde\nabcde\n"
+    .t2 search -regexp -backward -all -- {(\w+\n)+} end 1.5
+} {2.0}
+test text-20.152 {TextSearchCmd, backward regexp search no-overlaps} {
+    deleteWindows
+    pack [text .t2]
+    .t2 insert 1.0 "abcde\nabcde\nabcde\na"
+    .t2 search -regexp -backward -all -- {(\w+\n\w)+} end 1.5
+} {2.0}
+test text-20.153 {TextSearchCmd, backward regexp search no-overlaps} {
+    deleteWindows
+    pack [text .t2]
+    .t2 insert 1.0 "abcde\nabcde\nabcde\na"
+    list [.t2 search -regexp -all -count foo -- {(\w+\n)+} 1.0] $foo
+} {1.0 20}
+test text-20.154 {TextSearchCmd, backward regexp search no-overlaps} {
+    deleteWindows
+    pack [text .t2]
+    .t2 insert 1.0 "abcde\nabcde\nabcde\na"
     set res {}
     lappend res \
-      [list [.t search -regexp -all -count foo -- {(\w+\n)+} 1.0] $foo] \
-      [list [.t search -regexp -all -count foo -- {(\w+)+} 1.0] $foo]
-} -cleanup {
-    destroy .t
-} -result {{1.0 20} {{1.0 2.0 3.0 4.0} {5 5 5 1}}}
-test text-22.186 {TextSearchCmd, regexp search greedy} -body {
-    pack [text .t]
-    .t insert 1.0 "abcde\nabcde\nabcde\na"
-    list [.t search -regexp -all -nolinestop -count foo -- {.*} 1.0] $foo
-} -cleanup {
-    destroy .t
-} -result {1.0 20}
-test text-22.187 {TextSearchCmd, regexp search greedy} -body {
-    pack [text .t]
-    .t insert 1.0 "abcde\nabcde\nabcde\na"
-    list [.t search -regexp -all -count foo -- {.*} 1.0] $foo
-} -cleanup {
-    destroy .t
-} -result {{1.0 2.0 3.0 4.0} {5 5 5 1}}
-test text-22.188 {TextSearchCmd, regexp search greedy multi-line} -body {
-    pack [text .t]
-    .t insert 1.0 "abcde\nabcde\nabcde\na"
-    list [.t search -regexp -count foo -- {(\w+\n\w)+} 1.0] $foo
-} -cleanup {
-    destroy .t
-} -result {1.0 19}
-test text-22.189 {TextSearchCmd, regexp search greedy multi-line} -body {
-    pack [text .t]
-    .t insert 1.0 "abcde\nabcde\nabcde\na"
-    list [.t search -regexp -backwards -count foo -- {(\w+\n\w)+} end] $foo
-} -cleanup {
-    destroy .t
-} -result {1.0 19}
-test text-22.190 {TextSearchCmd, regexp search greedy multi-line} -body {
-    pack [text .t]
-    .t insert 1.0 "abcde\nabcde\nabcde\na"
-    list [.t search -regexp -all -backwards -count foo -- {(\w+\n\w)+} end] $foo
-} -cleanup {
-    destroy .t
-} -result {1.0 19}
-test text-22.191 {TextSearchCmd, backward regexp search no-overlaps} -body {
-    pack [text .t]
-    .t insert 1.0 "abcde\nabcde\nabcde\na"
-    .t search -regexp -backward -all -- {(\w+\n\w)+} end 1.5
-} -cleanup {
-    destroy .t
-} -result {2.0}
-test text-22.192 {TextSearchCmd, backward regexp search no-overlaps} -body {
-    pack [text .t]
-    .t insert 1.0 "abcde\nabcde\nabcde\na"
-    .t search -regexp -backward -all -- {(\w+\n\w)+} end 1.3
-} -cleanup {
-    destroy .t
-} -result {1.3}
-test text-22.193 {TextSearchCmd, backward regexp search no-overlaps} -body {
-    pack [text .t]
-    .t insert 1.0 "abcde\nabcde\nabcde\na"
-    list [.t search -regexp -forward -count foo -- {(\w+\n\w)+} 1.3] $foo
-} -cleanup {
-    destroy .t
-} -result {1.3 16}
-test text-22.194 {TextSearchCmd, backward regexp search no-overlaps} -body {
-    pack [text .t]
-    .t insert 1.0 "abcde\nabcde\nabcde\na"
-    list [.t search -regexp -forward -all -count foo -- {(\w+\n\w)+} 1.3] $foo
-# This result is somewhat debatable -- the two results do overlap,
-# but only because the search has totally wrapped around back to
-# the start.
-} -cleanup {
-    destroy .t
-} -result {{1.3 1.0} {16 19}}
-test text-22.195 {TextSearchCmd, backward regexp search no-overlaps} -body {
-    pack [text .t]
-    .t insert 1.0 "abcde\nabcde\nabcde\na"
-    list [.t search -regexp -forward -all -count foo -- {(\w+\n\w)+} 1.0 1.3] $foo
-} -cleanup {
-    destroy .t
-} -result {1.0 19}
-test text-22.196 {TextSearchCmd, regexp search multi-line} -body {
-    pack [text .t]
-    .t insert 1.0 "aaaa\nbbbb\naaaa\nbbbb\n"
-    list [.t search -regexp -forward -all -count foo -- {(a+\n(b+\n))+} 1.0] $foo
-} -cleanup {
-    destroy .t
-} -result {1.0 20}
-test text-22.197 {TextSearchCmd, regexp search complex cases} -body {
-    pack [text .t]
-    .t insert 1.0 "aaaa\nbbbb\naaaa\nbbbb\n"
-    list [.t search -regexp -forward -all -count foo \
+      [list [.t2 search -regexp -all -count foo -- {(\w+\n)+} 1.0] $foo] \
+      [list [.t2 search -regexp -all -count foo -- {(\w+)+} 1.0] $foo]
+} {{1.0 20} {{1.0 2.0 3.0 4.0} {5 5 5 1}}}
+test text-20.155 {TextSearchCmd, regexp search greedy} {
+    deleteWindows
+    pack [text .t2]
+    .t2 insert 1.0 "abcde\nabcde\nabcde\na"
+    list [.t2 search -regexp -all -nolinestop -count foo -- {.*} 1.0] $foo
+} {1.0 20}
+test text-20.156 {TextSearchCmd, regexp search greedy} {
+    deleteWindows
+    pack [text .t2]
+    .t2 insert 1.0 "abcde\nabcde\nabcde\na"
+    list [.t2 search -regexp -all -count foo -- {.*} 1.0] $foo
+} {{1.0 2.0 3.0 4.0} {5 5 5 1}}
+test text-20.157 {TextSearchCmd, regexp search greedy multi-line} {
+    deleteWindows
+    pack [text .t2]
+    .t2 insert 1.0 "abcde\nabcde\nabcde\na"
+    list [.t2 search -regexp -count foo -- {(\w+\n\w)+} 1.0] $foo
+} {1.0 19}
+test text-20.158 {TextSearchCmd, regexp search greedy multi-line} {
+    deleteWindows
+    pack [text .t2]
+    .t2 insert 1.0 "abcde\nabcde\nabcde\na"
+    list [.t2 search -regexp -backwards -count foo -- {(\w+\n\w)+} end] $foo
+} {1.0 19}
+test text-20.159 {TextSearchCmd, regexp search greedy multi-line} {
+    deleteWindows
+    pack [text .t2]
+    .t2 insert 1.0 "abcde\nabcde\nabcde\na"
+    list [.t2 search -regexp -all -backwards -count foo -- {(\w+\n\w)+} end] $foo
+} {1.0 19}
+test text-20.160 {TextSearchCmd, backward regexp search no-overlaps} {
+    deleteWindows
+    pack [text .t2]
+    .t2 insert 1.0 "abcde\nabcde\nabcde\na"
+    .t2 search -regexp -backward -all -- {(\w+\n\w)+} end 1.5
+} {2.0}
+test text-20.161 {TextSearchCmd, backward regexp search no-overlaps} {
+    deleteWindows
+    pack [text .t2]
+    .t2 insert 1.0 "abcde\nabcde\nabcde\na"
+    .t2 search -regexp -backward -all -- {(\w+\n\w)+} end 1.3
+} {1.3}
+test text-20.162 {TextSearchCmd, backward regexp search no-overlaps} {
+    deleteWindows
+    pack [text .t2]
+    .t2 insert 1.0 "abcde\nabcde\nabcde\na"
+    list [.t2 search -regexp -forward -count foo -- {(\w+\n\w)+} 1.3] $foo
+} {1.3 16}
+test text-20.163 {TextSearchCmd, backward regexp search no-overlaps} {
+    deleteWindows
+    pack [text .t2]
+    .t2 insert 1.0 "abcde\nabcde\nabcde\na"
+    list [.t2 search -regexp -forward -all -count foo -- {(\w+\n\w)+} 1.3] $foo
+    # This result is somewhat debatable -- the two results do overlap,
+    # but only because the search has totally wrapped around back to
+    # the start.
+} {{1.3 1.0} {16 19}}
+test text-20.164 {TextSearchCmd, backward regexp search no-overlaps} {
+    deleteWindows
+    pack [text .t2]
+    .t2 insert 1.0 "abcde\nabcde\nabcde\na"
+    list [.t2 search -regexp -forward -all -count foo -- {(\w+\n\w)+} 1.0 1.3] $foo
+} {1.0 19}
+test text-20.165 {TextSearchCmd, regexp search multi-line} {
+    deleteWindows
+    pack [text .t2]
+    .t2 insert 1.0 "aaaa\nbbbb\naaaa\nbbbb\n"
+    list [.t2 search -regexp -forward -all -count foo -- {(a+\n(b+\n))+} 1.0] $foo
+} {1.0 20}
+test text-20.166 {TextSearchCmd, regexp search complex cases} {
+    deleteWindows
+    pack [text .t2]
+    .t2 insert 1.0 "aaaa\nbbbb\naaaa\nbbbb\n"
+    list [.t2 search -regexp -forward -all -count foo \
       -- {(a+\n(b+\n))+} 1.0] $foo
-} -cleanup {
-    destroy .t
-} -result {1.0 20}
-test text-22.198 {TextSearchCmd, regexp search multi-line} -body {
-    pack [text .t]
-    .t insert 1.0 "aaaa\nbbbb\ncccc\nbbbb\naaaa\n"
+} {1.0 20}
+test text-20.167 {TextSearchCmd, regexp search multi-line} {
+    deleteWindows
+    pack [text .t2]
+    .t2 insert 1.0 "aaaa\nbbbb\ncccc\nbbbb\naaaa\n"
     set foo {}
-    list [.t search -regexp -forward -all -count foo \
+    list [.t2 search -regexp -forward -all -count foo \
       -- {(b+\nc+\nb+)\na+} 1.0] $foo
-} -cleanup {
-    destroy .t
-} -result {2.0 19}
-test text-22.199 {TextSearchCmd, regexp search multi-line} -constraints {
-    knownBug
-} -body {
-    pack [text .t]
-    .t insert 1.0 "aaaa\nbbbb\ncccc\nbbbb\naaaa\n"
+} {2.0 19}
+test text-20.168 {TextSearchCmd, regexp search multi-line} {knownBug} {
+    deleteWindows
+    pack [text .t2]
+    .t2 insert 1.0 "aaaa\nbbbb\ncccc\nbbbb\naaaa\n"
     set foo {}
-    list [.t search -regexp -forward -all -count foo \
+    list [.t2 search -regexp -forward -all -count foo \
       -- {(a+|b+\nc+\nb+)\na+} 1.0] $foo
-} -cleanup {
-    destroy .t
-} -result {2.0 19}
-test text-22.200 {TextSearchCmd, regexp search multi-line} -constraints {
-    knownBug
-} -body {
-    pack [text .t]
-    .t insert 1.0 "aaaa\nbbbb\ncccc\nbbbb\naaaa\n"
+} {2.0 19}
+test text-20.169 {TextSearchCmd, regexp search multi-line} {knownBug} {
+    deleteWindows
+    pack [text .t2]
+    .t2 insert 1.0 "aaaa\nbbbb\ncccc\nbbbb\naaaa\n"
     set foo {}
-    list [.t search -regexp -forward -all -count foo \
+    list [.t2 search -regexp -forward -all -count foo \
       -- {(a+|b+\nc+\nb+)+\na+} 1.0] $foo
-} -cleanup {
-    destroy .t
-} -result {2.0 19}
-test text-22.201 {TextSearchCmd, regexp search multi-line} -body {
-    pack [text .t]
-    .t insert 1.0 "aaaa\nbbbb\ncccc\nbbbb\naaaa\n"
+} {2.0 19}
+test text-20.170 {TextSearchCmd, regexp search multi-line} {
+    deleteWindows
+    pack [text .t2]
+    .t2 insert 1.0 "aaaa\nbbbb\ncccc\nbbbb\naaaa\n"
     set foo {}
-    list [.t search -regexp -forward -all -count foo \
+    list [.t2 search -regexp -forward -all -count foo \
       -- {((a+|b+\nc+\nb+)+\n)+a+} 1.0] $foo
-} -cleanup {
-    destroy .t
-} -result {1.0 24}
-test text-22.202 {TextSearchCmd, regexp search multi-line} -constraints {
-    knownBug
-} -body {
-    pack [text .t]
-    .t insert 1.0 "aaaa\nbbbb\nbbbb\nbbbb\nbbbb\n"
-    list [.t search -regexp -backward -all -count foo \
+} {1.0 24}
+test text-20.171 {TextSearchCmd, regexp search multi-line} {knownBug} {
+    deleteWindows
+    pack [text .t2]
+    .t2 insert 1.0 "aaaa\nbbbb\nbbbb\nbbbb\nbbbb\n"
+    list [.t2 search -regexp -backward -all -count foo \
       -- {b+\n|a+\n(b+\n)+} end] $foo
-} -cleanup {
-    destroy .t
-} -result {1.0 25}
-test text-22.203 {TextSearchCmd, regexp search multi-line} -constraints {
-    knownBug
-} -body {
-    pack [text .t]
-    .t insert 1.0 "aaaa\nbbbb\nbbbb\nbbbb\nbbbb\n"
-    .t search -regexp -backward -- {b+\n|a+\n(b+\n)+} end
-# Should match at 1.0 for a true greedy match
-} -cleanup {
-    destroy .t
-} -result {1.0}
-test text-22.204 {TextSearchCmd, regexp search multi-line} -body {
-    pack [text .t]
-    .t insert 1.0 "line0\nline1\nline1\nline1\nline1\nline2\nline2\nline2\nline3\n"
-    .t search -nolinestop -regexp -nocase -forwards -- {^(.*)\n(\1\n)+} 1.0 end
-# Matches at 6.0 currently
-} -cleanup {
-    destroy .t
-} -result {2.0}
-test text-22.205 {TextSearchCmd, regexp search multi-line} -setup {
-    pack [text .t]
+} {1.0 25}
+test text-20.172 {TextSearchCmd, regexp search multi-line} {knownBug} {
+    deleteWindows
+    pack [text .t2]
+    .t2 insert 1.0 "aaaa\nbbbb\nbbbb\nbbbb\nbbbb\n"
+    .t2 search -regexp -backward -- {b+\n|a+\n(b+\n)+} end
+    # Should match at 1.0 for a true greedy match
+} {1.0}
+test text-20.172.1 {TextSearchCmd, regexp search multi-line} {
+    deleteWindows
+    pack [text .t2]
+    .t2 insert 1.0 "line0\nline1\nline1\nline1\nline1\nline2\nline2\nline2\nline3\n"
+    .t2 search -nolinestop -regexp -nocase -forwards -- {^(.*)\n(\1\n)+} 1.0 end
+    # Matches at 6.0 currently
+} {2.0}
+test text-20.173 {TextSearchCmd, regexp search multi-line} {
+    deleteWindows
+    pack [text .t2]
+    .t2 insert 1.0 "\naaaxxx\nyyy\n"
     set res {}
-} -body {
-    .t insert 1.0 "\naaaxxx\nyyy\n"
-    lappend res [.t search -count c -regexp -- {x*\ny*} 2.0] $c
-    lappend res [.t search -count c -regexp -- {x*\ny*} 2.1] $c
-    return $res
-} -cleanup {
-    destroy .t
-} -result {2.3 7 2.3 7}
-test text-22.206 {TextSearchCmd, regexp search multi-line} -setup {
-    pack [text .t]
+    lappend res [.t2 search -count c -regexp -- {x*\ny*} 2.0] $c
+    lappend res [.t2 search -count c -regexp -- {x*\ny*} 2.1] $c
+    set res
+} {2.3 7 2.3 7}
+test text-20.174 {TextSearchCmd, regexp search multi-line} {
+    deleteWindows
+    pack [text .t2]
+    .t2 insert 1.0 "\naaa\n\n\n\n\nxxx\n"
     set res {}
-} -body {
-    .t insert 1.0 "\naaa\n\n\n\n\nxxx\n"
-    lappend res [.t search -count c -regexp -- {\n+} 2.0] $c
-    lappend res [.t search -count c -regexp -- {\n+} 2.1] $c
-    return $res
-} -cleanup {
-    destroy .t
-} -result {2.3 5 2.3 5}
-test text-22.207 {TextSearchCmd, regexp search multi-line} -setup {
-    pack [text .t]
+    lappend res [.t2 search -count c -regexp -- {\n+} 2.0] $c
+    lappend res [.t2 search -count c -regexp -- {\n+} 2.1] $c
+    set res
+} {2.3 5 2.3 5}
+test text-20.175 {TextSearchCmd, regexp search multi-line} {
+    deleteWindows
+    pack [text .t2]
+    .t2 insert 1.0 "\naaa\n\n\t  \n\t\t\t  \n\nxxx\n"
     set res {}
-} -body {
-    .t insert 1.0 "\naaa\n\n\t  \n\t\t\t  \n\nxxx\n"
-    lappend res [.t search -count c -regexp -- {(\n+(\t+ *)*)+} 2.0] $c
-    return $res
-} -cleanup {
-    destroy .t
-} -result {2.3 13}
-test text-22.208 {TextSearchCmd, empty search range} -body {
-    pack [text .t]
-    .t insert 1.0 "a\na\na\n"
-    .t search -- a 2.0 1.0
-} -cleanup {
-    destroy .t
-} -result {}
-test text-22.209 {TextSearchCmd, empty search range} -body {
-    pack [text .t]
-    .t insert 1.0 "a\na\na\n"
-    .t search -backwards -- a 1.0 2.0
-} -cleanup {
-    destroy .t
-} -result {}
-test text-22.210 {TextSearchCmd, empty search range} -body {
-    pack [text .t]
-    .t insert 1.0 "a\na\na\n"
-    .t search -- a 1.0 1.0
-} -cleanup {
-    destroy .t
-} -result {}
-test text-22.211 {TextSearchCmd, empty search range} -body {
-    pack [text .t]
-    .t insert 1.0 "a\na\na\n"
-    .t search -backwards -- a 2.0 2.0
-} -cleanup {
-    destroy .t
-} -result {}
-test text-22.212 {TextSearchCmd, elide up to match} -setup {
-    pack [text .t]
+    lappend res [.t2 search -count c -regexp -- {(\n+(\t+ *)*)+} 2.0] $c
+    set res
+} {2.3 13}
+test text-20.176 {TextSearchCmd, empty search range} {
+    deleteWindows
+    pack [text .t2]
+    .t2 insert 1.0 "a\na\na\n"
+    .t2 search -- a 2.0 1.0
+} {}
+test text-20.177 {TextSearchCmd, empty search range} {
+    deleteWindows
+    pack [text .t2]
+    .t2 insert 1.0 "a\na\na\n"
+    .t2 search -backwards -- a 1.0 2.0
+} {}
+test text-20.178 {TextSearchCmd, empty search range} {
+    deleteWindows
+    pack [text .t2]
+    .t2 insert 1.0 "a\na\na\n"
+    .t2 search -- a 1.0 1.0
+} {}
+test text-20.179 {TextSearchCmd, empty search range} {
+    deleteWindows
+    pack [text .t2]
+    .t2 insert 1.0 "a\na\na\n"
+    .t2 search -backwards -- a 2.0 2.0
+} {}
+test text-20.180 {TextSearchCmd, elide up to match} {
+    deleteWindows
+    pack [text .t2]
+    .t2 insert 1.0 "a\nb\nc"
+    .t2 tag configure e -elide 1
     set res {}
-} -body {
-    .t insert 1.0 "a\nb\nc"
-    .t tag configure e -elide 1
-    lappend res [.t search -regexp a 1.0]
-    lappend res [.t search -regexp b 1.0]
-    lappend res [.t search -regexp c 1.0]
-    .t tag add e 1.0 2.0
-    lappend res [.t search -regexp a 1.0]
-    lappend res [.t search -regexp b 1.0]
-    lappend res [.t search -regexp c 1.0]
-    lappend res [.t search -elide -regexp a 1.0]
-    lappend res [.t search -elide -regexp b 1.0]
-    lappend res [.t search -elide -regexp c 1.0]
-} -cleanup {
-    destroy .t
-} -result {1.0 2.0 3.0 {} 2.0 3.0 1.0 2.0 3.0}
-test text-22.213 {TextSearchCmd, elide up to match, backwards} -setup {
-    pack [text .t]
+    lappend res [.t2 search -regexp a 1.0]
+    lappend res [.t2 search -regexp b 1.0]
+    lappend res [.t2 search -regexp c 1.0]
+    .t2 tag add e 1.0 2.0
+    lappend res [.t2 search -regexp a 1.0]
+    lappend res [.t2 search -regexp b 1.0]
+    lappend res [.t2 search -regexp c 1.0]
+    lappend res [.t2 search -elide -regexp a 1.0]
+    lappend res [.t2 search -elide -regexp b 1.0]
+    lappend res [.t2 search -elide -regexp c 1.0]
+} {1.0 2.0 3.0 {} 2.0 3.0 1.0 2.0 3.0}
+test text-20.181 {TextSearchCmd, elide up to match, backwards} {
+    deleteWindows
+    pack [text .t2]
+    .t2 insert 1.0 "a\nb\nc"
+    .t2 tag configure e -elide 1
     set res {}
-} -body {
-    .t insert 1.0 "a\nb\nc"
-    .t tag configure e -elide 1
-    lappend res [.t search -backward -regexp a 1.0]
-    lappend res [.t search -backward -regexp b 1.0]
-    lappend res [.t search -backward -regexp c 1.0]
-    .t tag add e 1.0 2.0
-    lappend res [.t search -backward -regexp a 1.0]
-    lappend res [.t search -backward -regexp b 1.0]
-    lappend res [.t search -backward -regexp c 1.0]
-    lappend res [.t search -backward -elide -regexp a 1.0]
-    lappend res [.t search -backward -elide -regexp b 1.0]
-    lappend res [.t search -backward -elide -regexp c 1.0]
-} -cleanup {
-    destroy .t
-} -result {1.0 2.0 3.0 {} 2.0 3.0 1.0 2.0 3.0}
-test text-22.214 {TextSearchCmd, elide up to match} -setup {
-    pack [text .t]
+    lappend res [.t2 search -backward -regexp a 1.0]
+    lappend res [.t2 search -backward -regexp b 1.0]
+    lappend res [.t2 search -backward -regexp c 1.0]
+    .t2 tag add e 1.0 2.0
+    lappend res [.t2 search -backward -regexp a 1.0]
+    lappend res [.t2 search -backward -regexp b 1.0]
+    lappend res [.t2 search -backward -regexp c 1.0]
+    lappend res [.t2 search -backward -elide -regexp a 1.0]
+    lappend res [.t2 search -backward -elide -regexp b 1.0]
+    lappend res [.t2 search -backward -elide -regexp c 1.0]
+} {1.0 2.0 3.0 {} 2.0 3.0 1.0 2.0 3.0}
+test text-20.182 {TextSearchCmd, elide up to match} {
+    deleteWindows
+    pack [text .t2]
+    .t2 insert 1.0 "a\nb\nc"
+    .t2 tag configure e -elide 1
     set res {}
-} -body {
-    .t insert 1.0 "a\nb\nc"
-    .t tag configure e -elide 1
-    lappend res [.t search a 1.0]
-    lappend res [.t search b 1.0]
-    lappend res [.t search c 1.0]
-    .t tag add e 1.0 2.0
-    lappend res [.t search a 1.0]
-    lappend res [.t search b 1.0]
-    lappend res [.t search c 1.0]
-    lappend res [.t search -elide a 1.0]
-    lappend res [.t search -elide b 1.0]
-    lappend res [.t search -elide c 1.0]
-} -cleanup {
-    destroy .t
-} -result {1.0 2.0 3.0 {} 2.0 3.0 1.0 2.0 3.0}
-test text-22.215 {TextSearchCmd, elide up to match, backwards} -setup {
-    pack [text .t]
+    lappend res [.t2 search a 1.0]
+    lappend res [.t2 search b 1.0]
+    lappend res [.t2 search c 1.0]
+    .t2 tag add e 1.0 2.0
+    lappend res [.t2 search a 1.0]
+    lappend res [.t2 search b 1.0]
+    lappend res [.t2 search c 1.0]
+    lappend res [.t2 search -elide a 1.0]
+    lappend res [.t2 search -elide b 1.0]
+    lappend res [.t2 search -elide c 1.0]
+} {1.0 2.0 3.0 {} 2.0 3.0 1.0 2.0 3.0}
+test text-20.183 {TextSearchCmd, elide up to match, backwards} {
+    deleteWindows
+    pack [text .t2]
+    .t2 insert 1.0 "a\nb\nc"
+    .t2 tag configure e -elide 1
     set res {}
-} -body {
-    .t insert 1.0 "a\nb\nc"
-    .t tag configure e -elide 1
-    lappend res [.t search -backward a 1.0]
-    lappend res [.t search -backward b 1.0]
-    lappend res [.t search -backward c 1.0]
-    .t tag add e 1.0 2.0
-    lappend res [.t search -backward a 1.0]
-    lappend res [.t search -backward b 1.0]
-    lappend res [.t search -backward c 1.0]
-    lappend res [.t search -backward -elide a 1.0]
-    lappend res [.t search -backward -elide b 1.0]
-    lappend res [.t search -backward -elide c 1.0]
-} -cleanup {
-    destroy .t
-} -result {1.0 2.0 3.0 {} 2.0 3.0 1.0 2.0 3.0}
-test text-22.216 {TextSearchCmd, elide up to match} -setup {
-    pack [text .t]
+    lappend res [.t2 search -backward a 1.0]
+    lappend res [.t2 search -backward b 1.0]
+    lappend res [.t2 search -backward c 1.0]
+    .t2 tag add e 1.0 2.0
+    lappend res [.t2 search -backward a 1.0]
+    lappend res [.t2 search -backward b 1.0]
+    lappend res [.t2 search -backward c 1.0]
+    lappend res [.t2 search -backward -elide a 1.0]
+    lappend res [.t2 search -backward -elide b 1.0]
+    lappend res [.t2 search -backward -elide c 1.0]
+} {1.0 2.0 3.0 {} 2.0 3.0 1.0 2.0 3.0}
+test text-20.184 {TextSearchCmd, elide up to match} {
+    deleteWindows
+    pack [text .t2]
+    .t2 insert 1.0 "aa\nbb\ncc"
+    .t2 tag configure e -elide 1
     set res {}
-} -body {
-    .t insert 1.0 "aa\nbb\ncc"
-    .t tag configure e -elide 1
-    lappend res [.t search ab 1.0]
-    lappend res [.t search bc 1.0]
-    .t tag add e 1.1 2.1
-    lappend res [.t search ab 1.0]
-    lappend res [.t search b 1.0]
-    .t tag remove e 1.0 end
-    .t tag add e 2.1 3.1
-    lappend res [.t search bc 1.0]
-    lappend res [.t search c 1.0]
-    .t tag remove e 1.0 end
-    .t tag add e 2.1 3.0
-    lappend res [.t search bc 1.0]
-    lappend res [.t search c 1.0]
-} -cleanup {
-    destroy .t
-} -result {{} {} 1.0 2.1 2.0 3.1 2.0 3.0}
-test text-22.217 {TextSearchCmd, elide up to match} -setup {
-    pack [text .t]
+    lappend res [.t2 search ab 1.0]
+    lappend res [.t2 search bc 1.0]
+    .t2 tag add e 1.1 2.1
+    lappend res [.t2 search ab 1.0]
+    lappend res [.t2 search b 1.0]
+    .t2 tag remove e 1.0 end
+    .t2 tag add e 2.1 3.1
+    lappend res [.t2 search bc 1.0]
+    lappend res [.t2 search c 1.0]
+    .t2 tag remove e 1.0 end
+    .t2 tag add e 2.1 3.0
+    lappend res [.t2 search bc 1.0]
+    lappend res [.t2 search c 1.0]
+} {{} {} 1.0 2.1 2.0 3.1 2.0 3.0}
+test text-20.185 {TextSearchCmd, elide up to match} {
+    deleteWindows
+    pack [text .t2]
+    .t2 insert 1.0 "aa\nbb\ncc"
+    .t2 tag configure e -elide 1
     set res {}
-} -body {
-    .t insert 1.0 "aa\nbb\ncc"
-    .t tag configure e -elide 1
-    lappend res [.t search -regexp ab 1.0]
-    lappend res [.t search -regexp bc 1.0]
-    .t tag add e 1.1 2.1
-    lappend res [.t search -regexp ab 1.0]
-    lappend res [.t search -regexp b 1.0]
-    .t tag remove e 1.0 end
-    .t tag add e 2.1 3.1
-    lappend res [.t search -regexp bc 1.0]
-    lappend res [.t search -regexp c 1.0]
-    .t tag remove e 1.0 end
-    .t tag add e 2.1 3.0
-    lappend res [.t search -regexp bc 1.0]
-    lappend res [.t search -regexp c 1.0]
-} -cleanup {
-    destroy .t
-} -result {{} {} 1.0 2.1 2.0 3.1 2.0 3.0}
-test text-22.218 {TextSearchCmd, strict limits} -body {
-    pack [text .t]
-    .t insert 1.0 "Hello world!\nThis is a test\n"
-    .t search -strictlimits -- "world" 1.3 1.8
-} -cleanup {
-    destroy .t
-} -result {}
-test text-22.219 {TextSearchCmd, strict limits} -body {
-    pack [text .t]
-    .t insert 1.0 "Hello world!\nThis is a test\n"
-    .t search -strictlimits -- "world" 1.3 1.10
-} -cleanup {
-    destroy .t
-} -result {}
-test text-22.220 {TextSearchCmd, strict limits} -body {
-    pack [text .t]
-    .t insert 1.0 "Hello world!\nThis is a test\n"
-    .t search -strictlimits -- "world" 1.3 1.11
-} -cleanup {
-    destroy .t
-} -result {1.6}
-test text-22.221 {TextSearchCmd, strict limits backwards} -body {
-    pack [text .t]
-    .t insert 1.0 "Hello world!\nThis is a test\n"
-    .t search -strictlimits -backward -- "world" 2.3 1.8
-} -cleanup {
-    destroy .t
-} -result {}
-test text-22.222 {TextSearchCmd, strict limits backwards} -body {
-    pack [text .t]
-    .t insert 1.0 "Hello world!\nThis is a test\n"
-    .t search -strictlimits -backward -- "world" 2.3 1.6
-} -cleanup {
-    destroy .t
-} -result {1.6}
-test text-22.223 {TextSearchCmd, strict limits backwards} -body {
-    pack [text .t]
-    .t insert 1.0 "Hello world!\nThis is a test\n"
-    .t search -strictlimits -backward -- "world" 2.3 1.7
-} -cleanup {
-    destroy .t
-} -result {}
-test text-22.224 {TextSearchCmd, strict limits} -body {
-    pack [text .t]
-    .t insert 1.0 "Hello world!\nThis is a test\n"
-    .t search -regexp -strictlimits -- "world" 1.3 1.8
-} -cleanup {
-    destroy .t
-} -result {}
-test text-22.225 {TextSearchCmd, strict limits} -body {
-    pack [text .t]
-    .t insert 1.0 "Hello world!\nThis is a test\n"
-    .t search -regexp -strictlimits -backward -- "world" 2.3 1.8
-} -cleanup {
-    destroy .t
-} -result {}
-
-
-test text-23.1 {TkTextGetTabs procedure} -setup {
-    text .t -highlightthickness 0 -bd 0 -relief flat -padx 0 -width 100
-    pack .t
-} -body {
-    .t insert end "1\t2\t3\t4\t55.5"
-    .t configure -tabs "\{{}"
-} -cleanup {
-    destroy .t
-} -returnCodes {error} -result {unmatched open brace in list}
-test text-23.2 {TkTextGetTabs procedure} -setup {
-    text .t -highlightthickness 0 -bd 0 -relief flat -padx 0 -width 100
-    pack .t
-} -body {
-    .t insert end "1\t2\t3\t4\t55.5"
-    .t configure -tabs xyz
-} -cleanup {
-    destroy .t
-} -returnCodes {error} -result {bad screen distance "xyz"}
-test text-23.3 {TkTextGetTabs procedure} -setup {
-    text .t -highlightthickness 0 -bd 0 -relief flat -padx 0 -width 100
-    pack .t
-} -body {
-    .t insert end "1\t2\t3\t4\t55.5"
-    .t configure -tabs {100 200}
+    lappend res [.t2 search -regexp ab 1.0]
+    lappend res [.t2 search -regexp bc 1.0]
+    .t2 tag add e 1.1 2.1
+    lappend res [.t2 search -regexp ab 1.0]
+    lappend res [.t2 search -regexp b 1.0]
+    .t2 tag remove e 1.0 end
+    .t2 tag add e 2.1 3.1
+    lappend res [.t2 search -regexp bc 1.0]
+    lappend res [.t2 search -regexp c 1.0]
+    .t2 tag remove e 1.0 end
+    .t2 tag add e 2.1 3.0
+    lappend res [.t2 search -regexp bc 1.0]
+    lappend res [.t2 search -regexp c 1.0]
+} {{} {} 1.0 2.1 2.0 3.1 2.0 3.0}
+test text-20.186 {TextSearchCmd, strict limits} {
+    deleteWindows
+    pack [text .t2]
+    .t2 insert 1.0 "Hello world!\nThis is a test\n"
+    .t2 search -strictlimits -- "world" 1.3 1.8
+} {}
+test text-20.187 {TextSearchCmd, strict limits} {
+    deleteWindows
+    pack [text .t2]
+    .t2 insert 1.0 "Hello world!\nThis is a test\n"
+    .t2 search -strictlimits -- "world" 1.3 1.10
+} {}
+test text-20.188 {TextSearchCmd, strict limits} {
+    deleteWindows
+    pack [text .t2]
+    .t2 insert 1.0 "Hello world!\nThis is a test\n"
+    .t2 search -strictlimits -- "world" 1.3 1.11
+} {1.6}
+test text-20.189 {TextSearchCmd, strict limits backwards} {
+    deleteWindows
+    pack [text .t2]
+    .t2 insert 1.0 "Hello world!\nThis is a test\n"
+    .t2 search -strictlimits -backward -- "world" 2.3 1.8
+} {}
+test text-20.190 {TextSearchCmd, strict limits backwards} {
+    deleteWindows
+    pack [text .t2]
+    .t2 insert 1.0 "Hello world!\nThis is a test\n"
+    .t2 search -strictlimits -backward -- "world" 2.3 1.6
+} {1.6}
+test text-20.191 {TextSearchCmd, strict limits backwards} {
+    deleteWindows
+    pack [text .t2]
+    .t2 insert 1.0 "Hello world!\nThis is a test\n"
+    .t2 search -strictlimits -backward -- "world" 2.3 1.7
+} {}
+test text-20.192 {TextSearchCmd, strict limits} {
+    deleteWindows
+    pack [text .t2]
+    .t2 insert 1.0 "Hello world!\nThis is a test\n"
+    .t2 search -regexp -strictlimits -- "world" 1.3 1.8
+} {}
+test text-20.193 {TextSearchCmd, strict limits} {
+    deleteWindows
+    pack [text .t2]
+    .t2 insert 1.0 "Hello world!\nThis is a test\n"
+    .t2 search -regexp -strictlimits -backward -- "world" 2.3 1.8
+} {}
+
+deleteWindows
+text .t2 -highlightthickness 0 -bd 0 -relief flat -padx 0 -width 100
+pack .t2
+.t2 insert end "1\t2\t3\t4\t55.5"
+
+test text-21.1 {TkTextGetTabs procedure} {
+    list [catch {.t2 configure -tabs "\{{}"} msg] $msg
+} {1 {unmatched open brace in list}}
+test text-21.2 {TkTextGetTabs procedure} {
+    list [catch {.t2 configure -tabs xyz} msg] $msg
+} {1 {bad screen distance "xyz"}}
+test text-21.3 {TkTextGetTabs procedure} {
+    .t2 configure -tabs {100 200}
     update idletasks
-    list [lindex [.t bbox 1.2] 0] [lindex [.t bbox 1.4] 0]
-} -cleanup {
-    destroy .t
-} -result {100 200}
-test text-23.4 {TkTextGetTabs procedure} -setup {
-    text .t -highlightthickness 0 -bd 0 -relief flat -padx 0 -width 100
-    pack .t
-} -body {
-    .t insert end "1\t2\t3\t4\t55.5"
-    .t configure -tabs {100 right 200 left 300 center 400 numeric}
+    list [lindex [.t2 bbox 1.2] 0] [lindex [.t2 bbox 1.4] 0]
+} {100 200}
+test text-21.4 {TkTextGetTabs procedure} {
+    .t2 configure -tabs {100 right 200 left 300 center 400 numeric}
     update idletasks
-    list [expr [lindex [.t bbox 1.2] 0] + [lindex [.t bbox 1.2] 2]] \
-	    [lindex [.t bbox 1.4] 0] \
-	    [expr [lindex [.t bbox 1.6] 0] + [lindex [.t bbox 1.6] 2]/2] \
-	    [lindex [.t bbox 1.10] 0]
-} -cleanup {
-    destroy .t
-} -result {100 200 300 400}
-test text-23.5 {TkTextGetTabs procedure} -setup {
-    text .t -highlightthickness 0 -bd 0 -relief flat -padx 0 -width 100
-    pack .t
-} -body {
-    .t insert end "1\t2\t3\t4\t55.5"
-    .t configure -tabs {105 r 205 l 305 c 405 n}
+    list [expr [lindex [.t2 bbox 1.2] 0] + [lindex [.t2 bbox 1.2] 2]] \
+	    [lindex [.t2 bbox 1.4] 0] \
+	    [expr [lindex [.t2 bbox 1.6] 0] + [lindex [.t2 bbox 1.6] 2]/2] \
+	    [lindex [.t2 bbox 1.10] 0]
+} {100 200 300 400}
+test text-21.5 {TkTextGetTabs procedure} {
+    .t2 configure -tabs {105 r 205 l 305 c 405 n}
     update idletasks
-    list [expr [lindex [.t bbox 1.2] 0] + [lindex [.t bbox 1.2] 2]] \
-	    [lindex [.t bbox 1.4] 0] \
-	    [expr [lindex [.t bbox 1.6] 0] + [lindex [.t bbox 1.6] 2]/2] \
-	    [lindex [.t bbox 1.10] 0]
-} -cleanup {
-    destroy .t
-} -result {105 205 305 405}
-test text-23.6 {TkTextGetTabs procedure} -setup {
-    text .t -highlightthickness 0 -bd 0 -relief flat -padx 0 -width 100
-    pack .t
-} -body {
-    .t insert end "1\t2\t3\t4\t55.5"
-    .t configure -tabs {100 left 200 lork}
-} -cleanup {
-    destroy .t
-} -returnCodes {error} -result {bad tab alignment "lork": must be left, right, center, or numeric}
-test text-23.7 {TkTextGetTabs procedure} -setup {
-    text .t -highlightthickness 0 -bd 0 -relief flat -padx 0 -width 100
-    pack .t
-} -body {
-    .t insert end "1\t2\t3\t4\t55.5"
-    .t configure -tabs {100 !44 200 lork}
-} -cleanup {
-    destroy .t
-} -returnCodes {error} -result {bad screen distance "!44"}
-
-
-test text-24.1 {TextDumpCmd procedure, bad args} -body {
-    pack [text .t]
-    .t insert 1.0 "One Line"
-    .t mark set insert 1.0 
-    .t dump
-} -cleanup {
-    destroy .t
-} -returnCodes {error} -result {Usage: .t dump ?-all -image -text -mark -tag -window? ?-command script? index ?index2?}
-test text-24.2 {TextDumpCmd procedure, bad args} -body {
-    pack [text .t]
-    .t insert 1.0 "One Line"
-    .t mark set insert 1.0 
-    .t dump -all
-} -cleanup {
-    destroy .t
-} -returnCodes {error} -result {Usage: .t dump ?-all -image -text -mark -tag -window? ?-command script? index ?index2?}
-test text-24.3 {TextDumpCmd procedure, bad args} -body {
-    pack [text .t]
-    .t insert 1.0 "One Line"
-    .t mark set insert 1.0 
-    .t dump -command
-} -cleanup {
-    destroy .t
-} -returnCodes {error} -result {Usage: .t dump ?-all -image -text -mark -tag -window? ?-command script? index ?index2?}
-test text-24.4 {TextDumpCmd procedure, bad args} -body {
-    pack [text .t]
-    .t insert 1.0 "One Line"
-    .t mark set insert 1.0 
-    .t dump -bogus
-} -cleanup {
-    destroy .t
-} -returnCodes {error} -result {bad option "-bogus": must be -all, -command, -image, -mark, -tag, -text, or -window}
-test text-24.5 {TextDumpCmd procedure, bad args} -body {
-    pack [text .t]
-    .t insert 1.0 "One Line"
-    .t mark set insert 1.0 
-    .t dump bogus
-} -cleanup {
-    destroy .t
-} -returnCodes {error} -result {bad text index "bogus"}
-test text-24.6 {TextDumpCmd procedure, one index} -body {
-    pack [text .t]
-    .t insert 1.0 "One Line"
+    list [expr [lindex [.t2 bbox 1.2] 0] + [lindex [.t2 bbox 1.2] 2]] \
+	    [lindex [.t2 bbox 1.4] 0] \
+	    [expr [lindex [.t2 bbox 1.6] 0] + [lindex [.t2 bbox 1.6] 2]/2] \
+	    [lindex [.t2 bbox 1.10] 0]
+} {105 205 305 405}
+test text-21.6 {TkTextGetTabs procedure} {
+    list [catch {.t2 configure -tabs {100 left 200 lork}} msg] $msg
+} {1 {bad tab alignment "lork": must be left, right, center, or numeric}}
+test text-21.7 {TkTextGetTabs procedure} {
+    list [catch {.t2 configure -tabs {100 !44 200 lork}} msg] $msg
+} {1 {bad screen distance "!44"}}
+
+deleteWindows
+text .t
+pack .t
+.t insert 1.0 "One Line"
+.t mark set insert 1.0
+
+test text-22.1 {TextDumpCmd procedure, bad args} {
+    list [catch {.t dump} msg] $msg
+} {1 {Usage: .t dump ?-all -image -text -mark -tag -window? ?-command script? index ?index2?}}
+test text-22.2 {TextDumpCmd procedure, bad args} {
+    list [catch {.t dump -all} msg] $msg
+} {1 {Usage: .t dump ?-all -image -text -mark -tag -window? ?-command script? index ?index2?}}
+test text-22.3 {TextDumpCmd procedure, bad args} {
+    list [catch {.t dump -command} msg] $msg
+} {1 {Usage: .t dump ?-all -image -text -mark -tag -window? ?-command script? index ?index2?}}
+test text-22.4 {TextDumpCmd procedure, bad args} {
+    list [catch {.t dump -bogus} msg] $msg
+} {1 {bad option "-bogus": must be -all, -command, -image, -mark, -tag, -text, or -window}}
+test text-22.5 {TextDumpCmd procedure, bad args} {
+    list [catch {.t dump bogus} msg] $msg
+} {1 {bad text index "bogus"}}
+test text-22.6 {TextDumpCmd procedure, one index} {
     .t dump -text 1.2
-} -cleanup {
-    destroy .t
-} -result {text e 1.2}
-test text-24.7 {TextDumpCmd procedure, two indices} -body {
-    pack [text .t]
-    .t insert 1.0 "One Line"
+} {text e 1.2}
+test text-22.7 {TextDumpCmd procedure, two indices} {
     .t dump -text 1.0 1.end
-} -cleanup {
-    destroy .t
-} -result {text {One Line} 1.0}
-test text-24.8 {TextDumpCmd procedure, "end" index} -body {
-    pack [text .t]
-    .t insert 1.0 "One Line"
+} {text {One Line} 1.0}
+test text-22.8 {TextDumpCmd procedure, "end" index} {
     .t dump -text 1.end end
-} -cleanup {
-    destroy .t
-} -result {text {
+} {text {
 } 1.8}
-test text-24.9 {TextDumpCmd procedure, same indices} -body {
-    pack [text .t]
-    .t insert 1.0 "One Line"
+test text-22.9 {TextDumpCmd procedure, same indices} {
     .t dump 1.5 1.5
-} -cleanup {
-    destroy .t
-} -result {}
-test text-24.10 {TextDumpCmd procedure, negative range} -body {
-    pack [text .t]
-    .t insert 1.0 "One Line"
-    .t mark set insert 1.0 
+} {}
+test text-22.10 {TextDumpCmd procedure, negative range} {
     .t dump 1.5 1.0
-} -cleanup {
-    destroy .t
-} -result {}
-test text-24.11 {TextDumpCmd procedure, stop at begin-line} -body {
-    pack [text .t]
-    .t insert end "Line One\nLine Two\nLine Three\nLine Four"
+} {}
+.t delete 1.0 end
+.t insert end "Line One\nLine Two\nLine Three\nLine Four"
+.t mark set insert 1.0
+.t mark set current 1.0
+test text-22.11 {TextDumpCmd procedure, stop at begin-line} {
     .t dump -text 1.0 2.0
-} -cleanup {
-    destroy .t
-} -result {text {Line One
+} {text {Line One
 } 1.0}
-test text-24.12 {TextDumpCmd procedure, span multiple lines} -body {
-    pack [text .t]
-    .t insert end "Line One\nLine Two\nLine Three\nLine Four"
+test text-22.12 {TextDumpCmd procedure, span multiple lines} {
     .t dump -text 1.5 3.end
-} -cleanup {
-    destroy .t
-} -result {text {One
+} {text {One
 } 1.5 text {Line Two
 } 2.0 text {Line Three} 3.0}
-test text-24.13 {TextDumpCmd procedure, tags only} -body {
-    pack [text .t]
-    .t insert end "Line One\nLine Two\nLine Three\nLine Four"
-    .t tag add x 2.0 2.end
-    .t tag add y 1.0 end
+.t tag add x 2.0 2.end
+.t tag add y 1.0 end
+.t mark set m 2.4
+.t mark set n 4.0
+.t mark set END end
+test text-22.13 {TextDumpCmd procedure, tags only} {
     .t dump -tag 2.1 2.8
-} -cleanup {
-    destroy .t
-} -result {}
-test text-24.14 {TextDumpCmd procedure, tags only} -body {
-    pack [text .t]
-    .t insert end "Line One\nLine Two\nLine Three\nLine Four"
-    .t tag add x 2.0 2.end
-    .t tag add y 1.0 end
+} {}
+test text-22.14 {TextDumpCmd procedure, tags only} {
     .t dump -tag 2.0 2.8
-} -cleanup {
-    destroy .t
-} -result {tagon x 2.0}
-test text-24.15 {TextDumpCmd procedure, tags only} -body {
-    pack [text .t]
-    .t insert end "Line One\nLine Two\nLine Three\nLine Four"
-    .t tag add x 2.0 2.end
-    .t tag add y 1.0 end
+} {tagon x 2.0}
+test text-22.15 {TextDumpCmd procedure, tags only} {
     .t dump -tag 1.0 4.end
-} -cleanup {
-    destroy .t
-} -result {tagon y 1.0 tagon x 2.0 tagoff x 2.8}
-test text-24.16 {TextDumpCmd procedure, tags only} -body {
-    pack [text .t]
-    .t insert end "Line One\nLine Two\nLine Three\nLine Four"
-    .t tag add x 2.0 2.end
-    .t tag add y 1.0 end
+} {tagon y 1.0 tagon x 2.0 tagoff x 2.8}
+test text-22.16 {TextDumpCmd procedure, tags only} {
     .t dump -tag 1.0 end
-} -cleanup {
-    destroy .t
-} -result {tagon y 1.0 tagon x 2.0 tagoff x 2.8 tagoff y 5.0}
-test text-24.17 {TextDumpCmd procedure, marks only} -body {
-    pack [text .t]
-    .t insert end "Line One\nLine Two\nLine Three\nLine Four"
-    .t mark set insert 1.0
-    .t mark set current 1.0
-    .t mark set m 2.4
-    .t mark set n 4.0
-    .t mark set END end
+} {tagon y 1.0 tagon x 2.0 tagoff x 2.8 tagoff y 5.0}
+.t mark set insert 1.0
+.t mark set current 1.0
+test text-22.17 {TextDumpCmd procedure, marks only} {
     .t dump -mark 1.1 1.8
-} -cleanup {
-    destroy .t
-} -result {}
-test text-24.18 {TextDumpCmd procedure, marks only} -body {
-    pack [text .t]
-    .t insert end "Line One\nLine Two\nLine Three\nLine Four"
-    .t mark set insert 1.0
-    .t mark set current 1.0
-    .t mark set m 2.4
-    .t mark set n 4.0
-    .t mark set END end
+} {}
+test text-22.18 {TextDumpCmd procedure, marks only} {
     .t dump -mark 2.0 2.8
-} -cleanup {
-    destroy .t
-} -result {mark m 2.4}
-test text-24.19 {TextDumpCmd procedure, marks only} -body {
-    pack [text .t]
-    .t insert end "Line One\nLine Two\nLine Three\nLine Four"
-    .t mark set insert 1.0
-    .t mark set current 1.0
-    .t mark set m 2.4
-    .t mark set n 4.0
-    .t mark set END end
+} {mark m 2.4}
+test text-22.19 {TextDumpCmd procedure, marks only} {
     .t dump -mark 1.1 4.end
-} -cleanup {
-    destroy .t
-} -result {mark m 2.4 mark n 4.0}
-test text-24.20 {TextDumpCmd procedure, marks only} -body {
-    pack [text .t]
-    .t insert end "Line One\nLine Two\nLine Three\nLine Four"
-    .t mark set insert 1.0
-    .t mark set current 1.0
-    .t mark set m 2.4
-    .t mark set n 4.0
-    .t mark set END end
+} {mark m 2.4 mark n 4.0}
+test text-22.20 {TextDumpCmd procedure, marks only} {
     .t dump -mark 1.0 end
-} -cleanup {
-    destroy .t
-} -result {mark current 1.0 mark insert 1.0 mark m 2.4 mark n 4.0 mark END 5.0}
-test text-24.21 {TextDumpCmd procedure, windows only} -setup {
-    pack [text .t]
-    .t insert end "Line One\nLine Two\nLine Three\nLine Four"
-    for {set i 0} {$i < 100} {incr i} {.t insert end "-\n"}
-    button .hello -text Hello
-} -body {
-    .t window create 3.end -window .hello
-    .t window create 100.0 -create { }
+} {mark current 1.0 mark insert 1.0 mark m 2.4 mark n 4.0 mark END 5.0}
+button .hello -text Hello
+.t window create 3.end -window .hello
+for {set i 0} {$i < 100} {incr i} {
+    .t insert end "-\n"
+}
+.t window create 100.0 -create { }
+test text-22.21 {TextDumpCmd procedure, windows only} {
     .t dump -window 1.0 5.0
-} -cleanup {
-    destroy .t
-} -result {window .hello 3.10}
-test text-24.22 {TextDumpCmd procedure, windows only} -setup {
-    pack [text .t]
-    .t insert end "Line One\nLine Two\nLine Three\nLine Four"
-    for {set i 0} {$i < 100} {incr i} {.t insert end "-\n"}
-    button .hello -text Hello
-} -body {
-    .t window create 3.end -window .hello
-    .t window create 100.0 -create { }
+} {window .hello 3.10}
+test text-22.22 {TextDumpCmd procedure, windows only} {
     .t dump -window 5.0 end
-} -cleanup {
-    destroy .t
-} -result {window {} 100.0}
-test text-24.23 {TextDumpCmd procedure, command script} -setup {
+} {window {} 100.0}
+.t delete 1.0 end
+eval {.t mark unset} [.t mark names]
+.t insert end "Line One\nLine Two\nLine Three\nLine Four"
+.t mark set insert 1.0
+.t mark set current 1.0
+.t tag add x 2.0 2.end
+.t mark set m 2.4
+proc Append {varName key value index} {
+    upvar #0 $varName x
+    lappend x $key $index $value
+}
+test text-22.23 {TextDumpCmd procedure, command script} {
     set x {}
-    pack [text .t]
-    proc Append {varName key value index} {
-        upvar #0 $varName x
-        lappend x $key $index $value
-    }
-} -body {
-    .t insert end "Line One\nLine Two\nLine Three\nLine Four"
-    .t mark set insert 1.0
-    .t mark set current 1.0
-    .t tag add x 2.0 2.end
-    .t mark set m 2.4
     .t dump -command {Append x} -all 1.0 end
-    return $x
-} -cleanup {
-    destroy .t
-    rename Append {}
-} -result {mark 1.0 current mark 1.0 insert text 1.0 {Line One
+    set x
+} {mark 1.0 current mark 1.0 insert text 1.0 {Line One
 } tagon 2.0 x text 2.0 Line mark 2.4 m text 2.4 { Two} tagoff 2.8 x text 2.8 {
 } text 3.0 {Line Three
 } text 4.0 {Line Four
 }}
-test text-24.24 {TextDumpCmd procedure, command script} -setup {
+test text-22.24 {TextDumpCmd procedure, command script} {
     set x {}
-    pack [text .t]
-    proc Append {varName key value index} {
-        upvar #0 $varName x
-        lappend x $key $index $value
-    }
-} -body {
-    .t insert end "Line One\nLine Two\nLine Three\nLine Four"
-    .t mark set insert 1.0
-    .t mark set current 1.0
-    .t mark set m 2.4
     .t dump -mark -command {Append x} 1.0 end
-    return $x
-} -cleanup {
-    destroy .t
-    rename Append {}
-} -result {mark 1.0 current mark 1.0 insert mark 2.4 m}
-test text-24.25 {TextDumpCmd procedure, unicode characters} -body {
+    set x
+} {mark 1.0 current mark 1.0 insert mark 2.4 m}
+catch {unset x}
+test text-22.25 {TextDumpCmd procedure, unicode characters} {
+    catch {destroy .t}
     text .t
+    .t delete 1.0 end
     .t insert 1.0 \xb1\xb1\xb1
     .t dump -all 1.0 2.0
-} -cleanup {
-    destroy .t
-} -result "text \xb1\xb1\xb1 1.0 mark insert 1.3 mark current 1.3 text {\n} 1.3"
-test text-24.26 {TextDumpCmd procedure, unicode characters} -body {
+} "text \xb1\xb1\xb1 1.0 mark insert 1.3 mark current 1.3 text {\n} 1.3"
+test text-22.26 {TextDumpCmd procedure, unicode characters} {
+    catch {destroy .t}
     text .t
     .t delete 1.0 end
     .t insert 1.0 abc\xb1\xb1\xb1
     .t dump -all 1.0 2.0
-} -cleanup {
-    destroy .t
-} -result "text abc\xb1\xb1\xb1 1.0 mark insert 1.6 mark current 1.6 text {\n} 1.6"
-
-
-test text-25.1 {text widget vs hidden commands} -body {
+} "text abc\xb1\xb1\xb1 1.0 mark insert 1.6 mark current 1.6 text {\n} 1.6"
+
+set l [interp hidden]
+deleteWindows
+
+test text-23.1 {text widget vs hidden commands} {
+    catch {destroy .t}
     text .t
-    set y [list {} [interp hidden]]
     interp hide {} .t
     destroy .t
-    set x [list [winfo children .] [interp hidden]]
-    expr {$x eq $y}
-} -result {1}
-
-
-test text-26.1 {bug fix - 1642} -body {
-    pack [text .t]
+    list [winfo children .] [interp hidden]
+} [list {} $l]
+
+test text-24.1 {bug fix - 1642} {
+    catch {destroy .t}
+    text .t
+    pack .t
     .t insert end "line 1\n"
     .t insert end "line 2\n"
     .t insert end "line 3\n"
@@ -5897,24 +2959,16 @@
     .t insert end "line 5\n"
     tk::TextSetCursor .t 3.0
     .t search -backward -regexp "\$" insert 1.0
-} -cleanup {
-    destroy .t
-} -result {2.6}
-
-
-test text-27.1 {TextEditCmd procedure, argument parsing} -body {
-    pack [text .t]
-    .t edit
-} -cleanup {
-    destroy .t
-} -returnCodes {error} -result {wrong # args: should be ".t edit option ?arg ...?"}
-test text-27.2 {TextEditCmd procedure, argument parsing} -body {
-    pack [text .t]
-    .t edit gorp
-} -cleanup {
-    destroy .t
-} -returnCodes {error} -result {bad edit option "gorp": must be modified, redo, reset, separator, or undo}
-test text-27.3 {TextEditUndo procedure, undoing changes} -body {
+} {2.6}
+
+test text-25.1 {TextEditCmd procedure, argument parsing} {
+    list [catch {.t edit} msg] $msg
+} {1 {wrong # args: should be ".t edit option ?arg arg ...?"}}
+test text-25.2 {TextEditCmd procedure, argument parsing} {
+    list [catch {.t edit gorp} msg] $msg
+} {1 {bad edit option "gorp": must be modified, redo, reset, separator, or undo}}
+test text-25.3 {TextEditUndo procedure, undoing changes} {
+    catch {destroy .t}
     text .t -undo 1
     pack .t
     .t insert end "line 1\n"
@@ -5922,10 +2976,9 @@
     .t insert end "should be gone after undo\n"
     .t edit undo
     .t get 1.0 end
-} -cleanup {
-    destroy .t
-} -result "line\n\n"
-test text-27.4 {TextEditRedo procedure, redoing changes} -body {
+} "line\n\n"
+test text-25.4 {TextEditRedo procedure, redoing changes} {
+    catch {destroy .t}
     text .t -undo 1
     pack .t
     .t insert end "line 1\n"
@@ -5934,10 +2987,9 @@
     .t edit undo
     .t edit redo
     .t get 1.0 end
-} -cleanup {
-    destroy .t
-} -result "line\nshould be back after redo\n\n"
-test text-27.5 {TextEditUndo procedure, resetting stack} -body {
+} "line\nshould be back after redo\n\n"
+test text-25.5 {TextEditUndo procedure, resetting stack} {
+    catch {destroy .t}
     text .t -undo 1
     pack .t
     .t insert end "line 1\n"
@@ -5945,11 +2997,10 @@
     .t insert end "should be back after redo\n"
     .t edit reset
     catch {.t edit undo} msg
-    return $msg
-} -cleanup {
-    destroy .t
-} -result "nothing to undo"
-test text-27.6 {TextEditCmd procedure, insert separator} -body {
+    set msg
+} "nothing to undo"
+test text-25.6 {TextEditCmd procedure, insert separator} {
+    catch {destroy .t}
     text .t -undo 1
     pack .t
     .t insert end "line 1\n"
@@ -5957,10 +3008,9 @@
     .t insert end "line 2\n"
     .t edit undo
     .t get 1.0 end
-} -cleanup {
-    destroy .t
-} -result "line 1\n\n"
-test text-27.7 {-autoseparators configuration option} -body {
+} "line 1\n\n"
+test text-25.7 {-autoseparators configuration option} {
+    catch {destroy .t}
     text .t -undo 1 -autoseparators 0
     pack .t
     .t insert end "line 1\n"
@@ -5968,41 +3018,36 @@
     .t insert end "line 2\n"
     .t edit undo
     .t get 1.0 end
-} -cleanup {
-    destroy .t
-} -result "\n"
-test text-27.8 {TextEditCmd procedure, modified flag} -body {
+} "\n"
+test text-25.8 {TextEditCmd procedure, modified flag} {
+    catch {destroy .t}
     text .t
     pack .t
     .t insert end "line 1\n"
     .t edit modified
-} -cleanup {
-    destroy .t
-} -result {1}
-test text-27.9 {TextEditCmd procedure, reset modified flag} -body {
+} {1}
+test text-25.9 {TextEditCmd procedure, reset modified flag} {
+    catch {destroy .t}
     text .t
     pack .t
     .t insert end "line 1\n"
     .t edit modified 0
     .t edit modified
-} -cleanup {
-    destroy .t
-} -result {0}
-test text-27.10 {TextEditCmd procedure, set modified flag} -body {
+} {0}
+test text-25.10 {TextEditCmd procedure, set modified flag} {
+    catch {destroy .t}
     text .t
     pack .t
     .t edit modified 1
     .t edit modified
-} -cleanup {
-    destroy .t
-} -result {1}
-test text-27.11 {TextEditCmd procedure, set modified flag repeat} -setup {
+} {1}
+test text-25.10.1 {TextEditCmd procedure, set modified flag repeat} {
+    catch {destroy .t}
     text .t
     pack .t
     set ::retval {}
-} -body {
     bind .t <<Modified>> "lappend ::retval modified"
-# Shouldn't require [update idle] to trigger event [Bug 1809538]
+    # Shouldn't require [update idle] to trigger event [Bug 1809538]
     lappend ::retval [.t edit modified]
     .t edit modified 1
     update idletasks
@@ -6010,54 +3055,50 @@
     .t edit modified 1 ; # binding should only fire once [Bug 1799782]
     update idletasks
     lappend ::retval [.t edit modified]
-} -cleanup {
-    destroy .t
-} -result {0 modified 1 1}
-test text-27.12 {<<Modified>> virtual event} -body {
+} {0 modified 1 1}
+test text-25.11 {<<Modified>> virtual event} {
     set ::retval unmodified
+    catch {destroy .t}
     text .t -undo 1
     pack .t
     bind .t <<Modified>> "set ::retval modified"
     update idletasks
     .t insert end "nothing special\n"
-    return $::retval
-} -cleanup {
+    set ::retval
+} {modified}
+test text-25.11.1 {<<Modified>> virtual event - insert before Modified} {
+    set ::retval {}
     destroy .t
-} -result {modified}
-test text-27.13 {<<Modified>> virtual event - insert before Modified} -body {
-    set ::retval {}
     pack [text .t -undo 1]
     bind .t <<Modified>> { set ::retval [.t get 1.0 end-1c] }
     update idletasks
     .t insert end "nothing special"
-    return $::retval
-} -cleanup {
+    set ::retval
+} {nothing special}
+test text-25.11.2 {<<Modified>> virtual event - delete before Modified} {
+    # Bug 1737288, make sure we delete chars before triggering <<Modified>>
+    set ::retval {}
     destroy .t
-} -result {nothing special}
-test text-27.14 {<<Modified>> virtual event - delete before Modified} -body {
-# Bug 1737288, make sure we delete chars before triggering <<Modified>>
-    set ::retval {}
     pack [text .t -undo 1]
     bind .t <<Modified>> { set ::retval [.t get 1.0 end-1c] }
     .t insert end "nothing special"
     .t edit modified 0
     .t delete 1.0 1.2
     set ::retval
-} -cleanup {
-    destroy .t
-} -result {thing special}
-test text-27.15 {<<Selection>> virtual event} -body {
+} {thing special}
+test text-25.12 {<<Selection>> virtual event} {
     set ::retval no_selection
-    pack [text .t -undo 1]
+    catch {destroy .t}
+    text .t -undo 1
+    pack .t
     bind .t <<Selection>> "set ::retval selection_changed"
     update idletasks
     .t insert end "nothing special\n"
     .t tag add sel 1.0 1.1
     set ::retval
-} -cleanup {
-    destroy .t
-} -result {selection_changed}
-test text-27.16 {-maxundo configuration option} -body {
+} {selection_changed}
+test text-25.13 {-maxundo configuration option} {
+    catch {destroy .t}
     text .t -undo 1  -autoseparators 1 -maxundo 2
     pack .t
     .t insert end "line 1\n"
@@ -6067,22 +3108,15 @@
     catch {.t edit undo}
     catch {.t edit undo}
     .t get 1.0 end
-} -cleanup {
-    destroy .t
-} -result "line 1\n\n"
-test text-27.17 {bug fix 1536735 - undo with empty text} -body {
+} "line 1\n\n"
+test text-25.15 {bug fix 1536735 - undo with empty text} {
+    catch {destroy .t}
     text .t -undo 1
     set r [.t edit modified]
     .t delete 1.0
     lappend r [.t edit modified]
     lappend r [catch {.t edit undo}]
     lappend r [.t edit modified]
-<<<<<<< HEAD
-} -cleanup {
-    destroy .t
-} -result {0 0 1 0}
-test text-27.18 {patch 1469210 - inserting after undo} -setup {
-=======
 } {0 0 1 0}
 test text-25.18 {patch 1469210 - inserting after undo} -setup {
     destroy .t
@@ -6098,288 +3132,245 @@
 } -result 1
 
 test text-26.1 {bug fix - 624372, ControlUtfProc long lines} {
->>>>>>> 24fe335f
     destroy .t
-} -body {
-    text .t -undo 1
-    .t insert end foo
-    .t edit modified 0
-    .t edit undo
-    .t insert end bar
-    .t edit modified
-} -cleanup {
-    destroy .t
-} -result 1
-
-test text-28.1 {bug fix - 624372, ControlUtfProc long lines} -body {
     pack [text .t -wrap none]
     .t insert end [string repeat "\1" 500]
-} -cleanup {
+} {}
+
+test text-27.1 {tabs - must be positive and must be increasing} {
     destroy .t
-} -result {}
-
-
-test text-29.1 {tabs - must be positive and must be increasing} -body {
     pack [text .t -wrap none]
-    .t configure -tabs {0}
-} -cleanup {
+    list [catch {.t configure -tabs {0}} msg] $msg
+} {1 {tab stop "0" is not at a positive distance}}
+test text-27.2 {tabs - must be positive and must be increasing} {
     destroy .t
-} -returnCodes {error} -result {tab stop "0" is not at a positive distance}
-test text-29.2 {tabs - must be positive and must be increasing} -body {
     pack [text .t -wrap none]
-    .t configure -tabs {-5}
-} -cleanup {
+    list [catch {.t configure -tabs {-5}} msg] $msg
+} {1 {tab stop "-5" is not at a positive distance}}
+test text-27.3 {tabs - must be positive and must be increasing} {knownBug} {
+    # This bug will be fixed in Tk 9.0, when we can allow a minor
+    # incompatibility with Tk 8.x
     destroy .t
-} -returnCodes {error} -result {tab stop "-5" is not at a positive distance}
-test text-29.3 {tabs - must be positive and must be increasing} -constraints {
-    knownBug
-} -body {
-# This bug will be fixed in Tk 9.0, when we can allow a minor
-# incompatibility with Tk 8.x
     pack [text .t -wrap none]
-    .t configure -tabs {10c 5c}
-} -cleanup {
+    list [catch {.t configure -tabs {10c 5c}} msg] $msg
+} {1 {tabs must be monotonically increasing, but "5c" is smaller than or equal to the previous tab}}
+test text-27.4 {tabs - must be positive and must be increasing} {
     destroy .t
-} -returnCodes {error} -result {tabs must be monotonically increasing, but "5c" is smaller than or equal to the previous tab}
-test text-29.4 {tabs - must be positive and must be increasing} -body {
     pack [text .t -wrap none]
     .t insert end "a\tb\tc\td\te"
     catch {.t configure -tabs {10c 5c}}
     update ; update ; update
-# This test must simply not go into an infinite loop to succeed
+    # This test must simply not go into an infinite loop to succeed
     set result 1
-} -cleanup {
-    destroy .t
-} -result {1}
-
-
-test text-30.1 {repeated insert and scroll} -body {
+} {1}
+
+test text-28.0 {repeated insert and scroll} {
+    foreach subcmd {
+	{moveto 1}
+	{scroll 1 pages}
+	{scroll 100 pixels}
+	{scroll 10 units}
+    } {
+	destroy .t
+	pack [text .t]
+	for {set i 0} {$i < 30} {incr i} {
+	    .t insert end "blabla\n"
+	    eval .t yview $subcmd
+	}
+    }
+    # This test must simply not crash to succeed
+    set result 1
+} {1}
+
+test text-29.0 {peer widgets} {
+    destroy .t .tt
+    toplevel .tt
     pack [text .t]
-    for {set i 0} {$i < 30} {incr i} {
-        .t insert end "blabla\n"
-        eval .t yview moveto 1
-    }
-# This test must simply not crash to succeed
-    set result 1
-} -cleanup {
-    destroy .t
-} -result {1}
-test text-30.2 {repeated insert and scroll} -body {
+    pack [.t peer create .tt.t]
+    destroy .t .tt
+} {}
+test text-29.1 {peer widgets} {
+    destroy .t .t1 .t2
+    toplevel .t1
+    toplevel .t2
     pack [text .t]
-    for {set i 0} {$i < 30} {incr i} {
-        .t insert end "blabla\n"
-        eval .t yview scroll 1 pages
-    }
-# This test must simply not crash to succeed
-    set result 1
-} -cleanup {
-    destroy .t
-} -result {1}
-test text-30.3 {repeated insert and scroll} -body {
-    pack [text .t]
-    for {set i 0} {$i < 30} {incr i} {
-        .t insert end "blabla\n"
-        eval .t yview scroll 100 pixels
-    }
-# This test must simply not crash to succeed
-    set result 1
-} -cleanup {
-    destroy .t
-} -result {1}
-test text-30.4 {repeated insert and scroll} -body {
-    pack [text .t]
-    for {set i 0} {$i < 30} {incr i} {
-        .t insert end "blabla\n"
-        eval .t yview scroll 10 units
-    }
-# This test must simply not crash to succeed
-    set result 1
-} -cleanup {
-    destroy .t
-} -result {1}
-
-
-test text-31.1 {peer widgets} -body {
-    toplevel .top
-    pack [text .t]
-    pack [.t peer create .top.t]
-    destroy .t .top
-} -result {}
-test text-31.2 {peer widgets} -body {
-    toplevel .top1
-    toplevel .top2
-    pack [text .t]
-    pack [.t peer create .top1.t]
-    pack [.t peer create .top2.t]
+    pack [.t peer create .t1.t]
+    pack [.t peer create .t2.t]
     .t insert end "abcd\nabcd"
     update
-    destroy .top1
+    destroy .t1
     update
     .t insert end "abcd\nabcd"
     update
-    destroy .t .top2
+    destroy .t .t2
     update
-} -result {}
-test text-31.3 {peer widgets} -body {
-    toplevel .top1
-    toplevel .top2
+} {}
+test text-29.2 {peer widgets} {
+    destroy .t .t1 .t2
+    toplevel .t1
+    toplevel .t2
     pack [text .t]
-    pack [.t peer create .top1.t]
-    pack [.t peer create .top2.t]
+    pack [.t peer create .t1.t]
+    pack [.t peer create .t2.t]
     .t insert end "abcd\nabcd"
     update
     destroy .t
     update
-    .top2.t insert end "abcd\nabcd"
+    .t2.t insert end "abcd\nabcd"
     update
-    destroy .t .top2
+    destroy .t .t2
     update
-} -result {}
-test text-31.4 {peer widgets} -body {
-    toplevel .top
+} {}
+test text-29.3 {peer widgets} {
+    destroy .t .tt
+    toplevel .tt
     pack [text .t]
     for {set i 1} {$i < 20} {incr i} {
-	   .t insert end "Line $i\n"
+	.t insert end "Line $i\n"
     }
-    pack [.t peer create .top.t -start 5 -end 11]
+    pack [.t peer create .tt.t -start 5 -end 11]
     update
-    destroy .t .top
-} -result {}
-test text-31.5 {peer widgets} -body {
-    toplevel .top
+    destroy .t .tt
+} {}
+test text-29.4 {peer widgets} {
+    destroy .t .tt
+    toplevel .tt
     pack [text .t]
     for {set i 1} {$i < 20} {incr i} {
-	   .t insert end "Line $i\n"
+	.t insert end "Line $i\n"
     }
-    pack [.t peer create .top.t -start 5 -end 11]
-    pack [.top.t peer create .top.t2]
-    set res [list [.top.t index end] [.top.t2 index end]]
+    pack [.t peer create .tt.t -start 5 -end 11]
+    pack [.tt.t peer create .tt.t2]
+    set res [list [.tt.t index end] [.tt.t2 index end]]
     update
-    return $res
-} -cleanup {
-    destroy .t .top
-} -result {7.0 7.0}
-test text-31.6 {peer widgets} -body {
-    toplevel .top
+    destroy .t .tt
+    set res
+} {7.0 7.0}
+test text-29.4.1 {peer widgets} {
+    destroy .t .tt
+    toplevel .tt
     pack [text .t]
     for {set i 1} {$i < 20} {incr i} {
-	   .t insert end "Line $i\n"
+	.t insert end "Line $i\n"
     }
-    pack [.t peer create .top.t -start 5 -end 11]
-    pack [.top.t peer create .top.t2 -start {} -end {}]
-    set res [list [.top.t index end] [.top.t2 index end]]
+    pack [.t peer create .tt.t -start 5 -end 11]
+    pack [.tt.t peer create .tt.t2 -start {} -end {}]
+    set res [list [.tt.t index end] [.tt.t2 index end]]
     update
-    return $res
-} -cleanup {
-    destroy .t .top
-} -result {7.0 21.0}
-test text-31.7 {peer widgets} -body {
-    toplevel .top
+    destroy .t .tt
+    set res
+} {7.0 21.0}
+test text-29.5 {peer widgets} {
+    destroy .t .tt
+    toplevel .tt
     pack [text .t]
     for {set i 1} {$i < 20} {incr i} {
-	   .t insert end "Line $i\n"
+	.t insert end "Line $i\n"
     }
-    pack [.t peer create .top.t -start 5 -end 11]
+    pack [.t peer create .tt.t -start 5 -end 11]
     update ; update
-    set p1 [.top.t count -update -ypixels 1.0 end]
+    set p1 [.tt.t count -update -ypixels 1.0 end]
     set p2 [.t count -update -ypixels 5.0 11.0]
-    expr {$p1 eq $p2}
-} -cleanup {
-    destroy .t .top
-} -result {1}
-test text-31.8 {peer widgets} -body {
-    toplevel .top
+    if {$p1 == $p2} { 
+	set res "ok" 
+    } else {
+        set res "$p1 and $p2 not equal"
+    }
+    destroy .t .tt
+    set res
+} {ok}
+test text-29.6 {peer widgets} {
+    destroy .t .tt
+    toplevel .tt
     pack [text .t]
     for {set i 1} {$i < 20} {incr i} {
-	   .t insert end "Line $i\n"
+	.t insert end "Line $i\n"
     }
-    pack [.t peer create .top.t -start 5 -end 11]
+    pack [.t peer create .tt.t -start 5 -end 11]
     update ; update
     .t delete 3.0 6.0
-    .top.t index end
-} -cleanup {
-    destroy .t .top
-} -result {6.0}
-test text-31.9 {peer widgets} -body {
-    toplevel .top
+    set res [.tt.t index end]
+    destroy .t .tt
+    set res
+} {6.0}
+test text-29.7 {peer widgets} {
+    destroy .t .tt
+    toplevel .tt
     pack [text .t]
     for {set i 1} {$i < 20} {incr i} {
-	   .t insert end "Line $i\n"
+	.t insert end "Line $i\n"
     }
-    pack [.t peer create .top.t -start 5 -end 11]
+    pack [.t peer create .tt.t -start 5 -end 11]
     update ; update
     .t delete 8.0 12.0
-    .top.t index end
-} -cleanup {
-    destroy .t .top
-} -result {4.0}
-test text-31.10 {peer widgets} -body {
-    toplevel .top
+    set res [.tt.t index end]
+    destroy .t .tt
+    set res
+} {4.0}
+test text-29.8 {peer widgets} {
+    destroy .t .tt
+    toplevel .tt
     pack [text .t]
-        for {set i 1} {$i < 20} {incr i} {
-        .t insert end "Line $i\n"
+    for {set i 1} {$i < 20} {incr i} {
+	.t insert end "Line $i\n"
     }
-    pack [.t peer create .top.t -start 5 -end 11]
+    pack [.t peer create .tt.t -start 5 -end 11]
     update ; update
     .t delete 3.0 13.0
-    .top.t index end
-} -cleanup {
-    destroy .t .top
-} -result {1.0}
-test text-31.11 {peer widgets} -setup {
+    set res [.tt.t index end]
+    destroy .t .tt
+    set res
+} {1.0}
+test text-29.9 {peer widgets} {
+    destroy .t
     pack [text .t]
-    set res {}
-} -body {
     for {set i 1} {$i < 100} {incr i} {
-        .t insert end "Line $i\n"
+	.t insert end "Line $i\n"
     }
     .t tag add sel 1.0 end-1c
+    set res {}
     lappend res [.t tag ranges sel]
     .t configure -start 10 -end 20
     lappend res [.t tag ranges sel]
-    return $res
-} -cleanup {
     destroy .t
-} -result {{1.0 100.0} {1.0 11.0}}
-test text-31.12 {peer widgets} -setup {
+    set res
+} {{1.0 100.0} {1.0 11.0}}
+test text-29.10 {peer widgets} {
+    destroy .t
     pack [text .t]
-    set res {}
-} -body {
     for {set i 1} {$i < 100} {incr i} {
-	   .t insert end "Line $i\n"
+	.t insert end "Line $i\n"
     }
     .t tag add sel 1.0 end-1c
+    set res {}
     lappend res [.t tag ranges sel]
     .t configure -start 11
     lappend res [.t tag ranges sel]
-    return $res
-} -cleanup {
     destroy .t
-} -result {{1.0 100.0} {1.0 90.0}}
-test text-31.13 {peer widgets} -setup {
+    set res
+} {{1.0 100.0} {1.0 90.0}}
+test text-29.11 {peer widgets} {
+    destroy .t
     pack [text .t]
-    set res {}
-} -body {
     for {set i 1} {$i < 100} {incr i} {
-	   .t insert end "Line $i\n"
+	.t insert end "Line $i\n"
     }
     .t tag add sel 1.0 end-1c
+    set res {}
     lappend res [.t tag ranges sel]
     .t configure -end 90
     lappend res [.t tag ranges sel]
     destroy .t
-    return $res
-} -cleanup {
+    set res
+} {{1.0 100.0} {1.0 90.0}}
+test text-29.12 {peer widgets} {
     destroy .t
-} -result {{1.0 100.0} {1.0 90.0}}
-test text-31.14 {peer widgets} -setup {
     pack [text .t]
-    set res {}
-} -body {
     for {set i 1} {$i < 20} {incr i} {
-	   .t insert end "Line $i\n"
+	.t insert end "Line $i\n"
     }
     .t tag add sel 1.0 3.0 5.0 7.0 9.0 11.0 13.0 15.0 17.0 19.0 
+    set res {}
     lappend res [.t tag prevrange sel 1.0]
     .t configure -start 6 -end 12
     lappend res [.t tag ranges sel]
@@ -6389,18 +3380,17 @@
     lappend res "prev" [.t tag prevrange sel 1.0] \
       [.t tag prevrange sel 2.0] [.t tag prevrange sel 3.0] \
       [.t tag prevrange sel 4.0]
-    return $res
-} -cleanup {
     destroy .t
-} -result {{} {1.0 2.0 4.0 6.0} next {4.0 6.0} {} {} {} prev {} {1.0 2.0} {1.0 2.0} {1.0 2.0}}
-test text-31.15 {peer widgets} -setup {
+    set res
+} {{} {1.0 2.0 4.0 6.0} next {4.0 6.0} {} {} {} prev {} {1.0 2.0} {1.0 2.0} {1.0 2.0}}
+test text-29.13 {peer widgets} {
+    destroy .t
     pack [text .t]
-    set res {}
-} -body {
     for {set i 1} {$i < 20} {incr i} {
-	   .t insert end "Line $i\n"
+	.t insert end "Line $i\n"
     }
     .t tag add sel 1.0 3.0 9.0 11.0 13.0 15.0 17.0 19.0 
+    set res {}
     .t configure -start 6 -end 12
     lappend res [.t tag ranges sel]
     lappend res "next" [.t tag nextrange sel 4.0] \
@@ -6409,18 +3399,17 @@
     lappend res "prev" [.t tag prevrange sel 1.0] \
       [.t tag prevrange sel 2.0] [.t tag prevrange sel 3.0] \
       [.t tag prevrange sel 4.0]
-    return $res
-} -cleanup {
     destroy .t
-} -result {{4.0 6.0} next {4.0 6.0} {} {} {} prev {} {} {} {}}
-test text-31.16 {peer widgets} -setup {
+    set res
+} {{4.0 6.0} next {4.0 6.0} {} {} {} prev {} {} {} {}}
+test text-29.14 {peer widgets} {
+    destroy .t
     pack [text .t]
-    set res {}
-} -body {
     for {set i 1} {$i < 20} {incr i} {
 	.t insert end "Line $i\n"
     }
     .t tag add sel 1.0 7.0 9.0 11.0 13.0 15.0 17.0 19.0 
+    set res {}
     .t configure -start 6 -end 12
     lappend res [.t tag ranges sel]
     lappend res "next" [.t tag nextrange sel 4.0] \
@@ -6429,17 +3418,16 @@
     lappend res "prev" [.t tag prevrange sel 1.0] \
       [.t tag prevrange sel 2.0] [.t tag prevrange sel 3.0] \
       [.t tag prevrange sel 4.0]
-    return $res
-} -cleanup {
     destroy .t
-} -result {{1.0 2.0 4.0 6.0} next {4.0 6.0} {} {} {} prev {} {1.0 2.0} {1.0 2.0} {1.0 2.0}}
-test text-31.17 {peer widgets} -setup {
+    set res
+} {{1.0 2.0 4.0 6.0} next {4.0 6.0} {} {} {} prev {} {1.0 2.0} {1.0 2.0} {1.0 2.0}}
+test text-29.15 {peer widgets} {
+    destroy .t
     pack [text .t]
+    for {set i 1} {$i < 20} {incr i} {
+	.t insert end "Line $i\n"
+    }
     set res {}
-} -body {
-    for {set i 1} {$i < 20} {incr i} {
-	   .t insert end "Line $i\n"
-    }
     .t tag add sel 1.0 11.0
     lappend res [.t tag ranges sel]
     lappend res [catch {.t configure -start 15 -end 10}]
@@ -6448,61 +3436,58 @@
     lappend res [.t tag ranges sel]
     .t configure -start {} -end {}
     lappend res [.t tag ranges sel]
-    return $res
-} -cleanup {
     destroy .t
-} -result {{1.0 11.0} 1 {1.0 11.0} {1.0 6.0} {1.0 11.0}}
-test text-31.18 {peer widgets} -setup {
+    set res
+} {{1.0 11.0} 1 {1.0 11.0} {1.0 6.0} {1.0 11.0}}
+test text-29.16 {peer widgets} {
+    destroy .t
     pack [text .t]
+    for {set i 1} {$i < 20} {incr i} {
+	.t insert end "Line $i\n"
+    }
     set res {}
-} -body {
-    for {set i 1} {$i < 20} {incr i} {
-	   .t insert end "Line $i\n"
-    }
     .t tag add sel 1.0 11.0
     lappend res [.t index sel.first]
     lappend res [.t index sel.last]
-    return $res
-} -cleanup {
     destroy .t
-} -result {1.0 11.0} 
-test text-31.19 {peer widgets} -body {
+    set res
+} {1.0 11.0} 
+test text-29.17 {peer widgets} {
+    destroy .t
     pack [text .t]
     for {set i 1} {$i < 20} {incr i} {
-	   .t insert end "Line $i\n"
+	.t insert end "Line $i\n"
     }
+    set res {}
     .t tag delete sel
-    .t index sel.first
-} -cleanup {
+    set res [list [catch {.t index sel.first} msg] $msg]
     destroy .t
-} -returnCodes {error} -result {text doesn't contain any characters tagged with "sel"}
-
-
-test text-32.1 {line heights on creation} -setup {
-    text .t
-    proc makeText {} {
-        set w .g
-        set font "Times 11"
-        destroy .g
-        toplevel .g
-        frame $w.f -highlightthickness 2 -borderwidth 2 -relief sunken
-        set t $w.f.text
-        text $t -yscrollcommand "$w.scroll set" -setgrid true -font $font \
-	    -width 70 -height 35 -wrap word -highlightthickness 0 \
-	    -borderwidth 0
-        pack $t -expand  yes -fill both
-        scrollbar $w.scroll -command "$t yview"
-        pack $w.scroll -side right -fill y
-        pack $w.f -expand yes -fill both
-        $t tag configure center -justify center -spacing1 5m -spacing3 5m
-        $t tag configure buttons -lmargin1 1c -lmargin2 1c -rmargin 1c \
-            -spacing1 3m -spacing2 0 -spacing3 0
-        for {set i 0} {$i < 40} {incr i} {
-            $t insert end "${i}word "
-        }
-        return $t
+    set res
+} {1 {text doesn't contain any characters tagged with "sel"}} 
+
+proc makeText {} {
+    set w .g
+    set font "Times 11"
+    destroy .g
+    toplevel .g
+    frame $w.f -highlightthickness 2 -borderwidth 2 -relief sunken
+    set t $w.f.text
+    text $t -yscrollcommand "$w.scroll set" -setgrid true -font $font -width 70 \
+	    -height 35 -wrap word -highlightthickness 0 -borderwidth 0
+    pack $t -expand  yes -fill both
+    scrollbar $w.scroll -command "$t yview"
+    pack $w.scroll -side right -fill y
+    pack $w.f -expand yes -fill both
+    $t tag configure center -justify center -spacing1 5m -spacing3 5m
+    $t tag configure buttons -lmargin1 1c -lmargin2 1c -rmargin 1c \
+	    -spacing1 3m -spacing2 0 -spacing3 0
+    for {set i 0} {$i < 40} {incr i} {
+	$t insert end "${i}word "
     }
-} -body {
+    return $t
+}
+
+test text-30.1 {line heights on creation} {
     set w [makeText]
     update ; after 1000 ; update
     set before [$w count -ypixels 1.0 2.0]
@@ -6510,88 +3495,63 @@
     update
     set after [$w count -ypixels 1.0 2.0]
     destroy .g
-    expr {$before eq $after} 
-} -cleanup {
-    destroy .t
-} -result {1}
-
-
-test text-33.1 {TextWidgetCmd procedure, "peer" option} -setup {
-    text .t
-} -body {
-    .t peer foo 1
-} -cleanup {
-    destroy .t
-} -returnCodes {error} -result {bad peer option "foo": must be create or names}
-test text-33.2 {TextWidgetCmd procedure, "peer" option} -setup {
-    text .t
-} -body {
-    .t peer names foo
-} -cleanup {
-    destroy .t
-} -returnCodes {error} -result {wrong # args: should be ".t peer names"}
-test text-33.3 {TextWidgetCmd procedure, "peer" option} -setup {
-    text .t
-} -body {
-    .t p names
-} -cleanup {
-    destroy .t
-} -returnCodes {ok} -result {}
-test text-33.4 {TextWidgetCmd procedure, "peer" option} -setup {
-    text .t
-} -body {
+    if {$before != $after} {
+	set res "Count changed: $before $after"
+    } else {
+        set res "ok"
+    }
+} {ok}
+
+destroy .t
+text .t
+test text-31.1 {TextWidgetCmd procedure, "peer" option} {
+    list [catch {.t peer foo 1} msg] $msg
+} {1 {bad peer option "foo": must be create or names}}
+test text-31.2 {TextWidgetCmd procedure, "peer" option} {
+    list [catch {.t peer names foo} msg] $msg
+} {1 {wrong # args: should be ".t peer names"}}
+test text-31.3 {TextWidgetCmd procedure, "peer" option} {
+    list [catch {.t p names} msg] $msg
+} {0 {}}
+test text-31.4 {TextWidgetCmd procedure, "peer" option} {
     .t peer names
-} -cleanup {
-    destroy .t
-} -result {}
-test text-33.5 {TextWidgetCmd procedure, "peer" option} -setup {
-    text .t
-} -body {
-    .t peer create foo
-} -cleanup {
-    destroy .t
-} -returnCodes {error} -result {bad window path name "foo"}
-test text-33.6 {TextWidgetCmd procedure, "peer" option} -setup {
-    text .t
+} {}
+test text-31.5 {TextWidgetCmd procedure, "peer" option} {
+    list [catch {.t peer create foo} msg] $msg
+} {1 {bad window path name "foo"}}
+test text-31.6 {TextWidgetCmd procedure, "peer" option} {
+    .t peer create .t2
     set res {}
-} -body {
-    .t peer create .t2
     lappend res [.t peer names]
     lappend res [.t2 peer names]
     destroy .t2
     lappend res [.t peer names]
-} -cleanup {
-    destroy .t
-} -result {.t2 .t {}}
-test text-33.7 {peer widget -start, -end} -body {
-    text .t
-    set res [.t configure -start 10 -end 5]
-    return $res
-} -cleanup {
-    destroy .t
-} -returnCodes {2} -result {}
-test text-33.8 {peer widget -start, -end} -body {
-    text .t
-    for {set i 1} {$i < 100} {incr i} {
-	   .t insert end "Line $i\n"
-    }
-    .t configure -start 10 -end 5
-} -cleanup {
-    destroy .t
-} -returnCodes {error} -result {-startline must be less than or equal to -endline}
-test text-33.9 {peer widget -start, -end} -body {
-    text .t
+} {.t2 .t {}}
+test text-31.7 {peer widget -start, -end} {
+    set res [list [catch {.t configure -start 10 -end 5} msg] $msg]
+    .t configure -start {} -end {}
+    set res
+} {0 {}}
+test text-31.8 {peer widget -start, -end} {
+    .t delete 1.0 end
     for {set i 1} {$i < 100} {incr i} {
 	.t insert end "Line $i\n"
     }
-    .t configure -start 5 -end 10
-} -cleanup {
-    destroy .t
-} -returnCodes {ok} -result {}
-test text-33.10 {peer widget -start, -end} -body {
-    text .t
+    list [catch {.t configure -start 10 -end 5} msg] $msg
+} {1 {-startline must be less than or equal to -endline}}
+test text-31.9 {peer widget -start, -end} {
+    .t delete 1.0 end
     for {set i 1} {$i < 100} {incr i} {
-	   .t insert end "Line $i\n"
+	.t insert end "Line $i\n"
+    }
+    set res [list [catch {.t configure -start 5 -end 10} msg] $msg]
+    .t configure -start {} -end {}
+    set res
+} {0 {}}
+test text-31.10 {peer widget -start, -end} {
+    .t delete 1.0 end
+    for {set i 1} {$i < 100} {incr i} {
+	.t insert end "Line $i\n"
     }
     set res [.t index end]
     lappend res [catch {.t configure -start 5 -end 10 -tab foo}]
@@ -6600,14 +3560,12 @@
     lappend res [.t index end]
     .t configure -start {} -end {}
     lappend res [.t index end]
-    return $res
-} -cleanup {
-    destroy .t
-} -result {101.0 1 101.0 1 101.0 101.0}
-test text-33.11 {peer widget -start, -end} -body {
-    text .t
+    set res
+} {101.0 1 101.0 1 101.0 101.0}
+test text-31.11 {peer widget -start, -end} {
+    .t delete 1.0 end
     for {set i 1} {$i < 100} {incr i} {
-	   .t insert end "Line $i\n"
+	.t insert end "Line $i\n"
     }
     set res [.t index end]
     lappend res [catch {.t configure -start 5 -end 15}]
@@ -6616,19 +3574,16 @@
     lappend res [.t index end]
     .t configure -start {} -end {}
     lappend res [.t index end]
-    return $res
-} -cleanup {
-    destroy .t
-} -result {101.0 0 11.0 0 31.0 101.0}
-
-test text-34.1 {peer widget -start, -end and selection} -setup {
-    text .t
-    set res {}
-} -body {
+    set res
+} {101.0 0 11.0 0 31.0 101.0}
+
+test text-32.1 {peer widget -start, -end and selection} {
+    .t delete 1.0 end
     for {set i 1} {$i < 100} {incr i} {
-	   .t insert end "Line $i\n"
+	.t insert end "Line $i\n"
     }
     .t tag add sel 10.0 20.0
+    set res {}
     lappend res [.t tag ranges sel]
     .t configure -start 5 -end 30
     lappend res [.t tag ranges sel]
@@ -6642,54 +3597,45 @@
     lappend res [.t tag ranges sel]
     .t configure -start {} -end {}
     lappend res [.t tag ranges sel]
-    return $res
-} -cleanup {
-    destroy .t
-} -result {{10.0 20.0} {6.0 16.0} {6.0 11.0} {1.0 6.0} {1.0 2.0} {} {10.0 20.0}}
-
-test text-35.1 {widget dump -command alters tags} -setup {
-     proc Dumpy {key value index} {
-#puts "KK: $key, $value"
+    set res
+} {{10.0 20.0} {6.0 16.0} {6.0 11.0} {1.0 6.0} {1.0 2.0} {} {10.0 20.0}}
+
+test text-33.1 {widget dump -command alters tags} {
+    .t delete 1.0 end
+    .t insert end "abc\n" a "---" {} "def" b "   \n" {} "ghi\n" c
+    .t tag configure b -background red
+    proc Dumpy {key value index} {
+      #puts "KK: $key, $value"
       .t tag add $value [list $index linestart] [list $index lineend]
     }
-    text .t
-} -body {
+    .t dump -all -command Dumpy 1.0 end
+    set result "ok"
+} {ok}
+test text-33.2 {widget dump -command makes massive changes} {
+    .t delete 1.0 end
     .t insert end "abc\n" a "---" {} "def" b "   \n" {} "ghi\n" c
     .t tag configure b -background red
+    proc Dumpy {key value index} {
+      #puts "KK: $key, $value"
+      .t delete 1.0 end
+    }
     .t dump -all -command Dumpy 1.0 end
     set result "ok"
-} -cleanup {
-    destroy .t
-} -result {ok}
-test text-35.2 {widget dump -command makes massive changes} -setup {
-    proc Dumpy {key value index} {
-#puts "KK: $key, $value"
-      .t delete 1.0 end
-    }
-    text .t
-} -body {
+} {ok}
+test text-33.3 {widget dump -command destroys widget} {
+    .t delete 1.0 end
     .t insert end "abc\n" a "---" {} "def" b "   \n" {} "ghi\n" c
     .t tag configure b -background red
+    proc Dumpy {key value index} {
+      #puts "KK: $key, $value"
+      destroy .t
+    }
     .t dump -all -command Dumpy 1.0 end
     set result "ok"
-} -cleanup {
-    destroy .t
-} -result {ok}
-test text-35.3 {widget dump -command destroys widget} -setup {
-    proc Dumpy {key value index} {
-#puts "KK: $key, $value"
-        destroy .t
-    }
-    text .t
-} -body {
-    .t insert end "abc\n" a "---" {} "def" b "   \n" {} "ghi\n" c
-    .t tag configure b -background red
-    .t dump -all -command Dumpy 1.0 end
-    set result "ok"
-} -cleanup {
-    destroy .t
-} -result {ok}
-
+} {ok}
+
+deleteWindows
+option clear
 
 test text-36.1 "bug #1777362: event handling with hyphenated windows" -setup {
     proc bgerror {m} {set ::my_error $m}
@@ -6704,6 +3650,7 @@
 } -cleanup {
     destroy .t-1
 } -result {}
+
 test text-36.2 "bug #1777362: event handling with hyphenated windows" -setup {
     proc bgerror {m} {set ::my_error $m}
     set ::my_error {}
@@ -6717,6 +3664,7 @@
 } -cleanup {
     destroy $w
 } -result {}
+
 test text-36.3 "bug #1777362: event handling with hyphenated windows" -setup {
     proc bgerror {m} {set ::my_error $m}
     set ::my_error {}
@@ -6730,12 +3678,7 @@
 } -cleanup {
     destroy $w
 } -result {}
- 
 # cleanup
 cleanupTests
-return
-
-# Local Variables:
-# mode: tcl
-# End:+return