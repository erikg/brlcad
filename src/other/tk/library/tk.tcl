--- conflicted
+++ resolved
@@ -1,7 +1,7 @@
 # tk.tcl --
 #
-# Initialization script normally executed in the interpreter for each Tk-based
-# application.  Arranges class bindings for widgets.
+# Initialization script normally executed in the interpreter for each
+# Tk-based application.  Arranges class bindings for widgets.
 #
 # RCS: @(#) $Id$
 #
@@ -9,22 +9,16 @@
 # Copyright (c) 1994-1996 Sun Microsystems, Inc.
 # Copyright (c) 1998-2000 Ajuba Solutions.
 #
-# See the file "license.terms" for information on usage and redistribution of
-# this file, and for a DISCLAIMER OF ALL WARRANTIES.
-
+# See the file "license.terms" for information on usage and redistribution
+# of this file, and for a DISCLAIMER OF ALL WARRANTIES.
+
+package require Tcl 8.5	;# Guard against [source] in an 8.4- interp
+			;# before using 8.5 [package] features.
 # Insist on running with compatible version of Tcl
-<<<<<<< HEAD
-package require Tcl 8.6
-# Verify that we have Tk binary and script components from the same release
-package require -exact Tk  8.6b1.1
--
-=======
 package require Tcl 8.5.0
 # Verify that we have Tk binary and script components from the same release
 package require -exact Tk  8.5.8
 
->>>>>>> 24fe335f
 # Create a ::tk namespace
 namespace eval ::tk {
     # Set up the msgcat commands
@@ -34,7 +28,7 @@
             # The msgcat package is not available.  Supply our own
             # minimal replacement.
             proc mc {src args} {
-                tailcall format $src {*}$args
+                return [format $src {*}$args]
             }
             proc mcmax {args} {
                 set max 0
@@ -67,8 +61,7 @@
 # isn't already on the path:
 
 if {[info exists ::auto_path] && ($::tk_library ne "")
-    && ($::tk_library ni $::auto_path)
-} then {
+    && ($::tk_library ni $::auto_path)} {
     lappend ::auto_path $::tk_library $::ttk::library
 }
 
@@ -80,7 +73,6 @@
 # We catch this because safe interpreters may not allow the call.
 
 catch {tk useinputmethods 1}
- 
 # ::tk::PlaceWindow --
 #   place a toplevel at a particular position
@@ -139,15 +131,12 @@
 	}
 	if {[tk windowingsystem] eq "aqua"} {
 	    # Avoid the native menu bar which sits on top of everything.
-	    if {$y < 22} {
-		set y 22
-	    }
+	    if {$y < 22} { set y 22 }
 	}
     }
     wm geometry $w +$x+$y
     wm deiconify $w
 }
- 
 # ::tk::SetFocusGrab --
 #   swap out current focus and grab temporarily (for dialogs)
@@ -208,7 +197,6 @@
 	}
     }
 }
- 
 # ::tk::GetSelection --
 #   This tries to obtain the default selection.  On Unix, we first try
@@ -224,11 +212,9 @@
 #
 if {$tcl_platform(platform) eq "unix"} {
     proc ::tk::GetSelection {w {sel PRIMARY}} {
-	if {[catch {
-	    selection get -displayof $w -selection $sel -type UTF8_STRING
-	} txt] && [catch {
-	    selection get -displayof $w -selection $sel
-	} txt]} then {
+	if {[catch {selection get -displayof $w -selection $sel \
+		-type UTF8_STRING} txt] \
+		&& [catch {selection get -displayof $w -selection $sel} txt]} {
 	    return -code error "could not find default selection"
 	} else {
 	    return $txt
@@ -236,16 +222,13 @@
     }
 } else {
     proc ::tk::GetSelection {w {sel PRIMARY}} {
-	if {[catch {
-	    selection get -displayof $w -selection $sel
-	} txt]} then {
+	if {[catch {selection get -displayof $w -selection $sel} txt]} {
 	    return -code error "could not find default selection"
 	} else {
 	    return $txt
 	}
     }
 }
- 
 # ::tk::ScreenChanged --
 # This procedure is invoked by the binding mechanism whenever the
@@ -258,15 +241,14 @@
 # screen -		The name of the new screen.
 
 proc ::tk::ScreenChanged screen {
-    # Extract the display name.
-    set disp [string range $screen 0 [string last . $screen]-1]
-
-    # Ensure that namespace separators never occur in the display name (as
-    # they cause problems in variable names). Double-colons exist in some VNC
-    # display names. [Bug 2912473]
-    set disp [string map {:: _doublecolon_} $disp]
-
-    uplevel #0 [list upvar #0 ::tk::Priv.$disp ::tk::Priv]
+    set x [string last . $screen]
+    if {$x > 0} {
+	set disp [string range $screen 0 [expr {$x - 1}]]
+    } else {
+	set disp $screen
+    }
+
+    uplevel #0 upvar #0 ::tk::Priv.$disp ::tk::Priv
     variable ::tk::Priv
     global tcl_platform
 
@@ -306,7 +288,6 @@
 # value, which will cause trouble later).
 
 tk::ScreenChanged [winfo screen .]
- 
 # ::tk::EventMotifBindings --
 # This procedure is invoked as a trace whenever ::tk_strictMotif is
@@ -330,7 +311,6 @@
     event $op <<Paste>> <Control-Key-y>
     event $op <<Undo>> <Control-underscore>
 }
- 
 #----------------------------------------------------------------------
 # Define common dialogs on platforms where they are not implemented 
@@ -339,38 +319,37 @@
 
 if {![llength [info commands tk_chooseColor]]} {
     proc ::tk_chooseColor {args} {
-	tailcall ::tk::dialog::color:: {*}$args
+	return [tk::dialog::color:: {*}$args]
     }
 }
 if {![llength [info commands tk_getOpenFile]]} {
     proc ::tk_getOpenFile {args} {
 	if {$::tk_strictMotif} {
-	    tailcall ::tk::MotifFDialog open {*}$args
-	} else {
-	    tailcall ::tk::dialog::file:: open {*}$args
+	    return [tk::MotifFDialog open {*}$args]
+	} else {
+	    return [::tk::dialog::file:: open {*}$args]
 	}
     }
 }
 if {![llength [info commands tk_getSaveFile]]} {
     proc ::tk_getSaveFile {args} {
 	if {$::tk_strictMotif} {
-	    tailcall ::tk::MotifFDialog save {*}$args
-	} else {
-	    tailcall ::tk::dialog::file:: save {*}$args
+	    return [tk::MotifFDialog save {*}$args]
+	} else {
+	    return [::tk::dialog::file:: save {*}$args]
 	}
     }
 }
 if {![llength [info commands tk_messageBox]]} {
     proc ::tk_messageBox {args} {
-	tailcall ::tk::MessageBox {*}$args
+	return [tk::MessageBox {*}$args]
     }
 }
 if {![llength [info command tk_chooseDirectory]]} {
     proc ::tk_chooseDirectory {args} {
-	tailcall ::tk::dialog::file::chooseDir:: {*}$args
-    }
-}
-+	return [::tk::dialog::file::chooseDir:: {*}$args]
+    }
+}
 
 #----------------------------------------------------------------------
 # Define the set of common virtual events.
@@ -384,37 +363,11 @@
 	event add <<PasteSelection>> <ButtonRelease-2>
 	event add <<Undo>> <Control-Key-z> <Control-Lock-Key-Z>
 	event add <<Redo>> <Control-Key-Z> <Control-Lock-Key-z>
-<<<<<<< HEAD
-	event add <<ContextMenu>> <Button-3>
-	if {[info exists tcl_platform(os)] && $tcl_platform(os) eq "Darwin"} {
-	    event add <<ContextMenu>> <Button-2>
-	}
-
-	event add <<NextChar>>		<Right>
-	event add <<SelectNextChar>>	<Shift-Right>
-	event add <<PrevChar>>		<Left>
-	event add <<SelectPrevChar>>	<Shift-Left>
-	event add <<NextWord>>		<Control-Right>
-	event add <<SelectNextWord>>	<Shift-Control-Right>
-	event add <<PrevWord>>		<Control-Left>
-	event add <<SelectPrevWord>>	<Shift-Control-Left>
-	event add <<LineStart>>		<Home>
-	event add <<SelectLineStart>>	<Shift-Home>
-	event add <<LineEnd>>		<End>
-	event add <<SelectLineEnd>>	<Shift-End>
-
-	# Some OS's define a goofy (as in, not <Shift-Tab>) keysym that is
-	# returned when the user presses <Shift-Tab>. In order for tab
-	# traversal to work, we have to add these keysyms to the PrevWindow
-	# event. We use catch just in case the keysym isn't recognized.
-
-=======
 	# Some OS's define a goofy (as in, not <Shift-Tab>) keysym
 	# that is returned when the user presses <Shift-Tab>.  In order for
 	# tab traversal to work, we have to add these keysyms to the 
 	# PrevWindow event.
 	# We use catch just in case the keysym isn't recognized.
->>>>>>> 24fe335f
 	# This is needed for XFree86 systems
 	catch { event add <<PrevWindow>> <ISO_Left_Tab> }
 	# This seems to be correct on *some* HP systems.
@@ -436,23 +389,6 @@
 	event add <<PasteSelection>> <ButtonRelease-2>
   	event add <<Undo>> <Control-Key-z> <Control-Lock-Key-Z>
 	event add <<Redo>> <Control-Key-y> <Control-Lock-Key-Y>
-<<<<<<< HEAD
-	event add <<ContextMenu>> <Button-3>
-
-	event add <<NextChar>>		<Right>
-	event add <<SelectNextChar>>	<Shift-Right>
-	event add <<PrevChar>>		<Left>
-	event add <<SelectPrevChar>>	<Shift-Left>
-	event add <<NextWord>>		<Control-Right>
-	event add <<SelectNextWord>>	<Shift-Control-Right>
-	event add <<PrevWord>>		<Control-Left>
-	event add <<SelectPrevWord>>	<Shift-Control-Left>
-	event add <<LineStart>>		<Home>
-	event add <<SelectLineStart>>	<Shift-Home>
-	event add <<LineEnd>>		<End>
-	event add <<SelectLineEnd>>	<Shift-End>
-=======
->>>>>>> 24fe335f
     }
     "aqua" {
 	event add <<Cut>> <Command-Key-x> <Key-F2> <Control-Lock-Key-X>
@@ -462,31 +398,8 @@
 	event add <<Clear>> <Clear>
   	event add <<Undo>> <Command-Key-z> <Control-Lock-Key-Z>
 	event add <<Redo>> <Command-Key-y> <Control-Lock-Key-Y>
-<<<<<<< HEAD
-	event add <<ContextMenu>> <Button-2>
-
-	# Official bindings
-	# See http://support.apple.com/kb/HT1343
-	event add <<NextChar>>		<Right>
-	event add <<SelectNextChar>>	<Shift-Right>
-	event add <<PrevChar>>		<Left>
-	event add <<SelectPrevChar>>	<Shift-Left>
-	event add <<NextWord>>		<Option-Right>
-	event add <<SelectNextWord>>	<Shift-Option-Right>
-	event add <<PrevWord>>		<Option-Left>
-	event add <<SelectPrevWord>>	<Shift-Option-Left>
-	event add <<SelectLineStart>>	<Shift-Home> <Shift-Command-Left>
-	event add <<SelectLineEnd>>	<Shift-End> <Shift-Command-Right>
-	# Not official, but logical extensions of above. Also derived from
-	# bindings present in MS Word on OSX.
-	event add <<LineStart>>		<Home> <Command-Left>
-	event add <<LineEnd>>		<End> <Command-Right>
-=======
->>>>>>> 24fe335f
-    }
-}
--
+    }
+}
 # ----------------------------------------------------------------------
 # Read in files that define all of the class bindings.
 # ----------------------------------------------------------------------
@@ -496,7 +409,6 @@
         namespace eval :: [list source [file join $::tk_library $file.tcl]]
     }
     namespace eval ::tk {
-	SourceLibFile icons
 	SourceLibFile button
 	SourceLibFile entry
 	SourceLibFile listbox
@@ -508,16 +420,13 @@
 	SourceLibFile text
     }
 }
-
 # ----------------------------------------------------------------------
 # Default bindings for keyboard traversal.
 # ----------------------------------------------------------------------
 
 event add <<PrevWindow>> <Shift-Tab>
-event add <<NextWindow>> <Tab>
-bind all <<NextWindow>> {tk::TabToWindow [tk_focusNext %W]}
+bind all <Tab> {tk::TabToWindow [tk_focusNext %W]}
 bind all <<PrevWindow>> {tk::TabToWindow [tk_focusPrev %W]}
- 
 # ::tk::CancelRepeat --
 # This procedure is invoked to cancel an auto-repeat action described
@@ -533,7 +442,6 @@
     after cancel $Priv(afterId)
     set Priv(afterId) {}
 }
- 
 # ::tk::TabToWindow --
 # This procedure moves the focus to the given widget.
@@ -552,7 +460,6 @@
     focus $w
     event generate $w <<TraverseIn>>
 }
- 
 # ::tk::UnderlineAmpersand --
 # This procedure takes some text with ampersand and returns
@@ -561,9 +468,25 @@
 # Position returned is -1 when there is no ampersand.
 #
 proc ::tk::UnderlineAmpersand {text} {
-    set s [string map {&& & & \ufeff} $text]
-    set idx [string first \ufeff $s]
-    return [list [string map {\ufeff {}} $s] $idx]
+    set idx [string first "&" $text]
+    if {$idx >= 0} {
+	set underline $idx
+	# ignore "&&"
+	while {[string match "&" [string index $text [expr {$idx + 1}]]]} {
+	    set base [expr {$idx + 2}]
+	    set idx  [string first "&" [string range $text $base end]]
+	    if {$idx < 0} {
+		break
+	    } else {
+		set underline [expr {$underline + $idx + 1}]
+		incr idx $base
+	    }
+	}
+    }
+    if {$idx >= 0} {
+	regsub -all -- {&([^&])} $text {\1} text
+    }
+    return [list $text $idx]
 }
 
 # ::tk::SetAmpText -- 
@@ -647,9 +570,8 @@
 #
 proc ::tk::AltKeyInDialog {path key} {
     set target [FindAltKeyTarget $path $key]
-    if {$target ne ""} {
-	event generate $target <<AltUnderlined>>
-    }
+    if { $target eq ""} return
+    event generate $target <<AltUnderlined>>
 }
 
 # ::tk::mcmaxamp --
@@ -668,8 +590,6 @@
     }
     return $maxlen
 }
--
 # For now, turn off the custom mdef proc for the mac:
 
 if {[tk windowingsystem] eq "aqua"} {
@@ -681,10 +601,4 @@
 # Run the Ttk themed widget set initialization
 if {$::ttk::library ne ""} {
     uplevel \#0 [list source $::ttk::library/ttk.tcl]
-}
--
-# Local Variables:
-# mode: tcl
-# fill-column: 78
-# End:+}