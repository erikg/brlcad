--- conflicted
+++ resolved
@@ -1,6 +1,3 @@
-<<<<<<< HEAD
-2010-01-13  Donal K. Fellows  <dkf@users.sf.net>
-=======
 2009-11-12  Don Porter  <dgp@users.sourceforge.net>
 
 	*** 8.5.8 TAGGED FOR RELEASE ***
@@ -774,105 +771,55 @@
 	problem [Bug 2481670].
 
 2008-12-21  Don Porter  <dgp@users.sourceforge.net>
->>>>>>> 24fe335f
-
-	* tools/tcltk-man2html.tcl:	  More factoring out of special cases
-	* tools/tcltk-man2html-utils.tcl: so that they are described outside
-	the engine file. Now there is only one real set of special cases in
-	there, to handle the .SO/.OP/.SE directives.
-
-2010-01-13  Jan Nijtmans  <nijtmans@users.sf.net>
-
-	* generic/tcl.h:      Fix TCL_LL_MODIFIER for Cygwin
-	* generic/tclEnv.c:   Fix CYGWIN compilation problems,
-	* generic/tclInt.h:   and remove some unnecessary
-	* generic/tclPort.h:  double includes.
-	* generic/tclPlatDecls.h:
-	* win/cat.c:
-	* win/tclWinConsole.c:
-	* win/tclWinFCmd.c:
-	* win/tclWinFile.c:
-	* win/tclWinPipe.c:
-	* win/tclWinSerial.c:
-	* win/tclWinThrd.c:
-	* win/tclWinPort.h:   Put win32 includes first
-	* unix/tclUnixChan.c: Forgot one CONST change
-
-2010-01-12  Donal K. Fellows  <dkf@users.sf.net>
-
-	* tools/tcltk-man2html.tcl: Make the generation of the list of things
-	to process the docs from simpler and more flexible. Also factored out
-	the lists of special cases.
-
-2010-01-10  Jan Nijtmans  <nijtmans@users.sf.net>
-
-	* win/tclWinDde.c:      VC++ 6.0 doesn't have
-	* win/tclWinReg.c:      PDWORD_PTR
-	* win/tclWinThrd.c:     Fix various minor gcc warnings.
-	* win/tclWinTime.c:
-	* win/tclWinConsole.c:  Put channel type definitions
-	* win/tclWinChan.c:     in static const memory
-	* win/tclWinPipe.c:
-	* win/tclWinSerial.c:
-	* win/tclWinSock.c:
-	* generic/tclIOGT.c:
-	* generic/tclIORChan.c:
-	* generic/tclIORTrans.c:
-	* unix/tclUnixChan.c:
-	* unix/tclUnixPipe.c:
-	* unix/tclUnixSock.c:
-	* unix/configure:       (regenerated with autoconf 2.59)
-	* tests/info.test:      Make test independant from
-	                        tcltest implementation.
-
-2010-01-10  Donal K. Fellows  <dkf@users.sf.net>
-
-	* tests/namespace.test (namespace-51.17): [Bug 2898722]: Demonstrate
-	that there are still bugs in the handling of resolution epochs. This
-	bug is not yet fixed.
-
-	* tools/tcltk-man2html.tcl:	  Split the man->html converter into
-	* tools/tcltk-man2html-utils.tcl: two pieces for easier maintenance.
-	Also made it much less verbose in its printed messages by default.
-
-2010-01-09  Donal K. Fellows  <dkf@users.sf.net>
-
-	* tools/tcltk-man2html.tcl: Added basic support for building the docs
-	for contributed packages into the HTML versions. Prompted by question
-	on Tcler's Chat by Tom Krehbiel. Note that there remain problems in
-	the documentation generated due to errors in the contributed docs.
-
-2010-01-05  Don Porter  <dgp@users.sourceforge.net>
-
-<<<<<<< HEAD
-	* generic/tclPathObj.c (TclPathPart):   [Bug 2918610]: Correct
-	* tests/fileName.test (filename-14.31): inconsistency between the
-	string rep and the intrep of a path value created by [file rootname].
-	Thanks to Vitaly Magerya for reporting.
-=======
+
+	*** 8.5.6 TAGGED FOR RELEASE ***
+
+	* generic/tcl.h:	Bump to 8.5.6 for release.
+	* library/init.tcl:
+	* tools/tcl.wse.in:
+	* unix/configure.in:
+	* unix/tcl.spec:
+	* win/configure.in:
+	* README:
+
+	* unix/configure:	autoconf-2.59
+	* win/configure:
+
+	* changes:	Update for 8.5.6 release.
+
+	* library/tclIndex: Removed reference to no-longer-extant procedure
+	'tclLdAout'.
+	* doc/library.n: Corrected mention of 'auto_exec' to 'auto_execok'.
+	[Patch 2114900] thanks to Stu Cassoff <stwo@users.sf.net>
+	Backport of 2008-11-26 commit from Kevin Kenny.
+
+	* win/tclWinThrd.c (TclpThreadCreate): We need to initialize the
+	thread id variable to 0 as on 64 bit windows this is a pointer sized
+	field while windows only fills it with a 32 bit value. The result is
+	an inability to join the threads as the ids cannot be matched.
+	Backport of 2008-10-13 commit from Pat Thoyts.
+
+2008-12-15  Donal K. Fellows  <donal.k.fellows@man.ac.uk>
+
+	* generic/tclExecute.c (TEBC:INST_DICT_GET): Make sure that the result
+	is empty when generating an error message. [Bug 2431847]
+
+2008-12-12  Jan Nijtmans  <nijtmans@users.sf.net>
+
+	* library/clock.tcl (ProcessPosixTimeZone): Fix time change in Eastern
+	Europe (not 3:00 but 4:00 local time) [Bug 2207436]
+
 2008-12-11  Andreas Kupries  <andreask@activestate.com>
->>>>>>> 24fe335f
-
-2010-01-03  Donal K. Fellows  <dkf@users.sf.net>
-
-	* unix/tcl.m4 (SC_CONFIG_CFLAGS): [Bug 1636685]: Use the configuration
-	for modern FreeBSD suggested by the FreeBSD porter.
-
-<<<<<<< HEAD
-2010-01-03  Miguel Sofer  <msofer@users.sf.net>
-
-	* generic/tclBasic.c:	[Bug 2724403]: Fix leak of coroutines on
-	* generic/tclCompile.h: namespace deletion. Added a test for this
-	* generic/tclNamesp.c:	leak, and also a test for leaks on namespace
-	* tests/coroutine.test: deletion.
-	* tests/namespace.test:
-	
-2009-12-30  Donal K. Fellows  <dkf@users.sf.net>
-
-	* library/safe.tcl (AliasSource): [Bug 2923613]: Make the safer
-	* tests/safe.test (safe-8.9):	  [source] handle a [return] at the
-					  end of the file correctly.
-=======
+
+	* generic/tclIO.c (SetChannelFromAny and related): Modified the
+	* tests/io.test: internal representation of the tclChannelType to
+	contain not only the ChannelState pointer, but also a reference to the
+	interpreter it was made in. Invalidate and recompute the internal
+	representation when it is used in a different interpreter (like
+	cmdName intrep's). Added testcase. [Bug 2407783]
+
+2008-12-11  Jan Nijtmans  <nijtmans@users.sf.net>
+
 	* library/clock.tcl (ProcessPosixTimeZone): Fallback to European time
 	zone DST rules, when the timezone is between 0 and -12. [Bug 2207436]
 	* tests/clock.test (clock-52.[23]): Test cases.
@@ -886,40 +833,25 @@
 	* generic/tclPathObj.c (Tcl_FSGetNormalizedPath):	Added another
 	flag value TCLPATH_NEEDNORM to mark those intreps which need more
 	complete normalization attention for correct results. [Bug 2385549]
->>>>>>> 24fe335f
-
-2009-12-30  Miguel Sofer  <msofer@users.sf.net>
-
-<<<<<<< HEAD
-	* library/init.tcl (unknown): [Bug 2824981]: Fix infinite recursion of
-	::unknown when [set] is undefined.
-
-2009-12-29  Donal K. Fellows  <dkf@users.sf.net>
-=======
+
+2008-12-03  Don Porter  <dgp@users.sourceforge.net>
+
 	* generic/tclFileName.c (DoGlob): One of the Tcl_FSMatchInDirectory
 	calls did not have its return code checked. This caused error messages
 	returned by some Tcl_Filesystem drivers to be swallowed.
 
 2008-12-02  Andreas Kupries  <andreask@activestate.com>
->>>>>>> 24fe335f
-
-	* generic/tclHistory.c (Tcl_RecordAndEvalObj): Reduce the amount of
-	allocation and deallocation of memory by caching objects in the
-	interpreter assocData table.
-
-	* generic/tclObj.c (Tcl_GetCommandFromObj): Rewrite the logic so that
-	it does not require making assignments part way through an 'if'
-	condition, which was deeply unclear.
-
-	* generic/tclInterp.c (Tcl_MakeSafe): [Bug 2895741]: Make sure that
-	the min() and max() functions are supported in safe interpreters.
-
-2009-12-29  Pat Thoyts  <patthoyts@users.sourceforge.net>
-
-<<<<<<< HEAD
-	* generic/tclBinary.c:	[Bug 2922555]: Handle completely invalid input
-	* tests/binary.test:	to the decode methods.
-=======
+
+	* generic/tclIO.c (TclFinalizeIOSubsystem): Replaced Alexandre
+	Ferrieux's first patch for [Bug 2270477] with a gentler version, also
+	supplied by him.
+
+2008-12-01  Don Porter	<dgp@users.sourceforge.net>
+
+	* generic/tclParse.c:	Backport fix for [Bug 2251175].
+
+2008-11-30  Kevin B. Kenny  <kennykb@acm.org>
+
 	* library/clock.tcl (format, ParseClockScanFormat): Added a [string
 	map] to get rid of namespace delimiters before caching a scan or
 	format procedure. [Bug 2362156]
@@ -927,174 +859,118 @@
 	was tickled by a namespace delimiter inside a format string.
 
 2008-11-25  Andreas Kupries  <andreask@activestate.com>
->>>>>>> 24fe335f
-
-2009-12-28  Donal K. Fellows  <dkf@users.sf.net>
-
-	* unix/Makefile.in (trace-shell, trace-test): [FRQ 1083288]: Added
-	targets to allow easier tracing of shell and test invokations.
-
-	* unix/configure.in: [Bug 942170]:	Detect the st_blocks field of
-	* generic/tclCmdAH.c (StoreStatData):	'struct stat' correctly.
-	* generic/tclFileName.c (Tcl_GetBlocksFromStat):
-	* generic/tclIOUtil.c (Tcl_Stat):
-
-	* generic/tclInterp.c (TimeLimitCallback): [Bug 2891362]: Ensure that
-	* tests/interp.test (interp-34.13):	   the granularity ticker is
-	reset when we check limits because of the time limit event firing.
-
-<<<<<<< HEAD
-2009-12-27  Donal K. Fellows  <dkf@users.sf.net>
-=======
+
+	* generic/tclIO.c (TclFinalizeIOSubsystem): Applied Alexandre
+	Ferrieux's patch for [Bug 2270477] to prevent infinite looping during
+	finalization of channels not bound to interpreters.
+
+2008-08-23  Andreas Kupries  <andreask@activestate.com>
+
+	* generic/tclIO.c: Backport of fix for [Bug 2333466].
+
+2008-11-18  Jan Nijtmans  <nijtmans@users.sf.net>
+
 	* generic/tcl.decls:	Fix signature and implementation of
 	* generic/tclDecls.h:	Tcl_HashStats, such that it conforms
 	* generic/tclHash.c:	to the documentation. [Bug 2308236]
 	* doc/Hash.3:
->>>>>>> 24fe335f
-
-	* doc/namespace.n (SCOPED SCRIPTS): [Bug 2921538]: Updated example to
-	not be quite so ancient.
-
-<<<<<<< HEAD
-2009-12-25  Jan Nijtmans  <nijtmans@users.sf.net>
-
-	* generic/tclCmdMZ.c:      CONST -> const
-	* generic/tclParse.c
-=======
+
+2008-11-13  Jan Nijtmans  <nijtmans@users.sf.net>
+
 	* generic/tclInt.h:	Rename static function FSUnloadTempFile to
 	* generic/tclIOUtil.c:	TclFSUnloadTempFile, needed in tclLoad.c
 
 	* generic/tclLoad.c:	Fixed [Bug 2269431]: load of shared
 	                        objects leaves temporary files on windows
->>>>>>> 24fe335f
-
-2009-12-23  Donal K. Fellows  <dkf@users.sf.net>
-
-	* library/safe.tcl (AliasSource, AliasExeName): [Bug 2913625]: Stop
-	information about paths from leaking through [info script] and [info
-	nameofexecutable].
-
-2009-12-23  Jan Nijtmans  <nijtmans@users.sf.net>
-
-	* unix/tcl.m4:		Install libtcl8.6.dll in bin directory 
-	* unix/Makefile.in:
-	* unix/configure:	(regenerated)
-
-2009-12-22  Donal K. Fellows  <dkf@users.sf.net>
-
-	* generic/tclCmdIL.c (Tcl_LsortObjCmd): [Bug 2918962]: Stop crash when
-	-index and -stride are used together.
-
-2009-12-21  Jan Nijtmans  <nijtmans@users.sf.net>
-
-	* generic/tclThreadStorage.c: Fix gcc warning, using gcc-4.3.4 on
-				      cygwin: missing initializer
-	* generic/tclOOInt.h:	      Prevent conflict with DUPLICATE
-				      definition in WINAPI's nb30.h
-	* generic/rege_dfa.c:	      Fix macro conflict on CYGWIN: don't use
-				      "small".
-	* generic/tcl.h		      Include <winsock2.h> before <stdio.h> on
-				      CYGWIN
-	* generic/tclPathObj.c
-	* generic/tclPort.h
-	* tests/env.test:	      Don't unset WINDIR and TERM, it has a
-				      special meaning on CYGWIN (both in UNIX
-				      and WIN32 mode!)
-	* generic/tclPlatDecls.h:     Include <tchar.h> through tclPlatDecls.h
-	* win/tclWinPort.h	      stricmp -> strcasecmp
-	* win/tclWinDde.c	      _wcsicmp -> wcscasecmp
-	* win/tclWinFile.c
-	* win/tclWinPipe.c
-	* win/tclWinSock.c
-	* unix/tcl.m4:		      Add dynamic loading support to CYGWIN
-	* unix/configure (regenerated)
-	* unix/Makefile.in
-
-2009-12-19  Miguel Sofer  <msofer@users.sf.net>
-
-	* generic/tclBasic.c:	[Bug 2917627]: Fix for bad cmd resolution by
-	* tests/coroutine.test:	coroutines. Thanks to schelte for finding it.
-
-2009-12-16  Donal K. Fellows  <dkf@users.sf.net>
-
-	* library/safe.tcl (::safe::AliasGlob): Upgrade to correctly support a
-	larger fraction of [glob] functionality, while being stricter about
-	directory management.
-
-2009-12-11  Jan Nijtmans  <nijtmans@users.sf.net>
-
-	* generic/tclTest.c:	Fix gcc warning: ignoring return value of
-	* unix/tclUnixNotify.c:	"write", declared with attribute
-	* unix/tclUnixPipe.c:	warn_unused_result.
-	* generic/tclInt.decls:	CONSTify functions TclpGetUserHome and
-	* generic/tclIntDecls.h:TclSetPreInitScript (TIP #27)
-	* generic/tclInterp.c:
-	* win/tclWinFile.c:
-	* unix/tclUnixFile.c:
-
-2009-12-16  Donal K. Fellows  <dkf@users.sf.net>
-
-<<<<<<< HEAD
-	* doc/tm.n: [Bug 1911342]: Formatting rewrite to avoid bogus crosslink
-	to the list manpage when generating HTML.
-=======
+
+2008-11-10  Andreas Kupries  <andreask@activestate.com>
+
+	* doc/platform_shell.n: Fixed [Bug 2255235], reported by Ulrich
+	* library/platform/pkgIndex.tcl: Ring <uring@users.sourceforge.net>.
+	* library/platform/shell.tcl: Updated the LOCATE command in the
+	* library/tm.tcl: package 'platform::shell' to handle the new form
+	* unix/Makefile.in: of 'provide' commands generated by tm.tcl. Bumped
+	* win/Makefile.in: package to version 1.1.4. Added cross-references
+	to the relevant parts of the code to avoid future desynchronization.
+
+2008-11-04  Jeff Hobbs  <jeffh@ActiveState.com>
+
+	* generic/tclPort.h: remove the ../win/ header dir as the build system
+	already has it, and it confuses builds when used with private headers
+	installed.
+
+2008-10-24  Pat Thoyts  <patthoyts@users.sourceforge.net>
+
+	* library/http/http.tcl: Backported a fix for reading HTTP-like
+	protocols that used to work and were broken with http 2.7. Now http
+	2.7.2
+
+2008-10-23  Don Porter	<dgp@users.sourceforge.net>
+
+	* generic/tcl.h:	Bump version number to 8.5.6b1 to distinguish
+	* library/init.tcl:	CVS development snapshots from the 8.5.5 and
+	* unix/configure.in:	8.5.6 releases.
+	* unix/tcl.spec:
+	* win/configure.in:
+	* tools/tcl.wse.in:
+	* README
+
+	* unix/configure:	autoconf (2.59)
+	* win/configure:
+
+2008-10-19  Don Porter	<dgp@users.sourceforge.net>
+
+	* generic/tclProc.c:	Reset -level and -code values to defaults
+	after they are used. [Bug 2152286]
+
+2008-10-16  Don Porter	<dgp@users.sourceforge.net>
+
 	* library/init.tcl:	Revised [unknown] so that it carefully
 	preserves the state of the ::errorInfo and ::errorCode variables at
 	the start of auto-loading and restores that state before the
 	autoloaded command is evaluated. [Bug 2140628]
->>>>>>> 24fe335f
-
-	* library/msgcat/msgcat.tcl (Init): [Bug 2913616]: Do not use platform
-	tests that are not needed and which don't work in safe interpreters.
-
-2009-12-14  Donal K. Fellows  <dkf@users.sf.net>
-
-	* doc/file.n (file tempfile): [Bug 2388866]: Note that this only ever
-	creates files on the native filesystem. This is a design feature.
-
-2009-12-13  Miguel Sofer  <msofer@users.sf.net>
-
-	* generic/tclBasic.c:	Release TclPopCallFrame() from its
-	* generic/tclExecute.c:	tailcall-management duties
-	* generic/tclNamesp.c:
-
-	* generic/tclBasic.c:	Moving TclBCArgumentRelease call from
-	* generic/tclExecute.c:	TclNRTailcallObjCmd to TEBC, so that the
-	pairing of the Enter and Release calls is clearer.
-
-2009-12-12  Donal K. Fellows  <dkf@users.sf.net>
-
-<<<<<<< HEAD
-	* generic/tclTest.c (TestconcatobjCmd): [Bug 2895367]: Stop memory
-	leak when testing. We don't need extra noise of this sort when
-	tracking down real problems!
-=======
+
+2008-10-10  Don Porter	<dgp@users.sourceforge.net>
+
+	*** 8.5.5 TAGGED FOR RELEASE ***
+
+	* generic/tcl.h:	Bump to 8.5.5 for release.
+	* library/init.tcl:
+	* tools/tcl.wse.in:
+	* unix/configure.in:
+	* unix/tcl.spec:
+	* win/configure.in:
+
+	* unix/configure:	autoconf-2.59
+	* win/configure:
+
+	* changes:	Update for 8.5.5 release.
+
+2008-10-08  Don Porter	<dgp@users.sourceforge.net>
+
+	* generic/tclTrace.c:   Corrected handling of errors returned by
+	variable traces so that the errorInfo value contains the original
+	error message. [Bug 2151707]
+
 	* generic/tclVar.c:     Revised implementation of TclObjVarErrMsg so
 	that error message construction does not disturb an existing
 	iPtr->errorInfo that may be in progress.
->>>>>>> 24fe335f
-
-2009-12-11  Jan Nijtmans  <nijtmans@users.sf.net>
-
-	* generic/tclBinary.c:	Fix gcc warning, using gcc-4.3.4 on cygwin
-	* generic/tclCompExpr.c:warning: array subscript has type 'char'
-	* generic/tclPkg.c:
-	* libtommath/bn_mp_read_radix.c:
-	* win/makefile.vc:	[Bug 2912773]: Revert to version 1.203
-	* unix/tclUnixCompat.c:	Fix gcc warning: signed and unsigned type
-				in conditional expression.
-
-2009-12-11  Donal K. Fellows  <dkf@users.sf.net>
-
-	* tools/tcltk-man2html.tcl (long-toc, cross-reference): [FRQ 2897296]:
-	Added cross links to sections within manual pages.
-
-<<<<<<< HEAD
-2009-12-11  Miguel Sofer  <msofer@users.sf.net>
-
-	* generic/tclBasic.c:   [Bug 2806407]: Full nre-enabling of coroutines
-	* generic/tclExecute.c:
-=======
+
+2008-10-06  Jan Nijtmans  <nijtmans@users.sf.net>
+
+	* tclWinTest.c: Fix compiler warning when compiling this file with
+	mingw gcc:
+	    tclWinTest.c:706: warning: dereferencing type-punned pointer will
+	    break strict-aliasing rules
+	* generic/tclLoad.c: Make sure that any library which doesn't have an
+	unloadproc is only really unloaded when no library code is executed
+	yet. [Bug 2059262]
+
+2008-10-06  Joe Mistachkin  <joe@mistachkin.com>
+
+	* tools/man2tcl.c: Added missing line from patch by Harald Oehlmann.
+	[Bug 1934200]
+
 2008-10-05  Kevin B. Kenny  <kennykb@acm.org>
 
 	* libtommath/bn_mp_sqrt.c (bn_mp_sqrt): Handle the case where a
@@ -1103,126 +979,95 @@
 	Thanks to Malcolm Boffey (malcolm.boffey@virgin.net) for the patch.
 
 2008-10-02  Joe Mistachkin  <joe@mistachkin.com>
->>>>>>> 24fe335f
-
-	* generic/tclBasic.c: Small cleanup
-
-	* generic/tclExecute.c: Fix panic in http11.test caused by buggy
-	earlier commits in coroutine management.
-
-2009-12-10  Andreas Kupries  <andreask@activestate.com>
-
-	* generic/tclObj.c (TclContinuationsEnter): [Bug 2895323]: Updated
-	comments to describe when the function can be entered for the same
-	Tcl_Obj* multiple times. This is a continuation of the 2009-11-10
-	entry where a memory leak was plugged, but where not sure if that was
-	just a band-aid to paper over some other error. It isn't, this is a
-	legal situation.
-
-2009-12-10  Miguel Sofer  <msofer@users.sf.net>
-
-	* generic/tclBasic.c:   Reducing the # of moving parts for coroutines
-	* generic/tclExecute.c: by delegating more to tebc; eliminate the
-	special coroutine CallFrame.
-
-2009-12-09  Andreas Kupries  <andreask@activestate.com>
-
-	* generic/tclIO.c: [Bug 2901998]: Applied Alexandre Ferrieux's patch
-	fixing the inconsistent buffered I/O. Tcl's I/O now flushes buffered
-	output before reading, discards buffered input before writing, etc.
-
-2009-12-09  Miguel Sofer  <msofer@users.sf.net>
-
-	* generic/tclBasic.c: Ensure right lifetime of varFrame's (objc,objv)
-	for coroutines.
-
-	* generic/tclExecute.c: Code regrouping
-
-2009-12-09  Donal K. Fellows  <dkf@users.sf.net>
-
-	* generic/tclBasic.c: Added some of the missing setting of errorcode
-	values.
-
-2009-12-08  Miguel Sofer  <msofer@users.sf.net>
-
-	* generic/tclExecute.c (TclStackFree): Improved panic msg.
-
-2009-12-08  Miguel Sofer  <msofer@users.sf.net>
-
-	* generic/tclBasic.c:   Partial nre-enabling of coroutines. The
-	* generic/tclExecute.c: initial call still requires its own
-	* generic/tclInt.h:     instance of tebc, but on resume coros can
-	execute in the caller's tebc.
-
-<<<<<<< HEAD
-	* generic/tclExecute.c (TEBC): Silence warning about pcAdjustment.
-=======
+
+	* tools/man2help2.tcl: Integrated patches from Harald Oehlmann.
+	* tools/man2tcl.c: [Bug 1934200, 1934272]
+
+2008-09-27  Donal K. Fellows  <donal.k.fellows@man.ac.uk>
+
+	* generic/tclCmdIL.c (Tcl_LrepeatObjCmd): Improve the handling of the
+	case where the combination of number of elements and repeat count
+	causes the resulting list to be too large. [Bug 2130992]
+
+2008-09-25  Don Porter	<dgp@users.sourceforge.net>
+
+	* doc/global.n:	Correct false claim about [info locals].
+
+2008-09-17  Don Porter	<dgp@users.sourceforge.net>
+
+	* generic/tclInt.h:     Correct the TclGetLongFromObj,
+	TclGetIntFromObj, and TclGetIntForIndexM macros so that they
+	retrieve the internalRep.longValue field instead of casting the
+	internalRep.otherValuePtr field to type long.
+
+2008-09-17  Miguel Sofer  <msofer@users.sf.net>
+
+	* library/init.tcl: export min and max commands from the mathfunc
+	namespace [Bug 2116053]
+
+2008-09-10  Donal K. Fellows  <donal.k.fellows@man.ac.uk>
+
+	* generic/tclListObj.c (Tcl_ListObjGetElements): Make this list->dict
+	transformation - encountered when using [foreach] with dicts - not as
+	expensive as it was before. Spotted by Kieran Elby and reported on
+	tcl-core.
+
+2008-09-07  Miguel Sofer  <msofer@users.sf.net>
+
+	* doc/namespace.n: fix [Bug 2098441]
+
+2008-08-28  Don Porter	<dgp@users.sourceforge.net>
+
+	* generic/tcl.h:	Bump version number to 8.5.5b1 to distinguish
+	* library/init.tcl:	CVS development snapshots from the 8.5.4 and
+	* unix/configure.in:	8.5.5 releases.
+	* unix/tcl.spec:
+	* win/configure.in:
+	* tools/tcl.wse.in:
+	* README
+
+	* unix/configure:	autoconf (2.59)
+	* win/configure:
+
+2008-08-22  Don Porter  <dgp@users.sourceforge.net>
+
 	* generic/tclUtil.c (TclReToGlob):	Added missing set of the
 	*exactPtr value to really fix [Bug 2065115]. Also avoid possible
 	DString overflow.
 	* tests/regexpComp.test:	Correct duplicate test names.
->>>>>>> 24fe335f
-
-2009-12-08  Donal K. Fellows  <dkf@users.sf.net>
-
-	* generic/tclExecute.c (TclExecuteByteCode): Make the dict opcodes
-	more sparing in their use of C variables, to reduce size of TEBC
-	activiation record a little bit.
-
-2009-12-07  Miguel Sofer  <msofer@users.sf.net>
-
-	* generic/tclExecute.c (TEBC): Grouping "slow" variables into structs,
-	to reduce register pressure and help the compiler with variable
-	allocation.
-
-2009-12-07  Miguel Sofer  <msofer@users.sf.net>
-
-<<<<<<< HEAD
-	* generic/tclExecute.c: Start cleaning the TEBC stables
-	* generic/tclInt.h:
-=======
+
+2008-08-21  Jeff Hobbs  <jeffh@ActiveState.com>
+
+	* tests/regexp.test, tests/regexpComp.test: correct re2glob ***=
+	* generic/tclUtil.c (TclReToGlob):          translation from exact
+	to anywhere-in-string match. [Bug 2065115]
+
+2008-08-20  Daniel Steffen  <das@users.sourceforge.net>
+
+	* generic/tclTest.c (TestconcatobjCmd):	fix use of internal-only
+						TclInvalidateStringRep macro.
+						[Bug 2057479]
+
+2008-08-17  Miguel Sofer  <msofer@users.sf.net>
+
 	* generic/tclTest.c (TestconcatobjCmd):
 	* generic/tclUtil.c (Tcl_ConcatObj):
 	* tests/util.test (util-4.7):
 	fix [Bug 1447328]; the original "fix" turned Tcl_ConcatObj() into
 	a hairy monster. This was exposed by [Bug 2055782]. Additionally,
 	Tcl_ConcatObj could corrupt its input under certain conditions!
->>>>>>> 24fe335f
-
-	* generic/tclCmdIL.c:   [Bug 2910094]: Fix by aku
-	* tests/coroutine.test:
-
-	* generic/tclBasic.c: Arrange for [tailcall] to be created with the
-	other builtins: was being created in a separate call, leftover from
-	pre-tip days.
-
-2009-12-07  Don Porter  <dgp@users.sourceforge.net>
-
-	* generic/tclStrToD.c: [Bug 2902010]: Correct conditional compile
-	directives to better detect the toolchain that needs extra work for
-	proper underflow treatment instead of merely detecting the MIPS
-	platform.
-
-2009-12-07  Miguel Sofer  <msofer@users.sf.net>
-
-<<<<<<< HEAD
-	* generic/tclBasic.c: [Patch 2910056]: Add ::tcl::unsupported::yieldTo
-	* generic/tclInt.h:
-
-2009-12-07  Donal K. Fellows  <dkf@users.sf.net>
-
-	* generic/tclCmdMZ.c (TryPostBody): [Bug 2910044]: Close off memory
-	leak in [try] when a variable-free handler clause is present.
-
-2009-12-05  Miguel Sofer  <msofer@users.sf.net>
-
-	* generic/tclBasic.c:   Small changes for clarity in tailcall
-	* generic/tclExecute.c: and coroutine code.
-	* tests/coroutine.test:
-
-	* tests/tailcall.test: Remove some old unused crud; improved the
-	stack depth tests.
-=======
+
+	*** NASTY BUG FIXED ***
+
+2008-08-14  Don Porter  <dgp@users.sourceforge.net>
+
+	*** 8.5.4 TAGGED FOR RELEASE ***
+
+	* tests/fileName.test:  Revise new tests for portability to case
+	insensitive filesystems.
+
+2008-08-14  Daniel Steffen  <das@users.sourceforge.net>
+
 	* generic/tclCompile.h:		Add support for debug logging of DTrace
 	* generic/tclBasic.c:		'proc', 'cmd' and 'inst' probes (does
 					_not_ require a platform with DTrace).
@@ -1244,42 +1089,29 @@
 
 	* unix/tcl.m4 (SC_PATH_X):	Check for libX11.dylib in addition to
 					libX11.so et al.
->>>>>>> 24fe335f
-
-	* generic/tclBasic.c:  Fixed things so that you can tailcall
-	* generic/tclNamesp.c: properly out of a coroutine.
-	* tests/tailcall.test:
-
-	* generic/tclInterp.c: Fixed tailcalls for same-interp aliases (no
-	test)
-
-2009-12-03  Donal K. Fellows  <dkf@users.sf.net>
-
-	* library/safe.tcl (::safe::AliasEncoding): Make the safe encoding
-	command behave more closely like the unsafe one (for safe ops).
-	(::safe::AliasGlob): [Bug 2906841]: Clamp down on evil use of [glob]
-	in safe interpreters.
-	* tests/safe.test: Rewrite to use tcltest2 better.
-
-2009-12-02  Jan Nijtmans  <nijtmans@users.sf.net>
-
-	* tools/genStubs.tcl:	Add support for win32 CALLBACK functions and
-	remove obsolete "emitStubs" and "genStubs" functions.
-	* win/Makefile.in:	Use tcltest86.dll for all tests, and add
-	.PHONY rules to preemptively stop trouble that plagued Tk from hitting
-	Tcl too.
-
-2009-11-30  Jan Nijtmans  <nijtmans@users.sf.net>
-
-	* generic/tcl.h:	Don't use EXPORT for Tcl_InitStubs
-	* win/Makefile.in:	Better dependancies in case of static build.
-
-<<<<<<< HEAD
-2009-11-30  Donal K. Fellows  <dkf@users.sf.net>
-
-	* doc/Tcl.n: [Bug 2901433]: Improved description of expansion to
-	mention that it is using list syntax.
-=======
+
+	* unix/configure: 		autoconf-2.59
+
+2008-08-13  Don Porter  <dgp@users.sourceforge.net>
+
+	* generic/tclFileName.c:        Fix for errors handling -types {}
+	* tests/fileName.test:          option to [glob]. [Bug 1750300]
+	Thanks to Matthias Kraft and George Peter Staplin.
+
+2008-08-12  Don Porter  <dgp@users.sourceforge.net>
+
+	* changes:	Update for 8.5.4 release.
+
+2008-08-11  Pat Thoyts  <patthoyts@users.sourceforge.net>
+
+	* library/http/http.tcl: Remove 8.5 requirement.
+	* library/http/pkgIndex.tcl:
+	* unix/Makefile.in:
+	* win/Makefile.in:
+	* win/makefile.vc:
+
+2008-08-11  Andreas Kupries  <andreask@activestate.com>
+
 	* library/tm.tcl: Added a 'package provide' command to the generated
 	ifneeded scripts of Tcl Modules, for early detection of conflicts
 	between the version specified through the file name and a 'provide'
@@ -1291,51 +1123,35 @@
 	* tests/proc.test: by procbody::test::proc. See [Bug 2043636]. Added a
 	test case demonstrating the leak before the fix. Fixed a few spelling
 	errors in test descriptions as well.
->>>>>>> 24fe335f
-
-2009-11-27  Kevin B. Kenny  <kennykb@acm.org>
-
-	* win/tclAppInit.c (Tcl_AppInit): [Bug 2902965]: Reverted Jan's change
-	that added a call to Tcl_InitStubs. The 'tclsh' and 'tcltest' programs
-	are providers, not consumers of the Stubs table, and should not link
-	with the Stubs library, but only with the main Tcl library. (In any
-	case, the presence of Tcl_InitStubs broke the build.)
-
-2009-11-27  Donal K. Fellows  <dkf@users.sf.net>
-
-	* doc/BoolObj.3, doc/Class.3, doc/CrtChannel.3, doc/DictObj.3:
-	* doc/DoubleObj.3, doc/Ensemble.3, doc/Environment.3:
-	* doc/FileSystem.3, doc/Hash.3, doc/IntObj.3, doc/Limit.3:
-	* doc/Method.3, doc/NRE.3, doc/ObjectType.3, doc/PkgRequire.3:
-	* doc/SetChanErr.3, doc/SetResult.3: [Patch 2903921]: Many small
-	spelling fixes from Larry Virden.
-
-	BUMP VERSION OF TCLOO TO 0.6.2. Too many people need accumulated small
-	versions and bugfixes, so the version-bump removes confusion.
-
-	* generic/tclOOBasic.c (TclOO_Object_LinkVar): [Bug 2903811]: Remove
-	unneeded restrictions on who can usefully call this method.
-
-2009-11-26  Donal K. Fellows  <dkf@users.sf.net>
-
-	* unix/Makefile.in: Add .PHONY rules and documentation to preemptively
-	stop trouble that plagued Tk from hitting Tcl too, and to make the
-	overall makefile easier to understand. Some reorganization too to move
-	related rules closer together.
-
-<<<<<<< HEAD
-2009-11-26  Jan Nijtmans  <nijtmans@users.sf.net>
-
-	* win/Makefile.in:	[Bug 2902965]: Fix stub related changes that
-	* win/makefile.vc:	caused tclkit build to break.
-	* win/tclAppInit.c
-	* unix/tcl.m4
-	* unix/Makefile.in
-	* unix/tclAppInit.c
-	* unix/configure:	(regenerated)
-
-2009-11-25  Kevin B. Kenny  <kennykb@acm.org>
-=======
+
+2008-08-11  Don Porter  <dgp@users.sourceforge.net>
+
+	* library/http/http.tcl:	Bump http version to 2.7.1 to account
+	* library/http/pkgIndex.tcl:	for [Bug 2046486] bug fix.  This
+	* unix/Makefile.in:		release of http now requires a
+	* win/Makefile.in:		dependency on Tcl 8.5 to be able to
+	* win/makefile.bc:		use the unsigned formats in the
+	* win/makefile.vc:		[binary scan] command.
+
+2008-08-11  Pat Thoyts  <patthoyts@users.sourceforge.net>
+
+	* library/http/http.tcl: crc field from zlib data should be treated as
+	unsigned for 64bit support [Bug 2046846]
+
+2008-08-08  Don Porter  <dgp@users.sourceforge.net>
+
+	* generic/tcl.h:	Bump to 8.5.4 for release.
+	* library/init.tcl:
+	* tools/tcl.wse.in:
+	* unix/configure.in:
+	* unix/tcl.spec:
+	* win/configure.in:
+
+	* unix/configure:	autoconf-2.59
+	* win/configure:
+
+	* changes:	Update for 8.5.4 release.
+
 2008-08-08  Kevin Kenny  <kennykb@acm.org>
 
 	* library/tzdata/CET:
@@ -1358,79 +1174,42 @@
 	locals in the localCache from the CallFrame and not from the Proc
 	which may have been mangled by a (broken?) recompile. Backport from
 	the HEAD.
->>>>>>> 24fe335f
-
-	* win/Makefile.in:	Added a 'test-tcl' rule that is identical to
-	'test' except that it does not go spelunking in 'pkgs/'. (This rule
-	has existed in unix/Makefile.in for some time.)
-
-2009-11-25  Stuart Cassoff  <stwo@users.sf.net>
-
-	* unix/configure.in:	[Patch 2892871]: Remove unneeded
-	* unix/tcl.m4:		AC_STRUCT_TIMEZONE and use
-	* unix/tclConfig.h.in:	AC_CHECK_MEMBERS([struct stat.st_blksize])
-	* unix/tclUnixFCmd.c:	instead of AC_STRUCT_ST_BLKSIZE.
-	* unix/configure:	Regenerated with autoconf-2.59.
-
-2009-11-24  Andreas Kupries  <andreask@activestate.com>
-
-	* library/tclIndex: Manually redone the part of tclIndex dealing with
-	safe.tcl and tm.tcl. This part passes the testsuite. Note that
-	automatic regeneration of this part is not possible because it wrongly
-	puts 'safe::Setup' on the list, and wrongly leaves out 'safe::Log'
-	which is more dynamically created than the generator expects.
-
-	Further note that the file "clock.tcl" is explicitly loaded by
-	"init.tcl", the first time the clock command is invoked. The relevant
-	code can be found at line 172ff, roughly, the definition of the
-	procedure 'clock'. This means none of the procedures of this file
-	belong in the tclIndex. Another indicator that automatic regeneration
-	of tclIndex is ill-advised.
-
-2009-11-24  Donal K. Fellows  <dkf@users.sf.net>
-
-<<<<<<< HEAD
-	* generic/tclOO.c (FinalizeAlloc, Tcl_NewObjectInstance):
-	[Bug 2903011]: Make it an error to destroy an object in a constructor,
-	and also make sure that an object is not deleted twice in the error
-	case.
-=======
+
+2008-08-04  Don Porter  <dgp@users.sourceforge.net>
+
+	* generic/tclExecute.c:	Stopped faulty double-logging of errors to
+	* tests/execute.test:	stack trace when a compile epoch bump triggers
+	fallback to direct evaluation of commands in a compiled script.
+	[Bug 2037338]
+
+2008-07-30  Don Porter  <dgp@users.sourceforge.net>
+
+	* generic/tclBasic.c:	Corrected the timing of when the flag
+	TCL_ALLOW_EXCEPTIONS is tested.
+
+2008-07-29  Miguel Sofer  <msofer@users.sf.net>
+
+	* generic/tclExecute.c:  fix [Bug 2030670] that cause
+	TclStackRealloc to panic on rare corner cases. Thx ajpasadyn for
+	diagnose and patch.
+
+2008-07-28  Andreas Kupries  <andreask@activestate.com>
+
 	* generic/tclBasic.c: Added missing ref count when creating an empty
 	string as path (TclEvalEx). In 8.4 the missing code caused panics in
 	the testsuite. It doesn't in 8.5. I am guessing that the code path
 	with the missing the incr-refcount is not invoked any longer. Because
 	the bug in itself is certainly the same.
->>>>>>> 24fe335f
-
-2009-11-24  Pat Thoyts  <patthoyts@users.sourceforge.net>
-
-	* tests/fCmd.test: [Bug 2893771]: Teach [file stat] to handle locked
-	* win/tclWinFile.c: files so that [file exists] no longer lies.
-
-2009-11-23  Kevin Kenny  <kennykb@acm.org>
-
-<<<<<<< HEAD
-	* tests/fCmd.test (fCmd-30.1): Changed registry location of the 'My
-	Documents' folder to the one that's correct for Windows 2000, XP,
-	Server 2003, Vista, Server 2008, and Windows 7. (See
-	http://support.microsoft.com/kb/310746)
-
-2009-11-23  Jan Nijtmans  <nijtmans@users.sf.net>
-
-	* win/tclWinDde.c:	#undef STATIC_BUILD, in order to make sure
-	* win/tclWinReg.c:	that Xxxxx_Init is always exported even when
-	* generic/tclTest.c:	Tcl is built static (otherwise we cannot
-				create a DLL).
-	* generic/tclThreadTest.c: Make all functions static, except
-				TclThread_Init.
-	* tests/fCmd.test:	Enable fCmd-30.1 when registry is available.
-	* win/tcl.m4:		Fix ${SHLIB_LD_LIBS} definition, fix conflicts
-	* win/Makefile.in:	Simplifications related to tcl.m4 changes.
-	* win/configure.in:	Between static libraries and import library on
-				windows.
-	* win/configure:	(regenerated)
-	* win/makefile.vc:	Add stub library to necessary link lines.
-=======
+
+2008-07-25  Daniel Steffen  <das@users.sourceforge.net>
+
+	* tests/info.test (info-37.0): Add !singleTestInterp constraint;
+	(info-22.8, info-23.0): switch to glob matching to avoid sensitivity
+	to tcltest.tcl line number changes, remove knownBug constraint, fix
+	expected result. [Bug 1605269]
+
+2008-07-25  Andreas Kupries  <andreask@activestate.com>
+
 	* tests/info.test: Tests 38.* added, exactly testing the tracking of
 	location for uplevel scripts.
 
@@ -1442,17 +1221,12 @@
 	out of the eval-direct code path to be done always, i.e. even when a
 	compile is requested. This way we do not loose the association between
 	#280 location information and the list elements, if any.
->>>>>>> 24fe335f
-
-2009-11-23  Kevin B. Kenny  <kennykb@acm.org>
-
-	* generic/tclThreadTest.c (NewTestThread): [Bug 2901803]: Further
-	machinations to get NewTestThread actually to launch the thread, not
-	just compile.
-
-<<<<<<< HEAD
-2009-11-22  Donal K. Fellows  <dkf@users.sf.net>
-=======
+
+2008-07-23  Andreas Kupries  <andreask@activestate.com>
+
+	* tests/info.test: Reordered the tests to have monotonously
+	increasing numbers.
+
 	* generic/tclBasic.c: Modified TclArgumentGet to reject pure lists
 	* generic/tclCmdIL.c: immediately, without search. Reworked setup
 	* generic/tclCompile.c: of eoFramePtr, doesn't need the line
@@ -1461,148 +1235,14 @@
 	information to special case this based on the frame type (i.e.
 	TCL_LOCATION_EVAL_LIST). Added a testcase demonstrating the new
 	behaviour.
->>>>>>> 24fe335f
-
-	* generic/tclThreadTest.c (NewTestThread): [Bug 2901803]: Fix small
-	error in function naming which blocked a threaded test build.
-
-2009-11-19  Jan Nijtmans  <nijtmans@users.sf.net>
-
-	* win/Makefile.in:	Create tcltest86.dll as dynamic Tcltest
-				package.
-	* generic/tclTest.c:	Remove extraneous prototypes, follow-up to
-	* generic/tclTestObj.c:	[Bug 2883850]
-	* tests/chanio.test:	Test-cases for fixed [Bug 2849797]
-	* tests/io.test:
-	* tests/safe.test:	Fix safe-10.1 and safe-10.4 test cases, making
-				the wrong assumption that Tcltest is a static
-				package.
-	* generic/tclEncoding.c:[Bug 2857044]: Updated freeIntRepProc routines
-	* generic/tclVar.c:	so that they set the typePtr field to NULL so
-				that the Tcl_Obj is not left in an
-				inconsistent state.
-	* unix/tcl.m4:		[Patch 2883533]: tcl.m4 support for Haiku OS
-	* unix/configure:	autoconf-2.59
-
-<<<<<<< HEAD
-2009-11-19  Don Porter  <dgp@users.sourceforge.net>
-
-	* unix/tclAppInit.c:	[Bug 2883850, 2900542]: Repair broken build of
-	* win/tclAppInit.c:	the tcltest executable.
-
-2009-11-19  Donal K. Fellows  <dkf@users.sf.net>
-
-	* library/auto.tcl (tcl_findLibrary):
-	* library/clock.tcl (MakeUniquePrefixRegexp, MakeParseCodeFromFields)
-	(SetupTimeZone, ProcessPosixTimeZone):	Restored the use of a literal
-	* library/history.tcl (HistAdd):	'then' when following a multi-
-	* library/safe.tcl (interpConfigure):	line test expresssion. It's an
-	* library/tm.tcl (UnknownHandler):	aid to readability then.
-
-2009-11-19  Jan Nijtmans  <nijtmans@users.sf.net>
-
-	* generic/tclInt.h       Make all internal initialization
-	* generic/tclTest.c      routines MODULE_SCOPE
-	* generic/tclTestObj.c
-	* generic/tclTestProcBodyObj.c
-	* generic/tclThreadTest.c
-	* unix/Makefile.in       Fix [Bug 2883850]: pkgIndex.tcl doesn't
-	* unix/tclAppInit.c      get created with static Tcl build
-	* unix/tclXtTest.c
-	* unix/tclXtNotify.c
-	* unix/tclUnixTest.c
-	* win/Makefile.in
-	* win/tcl.m4
-	* win/configure          (regenerated)
-	* win/tclAppInit.c
-	* win/tclWinDde.c        Always compile with Stubs.
-	* win/tclWinReg.c
-	* win/tclWinTest.c
-
-2009-11-18  Jan Nijtmans  <nijtmans@users.sf.net>
-
-	* doc/CrtChannel.3:	[Bug 2849797]: Fix channel name inconsistences
-	* generic/tclIORChan.c:	as suggested by DKF.
-	* generic/tclIO.c:	Minor *** POTENTIAL INCOMPATIBILITY ***
-				because Tcl_CreateChannel() and derivatives
-				now sometimes ignore their "chanName"
-				argument.
-
-	* generic/tclAsync.c:	Eliminate various gcc warnings (with -Wextra)
-	* generic/tclBasic.c
-	* generic/tclBinary.c
-	* generic/tclCmdAH.c
-	* generic/tclCmdIL.c
-	* generic/tclCmdMZ.c
-	* generic/tclCompile.c
-	* generic/tclDate.c
-	* generic/tclExecute.c
-	* generic/tclDictObj.c
-	* generic/tclIndexObj.c
-	* generic/tclIOCmd.c
-	* generic/tclIOUtil.c
-	* generic/tclIORTrans.c
-	* generic/tclOO.c
-	* generic/tclZlib.c
-	* generic/tclGetDate.y
-	* win/tclWinInit.c
-	* win/tclWinChan.c
-	* win/tclWinConsole.c
-	* win/tclWinNotify.c
-	* win/tclWinReg.c
-	* library/auto.tcl:		Eliminate "then" keyword
-	* library/clock.tcl
-	* library/history.tcl
-	* library/safe.tcl
-	* library/tm.tcl
-	* library/http/http.tcl:	Eliminate unnecessary spaces
-	* library/http1.0/http.tcl
-	* library/msgcat/msgcat.tcl
-	* library/opt/optparse.tcl
-	* library/platform/platform.tcl
-	* tools/tcltk-man2html.tcl
-	* tools/tclZIC.tcl
-	* tools/tsdPerf.c
-
-2009-11-17  Andreas Kupries  <andreask@activestate.com>
-
-	* unix/tclUnixChan.c (TtyParseMode): Partial undo of Donal's tidy-up
-	from a few days ago (2009-11-9, not in ChangeLog). It seems that
-	strchr is apparently a macro on AIX and reacts badly to pre-processor
-	directives in its arguments.
-
-2009-11-16  Alexandre Ferrieux  <ferrieux@users.sourceforge.net>
-
-	* generic/tclEncoding.c:  [Bug 2891556]: Fix and improve test to
-	* generic/tclTest.c:	  detect similar manifestations in the future.
-	* tests/encoding.test:    Add tcltest support for finalization.
-
-2009-11-15  Mo DeJong  <mdejong@users.sourceforge.net>
-
-	* win/tclWinDde.c: Avoid gcc compiler warning by explicitly casting
-	DdeCreateStringHandle argument.
-
-2009-11-12  Andreas Kupries  <andreask@activestate.com>
-
-	* generic/tclIO.c (CopyData): [Bug 2895565]: Dropped bogosity which
-	* tests/io.test: used the number of _written_ bytes or character to
-	update the counters for the read bytes/characters. New test io-53.11.
-	This is a forward port from the 8.5 branch.
-
-2009-11-11  Don Porter  <dgp@users.sourceforge.net>
-
-	* generic/tclClock.c (TclClockInit):    Do not create [clock] support
-	commands in safe interps.
-
-2009-11-11  Jan Nijtmans  <nijtmans@users.sf.net>
-
-	* library/http/http.tcl (http::geturl): [Bug 2891171]: URL checking
-	too strict when using multiple question marks.
-	* tests/http.test
-	* library/http/pkgIndex.tcl:  Bump to http 2.8.2
-	* unix/Makefile.in:
-	* win/Makefile.in:
-=======
+
+2008-07-22  Andreas Kupries  <andreask@activestate.com>
+
+	* generic/tclBasic.c: Added missing function comments.
+
+	* generic/tclCompile.c: Made the new TclEnterCmdWordIndex
+	* generic/tclCompile.h: static, and ansified.
+
 	* generic/tclBasic.c: Reworked the handling of bytecode literals
 	* generic/tclCompile.c: for #280 to fix the abysmal performance
 	* generic/tclCompile.h: for deep recursion, replaced the linear
@@ -1610,389 +1250,158 @@
 	* generic/tclInt.h: hashtable and simplified the data structure used
 	by the compiler (array instead of hashtable). Incidentially this also
 	fixes the memory leak reported via [Bug 2024937].
->>>>>>> 24fe335f
-
-2009-11-11  Alexandre Ferrieux  <ferrieux@users.sourceforge.net>
-
-	* generic/tclIO.c: Fix [Bug 2888099] (close discards ENOSPC error)
-	                   by saving the errno from the first of two
-	                   FlushChannel()s. Uneasy to test; might need
-	                   specific channel drivers. Four-hands with aku.
-
-2009-11-10  Pat Thoyts  <patthoyts@users.sourceforge.net>
-
-	* tests/winFCmd.test: Cleanup directories that have been set chmod
-	000. On Windows7 and Vista we really have no access and these were
-	getting left behind.
-	A few tests were changed to reflect the intent of the test where
-	setting a directory chmod 000 should prevent any modification. This
-	restriction was ignored on XP but is honoured on Vista
-
-2009-11-10  Andreas Kupries  <andreask@activestate.com>
-
-	* generic/tclBasic.c: Plug another leak in TCL_EVAL_DIRECT evaluation.
-	Forward port from Tcl 8.5 branch, change by Don Porter.
-
-	* generic/tclObj.c: [Bug 2895323]: Plug memory leak in
-	TclContinuationsEnter(). Forward port from Tcl 8.5 branch, change by
-	Don Porter.
-
-2009-11-09  Stuart Cassoff <stwo@users.sf.net>
-
-	* win/README: [bug 2459744]: Removed outdated Msys + Mingw info.
-
-2009-11-09  Andreas Kupries  <andreask@activestate.com>
-
-	* generic/tclBasic.c (TclEvalObjEx): Moved the #280 decrement of
-	refCount for the file path out of the branch after the whole
-	conditional, closing a memory leak. Added clause on structure type to
-	prevent seg.faulting. Forward port from valgrinding the Tcl 8.5
-	branch.
-
-	* tests/info.test: Resolve ambiguous resolution of variable "res".
-	Forward port from 8.5
-
-2009-11-08  Donal K. Fellows  <dkf@users.sf.net>
-
-	* doc/string.n (bytelength): Noted that this command is not a good
-	thing to use, and suggested a better alternatve. Also factored out the
-	description of the indices into its own section.
-
-2009-11-07  Pat Thoyts  <patthoyts@users.sourceforge.net>
-
-	* tests/fCmd.test: [Bug 2891026]: Exclude tests using chmod 555
-	directories on vista and win7. The current user has access denied and
-	so cannot rename the directory without admin privileges.
-
-2009-11-06  Andreas Kupries  <andreask@activestate.com>
-
-	* library/safe.tcl (::safe::Setup): Added documentation of the
-	contents of the state array. Also killed the 'InterpState' procedure
-	with its upleveled variable/upvar combination, and replaced all uses
-	with 'namespace upvar'.
-
-2009-11-05  Andreas Kupries  <andreask@activestate.com>
-
-	* library/safe.tcl: A series of patches which bring the SafeBase up to
-	date with code guidelines, Tcl's features, also eliminating a number
-	of inefficiencies along the way.
-	(1) Changed all procedure names to be fully qualified.
-	(2) Moved the procedures out of the namespace eval. Kept their
-	locations. IOW, broke the namespace eval apart into small sections not
-	covering the procedure definitions.
-	(3) Reindented the code. Just lots of whitespace changes.
-	Functionality unchanged.
-	(4) Moved the multiple namespace eval's around. Command export at the
-	top, everything else (var decls, argument parsing setup) at the
-	bottom.
-	(5) Moved the argument parsing setup into a procedure called when the
-	code is loaded. Easier management of temporary data.
-	(6) Replaced several uses of 'Set' with calls to the new procedure
-	'InterpState' and direct access to the per-slave state array.
-	(7) Replaced the remaining uses of 'Set' and others outside of the
-	path/token handling, and deleted a number of procedures related to
-	state array access which are not used any longer.
-	(8) Converted the path token system to cache normalized paths and path
-	<-> token conversions. Removed more procedures not used any longer.
-	Removed the test cases 4.3 and 4.4 from safe.test. They were testing
-	the now deleted command "InterpStateName".
-	(9) Changed the log command setup so that logging is compiled out
-	completely when disabled (default).
-	(10) Misc. cleanup. Inlined IsInterp into CheckInterp, its only user.
-	Consistent 'return -code error' for error reporting. Updated to use
-	modern features (lassign, in/ni, dicts). The latter are used to keep a
-	reverse path -> token map and quicker check of existence.
-	(11) Fixed [Bug 2854929]: Recurse into all subdirs under all TM root
-	dirs and put them on the access path.
-
-2009-11-02  Kevin B. Kenny  <kennykb@acm.org>
-
-	* library/tzdata/Asia/Novokuznetsk: New tzdata locale for Kemerovo
-	oblast', which now keeps Novosibirsk time and not Kranoyarsk time.
-	* library/tzdata/Asia/Damascus: Syrian DST changes.
-	* library/tzdata/Asia/Hong_Kong: Hong Kong historic DST corrections.
-	Olson tzdata2009q.
-
-2009-11-02  Donal K. Fellows  <dkf@users.sf.net>
-
-	* doc/object.n (DESCRIPTION): Substantive revision to make it clearer
-	what the fundamental semantics of an object actually are.
-
-2009-11-01  Joe Mistachkin  <joe@mistachkin.com>
-
-	* doc/Cancel.3: Minor cosmetic fixes.
-	* win/makefile.vc: Make htmlhelp target work again.  An extra set of
-	double quotes around the definition of the HTML help compiler tool
-	appears to be required.  Previously, there was one set of double
-	quotes around the definition of the tool and one around the actual
-	invocation.  This led to confusion because it was the only such tool
-	path to include double quotes around its invocation.  Also, it was
-	somewhat inflexible in the event that somebody needed to override the
-	tool command to include arguments.  Therefore, even though it may look
-	"wrong", there are now two double quotes on either side of the tool
-	path definition.  This fixes the problem that currently prevents the
-	htmlhelp target from building and maintains flexibility in case
-	somebody needs to override it via the command line or an environment
-	variable.
-
-2009-11-01  Joe English  <jenglish@users.sourceforge.net>
-
-	* doc/Eval.3, doc/Cancel.3: Move TIP#285 routines out of Eval.3 into
-	their own manpage.
-
-2009-10-31  Donal K. Fellows  <dkf@users.sf.net>
-
-	* generic/tclBasic.c (ExprRoundFunc): [Bug 2889593]: Correctly report
-	the expected number of arguments when generating an error for round().
-
-2009-10-30  Pat Thoyts  <patthoyts@users.sourceforge.net>
-
-	* tests/tcltest.test: When creating the notwritabledir we deny the
-	current user access to delete the file. We must grant this right when
-	we cleanup. Required on Windows 7 when the user does not automatically
-	have administrator rights.
-
-2009-10-29  Don Porter  <dgp@users.sourceforge.net>
-
-	* generic/tcl.h:        Changed the typedef for the mp_digit type
-	from:
-		typedef unsigned long mp_digit;
-	to:
-		typedef unsigned int mp_digit;
-	For 32-bit builds where "long" and "int" are two names for the same
-	thing, this is no change at all.  For 64-bit builds, though, this
-	causes the dp[] array of an mp_int to be made up of 32-bit elements
-	instead of 64-bit elements.  This is a huge improvement because details
-	elsewhere in the mp_int implementation cause only 28 bits of each
-	element to be actually used storing number data.  Without this change
-	bignums are over 50% wasted space on 64-bit systems.  [Bug 2800740].
-
-	***POTENTIAL INCOMPATIBILITY***
-	For 64-bit builds, callers of routines with (mp_digit) or (mp_digit *)
-	arguments *will*, and callers of routines with (mp_int *) arguments
-	*may* suffer both binary and stubs incompatibilities with Tcl releases
-	8.5.0 - 8.5.7.  Such possibilities should be checked, and if such
-	incompatibilities are present, suitable [package require] requirements
-	on the Tcl release should be put in place to keep such built code
-	[load]-ing only in Tcl interps that are compatible.
-
-2009-10-29  Donal K. Fellows  <dkf@users.sf.net>
-
-	* tests/dict.test: Make variable-clean and simplify tests by utilizing
-	the fact that dictionaries have defined orders.
-
-	* generic/tclZlib.c (TclZlibCmd): Remove accidental C99-ism which
-	reportedly makes the AIX native compiler choke.
-
-<<<<<<< HEAD
-2009-10-29  Kevin B. Kenny  <kennykb@acm.org>
-=======
+
+2008-07-21  Don Porter  <dgp@users.sourceforge.net>
+
+	* tests/encoding.test:  Make failing tests pass again. [Bug 1972867]
+
+2008-07-21  Andreas Kupries <andreask@activestate.com>
+
+	* generic/tclBasic.c: Extended the existing TIP #280 system (info
+	* generic/tclCmdAH.c: frame), added the ability to track the
+	* generic/tclCompCmds.c: absolute location of literal procedure
+	* generic/tclCompile.c: arguments, and making this information
+	* generic/tclCompile.h: available to uplevel, eval, and
+	* generic/tclInterp.c: siblings. This allows proper tracking of
+	* generic/tclInt.h: absolute location through custom (Tcl-coded)
+	* generic/tclNamesp.c: control structures based on uplevel, etc.
+	* generic/tclProc.c:
+
+2008-07-21  Pat Thoyts  <patthoyts@users.sourceforge.net>
+
+	* generic/tclFCmd.c: Inodes on windows are unreliable [Bug 2015723]
+
+2008-07-20  Donal K. Fellows  <donal.k.fellows@man.ac.uk>
+
+	* generic/tclDictObj.c (SetDictFromAny): Make the list->dict
+	transformation a bit more efficient; modern dicts are ordered and so
+	we can round-trip through lists without needing the string rep at all.
+	* generic/tclListObj.c (SetListFromAny): Make the dict->list
+	transformation not lossy of internal representations and hence more
+	efficient. [Bug 2008248] (ajpasadyn) but using a more efficient patch.
+
+2008-07-15  Donal K. Fellows  <donal.k.fellows@man.ac.uk>
+
+	* doc/DictObj.3: Fix error in example. [Bug 2016740]
+
+2008-07-08  Don Porter  <dgp@users.sourceforge.net>
+
+	* generic/tclGet.c:	Corrected out of date comments.
+
+2008-07-07  Andreas Kupries  <andreask@activestate.com>
+
 	* generic/tclCmdIL.c (InfoFrameCmd): Fixed unsafe idiom of setting the
 	interp result found by Don Porter.
->>>>>>> 24fe335f
-
-	* library/clock.tcl (LocalizeFormat):
-	* tests/clock.test (clock-67.1):
-	[Bug 2819334]: Corrected a problem where '%%' followed by a letter in
-	a format group could expand recursively: %%R would turn into %%H:%M:%S
-
-2009-10-28  Don Porter  <dgp@users.sourceforge.net>
-
-	* generic/tclLiteral.c:	[Bug 2888044]: Fixed 2 bugs.
-	* tests/info.test:	First, as noted in the comments of the
-	TclCleanupLiteralTable routine, since the teardown of the intrep of
-	one Tcl_Obj can cause the teardown of others in the same table, the
-	full table cleanup must be done with care, but the code did not
-	contain the same care demanded in the comment.  Second, recent
-	additions to the info.test file had poor hygiene, leaving an array
-	variable ::a lying around, which breaks later interp.test tests during
-	a -singleproc 1 run of the test suite.
-
-2009-10-28  Kevin B. Kenny  <kennykb@acm.org>
-
-	* tests/fileName.test (fileName-20.[78]): Corrected poor test
-	hygiene (failure to save and restore the working directory) that
-	caused these two tests to fail on Windows (and [Bug 2806250] to be
-	reopened).
-
-<<<<<<< HEAD
-2009-10-27  Don Porter  <dgp@users.sourceforge.net>
-=======
+
+2008-07-07  Donal K. Fellows  <donal.k.fellows@man.ac.uk>
+
+	* doc/regexp.n, doc/regsub.n: Correct examples. [Bug 1982642]
+
+2008-07-04  Joe English  <jenglish@users.sourceforge.net>
+
+	* generic/tclEncoding.c(UtfToUtfProc): Avoid unwanted sign extension
+	when converting incomplete UTF-8 sequences. See [Bug 1908443] for
+	details.
+
+2008-07-03  Andreas Kupries  <andreask@activestate.com>
+
 	* generic/tclIORChan.c (InvokeTclMethod): Fixed the memory leak
 	reported in [Bug 1987821]. Thanks to Miguel for the rpeort and Don
 	Porter for tracking the cause down.
->>>>>>> 24fe335f
-
-	* generic/tclPathObj.c: [Bug 2884203]: Missing refcount on cached
-	normalized path caused crashes.
-
-<<<<<<< HEAD
-2009-10-27  Kevin B. Kenny  <kennykb@acm.org>
-=======
+
+2008-07-03  Don Porter  <dgp@users.sourceforge.net>
+
 	* library/package.tcl:  Removed [file readable] testing from
 	[tclPkgUnknown] and friends. We find out soon enough whether a file is
 	readable when we try to [source] it, and not testing before allows us
 	to workaround the bugs on some common filesystems where [file
 	readable] lies to us. [Patch 1969717]
->>>>>>> 24fe335f
-
-	* library/clock.tcl (ParseClockScanFormat): [Bug 2886852]: Corrected a
-	problem where [clock scan] didn't load the timezone soon enough when
-	processing a time format that lacked a complete date.
-	* tests/clock.test (clock-66.1):
-	Added a test case for the above bug.
-	* library/tzdata/America/Argentina/Buenos_Aires:
-	* library/tzdata/America/Argentina/Cordoba:
-	* library/tzdata/America/Argentina/San_Luis:
-	* library/tzdata/America/Argentina/Tucuman:
-	New DST rules for Argentina. (Olson's tzdata2009p.)
-
-2009-10-26  Don Porter  <dgp@users.sourceforge.net>
-
-	* unix/Makefile.in:	Remove $(PACKAGE).* and prototype from the
-	`make distclean` target.  Completes 2009-10-20 commit.
-
-2009-10-24  Kevin B. Kenny  <kennykb@acm.org>
-
-	* library/clock.tcl (ProcessPosixTimeZone):
-	Corrected a regression in the fix to [Bug 2207436] that caused
-	[clock] to apply EU daylight saving time rules in the US.
-	Thanks to Karl Lehenbauer for reporting this regression.
-	* tests/clock.test (clock-52.4):
-	Added a regression test for the above bug.
-	* library/tzdata/Asia/Dhaka:
-	* library/tzdata/Asia/Karachi:
-	New DST rules for Bangladesh and Pakistan. (Olson's tzdata2009o.)
-
-<<<<<<< HEAD
-2009-10-23  Andreas Kupries  <andreask@activestate.com>
-=======
+
+2008-06-29  Don Porter  <dgp@users.sourceforge.net>
+
+	*** 8.5.3 TAGGED FOR RELEASE ***
+
+	* generic/tcl.h:	Bump to 8.5.3 for release.
+	* library/init.tcl:
+	* tools/tcl.wse.in:
+	* unix/configure.in:
+	* unix/tcl.spec:
+	* win/configure.in:
+
+	* unix/configure:	autoconf-2.59
+	* win/configure:
+
+	* doc/ObjectType.3:	Updated documentation of the Tcl_ObjType
+	struct to match expectations of Tcl 8.5 [Bug 1917650].
+
 	* generic/tclPathObj.c:  Plug memory leak in [Bug 1999176] fix. Thanks
 	Rolf Ade for detecting.
->>>>>>> 24fe335f
-
-	* generic/tclIO.c (FlushChannel): Skip OutputProc for low-level
-	0-length writes. When closing pipes which have already been closed
-	not skipping leads to spurious SIG_PIPE signals. Reported by
-	Mikhail Teterin <mi+thun@aldan.algebra.com>.
-
-<<<<<<< HEAD
-2009-10-22  Donal K. Fellows  <dkf@users.sf.net>
-=======
+
+2008-06-28  Don Porter  <dgp@users.sourceforge.net>
+
 	* generic/tclPathObj.c:  Plug memory leak in [Bug 1972879] fix. Thanks
 	Rolf Ade for detecting and Dan Steffen for the fix [Bug 2004654].
->>>>>>> 24fe335f
-
-	* generic/tclOOBasic.c (TclOO_Object_VarName): [Bug 2883857]: Allow
-	the passing of array element names through this method.
-
-<<<<<<< HEAD
-2009-10-21  Donal K. Fellows  <dkf@users.sf.net>
-=======
+
+2008-06-26  Andreas Kupries  <andreask@activestate.com>
+
 	* unix/Makefile.in: Followup to my change of 2008-06-25, make code
 	generated by the Makefile and put into the installd tm.tcl conditional
 	on interpreter safeness as well. Thanks to Daniel Steffen for
 	reminding me of that code.
->>>>>>> 24fe335f
-
-	* generic/tclPosixStr.c: [Bug 2882561]: Work around oddity on Haiku OS
-	where SIGSEGV and SIGBUS are the same value.
-
-	* generic/tclTrace.c (StringTraceProc): [Bug 2881259]: Added back cast
-	to work around silly bug in MSVC's handling of auto-casting.
-
-2009-10-20  Don Porter  <dgp@users.sourceforge.net>
-
-	* unix/Makefile.in:	Removed the long outdated and broken targets
-	package-* that were for building Solaris packages.  Appears that the
-	pieces needed for these targets to function have never been present in
-	the current era of Tcl development and belong completely to Tcl
-	pre-history.
-
-2009-10-19  Don Porter  <dgp@users.sourceforge.net>
-
-	* generic/tclIO.c:      [Patch 2107634]: Revised ReadChars and
-	FilterInputBytes routines to permit reads to continue up to the string
-	limits of Tcl values.  Before revisions, large read attempts could
-	panic when as little as half the limiting value length was reached.
-	Thanks to Sean Morrison and Bob Parker for their roles in the fix.
-
-2009-10-18  Joe Mistachkin  <joe@mistachkin.com>
-
-<<<<<<< HEAD
-	* generic/tclObj.c (TclDbDumpActiveObjects, TclDbInitNewObj)
-	(Tcl_DbIncrRefCount, Tcl_DbDecrRefCount, Tcl_DbIsShared):
-	[Bug 2871908]: Enforce separation of concerns between the lineCLPtr
-	and objThreadMap thread specific data members.
-=======
+
+2008-06-25  Don Porter  <dgp@users.sourceforge.net>
+
+	* changes:	Update for 8.5.3 release.
+
+2008-06-25  Andreas Kupries  <andreask@activestate.com>
+
+	* library/tm.tcl:	Modified the handling of Tcl Modules and of the
+	* library/safe.tcl:	Safe Base to interact nicely with each other,
+	* library/init.tcl:	enabling requiring Tcl Modules in safe
+	* tests/safe.test:	interpreters. Fixes [Bug 1999119].
+
+2008-06-25  Pat Thoyts  <patthoyts@users.sourceforge.net>
+
+	* win/rules.vc:    Backported fix for dde/registry versions and
+	* win/makefile.vc: the staticpkg build option
+
+2008-06-24  Don Porter  <dgp@users.sourceforge.net>
+
 	* generic/tclPathObj.c: Fixed some internals management in the "path"
 	Tcl_ObjType for the empty string value. Problem led to a crash in the
 	command [glob -dir {} a]. [Bug 1999176].
->>>>>>> 24fe335f
-
-2009-10-18  Joe Mistachkin  <joe@mistachkin.com>
-
-<<<<<<< HEAD
-	* tests/thread.test (thread-4.[345]): [Bug 1565466]: Correct tests to
-	save their error state before the final call to threadReap just in case
-	it triggers an "invalid thread id" error.  This error can occur if one
-	or more of the target threads has exited prior to the attempt to send
-	it an asynchronous exit command.
-=======
+
+2008-06-23  Don Porter  <dgp@users.sourceforge.net>
+
 	* generic/tclPathObj.c: Fixed bug in Tcl_GetTranslatedPath() when
 	operating on the "Special path" variant of the "path" Tcl_ObjType
 	intrep. A full normalization was getting done, in particular, coercing
 	relative paths to absolute, contrary to what the function of
 	producing the "translated path" is supposed to do. [Bug 1972879]
->>>>>>> 24fe335f
-
-2009-10-17  Donal K. Fellows  <dkf@users.sf.net>
-
-	* generic/tclVar.c (UnsetVarStruct, TclDeleteNamespaceVars)
-	(TclDeleteCompiledLocalVars, DeleteArray):
-	* generic/tclTrace.c (Tcl_UntraceVar2): [Bug 2629338]: Stop traces
-	that are deleted part way through (a feature used by tdom) from
-	causing freed memory to be accessed.
-
-<<<<<<< HEAD
-2009-10-08  Donal K. Fellows  <dkf@users.sf.net>
-=======
+
+2008-06-19  Don Porter  <dgp@users.sourceforge.net>
+
+	* changes:	Update for 8.5.3 release.
+
 	* generic/tclInterp.c:	Fixed completely boneheaded mistake that
 	* tests/interp.test:	[interp bgerror $slave] and [$slave bgerror]
 	would always act like [interp bgerror {}]. [Bug 1999035]
->>>>>>> 24fe335f
-
-	* generic/tclDictObj.c (DictIncrCmd): [Bug 2874678]: Don't leak any
-	bignums when doing [dict incr] with a value.
-	* tests/dict.test (dict-19.3): Memory leak detection code.
-
-2009-10-07  Andreas Kupries  <andreask@activestate.com>
-
-	* generic/tclObj.c: [Bug 2871908]: Plug memory leaks of objThreadMap
-	and lineCLPtr hashtables.  Also make the names of the continuation
-	line information initialization and finalization functions more
-	consistent. Patch supplied by Joe Mistachkin <joe@mistachkin.com>.
-
-	* generic/tclIORChan.c (ErrnoReturn): Replace hardwired constant 11
-	with proper errno #define, EAGAIN. What was I thinking? The BSD's have
-	a different errno assignment and break with the hardwired number.
-	Reported by emiliano on the chat.
-
-2009-10-06  Don Porter  <dgp@users.sourceforge.net>
-
-	* generic/tclInterp.c (SlaveEval): Agressive stomping of internal reps
-	was added as part of the NRE patch of 2008-07-13.  This doesn't appear
-	to actually be needed, and it hurts quite a bit when large lists lose
-	their intreps and require reparsing.  Thanks to Ashok Nadkarni for
-	reporting the problem.
-
-<<<<<<< HEAD
-	* generic/tclTomMathInt.h (new): Public header tclTomMath.h had
-	* generic/tclTomMath.h:	dependence on private headers, breaking use
-	* generic/tommath.h:	by extensions [Bug 1941434].
-
-2009-10-05  Andreas Kupries  <andreask@activestate.com>
-=======
+
+	* tests/chanio.test:	Corrected flawed tests revealed by a -debug 1
+	* tests/event.test:	-singleproc 1 test suite run.
+	* tests/io.test:
+
+2008-06-19  Don Porter  <dgp@users.sourceforge.net>
+
+	* changes:	Updates for 8.5.3 release.
+
+2008-06-17  Andreas Kupries  <andreask@activestate.com>
+
+	* generic/tclClock.c (ClockConvertlocaltoutcObjCmd): Removed left
+	over debug output.
+
+2008-06-17  Andreas Kupries  <andreask@activestate.com>
+
 	* doc/tm.n: Followup to changelog entry 2008-03-18 regarding
 	::tcl::tm::Defaults. Updated the documentation to not only mention
 	the new (underscored) form of environment variable names, but make
@@ -2008,228 +1417,195 @@
 	command itself.
 
 2008-06-16  Andreas Kupries  <andreask@activestate.com>
->>>>>>> 24fe335f
-
-	* library/safe.tcl (AliasGlob): Fixed conversion of catch to
-	  try/finally, it had an 'on ok msg' branch missing, causing a
-	  silent error immediately, and bogus glob results, breaking
-	  search for Tcl modules.
-
-2009-10-04  Daniel Steffen  <das@users.sourceforge.net>
-
-	* macosx/tclMacOSXBundle.c:	Workaround CF memory managment bug in
-	* unix/tclUnixInit.c:		Mac OS X 10.4 & earlier. [Bug 2569449]
-
-2009-10-02  Kevin B. Kenny  <kennykb@acm.org>
-
-	* library/tzdata/Africa/Cairo:
-	* library/tzdata/Asia/Gaza:
-	* library/tzdata/Asia/Karachi:
-	* library/tzdata/Pacific/Apia:	Olson's tzdata2009n.
-
-2009-09-29  Don Porter  <dgp@users.sourceforge.net>
-
-	* generic/tclDictObj.c:		[Bug 2857044]: Updated freeIntRepProc
-	* generic/tclExecute.c:		routines so that they set the typePtr
-	* generic/tclIO.c:		field to NULL so that the Tcl_Obj is
-	* generic/tclIndexObj.c:	not left in an inconsistent state.
-	* generic/tclInt.h:
-	* generic/tclListObj.c:
-	* generic/tclNamesp.c:
-	* generic/tclOOCall.c:
-	* generic/tclObj.c:
-	* generic/tclPathObj.c:
-	* generic/tclProc.c:
-	* generic/tclRegexp.c:
-	* generic/tclStringObj.c:
-
-	* generic/tclAlloc.c:           Cleaned up various routines in the
-	* generic/tclCkalloc.c:         call stacks for memory allocation to
-	* generic/tclInt.h:             guarantee that any size values computed
-	* generic/tclThreadAlloc.c:     are within the domains of the routines
-	they get passed to.  [Bugs 2557696 and 2557796].
-
-2009-09-28  Don Porter  <dgp@users.sourceforge.net>
-
-	* generic/tclCmdMZ.c:	Replaced TclProcessReturn() calls with
-	* tests/error.test:	Tcl_SetReturnOptions() calls as a simple fix
-	for [Bug 2855247].  Thanks to Anton Kovalenko for the report and fix.
-	Additional fixes for other failures demonstrated by new tests.
-
-2009-09-27  Don Porter  <dgp@users.sourceforge.net>
-
-	* tests/error.test (error-15.8.*):	Coverage tests illustrating
-	flaws in the propagation of return options by [try].
-
-2009-09-26  Donal K. Fellows  <dkf@users.sf.net>
-
-	* unix/tclooConfig.sh, win/tclooConfig.sh: [Bug 2026844]: Added dummy
-	versions of tclooConfig.sh that make it easier to build extensions
-	against both Tcl8.5+TclOO-standalone and Tcl8.6.
-
-<<<<<<< HEAD
-2009-09-24  Don Porter  <dgp@users.sourceforge.net>
-=======
+
+	* generic/tclCmdIL.c (TclInfoFrame): Backport of fix made on the
+	* tests/info.test: head branch :: Moved the code looking up the
+	information for key 'proc' out of the TCL_LOCATION_BC branch to
+	after the switch, this is common to all frame types. Updated the
+	testsuite to match. This was exposed by the 2008-06-08 commit
+	(Miguel), switching uplevel from direct eval to compilation. Fixes
+	[Bug 1987851].
+
+2008-06-12  Daniel Steffen  <das@users.sourceforge.net>
+
+	* unix/Makefile.in:		add complete deps on tclDTrace.h.
+
+	* unix/Makefile.in:		clean generated tclDTrace.h file.
+	* unix/configure.in (SunOS): 	fix static DTrace-enabled build.
+
+	* unix/tcl.m4 (SunOS-5.11): fix 64bit amd64 support with gcc & Sun cc.
+	* unix/configure: autoconf-2.59
+
+	* macosx/Tcl.xcodeproj/project.pbxproj:	add debug configs with gcov,
+	and with corefoundation disabled; updates and cleanup for Xcode 3.1 and
+	for Leopard.
+	* macosx/Tcl.xcode/project.pbxproj:	sync Tcl.xcodeproj changes.
+	* macosx/README:			document new build configs.
+
+2008-05-26  Jeff Hobbs  <jeffh@ActiveState.com>
+
+	* tests/io.test (io-53.9): need to close chan before removing file.
+
+2008-05-23  Andreas Kupries  <andreask@activestate.com>
+
+	* win/tclWinChan.c (FileWideSeekProc): Accepted a patch by
+	Alexandre Ferrieux <ferrieux@users.sourceforge.net> to fix the
+	[Bug 1965787]. 'tell' now works for locations > 2 GB as well
+	instead of going negative.
+
+	* generic/tclIO.c (Tcl_SetChannelBufferSize): Accepted a patch by
+	* tests/io.test: Alexandre Ferrieux <ferrieux@users.sourceforge.net>
+	* tests/chanio.test: to fix the [Bug 1969953]. Buffersize outside
+	of the supported range are now clipped to nearest boundary instead
+	of ignored.
+
+2008-05-22  Don Porter  <dgp@users.sourceforge.net>
+
+	* generic/tclNamesp.c (Tcl_LogCommandInfo):	Restored ability to
+	handle the argument value length = -1.  Thanks to Chris Darroch for
+	discovering the bug and providing the fix.  [Bug 1968245].
+
+2008-05-21  Don Porter  <dgp@users.sourceforge.net>
+
 	* generic/tclParse.c (ParseComment):    The new TclParseAllWhiteSpace
 	* tests/parse.test (parse-15.60):       routine has no mechanism to
 	return the "incomplete" status of "\\\n" so calling this routine
 	anywhere that can be reached within a Tcl_ParseCommand call is a
 	mistake. In particular, ParseComment must not use it. [Bug 1968882]
->>>>>>> 24fe335f
-
-	TIP #356 IMPLEMENTATION
-
-	* generic/tcl.decls:	Promote internal routine TclNRSubstObj()
-	* generic/tclCmdMZ.c:	to public Tcl_NRSubstObj().  Still needs docs.
-	* generic/tclCompile.c:
-	* generic/tclInt.h:
-
-	* generic/tclDecls.h:	make genstubs
-	* generic/tclStubInit.c:
-
-<<<<<<< HEAD
-2009-09-23  Miguel Sofer  <msofer@users.sf.net>
-=======
+
+2008-05-21  Donal K. Fellows  <donal.k.fellows@man.ac.uk>
+
+	* generic/tclNamesp.c (Tcl_SetNamespaceUnknownHandler): Corrected odd
+	logic for handling installation of namespace unknown handlers which
+	could lead too very strange things happening in the error case.
+
+2008-05-16  Miguel Sofer  <msofer@users.sf.net>
+
 	* generic/tclCompile.c: Fix crash with tcl_traceExec. Found and
 	fixed by Alexander Pasadyn [Bug 1964803].
->>>>>>> 24fe335f
-
-	* doc/namespace.n: the description of [namespace unknown] failed
-	to mention [namespace path]: fixed. Thx emiliano.
-
-2009-09-21  Mo DeJong  <mdejong@users.sourceforge.net>
-
-	* tests/regexp.test: Added check for error message from
-	unbalanced [] in regexp. Added additional simple test cases
-	of basic regsub command.
-
-2009-09-21  Don Porter  <dgp@users.sourceforge.net>
-
-	* generic/tclCompile.c:	Correct botch in the conversion of
-	Tcl_SubstObj().  Thanks to Kevin Kenny for detection and report.
-
-2009-09-17  Don Porter  <dgp@users.sourceforge.net>
-
-	* generic/tclCompile.c:	Re-implement Tcl_SubstObj() as a simple
-	* generic/tclParse.c:	wrapper around TclNRSubstObj().  This has
-	* tests/basic.test:	the effect of caching compiled bytecode in
-	* tests/parse.test:	the value to be substituted.  Note that
-	Tcl_SubstObj() now exists only for extensions.  Tcl itself no longer
-	makes any use of it.  Note also that TclSubstTokens() is now reachable
-	only by Tcl_EvalEx() and Tcl_ParseVar() so tests aiming to test its
-	functioning needed adjustment to still have the intended effect.
-
-2009-09-16  Alexandre Ferrieux  <ferrieux@users.sourceforge.net>
-
-	* generic/tclObj.c:   Extended ::tcl::unsupported::representation.
-
-2009-09-11  Don Porter  <dgp@users.sourceforge.net>
-
-	* generic/tclBasic.c:	Completed the NR-enabling of [subst].
-	* generic/tclCmdMZ.c:	[Bug 2314561].
-	* generic/tclCompCmds.c:
-	* generic/tclCompile.c:
-	* generic/tclInt.h:
-	* tests/coroutine.test:
-	* tests/parse.test:
-
-2009-09-11  Donal K. Fellows  <dkf@users.sf.net>
-
-	* tests/http.test: Added in cleaning up of http tokens for each test
-	to reduce amount of global-variable pollution.
-
-2009-09-10  Donal K. Fellows  <dkf@users.sf.net>
-
-	* library/http/http.tcl (http::Event): [Bug 2849860]: Handle charset
-	names in double quotes; some servers like generating them like that.
-
-2009-09-07  Don Porter  <dgp@users.sourceforge.net>
-
-	* generic/tclParse.c:	[Bug 2850901]: Corrected line counting error
-	* tests/into.test:	in multi-command script substitutions.
-
-2009-09-07  Daniel Steffen  <das@users.sourceforge.net>
-
-	* generic/tclExecute.c:	Fix potential uninitialized variable use and
-	* generic/tclFCmd.c:	null dereference flagged by clang static
-	* generic/tclProc.c:	analyzer.
-	* generic/tclTimer.c:
-	* generic/tclUtf.c:
-
-	* generic/tclExecute.c:	Silence false positives from clang static
-	* generic/tclIO.c:	analyzer about potential null dereference.
-	* generic/tclScan.c:
-	* generic/tclCompExpr.c:
-
-2009-09-04  Don Porter  <dgp@users.sourceforge.net>
-
-	* generic/tclCompCmds.c (TclCompileSubstCmd): [Bug 2314561]:
-	* generic/tclBasic.c:	Added a bytecode compiler routine for the
-	* generic/tclCmdMZ.c:	[subst] command. This is a partial solution to
-	* generic/tclCompile.c:	the need to NR-enable [subst] since bytecode
-	* generic/tclCompile.h:	execution is already NR-enabled. Two new
-	* generic/tclExecute.c:	bytecode instructions, INST_NOP and
-	* generic/tclInt.h:	INST_RETURN_CODE_BRANCH were added to support
-	* generic/tclParse.c:	the new routine.  INST_RETURN_CODE_BRANCH is
-	* tests/basic.test:	likely to be useful in any future effort to
-	* tests/info.test:	add a bytecode compiler routine for [try].
-	* tests/parse.test:
-
-2009-09-03  Donal K. Fellows  <dkf@users.sf.net>
-
-	* doc/LinkVar.3: [Bug 2844962]: Added documentation of issues relating
-	to use of this API in a multi-threaded environment.
-
-2009-09-01  Andreas Kupries  <andreask@activestate.com>
-
-	* generic/tclIORTrans.c (ReflectInput): Remove error response to
-	0-result from method 'limit?' of transformations. Return the number of
-	copied bytes instead, which is possibly nothing. The latter then
-	triggers EOF handling in the higher layers, making the 0-result of
-	limit? the way to inject artificial EOF's into the data stream.
-
-2009-09-01  Don Porter  <dgp@users.sourceforge.net>
-
-	* library/tcltest/tcltest.tcl:  Bump to tcltest 2.3.2 after revision
-	* library/tcltest/pkgIndex.tcl: to verbose error message.
-	* unix/Makefile.in:
-	* win/Makefile.in:
-
-2009-08-27  Don Porter  <dgp@users.sourceforge.net>
-
-	* generic/tclStringObj.c:       [Bug 2845535]: A few more string
-	overflow cases in [format].
-
-2009-08-25  Andreas Kupries  <andreask@activestate.com>
-
-	* generic/tclBasic.c (Tcl_CreateInterp, Tcl_EvalTokensStandard)
-	(Tcl_EvalEx, TclEvalEx, TclAdvanceContinuations, TclNREvalObjEx):
-	* generic/tclCmdMZ.c (Tcl_SwitchObjCmd, TclListLines):
-	* generic/tclCompCmds.c (*):
-	* generic/tclCompile.c (TclSetByteCodeFromAny, TclInitCompileEnv)
-	(TclFreeCompileEnv, TclCompileScript, TclCompileTokens):
-	* generic/tclCompile.h (CompileEnv):
-	* generic/tclInt.h (ContLineLoc, Interp):
-	* generic/tclObj.c (ThreadSpecificData, ContLineLocFree)
-	(TclThreadFinalizeObjects, TclInitObjSubsystem, TclContinuationsEnter,
-	(TclContinuationsEnterDerived, TclContinuationsCopy, TclFreeObj)
-	(TclContinuationsGet):
-	* generic/tclParse.c (TclSubstTokens, Tcl_SubstObj):
-	* generic/tclProc.c (TclCreateProc):
-	* generic/tclVar.c (TclPtrSetVar):
-	* tests/info.test (info-30.0-24):
-
-	Extended the parser, compiler, and execution engine with code and
-	attendant data structures tracking the position of continuation lines
-	which are not visible in the resulting script Tcl_Obj*'s, to properly
-	account for them while counting lines for #280.
-
-2009-08-24  Daniel Steffen  <das@users.sourceforge.net>
-
-<<<<<<< HEAD
-	* generic/tclInt.h: Annotate Tcl_Panic as noreturn for clang static
-	analyzer in PURIFY builds, replacing preprocessor/assert technique.
-=======
+
+2008-05-07  Donal K. Fellows  <donal.k.fellows@man.ac.uk>
+
+	* generic/tclCompCmds.c (TclCompileDictAppendCmd): Fix silly
+	off-by-one error that caused a crash every time a compiled 'dict
+	append' with more than one value argument was used. Found by Colin
+	McCormack.
+
+2008-04-26  Zoran Vasiljevic <vasiljevic@users.sourceforge.net>
+
+	* generic/tclAsync.c: Tcl_AsyncDelete(): panic if attempt to locate
+	handler token fails. Happens when some other thread attempts to delete
+	somebody else's token.
+
+	Also, panic early if we find out the wrong thread attempting to delete
+	the async handler (common trap). As, only the one that created the
+	handler is allowed to delete it.
+
+2008-04-24  Andreas Kupries  <andreask@activestate.com>
+
+	* tests/ioCmd.test: Extended testsuite for reflected channel
+	implementation. Added test cases about how it handles if the rug is
+	pulled out from under a channel (= killing threads, interpreters
+	containing the tcl command for a channel, and channel sitting in a
+	different interpreter/thread.)
+
+	* generic/tclIORChan.c: Fixed the bugs exposed by the new testcases,
+	redone most of the cleanup and exit handling.
+
+2008-04-15  Andreas Kupries  <andreask@activestate.com>
+
+	* generic/tclIO.c (CopyData): Applied another patch by Alexandre
+	* io.test (io-53.8a): Ferrieux <ferrieux@users.sourceforge.net>,
+	* chanio.test (chan-io-53.8a): to shift EOF handling to the async
+	part of the command if a callback is specified, should the channel
+	be at EOF already when fcopy is called. Testcase by myself.
+
+2008-04-14  Kevin B. Kenny <kennykb@acm.org>
+
+	* unix/tclUnixTime.c (NativeGetTime): Removed obsolete use of
+	'struct timezone' in the call to 'gettimeofday'. [Bug 1942197].
+	* tests/clock.test (clock-33.5, clock-33.5a, clock-33.8, clock-33.8a):
+	Added comments to the test that it can fail on a heavily loaded
+	system.
+
+2008-04-11  Don Porter	<dgp@users.sourceforge.net>
+
+	* generic/tcl.h:	Bump version number to 8.5.3b1 to distinguish
+	* library/init.tcl:	CVS development snapshots from the 8.5.2 and
+	* unix/configure.in:	8.5.3 releases.
+	* unix/tcl.spec:
+	* win/configure.in:
+	* README
+
+	* unix/configure:	autoconf (2.59)
+	* win/configure:
+
+2008-04-10  Andreas Kupries  <andreask@activestate.com>
+
+	* generic/tclIOCmd.c (Tcl_FcopyObjCmd): Keeping check for negative
+	values, changed to not be an error, but behave like the special
+	value -1 (copy all, default).
+
+	* tests/iocmd.test (iocmd-15.{12,13}): Removed.
+
+	* tests/io.test (io-52.5{,a,b}): Reverted last change, added
+	* tests/chanio.test (chan-io-52.5{,a,b}): comment regarding the
+	meaning of -1, added two more testcases for other negative values,
+	and input wrapped to negative.
+
+2008-04-09  Andreas Kupries  <andreask@activestate.com>
+
+	* tests/chanio.test (chan-io-52.5): Removed '-size -1' from test,
+	* tests/io.test (io-52.5): does not seem to have any bearing, and
+	  was an illegal value.
+
+	* generic/tclIOCmd.c (Tcl_FcopyObjCmd): Added checking of -size
+	* tests/ioCmd.test (iocmd-15.{13,14}): value to reject negative
+	values, and values overflowing 32-bit signed. [Bug 1557855]. Basic
+	patch by Alexandre Ferrieux <ferrieux@users.sourceforge.net>, with
+	modifications from me to separate overflow from true negative
+	value. Extended testsuite.
+
+2008-04-08  Andreas Kupries  <andreask@activestate.com>
+
+	* tests/io.test (io-53.8): Fixed ordering of vwait and after
+	cancel. cancel has to be done after the vwait completes.
+
+2008-04-09  Daniel Steffen  <das@users.sourceforge.net>
+
+	* tests/chanio.test (chan-io-53.8,53.9,53.10):	fix typo & quoting for
+	* tests/io.test (io-53.8,53.9,53.10):		spaces in builddir path
+
+2008-04-07  Andreas Kupries  <andreask@activestate.com>
+
+	* tests/io.test (io-53.10): Testcase for bi-directionaly fcopy.
+	* tests/chanio.test:
+	* generic/tclIO.c: Additional changes to data structures for fcopy
+	* generic/tclIO.h: and channels to perform proper cleanup in case
+	of a channel having two background copy operations running as is
+	now possible.
+
+	* tests/io.test (io-53.10): Testcase for bi-directionaly fcopy.
+	* generic/tclIO.c: Additional changes to data structures for fcopy
+	and channels to perform proper cleanup in case of a channel having
+	two background copy operations running as is now possible.
+
+2008-04-07  Andreas Kupries  <andreask@activestate.com>
+
+	* generic/tclIO.c (BUSY_STATE, CheckChannelErrors,
+	TclCopyChannel): New macro, and the places using it. This change
+	allows for bi-directional fcopy on channels. [Bug 1350564]. Thanks
+	to Alexandre Ferrieux <ferrieux@users.sourceforge.net> for the
+	patch.
+
+2008-04-07  Reinhard Max  <max@suse.de>
+
+	* generic/tclStringObj.c (Tcl_AppendFormatToObj): Fix [format {% d}]
+	so that it behaves the same way as in 8.4 and as C's printf().
+	* tests/format.test: Add a test for '% d' and '%+d'.
+
+2008-04-05  Kevin B. Kenny  <kennykb@acm.org>
+
 	* tests/chanio.test (chan-io-53.9):
 	* tests/io.test (io-53.9): Made test cleanup robust against the
 	possibility of slow process shutdown on Windows.
@@ -2251,59 +1627,56 @@
 	and making tests cmdAH-19.4.1, fCmd-28.*, and filename-11.* fail.
 
 2008-04-04  Andreas Kupries  <andreask@activestate.com>
->>>>>>> 24fe335f
-
-	* macosx/tclMacOSXNotify.c: Fix multiple issues with nested event loops
-	when CoreFoundation notifier is running in embedded mode. (Fixes
-	problems in TkAqua Cocoa reported by Youness Alaoui on tcl-mac)
-
-2009-08-21  Don Porter  <dgp@users.sourceforge.net>
-
-	* generic/tclFileName.c: Correct regression in [Bug 2837800] fix.
-	* tests/fileName.test:
-
-2009-08-20  Don Porter  <dgp@users.sourceforge.net>
-
-	* generic/tclFileName.c: [Bug 2837800]: Correct the result produced by
-	[glob */test] when * matches something like ~foo.
-
-	* generic/tclPathObj.c: [Bug 2806250]: Prevent the storage of strings
-	starting with ~ in the "tail" part (normPathPtr field) of the path
-	intrep when PATHFLAGS != 0.  This establishes the assumptions relied
-	on elsewhere that the name stored there is a relative path.  Also
-	refactored to make an AppendPath() routine instead of the cut/paste
-	stanzas that were littered throughout.
-
-2009-08-20  Donal K. Fellows  <dkf@users.sf.net>
-
-	* generic/tclCmdIL.c (TclNRIfObjCmd): [Bug 2823276]: Make [if]
-	NRE-safe on all arguments when interpreted.
-	(Tcl_LsortObjCmd): Close off memory leak.
-
-2009-08-19  Donal K. Fellows  <dkf@users.sf.net>
-
-	* generic/tclCmdAH.c (TclNRForObjCmd, etc.): [Bug 2823276]: Make [for]
-	and [while] into NRE-safe commands, even when interpreted.
-
-2009-08-18  Don Porter  <dgp@users.sourceforge.net>
-
-	* generic/tclPathObj.c: [Bug 2837800]: Added NULL check to prevent
-	* tests/fileName.test:  crashes during [glob].
-
-2009-08-16  Jan Nijtmans  <nijtmans@users.sf.net>
-
-	* unix/dltest/pkge.c:  const addition
-	* unix/tclUnixThrd.c:  Use <pthread.h> in stead of "pthread.h"
-	* win/tclWinDde.c:     Eliminate some more gcc warnings
-	* win/tclWinReg.c
-	* generic/tclInt.h     Change ForIterData, make it const-safe.
-	* generic/tclCmdAH.c
-
-2009-08-12  Don Porter  <dgp@users.sourceforge.net>
-
-<<<<<<< HEAD
-	TIP #353 IMPLEMENTATION
-=======
+
+	* tests/io.test (io-53.9): Added testcase for [Bug 780533], based
+	* tests/chanio.test: on Alexandre's test script. Also fixed
+	problem with timer in preceding test, was not canceled properly in
+	the ok case.
+
+2008-04-04  Andreas Kupries  <andreask@activestate.com>
+
+	* generic/tclIORChan.c (ReflectOutput): Allow zero return from
+	write when input was zero-length anyway. Otherwise keept it an
+	error, and separate the message from 'written too much'.
+
+	* tests/ioCmd.test (iocmd-24.6): Testcase updated for changed
+	message.
+
+	* generic/tclIORChan.c (ReflectClose): Added missing removal of
+	the now closed channel from the reflection map. Before we could
+	crash the system by invoking 'chan postevent' on a closed
+	reflected channel, dereferencing the dangling pointer in the map.
+
+	* tests/ioCmd.test (iocmd-31.8): Testcase for the above.
+
+2008-04-03  Andreas Kupries  <andreask@activestate.com>
+
+	* generic/tclIO.c (CopyData): Applied patch [Bug 1932639] to
+	* tests/io.test: prevent fcopy from calling -command synchronously
+	* tests/chanio.test: the first time. Thanks to Alexandre Ferrieux
+	<ferrieux@users.sourceforge.net> for report and patch.
+
+2008-04-02  Andreas Kupries  <andreask@activestate.com>
+
+	* generic/tclIO.c (CopyData): Applied patch for the fcopy problem
+	[Bug 780533], with many thanks to Alexandre Ferrieux
+	<ferrieux@users.sourceforge.net> for tracking it down and
+	providing a solution. Still have to convert his test script into a
+	proper test case.
+
+2008-04-01  Andreas Kupries  <andreask@activestate.com>
+
+	* generic/tclStrToD.c: Applied patch for [Bug 1839067] (fp
+	* unix/tcl.m4: rounding setup on solaris x86, native cc), provided
+	* unix/configure: by Michael Schlenker. configure regen'd.
+
+2008-04-01  Don Porter	<dgp@users.sourceforge.net>
+
+	* generic/tclStubLib.c (Tcl_InitStubs):	Added missing error message.
+	* generic/tclPkg.c (Tcl_PkgInitStubsCheck):
+
+2008-03-30  Kevin Kenny  <kennykb@acm.org>
+
 	* generic/tclInt.h (TclIsNaN):
 	* unix/configure.in: Added code to the configurator to check for
 	                     a standard isnan() macro and use it if one
@@ -2320,41 +1693,30 @@
 	returns an incorrectly rounded result. [Bug 1808174]
 
 2008-03-26  Don Porter	<dgp@users.sourceforge.net>
->>>>>>> 24fe335f
-
-	* doc/NRE.3:		New public routine Tcl_NRExprObj() permits
-	* generic/tcl.decls:	extension commands to evaluate Tcl expressions
-	* generic/tclBasic.c:	in NR-enabled command procedures.
-	* generic/tclCmdAH.c:
-	* generic/tclExecute.c:
-	* generic/tclInt.h:
-	* generic/tclObj.c:
-	* tests/expr.test:
-
-	* generic/tclDecls.h:		make genstubs
-	* generic/tclStubInit.c:
-
-2009-08-06  Andreas Kupries  <andreask@activestate.com>
-
-	* doc/refchan.n [Bug 2827000]: Extended the implementation of
-	* generic/tclIORChan.c: reflective channels (TIP 219, method
-	* tests/ioCmd.test: 'read'), enabling handlers to signal EAGAIN to
-	indicate 'no data, but not at EOF either', and other system
-	errors. Updated documentation, extended testsuite (New test cases
-	iocmd*-23.{9,10}).
-
-2009-08-02  Miguel Sofer  <msofer@users.sf.net>
-
-	* tests/coroutine.test: fix testfile cleanup
-
-2009-08-02  Donal K. Fellows  <dkf@users.sf.net>
-
-<<<<<<< HEAD
-	* generic/tclObj.c (Tcl_RepresentationCmd): Added an unsupported
-	command for reporting the representation of an object. Result string
-	is deliberately a bit obstructive so that people are not encouraged to
-	make code that depends on it; it's a debugging tool only!
-=======
+
+	*** 8.5.2 TAGGED FOR RELEASE ***
+
+	* generic/tcl.h:	Bump to 8.5.2 for release.
+	* library/init.tcl:
+	* tools/tcl.wse.in:
+	* unix/configure.in:
+	* unix/tcl.spec:
+	* win/configure.in:
+
+	* unix/configure:	autoconf-2.59
+	* win/configure:
+
+	* changes:		Updated for 8.5.2 release.
+
+2008-03-28  Donal K. Fellows  <dkf@users.sf.net>
+
+	* tests/fCmd.test: Substantial rewrite to use many more tcltest
+	features. Great reduction in quantity of [catch] gymnastics. Several
+	buggy tests fixed, including one where the result of the previous test
+	was being checked!
+
+2008-03-27  Kevin B. Kenny <kennykb@acm.org>
+
 	* library/tzdata/America/Marigot:
 	* library/tztata/America/St_Barthelemy:
 	* library/tzdata/America/Argentina/San_Luis:
@@ -2381,4633 +1743,16 @@
 		Changes up to and including Olson's tzdata2008b.
 
 2008-03-27  Daniel Steffen  <das@users.sourceforge.net>
->>>>>>> 24fe335f
-
-	* unix/tclUnixFCmd.c (GetOwnerAttribute, SetOwnerAttribute)
-	(GetGroupAttribute, SetGroupAttribute): [Bug 1942222]: Stop calling
-	* unix/tclUnixFile.c (TclpGetUserHome): endpwent() and endgrent();
-	they've been unnecessary for ages.
-
-2009-08-02  Jan Nijtmans  <nijtmans@users.sf.net>
-
-	* win/tclWin32Dll.c: Eliminate TclWinResetInterfaceEncodings, since it
-	* win/tclWinInit.c:  does exactly the same as TclWinEncodingsCleanup,
-	* win/tclWinInt.h:   make sure that tclWinProcs and
-			     tclWinTCharEncoding are always set and reset
-			     concurrently.
-	* win/tclWinFCmd.c:  Correct check for win95
-
-2009-07-31  Don Porter  <dgp@users.sourceforge.net>
-
-	* generic/tclStringObj.c: [Bug 2830354]:	Corrected failure to
-	* tests/format.test:		grow buffer when format spec request
-	large width floating point values.  Thanks to Clemens Misch.
-
-2009-07-26  Donal K. Fellows  <dkf@users.sf.net>
-
-	* library/auto.tcl (tcl_findLibrary, auto_mkindex):
-	* library/package.tcl (pkg_mkIndex, tclPkgUnknown, MacOSXPkgUnknown):
-	* library/safe.tcl (interpAddToAccessPath, interpDelete, AliasGlob):
-	(AliasSource, AliasLoad, AliasEncoding):
-	* library/tm.tcl (UnknownHandler): Simplify by swapping some [catch]
-	gymnastics for use of [try].
-
-2009-07-26 Alexandre Ferrieux  <ferrieux@users.sourceforge.net>
-
-	* tools/genStubs.tcl: Forced LF translation when generating .h's to
-	avoid spurious diffs when regenerating on a Windows box.
-
-2009-07-26  Jan Nijtmans  <nijtmans@users.sf.net>
-
-	* win/Makefile.in: [Bug 2827066]: msys build --enable-symbols broken
-	* win/tcl.m4:	   And modified the same for unicows.dll, as a
-	* win/configure:   preparation for [Enh 2819611].
-
-2009-07-25  Donal K. Fellows  <dkf@users.sf.net>
-
-	* library/history.tcl (history): Reworked the history mechanism in
-	terms of ensembles, rather than the ad hoc ensemble-lite mechanism
-	used previously.
-
-2009-07-24  Donal K. Fellows  <dkf@users.sf.net>
-
-	* doc/self.n (self class): [Bug 2704302]: Add some text to make it
-	clearer how to get the name of the current object's class.
-
-2009-07-23  Andreas Kupries  <andreask@activestate.com>
-
-	* generic/tclIO.c (Tcl_GetChannelHandle): [Bug 2826248]: Do not crash
-	* generic/tclPipe.c (FileForRedirect): for getHandleProc == NULL, this
-	is allowed. Provide a nice error message in the bypass area. Updated
-	caller to check the bypass for a mesage. Bug reported by Andy
-	Sonnenburg <andy22286@users.sourceforge.net>
-
-2009-07-23  Joe Mistachkin  <joe@mistachkin.com>
-
-	* generic/tclNotify.c: [Bug 2820349]: Ensure that queued events are
-	freed once processed.
-
-2009-07-22  Jan Nijtmans  <nijtmans@users.sf.net>
-
-	* macosx/tclMacOSXFCmd.c: CONST -> const
-	* generic/tclGetDate.y:
-	* generic/tclDate.c:
-	* generic/tclLiteral.c: (char *) cast in ckfree call
-	* generic/tclPanic.c: [Feature Request 2814786]: remove TclpPanic
-	* generic/tclInt.h
-	* unix/tclUnixPort.h
-	* win/tclWinPort.h
-
-2009-07-22 Alexandre Ferrieux  <ferrieux@users.sourceforge.net>
-
-	* generic/tclEvent.c: [Bug 2001201 again]: Refined the 20090617 patch
-	on [exit] streamlining, so that it now correctly calls thread exit
-	handlers for the calling thread, including <Destroy> bindings in Tk.
-
-2009-07-21  Kevin B. Kenny  <kennykb@acm.org>
-
-	* library/tzdata/Asia/Dhaka:
-	* library/tzdata/Indian/Mauritius: Olson's tzdata2009k.
-
-2009-07-20  Donal K. Fellows  <dkf@users.sf.net>
-
-	* generic/tclCmdMZ.c (StringIsCmd): Reorganize so that [string is] is
-	more efficient when parsing things that are correct, at a cost of
-	making the empty string test slightly more costly. With this, the cost
-	of doing [string is integer -strict $x] matches [catch {expr {$x+0}}]
-	in the successful case, and greatly outstrips it in the failing case.
-
-2009-07-19  Donal K. Fellows  <dkf@users.sf.net>
-
-	* generic/tclOO.decls, generic/tclOO.c (Tcl_GetObjectName): Expose a
-	function for efficiently returning the current name of an object.
-
-2009-07-18  Daniel Steffen  <das@users.sourceforge.net>
-
-	* unix/Makefile.in: Define NDEBUG in optimized (non-symbols) build to
-	disable NRE assert()s and threaded allocator range checks.
-
-2009-07-16  Don Porter  <dgp@users.sourceforge.net>
-
-	* generic/tclBinary.c:	Removed unused variables.
-	* generic/tclCmdIL.c:
-	* generic/tclCompile.c:
-	* generic/tclExecute.c:
-	* generic/tclHash.c:
-	* generic/tclIOUtil.c:
-	* generic/tclVar.c:
-
-	* generic/tclBasic.c:	Silence compiler warnings about ClientData.
-	* generic/tclProc.c:
-
-	* generic/tclScan.c:    Typo in ACCEPT_NAN configuration.
-
-	* generic/tclStrToD.c:  [Bug 2819200]: Set floating point control
-	register on MIPS systems so that the gradual underflow expected by Tcl
-	is in effect.
-
-2009-07-15  Donal K. Fellows  <dkf@users.sf.net>
-
-	* generic/tclInt.h (Namespace):		   Added machinery to allow
-	* generic/tclNamesp.c (many functions):	   reduction of memory used
-	* generic/tclResolve.c (BumpCmdRefEpochs): by namespaces. Currently
-	#ifdef'ed out because of compatibility concerns.
-
-	* generic/tclInt.decls: Added four functions for better integration
-	with itcl-ng.
-
-2009-07-14  Kevin B. Kenny  <kennykb@acm.org>
-
-	* generic/tclInt.h (TclNRSwitchObjCmd):
-	* generic/tclBasic.c (builtInCmds):
-	* generic/tclCmdMZ.c (Tcl_SwitchObjCmd):
-	* tests/switch.test (switch-15.1):
-	[Bug 2821401]: Make non-bytecoded [switch] command aware of NRE.
-
-2009-07-13  Andreas Kupries  <andreask@activestate.com>
-
-	* generic/tclCompile.c (TclInitCompileEnv, EnterCmdWordIndex)
-	(TclCleanupByteCode, TclCompileScript):
-	* generic/tclExecute.c (TclCompileObj, TclExecuteByteCode):
-	* tclCompile.h (ExtCmdLoc):
-	* tclInt.h (ExtIndex, CFWordBC, CmdFrame):
-	* tclBasic.c (DeleteInterpProc, TclArgumentBCEnter)
-	(TclArgumentBCRelease, TclArgumentGet, SAVE_CONTEXT)
-	(RESTORE_CONTEXT, NRCoroutineExitCallback, TclNRCoroutineObjCmd):
-	* generic/tclCmdAH.c (TclNRForObjCmd, TclNRForIterCallback,
-	(ForNextCallback):
-	* generic/tclCmdMZ.c (TclNRWhileObjCmd):
-
-	Extended the bytecode compiler initialization to recognize the
-	compilation of whole files (NRE enabled 'source' command) and switch
-	to the counting of absolute lines in that case.
-
-	Further extended the bytecode compiler to track the start line in the
-	generated information, and modified the bytecode execution to
-	recompile an object if the location as per the calling context doesn't
-	match the location saved in the bytecode. This part could be optimized
-	more by using more memory to keep all possibilities which occur
-	around, or by just adjusting the location information instead of a
-	total recompile.
-
-	Reworked the handling of literal command arguments in bytecode to be
-	saved (compiler) and used (execution) per command (See the
-	TCL_INVOKE_STK* instructions), and not per the whole bytecode. This,
-	and the previous change remove the problems with location data caused
-	by literal sharing (across whole files, but also proc bodies).
-	Simplified the associated datastructures (ExtIndex is gone, as is the
-	function EnterCmdWordIndex).
-
-	The last change causes the hashtable 'lineLABCPtr' to be state which
-	has to be kept per coroutine, like the CmdFrame stack. Reworked the
-	coroutine support code to create, delete and switch the information as
-	needed. Further reworked the tailcall command as well, it has to pop
-	its own arguments when run in a bytecode context to keep a proper
-	stack in 'lineLABCPtr'.
-
-	Fixed the mishandling of line information in the NRE-enabled 'for' and
-	'while' commands introduced when both were made to share their
-	iteration callbacks without taking into account that the loop body is
-	found in different words of the command. Introduced a separate data
-	structure to hold all the callback information, as we went over the
-	limit of 4 direct client-data values for NRE callbacks.
-
-	The above fixes [Bug 1605269].
-
-2009-07-12  Donal K. Fellows  <dkf@users.sf.net>
-
-	* generic/tclCmdMZ.c (StringIndexCmd, StringEqualCmd, StringCmpCmd):
-	* generic/tclExecute.c (TclExecuteByteCode): [Bug 2637173]: Factor out
-	* generic/tclInt.h (TclIsPureByteArray):     the code to determine if
-	* generic/tclUtil.c (TclStringMatchObj):     it is safe to work with
-	byte arrays directly, so that we get the check correct _once_.
-
-	* generic/tclOOCall.c (TclOOGetCallContext): [Bug 1895546]: Changed
-	* generic/tclOO.c (TclOOObjectCmdCore):	     the way that the cache is
-	managed so that when itcl does cunning things, those cunning things
-	can be cached properly.
-
-2009-07-11  Donal K. Fellows  <dkf@users.sf.net>
-
-	* doc/vwait.n: Substantially increased the discussion of issues and
-	work-arounds relating to nested vwaits, following discussion on the
-	tcl-core mailing list on the topic.
-
-2009-07-10  Pat Thoyts  <patthoyts@users.sourceforge.net>
-
-	* tests/zlib.test:   ZlibTransformClose may be called with a NULL
-	* generic/tclZlib.c: interpreter during finalization and
-	Tcl_SetChannelError requires a list. Added some tests to ensure error
-	propagation from the zlib library to the interp.
-
-2009-07-09  Pat Thoyts  <patthoyts@users.sourceforge.net>
-
-	* tests/zlib.test: [Bug 2818131]: Added tests and fixed a typo that
-	broke [zlib push] for deflate format.
-
-2009-07-09  Donal K. Fellows  <dkf@users.sf.net>
-
-	* compat/mkstemp.c (mkstemp): [Bug 2819227]: Use rand() for random
-	numbers as it is more portable.
-
-2009-07-05  Donal K. Fellows  <dkf@users.sf.net>
-
-	* generic/tclZlib.c (ZlibTransformWatch): Correct the handling of
-	events so that channel transforms work with things like an asynch
-	[chan copy]. Problem reported by Pat Thoyts.
-
-2009-07-01  Pat Thoyts  <patthoyts@users.sourceforge.net>
-
-	* win/tclWinInt.h:   [Bug 2806622]: Handle the GetUserName API call
-	* win/tclWin32Dll.c: via the tclWinProcs indirection structure. This
-	* win/tclWinInit.c:  fixes a problem obtaining the username when the
-	USERNAME environment variable is unset.
-
-2009-06-30  Daniel Steffen  <das@users.sourceforge.net>
-
-	* generic/tclInt.h:		Add assert macros for clang static
-	* generic/tclPanic.c:		analyzer and redefine Tcl_Panic to
-	* generic/tclStubInit.c:	assert after panic in clang PURIFY
-					builds.
-
-	* generic/tclCmdIL.c:		Add clang assert for false positive
-					from static analyzer.
-
-2009-06-26  Daniel Steffen  <das@users.sourceforge.net>
-
-	* macosx/Tcl-Common.xcconfig:	 Update projects for Xcode 3.1 and
-	* macosx/Tcl.xcode/*:		 3.2, standardize on gcc 4.2, remove
-	* macosx/Tcl.xcodeproj/*:	 obsolete configurations and pre-Xcode
-	* macosx/Tcl.pbproj/* (removed): project.
-
-	* macosx/README:		 Update project docs, cleanup.
-
-	* unix/Makefile.in:		 Update dist target for project
-					 changes.
-
-2009-06-24  Donal K. Fellows  <dkf@users.sf.net>
-
-	* tests/oo.test (oo-19.1): [Bug 2811598]: Make more resilient.
-
-2009-06-24  Pat Thoyts  <patthoyts@users.sourceforge.net>
-
-	* tests/http11.test: [Bug 2811492]: Clean up procs after testing.
-
-2009-06-18  Donal K. Fellows  <dkf@users.sf.net>
-
-	* generic/tclCkalloc.c (MemoryCmd): [Bug 988703]:
-	* generic/tclObj.c (ObjData, TclFinalizeThreadObjects): Add mechanism
-	for discovering what Tcl_Objs are allocated when built for memory
-	debugging. Developed by Joe Mistachkin.
-
-2009-06-17 Alexandre Ferrieux  <ferrieux@users.sourceforge.net>
-
-	* generic/tclEvent.c: Applied a patch by George Peter Staplin
-	drastically reducing the ambition of [exit] wrt finalization, and
-	thus solving many multi-thread teardown issues. [Bugs 2001201,
-	486399, and possibly 597575, 990457, 1437595, 2750491]
-
-2009-06-15  Don Porter  <dgp@users.sourceforge.net>
-
-	* generic/tclStringObj.c: sprintf() -> Tcl_ObjPrintf() conversion.
-
-2009-06-15  Reinhard Max  <max@suse.de>
-
-	* unix/tclUnixPort.h: Move all socket-related code from tclUnixChan.c
-	* unix/tclUnixChan.c: to tclUnixSock.c.
-	* unix/tclUnixSock.c:
-
-2009-06-15  Donal K. Fellows  <dkf@users.sf.net>
-
-	* tools/tcltk-man2html.tcl (make-man-pages): [Patch 557486]: Apply
-	last remaining meaningful part of this patch, a clean up of some
-	closing tags.
-
-2009-06-13  Don Porter  <dgp@users.sourceforge.net>
-
-	* generic/tclCompile.c: [Bug 2802881]: The value stashed in
-	* generic/tclProc.c:    iPtr->compiledProcPtr when compiling a proc
-	* tests/execute.test:   survives too long. We only need it there long
-	enough for the right TclInitCompileEnv() call to re-stash it into
-	envPtr->procPtr.  Once that is done, the CompileEnv controls.  If we
-	let the value of iPtr->compiledProcPtr linger, though, then any other
-	bytecode compile operation that takes place will also have its
-	CompileEnv initialized with it, and that's not correct.  The value is
-	meant to control the compile of the proc body only, not other compile
-	tasks that happen along.  Thanks to Carlos Tasada for discovering and
-	reporting the problem.
-
-2009-06-10  Don Porter  <dgp@users.sourceforge.net>
-
-	* generic/tclStringObj.c:       [Bug 2801413]: Revised [format] to not
-	overflow the integer calculations computing the length of the %ll
-	formats of really big integers.  Also added protections so that
-	[format]s that would produce results overflowing the maximum string
-	length of Tcl values throw a normal Tcl error instead of a panic.
-
-	* generic/tclStringObj.c:	[Bug 2803109]: Corrected failures to
-	deal with the "pure unicode" representation of an empty string.
-	Thanks to Julian Noble for reporting the problem.
-
-2006-06-09  Kevin B. Kenny  <kennykb@acm.org>
-
-	* generic/tclGetDate.y: Fixed a thread safety bug in the generated
-	* library/clock.tcl:    Bison parser (needed a %pure-parser
-	* tests/clock.test:     declaration to avoid static variables).
-				Discovered that the %pure-parser declaration
-	                        allowed for returning the Bison error message
-	                        to the Tcl caller in the event of a syntax
-	                        error, so did so.
-	* generic/tclDate.c: bison 2.3
-
-2006-06-08  Kevin B. Kenny  <kennykb@acm.org>
-
-	* library/tzdata/Asia/Dhaka: New DST rule for Bangladesh. (Olson's
-	tzdata2009i.)
-
-2009-06-08  Donal K. Fellows  <dkf@users.sf.net>
-
-	* doc/copy.n: Fix error in example spotted by Venkat Iyer.
-
-2009-06-02  Don Porter  <dgp@users.sourceforge.net>
-
-	* generic/tclExecute.c: Replace dynamically-initialized table with a
-	table of static constants in the lookup table for exponent operator
-	computations that fit in a 64 bit integer result.
-
-	* generic/tclExecute.c: [Bug 2798543]: Corrected implementations and
-	selection logic of the INST_EXPON instruction.
-
-2009-06-01  Don Porter  <dgp@users.sourceforge.net>
-
-	* tests/expr.test:      [Bug 2798543]: Added many tests demonstrating
-	the broken cases.
-
-009-05-30  Kevin B. Kenny  <kennykb@acm.org>
-
-	* library/tzdata/Africa/Cairo:
-	* library/tzdata/Asia/Amman: Olson's tzdata2009h.
-
-2009-05-29  Andreas Kupries  <andreask@activestate.com>
-
-	* library/platform/platform.tcl: Fixed handling of cpu ia64,
-	* library/platform/pkgIndex.tcl: taking ia64_32 into account
-	* unix/Makefile.in: now. Bumped version to 1.0.5. Updated the
-	* win/Makefile.in: installation commands.
-
-2009-05-26 Alexandre Ferrieux  <ferrieux@users.sourceforge.net>
-
-	* doc/expr.n: Fixed documentation of the right-associativity of
-	the ** operator. (spotted by kbk)
-
-2009-05-14  Donal K. Fellows  <dkf@users.sf.net>
-
-	* generic/tclOOInfo.c (InfoObjectNsCmd): Added introspection mechanism
-	for finding out what an object's namespace is. Experience suggests
-	that it is just too useful to be able to do without it.
-
-2009-05-12  Donal K. Fellows  <dkf@users.sf.net>
-
-	* doc/vwait.n: Added more words to make it clear just how bad it is to
-	nest [vwait]s.
-
-	* compat/mkstemp.c: Add more headers to make this file build on IRIX
-	6.5. Thanks to Larry McVoy for this.
-
-2009-05-08  Donal K. Fellows  <dkf@users.sf.net>
-
-	* generic/tclOO.c (TclNRNewObjectInstance):  [Bug 2414858]: Add a
-	* generic/tclBasic.c (TclPushTailcallPoint): marker to the stack of
-	NRE callbacks at the right point so that tailcall works correctly in a
-	constructor.
-
-	* tests/exec.test (cat): [Bug 2788468]: Adjust the scripted version of
-	cat so that it does not perform transformations on the data it is
-	working with, making it more like the standard Unix 'cat' program.
-
-2009-05-07  Miguel Sofer  <msofer@users.sf.net>
-
-	* generic/tclObj.c (Tcl_GetCommandFromObj): [Bug 2785893]: Ensure that
-	a command in a deleted namespace can't be found through a cached name.
-
-	* generic/tclBasic.c:    Let coroutines start with a much smaller
-	* generic/tclCompile.h:  stack: 200 words (previously was 2000, the
-	* generic/tclExecute.c:  same as interps).
-
-2009-05-07  Donal K. Fellows  <dkf@users.sf.net>
-
-	* tests/env.test (printenvScript, env-4.3, env-4.5): [Bug 1513659]:
-	* tests/exec.test (exec-2.6): These tests had subtle dependencies on
-	being on platforms that were either ISO 8859-1 or UTF-8. Stabilized
-	the results by forcing the encoding.
-
-2009-05-06  Don Porter  <dgp@users.sourceforge.net>
-
-	* generic/tclCmdMZ.c:	[Bug 2582327]: Improve overflow error message
-	from [string repeat].
-
-	* tests/interp.test: interp-20.50 test for Bug 2486550.
-
-2009-05-04  Donal K. Fellows  <dkf@users.sf.net>
-
-	* generic/tclOO.c (InitFoundation, AllocObject, AllocClass):
-	* generic/tclOODefineCmds.c (InitDefineContext): Make sure that when
-	support namespaces are deleted, nothing bad can subsequently happen.
-	Issue spotted by Don Porter.
-
-2009-05-03  Donal K. Fellows  <dkf@users.sf.net>
-
-	* doc/Tcl.n: [Bug 2538432]: Clarified exact treatment of ${arr(idx)}
-	form of variable substitution. This is not a change of behavior, just
-	an improved description of the current situation.
-
-2009-04-30  Miguel Sofer  <msofer@users.sf.net>
-
-	* generic/tclBasic.c (TclObjInvoke): [Bug 2486550]: Make sure that a
-	null objProc is not used, use Tcl_NRCallObjProc instead.
-
-2009-05-01  Jan Nijtmans <nijtmans@users.sf.net>
-
-	* win/configure.in   Fix 64-bit detection for zlib on Win64
-	* win/configure      (regenerated)
-
-2009-04-28  Jeff Hobbs  <jeffh@ActiveState.com>
-
-	* unix/tcl.m4, unix/configure (SC_CONFIG_CFLAGS): harden the check to
-	add _r to CC on AIX with threads.
-
-2009-04-27  Donal K. Fellows  <dkf@users.sf.net>
-
-	* doc/concat.n (EXAMPLES): [Bug 2780680]: Rewrote so that the spacing
-	of result messages is correct. (The exact way they were wrong was
-	different when rendered through groff or as HTML, but it was still
-	wrong both ways.)
-
-2009-04-27  Jan Nijtmans <nijtmans@users.sf.net>
-
-	* generic/tclIndexObj.c:  Reset internal INTERP_ALTERNATE_WRONG_ARGS
-	* generic/tclIOCmd.c      flag inside the Tcl_WrongNumArgs function,
-	                          so the caller no longer has to do the reset.
-
-2009-04-24  Stuart Cassoff <stwo@users.sf.net>
-
-	* unix/Makefile.in: [Patch 2769530]: Don't chmod/exec installManPage.
-
-2009-04-19  Pat Thoyts  <patthoyts@users.sourceforge.net>
-
-	* library/http/http.tcl: [Bug 2715421]: Removed spurious newline added
-	* tests/http11.test:     after POST and added tests to detect excess
-	* tests/httpd11.tcl:     bytes being POSTed.
-	* library/http/pkgIndex.tcl:
-	* makefiles:             package version now 2.8.1
-
-2009-04-15  Donal K. Fellows  <dkf@users.sf.net>
-
-	* doc/chan.n, doc/close.n: Tidy up documentation of TIP #332.
-
-2009-04-14  Kevin B. Kenny  <kennykb@acm.org>
-
-<<<<<<< HEAD
-	* library/tzdata/Asia/Karachi: Updated rules for Pakistan Summer
-				       Time (Olson's tzdata2009f)
-=======
-	* generic/tclCmdIl.c (Tcl_LreverseObjCmd):
-	* tests/cmdIL.test (cmdIL-7.7): Fix crash on reversing an empty list.
-	[Bug 1876793]
->>>>>>> 24fe335f
-
-2009-04-11  Donal K. Fellows  <dkf@users.sf.net>
-
-	* generic/tclOOMethod.c (InvokeForwardMethod): Clarify the resolution
-	behaviour of the name of the command that is forwarded to: it's now
-	resolved using the object's namespace as context, which is much more
-	useful than the previous (somewhat random) behaviour of using the
-	caller's current namespace.
-
-2009-04-10  Pat Thoyts  <patthoyts@users.sourceforge.net>
-
-	* library/http/http.tcl:     Improved HTTP/1.1 support and added
-	* library/http/pkgIndex.tcl: specific HTTP/1.1 testing to ensure
-	* tests/http11.test:         we handle chunked+gzip for the various
-	* tests/httpd11.test:        modes (normal, -channel and -handler)
-	* makefiles:                 package version set to 2.8.0
-
-2009-04-10  Daniel Steffen  <das@users.sourceforge.net>
-
-	* unix/tclUnixChan.c:		TclUnixWaitForFile(): use FD_* macros
-	* macosx/tclMacOSXNotify.c:	to manipulate select masks (Cassoff).
-					[Bug 1960647]
-
-<<<<<<< HEAD
-	* unix/tclLoadDyld.c:		use RTLD_GLOBAL instead of RTLD_LOCAL.
-					[Bug 1961211]
-
-	* macosx/tclMacOSXNotify.c:	revise CoreFoundation notifier to allow
-					embedding into applications that
-					already have a CFRunLoop running and
-					want to run the tcl event loop via
-					Tcl_ServiceModeHook(TCL_SERVICE_ALL).
-
-	* macosx/tclMacOSXNotify.c:	add CFRunLoop based Tcl_Sleep() and
-	* unix/tclUnixChan.c:		TclUnixWaitForFile() implementations
-	* unix/tclUnixEvent.c:		and disable select() based ones in
-					CoreFoundation builds.
-=======
-	* generic/tclCompExpr.c: Add an 'optimize' argument to
-	* generic/tclCompile.c:  TclCompileExpr() to profit from better
-	* generic/tclCompile.h:  literal management according to usage.
-	* generic/tclExecute.c:
-
-	* generic/tclCompExpr.c: Fix literal leak in exprs [Bug 1869989] (dgp)
-	* generic/tclExecute.c:
-	* tests/compExpr.test:
-
-	* doc/proc.n: Changed wording for access to non-local variables; added
-	mention to [namespace upvar]. Lame attempt at dealing with
-	documentation. [Bug 1872708]
-
-2008-01-15  Miguel Sofer  <msofer@users.sf.net>
-
-	* generic/tclBasic.c:    Replacing 'operator' by 'op' in the def of
-	* generic/tclCompExpr.c: struct TclOpCmdClientData to accommodate C++
-	* generic/tclCompile.h:  compilers. [Bug 1855644]
-
-2008-01-13  Jeff Hobbs  <jeffh@ActiveState.com>
->>>>>>> 24fe335f
-
-	* unix/tclUnixNotify.c:		simplify, sync with tclMacOSXNotify.c.
-
-	* generic/tclInt.decls: 	add TclMacOSXNotifierAddRunLoopMode()
-	* generic/tclIntPlatDecls.h:	internal API, regen.
-	* generic/tclStubInit.c:
-
-	* unix/configure.in (Darwin):	use Darwin SUSv3 extensions if
-					available; remove /Network locations
-					from default tcl package search path
-					(NFS mounted locations and thus slow).
-	* unix/configure:		autoconf-2.59
-	* unix/tclConfig.h.in:		autoheader-2.59
-
-	* macosx/tclMacOSXBundle.c:	on Mac OS X 10.4 and later, replace
-					deprecated NSModule API by dlfcn API.
-
-2009-04-10  Donal K. Fellows  <dkf@users.sf.net>
-
-	* doc/StringObj.3: [Bug 2089279]: Corrected example so that it works
-	on 64-bit machines as well.
-
-2009-04-10  Pat Thoyts  <patthoyts@users.sourceforge.net>
-
-	* tests/http.test: [Bug 26245326]: Added specific check for problem
-	* tests/httpd: (return incomplete HTTP response header).
-
-2009-04-08  Kevin B. Kenny <kennykb@acm.org>
-
-	* tools/tclZIC.tcl: Always emit files with Unix line termination.
-	* library/tzdata: Olson's tzdata2009e
-
-2009-04-09  Don Porter  <dgp@users.sourceforge.net>
-
-	* library/http/http.tcl:	[Bug 26245326]: Handle incomplete
-	lines in the "connecting" state. Thanks to Sergei Golovan.
-
-2009-04-08  Andreas Kupries  <andreask@activestate.com>
-
-	* library/platform/platform.tcl: Extended the darwin sections to add
-	* library/platform/pkgIndex.tcl: a kernel version number to the
-	* unix/Makefile.in: identifier for anything from Leopard (10.5) on up.
-	* win/Makefile.in: Extended patterns for same. Extended cpu
-	* doc/platform.n: recognition for 64bit Tcl running on a 32bit kernel
-	on a 64bit processor (By Daniel Steffen). Bumped version to 1.0.4.
-	Updated Makefiles.
-
-2009-04-08  Don Porter  <dgp@users.sourceforge.net>
-
-	* library/tcltest/tcltest.tcl:  [Bug 2570363]: Converted [eval]s (some
-	* library/tcltest/pkgIndex.tcl: unsafe!) to {*} in tcltest package.
-	* unix/Makefile.in:     => tcltest 2.3.1
-	* win/Makefile.in:
-
-2009-04-07  Don Porter  <dgp@users.sourceforge.net>
-
-	* generic/tclStringObj.c:	Correction so that value of
-	TCL_GROWTH_MIN_ALLOC is everywhere expressed in bytes as comment
-	claims.
-
-2009-04-04  Donal K. Fellows  <dkf@users.sf.net>
-
-	* doc/vwait.n: [Bug 1910136]: Extend description and examples to make
-	it clearer just how this command interprets variable names.
-
-2009-03-30  Don Porter  <dgp@users.sourceforge.net>
-
-	* doc/Alloc.3: [Bug 2556263]:	Size argument is "unsigned int".
-
-2009-03-27  Don Porter  <dgp@users.sourceforge.net>
-
-	* generic/tclPathObj.c (TclPathPart): [Bug 2710920]: TclPathPart()
-	* tests/fileName.test:	was computing the wrong results for both [file
-	dirname] and [file tail] on "path" arguments with the PATHFLAGS != 0
-	intrep and with an empty string for the "joined-on" part.
-
-2009-03-25  Jan Nijtmans  <nijtmans@users.sf.net>
-
-	* doc/tclsh.1:		 Bring doc and tools in line with
-	* tools/installData.tcl: http://wiki.tcl.tk/812
-	* tools/str2c
-	* tools/tcltk-man2html.tcl
-
-2009-03-25  Donal K. Fellows  <dkf@users.sf.net>
-
-	* doc/coroutine.n: [Bug 2152285]: Added basic documentation for the
-	coroutine and yield commands.
-
-2009-03-24  Donal K. Fellows  <dkf@users.sf.net>
-
-	* generic/tclOOBasic.c (TclOOSelfObjCmd): [Bug 2704302]: Make 'self
-	class' better defined in the context of objects that change class.
-
-	* generic/tclVar.c (Tcl_UpvarObjCmd): [Bug 2673163] (ferrieux)
-	* generic/tclProc.c (TclObjGetFrame): Make the upvar command more able
-	to handle its officially documented syntax.
-
-2009-03-22  Miguel Sofer  <msofer@users.sf.net>
-
-	* generic/tclBasic.c: [Bug 2502037]: NR-enable the handling of unknown
-	commands.
-
-2009-03-21  Miguel Sofer  <msofer@users.sf.net>
-
-	* generic/tclBasic.c:   Fixed "leaks" in aliases, imports and
-	* generic/tclInt.h:     ensembles. Only remaining known leak is in
-	* generic/tclInterp.c:  ensemble unknown dispatch (as it not
-	* generic/tclNamesp.c:  NR-enabled)
-	* tests/tailcall.test:
-
-	* tclInt.h: comments
-
-	* tests/tailcall.test: Added tests to show that [tailcall] does not
-	currently always execute in constant space: interp-alias, ns-imports
-	and ensembles "leak" as of this commit.
-
-	* tests/nre.test: [foreach] has been NR-enabled for a while, the test
-	was marked 'knownBug': unmark it.
-
-	* generic/tclBasic.c:   Fix for (among others) [Bug 2699087]
-	* generic/tclCmdAH.c:   Tailcalls now perform properly even from
-	* generic/tclExecute.c: within [eval]ed scripts.
-	* generic/tclInt.h:     More tests missing, as well as proper
-	exploration and testing of the interaction with "redirectors" like
-	interp-alias (suspect that it does not happen in constant space)
-	and pure-eval commands.
-
-	* generic/tclExecute.c: Proper fix for [Bug 2415422]. Reenabled
-	* tests/nre.test:       the failing assertion that was disabled on
-	2008-12-18: the assertion is correct, the fault was in the
-	management of expansions.
-
-	* generic/tclExecute.c:  Fix both test and code for tailcall
-	* tests/tailcall.test:   from within a compiled [eval] body.
-
-	* tests/tailcall.test: Slightly improved tests
-
-2009-03-20  Don Porter  <dgp@users.sourceforge.net>
-
-	* tests/stringObj.test:         [Bug 2597185]: Test stringObj-6.9
-	checks that Tcl_AppendStringsToObj() no longer crashes when operating
-	on a pure unicode value.
-
-	* generic/tclExecute.c (INST_CONCAT1):  [Bug 2669109]: Panic when
-	appends overflow the max length of a Tcl value.
-
-2009-03-19  Miguel Sofer  <msofer@users.sf.net>
-
-	* generic/tcl.h:
-	* generic/tclInt.h:
-	* generic/tclBasic.c:
-	* generic/tclExecute.c:
-	* generic/tclNamesp.c (Tcl_PopCallFrame): Rewritten tailcall
-	implementation, ::unsupported::atProcExit is (temporarily?) gone. The
-	new approach is much simpler, and also closer to being correct. This
-	commit fixes [Bug 2649975] and [Bug 2695587].
-
-	* tests/coroutine.test:    Moved the tests to their own files,
-	* tests/tailcall.test:     removed the unsupported.test. Added
-	* tests/unsupported.test:  tests for the fixed bugs.
-
-2009-03-19  Donal K. Fellows  <dkf@users.sf.net>
-
-	* doc/tailcall.n: Added documentation for tailcall command.
-
-2009-03-18  Don Porter  <dgp@users.sourceforge.net>
-
-	* win/tclWinFile.c (TclpObjNormalizePath):	[Bug 2688184]:
-	Corrected Tcl_Obj leak. Thanks to Joe Mistachkin for detection and
-	patch.
-
-	* generic/tclVar.c (TclLookupSimpleVar):	[Bug 2689307]: Shift
-	all calls to Tcl_SetErrorCode() out of TclLookupSimpleVar and onto its
-	callers, where control with TCL_LEAVE_ERR_MSG flag is more easily
-	handled.
-
-2009-03-16  Donal K. Fellows  <dkf@users.sf.net>
-
-	* generic/tclCmdMZ.c (TryPostBody): [Bug 2688063]: Extract information
-	from list before getting rid of last reference to it.
-
-2009-03-15  Joe Mistachkin  <joe@mistachkin.com>
-
-	* generic/tclThread.c: Modify fix for TSD leak to match Tcl 8.5
-	* generic/tclThreadStorage.c: (and prior) allocation semantics. [Bug
-	2687952]
-
-2009-03-15  Donal K. Fellows  <dkf@users.sf.net>
-
-	* generic/tclThreadStorage.c (TSDTableDelete):	[Bug 2687952]: Ensure
-	* generic/tclThread.c (Tcl_GetThreadData):	that structures in
-	Tcl's TSD system are all freed. Use the correct matching allocator.
-
-	* generic/tclPosixStr.c (Tcl_SignalId,Tcl_SignalMsg): [Patch 1513655]:
-	Added support for SIGINFO, which is present on BSD platforms.
-
-2009-03-14  Donal K. Fellows  <dkf@users.sf.net>
-
-	* unix/tcl.pc.in (new file):		[Patch 2243948] (hat0)
-	* unix/configure.in, unix/Makefile.in: Added support for reporting
-	Tcl's public build configuration via the pkg-config system. TEA is
-	still the official mechanism though, in part because pkg-config is not
-	universally supported across all Tcl's supported platforms.
-
-2009-03-11  Miguel Sofer  <msofer@users.sf.net>
-
-	* generic/tclBasic.c (TclNRCoroutineObjCmd): fix Tcl_Obj leak.
-	Diagnosis and fix thanks to GPS.
-
-2009-03-09  Donal K. Fellows  <dkf@users.sf.net>
-
-	* generic/tclCmdMZ.c (Tcl_TryObjCmd, TclNRTryObjCmd): Moved the
-	implementation of [try] from Tcl code into C. Still lacks a bytecode
-	version, but should be better than what was before.
-
-2009-03-04  Donal K. Fellows  <dkf@users.sf.net>
-
-	* generic/tclZlib.c (TclZlibCmd): Checksums are defined to be unsigned
-	32-bit integers, use Tcl_WideInt to pass to scripts. [Bug 2662434]
-	(ZlibStreamCmd, ChanGetOption): A few other related corrections.
-
-2009-02-27  Jan Nijtmans  <nijtmans@users.sf.net>
-
-	* generic/tcl.decls:    [Bug 218977]: Tcl_DbCkfree needs return value
-	* generic/tclCkalloc.c
-	* generic/tclDecls.h    (regenerated)
-	* generic/tclInt.decls: don't use CONST84/CONST86 here
-	* generic/tclCompile.h: don't use CONST86 here, comment fixing.
-	* generic/tclIO.h:      don't use CONST86 here, comment fixing.
-	* generic/tclIntDecls.h (regenerated)
-
-2009-02-25  Don Porter  <dgp@users.sourceforge.net>
-
-	* generic/tclUtil.c (TclStringMatchObj):	[Bug 2637173]: Revised
-	the branching on the strObj->typePtr so that untyped values get
-	converted to the "string" type and pass through the Unicode matcher.
-	[Bug 2613766]: Also added checks to only perform "bytearray"
-	optimization on pure bytearray values.
-
-	* generic/tclCmdMZ.c:	Since Tcl_GetCharLength() has its own
-	* generic/tclExecute.c:	optimizations for the tclByteArrayType, stop
-	having the callers do them.
-
-2009-02-24  Donal K. Fellows  <dkf@users.sf.net>
-
-	* doc/clock.n, doc/fblocked.n, doc/format.n, doc/lsort.n,
-	* doc/pkgMkIndex.n, doc/regsub.n, doc/scan.n, doc/tclvars.n:
-	General minor documentation improvements.
-
-	* library/http/http.tcl (geturl, Eof): Added support for 8.6's built
-	in zlib routines.
-
-2009-02-22  Alexandre Ferrieux  <ferrieux@users.sourceforge.net>
-
-	* tests/lrange.test:	Revert commits of 2008-07-23. Those were speed
-	* tests/binary.test:	tests, that are inherently brittle.
-
-2009-02-21  Don Porter  <dgp@users.sourceforge.net>
-
-	* generic/tclStringObj.c:	Several revisions to the shimmering
-	patterns between Unicode and UTF string reps.  Most notably the
-	call: objPtr = Tcl_NewUnicodeObj(...,0); followed by a loop of calls:
-	Tcl_AppendUnicodeToObj(objPtr, u, n); will now grow and append to
-	the Unicode representation.  Before this commit, the sequence would
-	convert each append to UTF and perform the append to the UTF rep.
-	This is puzzling and likely a bug.  The performance of [string map]
-	is significantly improved by this change (according to the MAP
-	collection of benchmarks in tclbench).  Just in case there was some
-	wisdom in the old ways that I missed, I left in the ability to restore
-	the old patterns with a #define COMPAT 1 at the top of the file.
-
-2009-02-20  Don Porter  <dgp@users.sourceforge.net>
-
-	* generic/tclPathObj.c:	Fixed mistaken logic in TclFSGetPathType()
-	* tests/fileName.test:	that assumed (not "absolute" => "relative").
-	This is a false assumption on Windows, where "volumerelative" is
-	another possibility.  [Bug 2571597]
-
-2009-02-18  Don Porter  <dgp@users.sourceforge.net>
-
-	* generic/tclStringObj.c:	Simplify the logic of the
-	Tcl_*SetObjLength() routines.
-
-	* generic/tclStringObj.c:	Rewrite GrowStringBuffer() so that it
-	has parallel structure with GrowUnicodeBuffer().  The revision permits
-	allocation attempts to continue all the way up to failure, with no
-	gap. It also directly manipulates the String and Tcl_Obj internals
-	instead of inefficiently operating via Tcl_*SetObjLength() with all of
-	its extra protections and underdocumented special cases.
-
-	* generic/tclStringObj.c:	Another round of simplification on
-	the allocation macros.
-
-2009-02-17  Jeff Hobbs  <jeffh@ActiveState.com>
-
-	* win/tcl.m4, win/configure: Check if cl groks _WIN64 already to
-	avoid CC manipulation that can screw up later configure checks.
-	Use 'd'ebug runtime in 64-bit builds.
-
-2009-02-17  Don Porter  <dgp@users.sourceforge.net>
-
-	* generic/tclStringObj.c:	Pare back the length of the unicode
-	array in a non-extended String struct to one Tcl_UniChar, meant to
-	hold the terminating NUL character.  Non-empty unicode strings are
-	then stored by extending the String struct by stringPtr->maxChars
-	additional slots in that array with sizeof(Tcl_UniChar) bytes per
-	slot. This revision makes the allocation macros much simpler.
-
-	* generic/tclStringObj.c:	Factor out common GrowUnicodeBuffer()
-	and solve overflow and growth algorithm fallbacks in it.
-
-	* generic/tclStringObj.c:	Factor out common GrowStringBuffer().
-
-	* generic/tclStringObj.c:	Convert Tcl_AppendStringsToObj into
-	* tests/stringObj.test:		a radically simpler implementation
-	where we just loop over calls to Tcl_AppendToObj.  This fixes [Bug
-	2597185].  It also creates a *** POTENTIAL INCOMPATIBILITY *** in
-	that T_ASTO can now allocate more space than is strictly required,
-	like all the other Tcl_Append* routines.  The incompatibility was
-	detected by test stringObj-6.5, which I've updated to reflect the
-	new behavior.
-
-	* generic/tclStringObj.c:	Revise buffer growth implementation
-	in ExtendStringRepWithUnicode.  Use cheap checks to determine that
-	no reallocation is necessary without cost of computing the precise
-	number of bytes needed.  Also make use of the string growth algortihm
-	in the case of repeated appends.
-
-2009-02-16  Jan Nijtmans  <nijtmans@users.sf.net>
-
-	* generic/tclZlib.c:	hack needed for official zlib1.dll build.
-	* win/configure.in:	fix [Feature Request 2605263] use official
-	* win/Makefile.in:	zlib build.
-	* win/configure:	(regenerated)
-	* compat/zlib/zdll.lib:	new files
-	* compat/zlib/zlib1.dll:
-
-	* win/Makefile.in:  fix [Bug 2605232] tdbc doesn't build when
-	Tcl is compiled with --disable-shared.
-
-2009-02-15  Don Porter  <dgp@users.sourceforge.net>
-
-	* generic/tclStringObj.c:	Added protections from invalid memory
-	* generic/tclTestObj.c:		accesses when we append (some part of)
-	* tests/stringObj.test:		a Tcl_Obj to itself.  Added the
-	appendself and appendself2 subcommands to the [teststringobj] testing
-	command and added tests to the test suite.  [Bug 2603158]
-
-	* generic/tclStringObj.c:	Factor out duplicate code from
-	Tcl_AppendObjToObj.
-
-	* generic/tclStringObj.c:	Replace the 'size_t uallocated' field
-	of the String struct, storing the number of bytes allocated to store
-	the Tcl_UniChar array, with an 'int maxChars' field, storing the
-	number of Tcl_UniChars that may be stored in the allocated space.
-	This reduces memory requirement a small bit, and makes some range
-	checks simpler to code.
-	* generic/tclTestObj.c:	Replace the [teststringobj ualloc] testing
-	* tests/stringObj.test:	command with [teststringobj maxchars] and
-	update the tests.
-
-	* generic/tclStringObj.c:	Removed limitation in
-	Tcl_AppendObjToObj where the char length of the result was only
-	computed if the appended string was all single byte characters.
-	This limitation was in place to dodge a bug in Tcl_GetUniChar.
-	With that bug gone, we can take advantage of always recording the
-	length of append results when we know it.
-
-2009-02-14  Don Porter  <dgp@users.sourceforge.net>
-
-	* generic/tclStringObj.c:	Revisions so that we avoid creating
-	the strange representation of an empty string with
-	objPtr->bytes == NULL and stringPtr->hasUnicode == 0.  Instead in
-	the situations where that was being created, create a traditional
-	two-legged stork representation (objPtr->bytes = tclEmptyStringRep
-	and stringPtr->hasUnicode = 1).  In the situations where the strange
-	rep was treated differently, continue to do so by testing
-	stringPtr->numChars == 0 to detect it.  These changes make the code
-	more conventional so easier for new maintainers to pick up.  Also
-	sets up further simplifications.
-
-	* generic/tclTestObj.c:	Revise updates to [teststringobj] so we don't
-	get blocked by MODULE_SCOPE limits.
-
-2009-02-12  Don Porter  <dgp@users.sourceforge.net>
-
-	* generic/tclStringObj.c:	Rewrites of the routines
-	Tcl_GetCharLength, Tcl_GetUniChar, Tcl_GetUnicodeFromObj,
-	Tcl_GetRange, and TclStringObjReverse to use the new macro, and
-	to more simply and clearly split the cases depending on whether
-	a valid unicode rep is present or needs to be created.
-	New utility routine UnicodeLength(), to compute the length of unicode
-	buffer arguments when no length is passed in, with built-in
-	overflow protection included.  Update three callers to use it.
-
-	* generic/tclInt.h:	New macro TclNumUtfChars meant to be a faster
-	replacement for a full Tcl_NumUtfChars() call when the string has all
-	single-byte characters.
-
-	* generic/tclStringObj.c:	Simplified Tcl_GetCharLength by
-	* generic/tclTestObj.c:		removing code that did nothing.
-	Added early returns from Tcl_*SetObjLength when the desired length
-	is already present; adapted test command to the change.
-
-	* generic/tclStringObj.c:	Re-implemented AppendUtfToUnicodeRep
-	so that we no longer pass through Tcl_DStrings which have their own
-	sets of problems when lengths overflow the int range.  Now AUTUR and
-	FillUnicodeRep share a common core routine.
-
-2009-02-12  Donal K. Fellows  <dkf@users.sf.net>
-
-	* generic/tclOODefineCmds.c (TclOOGetDefineCmdContext): Use the
-	correct field in the Interp structure for retrieving the frame to get
-	the context object so that people can extend [oo::define] without deep
-	shenanigans. Bug found by Federico Ferri.
-
-2009-02-11  Don Porter  <dgp@users.sourceforge.net>
-
-	* generic/tclStringObj.c:	Re-implemented AppendUnicodeToUtfRep
-	so that we no longer pass through Tcl_DStrings which have their own
-	sets of problems when lengths overflow the int range.  Now AUTUR and
-	UpdateStringOfString share a common core routine.
-
-	* generic/tclStringObj.c:	Changed type of the 'allocated' field
-	* generic/tclTestObj.c:		of the String struct (and the
-	TestString counterpart) from size_t to int since only int values are
-	ever stored in it.
-
-2009-02-10  Jan Nijtmans  <nijtmans@users.sf.net>
-
-	* generic/tclEncoding.c  Eliminate some unnessary type casts
-	* generic/tclEvent.c     some internal const decorations
-	* generic/tclExecute.c   spacing
-	* generic/tclIndexObj.c
-	* generic/tclInterp.c
-	* generic/tclIO.c
-	* generic/tclIOCmd.c
-	* generic/tclIORChan.c
-	* generic/tclIOUtil.c
-	* generic/tclListObj.c
-	* generic/tclLiteral.c
-	* generic/tclNamesp.c
-	* generic/tclObj.c
-	* generic/tclOOBasic.c
-	* generic/tclPathObj.c
-	* generic/tclPkg.c
-	* generic/tclProc.c
-	* generic/tclRegexp.c
-	* generic/tclScan.c
-	* generic/tclStringObj.c
-	* generic/tclTest.c
-	* generic/tclTestProcBodyObj.c
-	* generic/tclThread.c
-	* generic/tclThreadTest.c
-	* generic/tclTimer.c
-	* generic/tclTrace.c
-	* generic/tclUtil.c
-	* generic/tclVar.c
-	* generic/tclStubInit.c (regenerated)
-
-2009-02-10  Jan Nijtmans  <nijtmans@users.sf.net>
-
-	* unix/tcl.m4: fix [tcl-Bug 2502365] Building of head on HPUX is
-	broken when using the native CC.
-	* unix/configure (autoconf-2.59)
-
-2009-02-10  Don Porter  <dgp@users.sourceforge.net>
-
-	* generic/tclObj.c (Tcl_GetString):	Added comments and validity
-	checks following the call to an UpdateStringProc.
-
-	* generic/tclStringObj.c: Reduce code duplication in Tcl_GetUnicode*.
-	Restrict AppendUtfToUtfRep to non-negative length appends.
-	Convert all Tcl_InvalidateStringRep() calls into macros.
-	Simplify Tcl_AttemptSetObjLength by removing unreachable code.
-	Simplify SetStringFromAny() by removing unreachable and duplicate code.
-	Simplify Tcl_SetObjLength by removing unreachable code.
-	Removed handling of (objPtr->bytes != NULL) from UpdateStringOfString,
-	which is only called when objPtr->bytes is NULL.
-
-2009-02-09  Jan Nijtmans  <nijtmans@users.sf.net>
-
-	* generic/tclCompile.c: fix [Bug 2555129] const compiler warning (as
-	error) in tclCompile.c
-
-2009-02-07  Donal K. Fellows  <dkf@users.sf.net>
-
-	* generic/tclZlib.c (TclZlibCmd): [Bug 2573172]: Ensure that when
-	invalid subcommand name is given, the list of valid subcommands is
-	produced. This gives a better experience when using the command
-	interactively.
-
-2009-02-05  Joe Mistachkin  <joe@mistachkin.com>
-
-	* generic/tclInterp.c: Fix argument checking for [interp cancel]. [Bug
-	2544618]
-	* unix/Makefile.in: Fix build issue with zlib on FreeBSD (and possibly
-	other platforms).
-
-2009-02-05  Donal K. Fellows  <dkf@users.sf.net>
-
-	* generic/tclCmdMZ.c (StringIndexCmd, StringRangeCmd, StringLenCmd):
-	Simplify the implementation of some commands now that the underlying
-	string API knows more about bytearrays.
-
-	* generic/tclExecute.c (TclExecuteByteCode): [Bug 2568434]: Make sure
-	that INST_CONCAT1 will not lose string reps wrongly.
-
-	* generic/tclStringObj.c (Tcl_AppendObjToObj): Special-case the
-	appending of one bytearray to another, which can be extremely rapid.
-	Part of scheme to address [Bug 1665628] by making the basic string
-	operations more efficient on byte arrays.
-	(Tcl_GetCharLength, Tcl_GetUniChar, Tcl_GetRange): More special casing
-	work for bytearrays.
-
-2009-02-04  Don Porter  <dgp@users.sourceforge.net>
-
-	* generic/tclStringObj.c: Added overflow protections to the
-	AppendUtfToUtfRep routine to either avoid invalid arguments and
-	crashes, or to replace them with controlled panics.  [Bug 2561794]
-
-	* generic/tclCmdMZ.c:	Prevent crashes due to int overflow of the
-	length of the result of [string repeat].  [Bug 2561746]
-
-2009-02-03  Jan Nijtmans  <nijtmans@users.sf.net>
-
-	* macosx/tclMacOSXFCmd.c: Eliminate some unnessary type casts
-	* unix/tclLoadDyld.c:	  some internal const decorations
-	* unix/tclUnixCompat.c:	  spacing
-	* unix/tclUnixFCmd.c
-	* unix/tclUnixFile.c
-	* win/tclWinDde.c
-	* win/tclWinFCmd.c
-	* win/tclWinInit.c
-	* win/tclWinLoad.c
-	* win/tclWinPipe.c
-	* win/tclWinReg.c
-	* win/tclWinTest.c
-	* generic/tclBasic.c
-	* generic/tclBinary.c
-	* generic/tclCmdAH.c
-	* generic/tclCmdIL.c
-	* generic/tclCmdMZ.c
-	* generic/tclCompCmds.c
-	* generic/tclDictObj.c
-
-2009-02-03  Donal K. Fellows  <dkf@users.sf.net>
-
-	* generic/tclObj.c (tclCmdNameType): [Bug 2558422]: Corrected the type
-	of this structure so that extensions that write it (yuk!) will still
-	be able to function correctly.
-
-2009-02-03  Don Porter  <dgp@users.sourceforge.net>
-
-	* generic/tclStringObj.c (SetUnicodeObj):	Corrected failure of
-	Tcl_SetUnicodeObj() to panic on a shared object.  [Bug 2561488].  Also
-	factored out common code to reduce duplication.
-
-	* generic/tclObj.c (Tcl_GetStringFromObj): Reduce code duplication.
-
-2009-02-02  Don Porter  <dgp@users.sourceforge.net>
-
-	* generic/tclInterp.c:	Reverted the conversion of [interp] into an
-	* tests/interp.test:	ensemble.  Such conversion is not necessary
-	* tests/nre.test:	(or even all that helpful) in the NRE-enabling
-	of [interp invokehidden], and it has other implications -- including
-	significant forkage of the 8.5 and 8.6 implementations -- that are
-	better off avoided if there's no gain.
-
-	* generic/tclStringObj.c (STRING_NOMEM):  [Bug 2494093]: Add missing
-	cast of NULL to (char *) that upsets some compilers.
-
-	* generic/tclStringObj.c (Tcl_(Attempt)SetObjLength):	[Bug 2553906]:
-	Added protections against callers asking for negative lengths.  It is
-	likely when this happens that an integer overflow is to blame.
-
-2009-02-01  David Gravereaux <davygrvy@pobox.com>
-
-	* win/makefile.vc: Allow nmake flags such as -a (rebuild all) to pass
-	down to the pkgs targets, too.
-
-2009-01-30  Donal K. Fellows  <dkf@users.sf.net>
-
-	* doc/chan.n: [Bug 1216074]: Added another extended example.
-
-	* doc/refchan.n: Added an example of how to build a scripted channel.
-
-2009-01-29  Donal K. Fellows  <dkf@users.sf.net>
-
-	* tests/stringObj.test: [Bug 2006888]: Remove non-ASCII chars from
-	non-comment locations in the file, making it work more reliably in
-	locales with a non-Latin-1 default encoding.
-
-	* generic/tclNamesp.c (Tcl_FindCommand): [Bug 2519474]: Ensure that
-	the path is not searched when the TCL_NAMESPACE_ONLY flag is given.
-
-	* generic/tclOODecls.h (Tcl_OOInitStubs): [Bug 2537839]: Make the
-	declaration of this macro work correctly in the non-stub case.
-
-2009-01-29  Don Porter  <dgp@users.sourceforge.net>
-
-	* generic/tclInterp.c:	Convert the [interp] command into a
-	* tests/interp.test:	[namespace ensemble].  Work in progress
-	* tests/nre.test:	to NRE-enable the [interp invokehidden]
-	subcommand.
-
-2009-01-29  Donal K. Fellows  <dkf@users.sf.net>
-
-	* generic/tclNamesp.c (TclMakeEnsemble): [Bug 2529117]: Make this
-	function behave more sensibly when presented with a fully-qualified
-	name, rather than doing strange stuff.
-
-2009-01-28  Donal K. Fellows  <dkf@users.sf.net>
-
-	* generic/tclBasic.c (TclInvokeObjectCommand): Made this understand
-	what to do if it ends up being used on a command with no objProc; that
-	shouldn't happen, but...
-
-	* generic/tclNamesp.c (TclMakeEnsemble): [Bug 2529157]: Made this
-	understand NRE command implementations better.
-	* generic/tclDictObj.c (DictForCmd): Eliminate unnecessary command
-	implementation.
-
-2009-01-27  Donal K. Fellows  <dkf@users.sf.net>
-
-	* generic/tclOODefineCmds.c (Tcl_ClassSetConstructor):
-	[Bug 2531577]: Ensure that caches of constructor chains are cleared
-	when the constructor is changed.
-
-2009-01-26  Alexandre Ferrieux  <ferrieux@users.sourceforge.net>
-
-	* generic/tclInt.h:   Fix [Bug 1028264]: WSACleanup() too early.
-	* generic/tclEvent.c: The fix introduces "late exit handlers"
-	* win/tclWinSock.c:   for similar late process-wide cleanups.
-
-2009-01-26  Alexandre Ferrieux  <ferrieux@users.sourceforge.net>
-
-	* win/tclWinSock.c: Fix [Bug 2446662]: resync Win behavior on RST
-	with that of unix (EOF).
-
-2009-01-26  Donal K. Fellows  <dkf@users.sf.net>
-
-	* generic/tclZlib.c (ChanClose): Only generate error messages in the
-	interpreter when the thread is not being closed down. [Bug 2536400]
-
-2009-01-23  Donal K. Fellows  <dkf@users.sf.net>
-
-	* doc/zlib.n: Added a note that 'zlib push' is reversed by 'chan pop'.
-
-2009-01-22  Jan Nijtmans  <nijtmans@users.sf.net>
-
-	* generic/tclCompile.h:	CONSTify TclPrintInstruction (TIP #27)
-	* generic/tclCompile.c
-	* generic/tclInt.h:	CONSTify TclpNativeJoinPath (TIP #27)
-	* generic/tclFileName.c
-	* generic/tcl.decls:	{unix win} is equivalent to {generic}
-	* generic/tclInt.decls
-	* generic/tclDecls.h:	(regenerated)
-	* generic/tclIntDecls.h
-	* generic/tclGetDate.y:	Single internal const decoration.
-	* generic/tclDate.c:
-
-2009-01-22  Kevin B. Kenny  <kennykb@acm.org>
-
-	* unix/tcl.m4: Corrected a typo ($(SHLIB_VERSION) should be
-	${SHLIB_VERSION}).
-	* unix/configure: Autoconf 2.59
-
-2009-01-21  Andreas Kupries  <andreask@activestate.com>
-
-	* generic/tclIORChan.c (ReflectClose): Fix for [Bug 2458202].
-	* generic/tclIORTrans.c (ReflectClose): Closing a channel may supply
-	NULL for the 'interp'. Test for finalization needs to be different,
-	and one place has to pull the interp out of the channel instead.
-
-2009-01-21  Don Porter  <dgp@users.sourceforge.net>
-
-	* generic/tclStringObj.c: New fix for [Bug 2494093] replaces the
-	flawed attempt committed 2009-01-09.
-
-2009-01-19  Kevin B. Kenny  <kennykb@acm.org>
-
-	* unix/Makefile.in: Added a CONFIG_INSTALL_DIR parameter so that
-	* unix/tcl.m4:      distributors can control where tclConfig.sh goes.
-	Made the installation of 'ldAix' conditional upon actually being on an
-	AIX system. Allowed for downstream packagers to customize
-	SHLIB_VERSION on BSD-derived systems. Thanks to Stuart Cassoff for
-	[Patch 907924].
-	* unix/configure: Autoconf 2.59
-
-2009-01-19  David Gravereaux <davygrvy@pobox.com>
-
-	* win/build.vc.bat: Improved tools detection and error message
-	* win/makefile.vc: Reorganized the $(TCLOBJ) file list into seperate
-	parts for easier maintenance. Matched all sources built using -GL to
-	both $(lib) and $(link) to use -LTCG and avoid a warning message.
-	Addressed the over-building nature of the htmlhelp target by moving
-	from a pseudo target to a real target dependent on the entire docs/
-	directory contents.
-	* win/nmakehlp.c: Removed -g option and GrepForDefine() func as it
-	isn't being used anymore. The -V option method is much better.
-
-2009-01-16  Don Porter  <dgp@users.sourceforge.net>
-
-	* generic/tcl.h:	Bump patchlevel to 8.6b1.1 to distinguish
-	* library/init.tcl:	CVS snapshots from the 8.6b1 and 8.6b2 releases
-	* unix/configure.in:	and to deal with the fact that the 8.6b1
-	* win/configure.in:	version of init.tcl will not [source] in the
-	HEAD version of Tcl.
-
-	* unix/configure:	autoconf-2.59
-	* win/configure:
-
-2009-01-14  Don Porter  <dgp@users.sourceforge.net>
-
-	* generic/tclBasic.c (Tcl_DeleteCommandFromToken):	Reverted most
-	of the substance of my 2009-01-12 commit. NULLing the objProc field of
-	a Command when deleting it is important so that tests for certain
-	classes of commands don't return false positives when applied to
-	deleted command tokens. Overall change is now just replacement of a
-	false comment with a true one.
-
-2009-01-13  Jan Nijtmans  <nijtmans@users.sf.net>
-
-	* unix/tcl.m4: fix [tcl-Bug 2502365] Building of head on HPUX is
-	broken when using the native CC.
-	* unix/configure (autoconf-2.59)
-
-2009-01-13  Donal K. Fellows  <dkf@users.sf.net>
-
-	* generic/tclCmdMZ.c (Tcl_ThrowObjCmd):	Move implementation of [throw]
-	* library/init.tcl (throw):		to C from Tcl.
-
-2009-01-12  Don Porter  <dgp@users.sourceforge.net>
-
-	* generic/tclBasic.c (Tcl_DeleteCommandFromToken): One consequence of
-	the NRE rewrite is that there are now situations where a NULL objProc
-	field in a Command struct is perfectly normal. Removed an outdated
-	comment in Tcl_DeleteCommandFromToken that claimed we use
-	cmdPtr->objPtr==NULL as a test of command validity. In fact we use
-	cmdPtr->flags&CMD_IS_DELETED to perform that test. Also removed the
-	setting to NULL, since any extension following the advice of the old
-	comment is going to be broken by NRE anyway, and needs to shift to
-	flag-based testing (or stop intruding into such internal matters).
-	Part of [Bug 2486550].
-
-2009-01-09  Don Porter  <dgp@users.sourceforge.net>
-
-	* generic/tclStringObj.c (STRING_SIZE): Corrected failure to limit
-	memory allocation requests to the sizes that can be supported by Tcl's
-	memory allocation routines. [Bug 2494093]
-
-2009-01-09  Donal K. Fellows  <dkf@users.sf.net>
-
-	* generic/tclNamesp.c (NamespaceEnsembleCmd): Error out when someone
-	gives wrong # of args to [namespace ensemble create]. [Bug 1558654]
-
-2009-01-08  Don Porter  <dgp@users.sourceforge.net>
-
-	* generic/tclStringObj.c (STRING_UALLOC):  Added missing parens
-	required to get correct results out of things like
-	STRING_UALLOC(num + append). [Bug 2494093]
-
-2009-01-08  Donal K. Fellows  <dkf@users.sf.net>
-
-	* generic/tclDictObj.c, generic/tclIndexObj.c, generic/tclListObj.c,
-	* generic/tclObj.c, generic/tclStrToD.c, generic/tclUtil.c,
-	* generic/tclVar.c: Generate errorcodes for the error cases which
-	approximate to "I can't interpret that string as one of those" and
-	"You gave me the wrong number of arguments".
-
-2009-01-07  Donal K. Fellows  <dkf@users.sf.net>
-
-	* doc/dict.n: Added more examples. [Tk Bug 2491235]
-
-	* tests/oo.test (oo-22.1): Adjusted test to be less dependent on the
-	specifics of how [info frame] reports general frame information, and
-	instead to focus on what methods add to it; that's really what the
-	test is about anyway.
-
-2009-01-06  Don Porter	<dgp@users.sourceforge.net>
-
-	* tests/stringObj.test:	Revise tests that demand a NULL Tcl_ObjType
-	in certain values to construct those values with [testdstring] so
-	there's no lack of robustness depending on the shimmer history of
-	shared literals.
-
-2009-01-06  Donal K. Fellows  <dkf@users.sf.net>
-
-	* generic/tclDictObj.c (DictIncrCmd): Corrected twiddling in internals
-	of dictionaries so that literals can't get destroyed.
-
-	* tests/expr.test: Eliminate non-ASCII char. [Bug 2006879]
-
-	* generic/tclOOInfo.c (InfoObjectMethodsCmd,InfoClassMethodsCmd): Only
-	delete pointers that were actually allocated! [Bug 2489836]
-
-	* generic/tclOO.c (TclNRNewObjectInstance, Tcl_NewObjectInstance):
-	Perform search for existing commands in right context. [Bug 2481109]
-
-2009-01-05  Donal K. Fellows  <dkf@users.sf.net>
-
-	* generic/tclCmdMZ.c (TclNRSourceObjCmd): Make implementation of the
-	* generic/tclIOUtil.c (TclNREvalFile):    [source] command be NRE
-	enabled so that [yield] inside a script sourced in a coroutine can
-	work. [Bug 2412068]
-
-2009-01-04  Donal K. Fellows  <dkf@users.sf.net>
-
-	* generic/tclCmdAH.c: Tidy up spacing and code style.
-
-2009-01-03  Kevin B. Kenny <kennykb@acm.org>:
-
-	* library/clock.tcl (tcl::clock::add): Fixed error message formatting
-	in the case where [clock add] is presented with a bad switch.
-	* tests/clock.test (clock-65.1) Added a test case for the above
-	problem [Bug 2481670].
-
-2009-01-02  Donal K. Fellows  <dkf@users.sf.net>
-
-	* unix/tcl.m4 (SC_CONFIG_CFLAGS): Force the use of the compatibility
-	version of mkstemp() on IRIX. [Bug 878333]
-	* unix/configure.in, unix/Makefile.in (mkstemp.o):
-	* compat/mkstemp.c (new file): Added a compatibility implementation of
-	the mkstemp() function, which is apparently needed on some platforms.
-	[Bug 741967]
-
-2008-12-31  Don Porter	<dgp@users.sourceforge.net>
-
-	* unix/Makefile.in:	Set TCLLIBPATH in SHELL_ENV so that targets
-	like `make shell` have access to builds of bundled packages.
-
-2008-12-28  Donal K. Fellows  <dkf@users.sf.net>
-
-	* generic/tclZlib.c (Tcl_ZlibStreamPut): Plug a memory leak.
-
-2008-12-27  Donal K. Fellows  <dkf@users.sf.net>
-
-	* generic/tclZlib.c (ZlibStreamCmd): Fix compilation consistency. [Bug
-	* generic/tcl.decls:		     2470237]
-
-	* generic/tclZlib.c (Tcl_ZlibStreamGet): Corrected the semantics of
-	this function to be useful to the PNG implementation. If the argument
-	object is empty, this gives the previous semantics.
-	(Tcl_ZlibStreamChecksum): Corrected name to be less misleading; it
-	only produced Adler-32 checksums when the stream was processing the
-	right type of compressed data format.
-	(Tcl_ZlibAdler32, Tcl_ZlibCRC32): Corrected types so that they work
-	naturally with the results of Tcl_GetByteArrayFromObj().
-	*** POTENTIAL INCOMPATIBILITY *** for all above changes, but very
-	unlikely to be difficult for anyone to deal with.
-
-2008-12-26  Donal K. Fellows  <dkf@users.sf.net>
-
-	* generic/tcl.decls: Tidy up the commenting style, adding markers for
-	each of the big release points under TCT stewardship and noting the
-	general purpose of each TIP that added C API. Overall effect is to
-	make this file much more informative to read without having to spend
-	effort correlating with TIPs and ChangeLogs.
-
-2008-12-23  Jan Nijtmans  <nijtmans@users.sf.net>
-
-	* win/Makefile.in:	Fix build of zlib objects with msvc
-	* win/tcl.m4:
-	* win/configure:	autoconf-2.59
-
-2008-12-23  Donal K. Fellows  <dkf@users.sf.net>
-
-	* win/Makefile.in: Handle file extensions correctly. [Bug 2459725]
-
-2008-12-22  Pat Thoyts  <patthoyts@users.sourceforge.net>
-
-	*** 8.6b1 TAGGED FOR RELEASE ***
-
-	* win/makefile.vc: Ensure pkgs directories are suitable and quote the
-			   paths. [Bug 2458395]
-
-2008-12-22  Joe Mistachkin  <joe@mistachkin.com>
-
-	* tools/man2help2.tcl: Added support for "\(mi" nroff macro. [Bug
-	2330040]
-
-2008-12-22  Pat Thoyts  <patthoyts@users.sourceforge.net>
-
-	* win/makefile.vc: Support the pkgs tree in the NMAKE builds.
-
-2008-12-21  Daniel Steffen  <das@users.sourceforge.net>
-
-	* unix/Makefile.in:	Fix broken build of bundled packages when path
-				to build dir contains spaces by switching to
-				relative paths to toplevel build dir.
-
-	* unix/configure.in:	Preserve configure environment variables for
-				sub-configures of bundled packages; reuse
-				configure cache file for sub-configures.
-
-	* unix/configure:	autoconf-2.59
-
-2008-12-21  Donal K. Fellows  <dkf@users.sf.net>
-
-	* doc/TclZlib.3: Fix minor typo. [Bug 2455165]
-
-2008-12-20  Kevin B. Kenny  <kennykb@acm.org>
-
-	* win/Makefile.in:	Renamed the static library libtcl86s.a to
-	* win/configure.in:	have a name distinct from the import library
-				libtcl86.a. This renaming dodges an ancient
-				bug in the Makefile revealed by the last
-				commit where the $(TCL_LIB_FILE) rule can
-				fire to try to build the static library in a
-				--enable-shared build (and create a static
-				library that subsequently fails to link).
-				Revised the zlib objects so that they are
-				built directly into the build dir, without
-				building an intermediate static library.
-				*** POTENTIAL INCOMPATIBILITY *** for
-				embedders who link to the static library, but
-				I couldn't figure out how to sort this out
-				any other way.
-	* win/configure:	Autoconf 2.59
-
-2008-12-20  Donal K. Fellows  <dkf@users.sf.net>
-
-	* win/Makefile.in: Minor updates to make building work better with
-	msys on Windows. (Apparently the gcc used doesn't like a / at the end
-	of a -I argument...)
-
-2008-12-20  Don Porter	<dgp@users.sourceforge.net>
-
-	* changes:	Updates for 8.6b1 release.
-
-2008-12-20  Daniel Steffen  <das@users.sourceforge.net>
-
-	* unix/Makefile.in:	Make package install directory of bundled
-	* unix/configure.in:	packages configurable via PACKAGE_DIR makefile
-				variable (set to platform-specific default).
-
-	* unix/Makefile.in (*-packages): Ensure toplevel targets fail if
-				sub-make/configure fails; fix quoting when
-				builddir path contains spaces.
-
-	* macosx/GNUmakefile:	Add install-packages to install targets.
-
-	* unix/configure:	autoconf-2.59
-
-2008-12-19  Don Porter	<dgp@users.sourceforge.net>
-
-	* doc/NRE.3:		Formatting errors found by `make html`
-	* doc/Tcl_Main.3:
-	* doc/zlib.n:
-
-	* tests/chanio.test:	Add missing [removeFile] cleanups.
-	* tests/io.test:	Add missing [close $f] to io-73.2.
-
-	* unix/Makefile.in:	Update `make dist' target to include the files
-	from the compat/zlib directory as well as all the bundled packages
-	found under the pkgs directory, according to their individual `make
-	dist' targets. Change includes breaking a `configure-packages' target
-	out of the `packages` target.
-
-	* README:		Bump version number to 8.6b1
-	* generic/tcl.h:
-	* library/init.tcl:
-	* tools/tcl.wse.in:
-	* unix/configure.in:
-	* unix/tcl.spec:
-	* win/configure.in:
-
-	* unix/configure:	autoconf-2.59
-	* win/configure:
-
-2008-12-19  Jan Nijtmans  <nijtmans@users.sf.net>
-
-	* generic/tclInt.decls: CONSTify TclGetLoadedPackages second param
-	* generic/tclLoad.c
-	* generic/tclIntDecls.h (regenerated)
-
-2008-12-19  Kevin Kenny  <kennykb@acm.org>
-
-	* generic/tclExecute.c:	Fix compile warnings when --enable-symbols=all
-
-	* win/configure.in:
-	* win/Makefile.in: Added build of packages in the 'pkgs/' directory.
-	* win/configure: Autoconf 2.59
-
-2008-12-19  Pat Thoyts  <patthoyts@users.sourceforge.net>
-
-	* win/makefile.vc: Added build of compat/zlib
-
-2008-12-18  Andreas Kupries  <andreask@activestate.com>
-
-	* generic/tclIO.c (Tcl_CloseEx, CloseWrite, CloseChannelPart)
-	(ChanCloseHalf): Rewrite the half-close to properly flush the channel,
-	like is done for a full close, going through FlushChannel, and using
-	the flag BG_FLUSH_SCHEDULED (async flush during close). New functions
-	CloseWrite, CloseChannelPart, new flag CHANNEL_CLOSEDWRITE.
-
-	* tests/chanio.test (chanio-28.[67]): Reactivated these tests.
-	Replaced tclsh -> [interpreter] to get correct executable for the pipe
-	process, and added after cancel to kill the fail timers when we are
-	done. Removed the explicits calls to [flush], now that [close] handles
-	this correctly.
-
-2008-12-18  Don Porter	<dgp@users.sourceforge.net>
-
-	* tests/chanio.test:	Replaced [chan event] handlers that returned
-	TCL_RETURN return code, with more conventional ones that return TCL_OK
-	to suppress otherwise strange writes of outdated $::errorInfo values
-	to stderr. [Bug 2444274]
-
-	* generic/tclExecute.c:	Disabled apparently faulty assertion. [Bug
-	2415422]
-
-2008-12-18  Donal K. Fellows  <dkf@users.sf.net>
-
-	* unix/configure.in, unix/Makefile.in: Autoconf wizardry.
-	* compat/zlib/*: Import of zlib 1.2.3. The license is directly
-	compatible with Tcl's. This import omits the obsolete and contributed
-	parts (i.e. selected directories) and the supplied examples.
-
-	* generic/tclZlib.c:	First implementation of the compressing and
-	* doc/zlib.n:		decompressing channel transformations.
-	* tests/zlib.test (zlib-8.*):
-
-2008-12-18  Jan Nijtmans  <nijtmans@users.sf.net>
-
-	* generic/tcl.decls:	VOID -> void
-	* generic/tclInt.decls:
-	* compat/dlfcn.h:
-	* generic/tclDecls.h:	(regenerated)
-	* generic/tclIntDecls.h:
-
-2008-12-18  Alexandre Ferrieux	<ferrieux@users.sourceforge.net>
-
-	TIP #332 IMPLEMENTATION - Half-Close for Bidirectional Channels
-
-	* doc/close.n, generic/tclIO.c, generic/tclIOCmd.c:
-	* unix/tclUnixChan.c, unix/tclUnixPipe.c, win/tclWinSock.c:
-	* generic/tcl.decls, generic/tclDecls.h, generic/tclStubInit.c:
-	* tests/chan.test, tests/chanio.test, tests/ioCmd.test:
-
-2008-12-17  Donal K. Fellows  <dkf@users.sf.net>
-
-	* doc/SetChanErr.3: General improvements in nroff rendering and some
-	corrections to language issues.
-
-2008-12-17  Jan Nijtmans  <nijtmans@users.sf.net>
-
-	* generic/tclResult.c:	   Move variable "length" inside if()
-	* generic/tclStringObj.c:  Don't use ckfree((void *)...) but
-	* generic/tclVar.c:	   ckfree((char *)...)
-	* generic/tclZlib.c
-	* generic/tclBasic.c
-
-2008-12-17  Donal K. Fellows  <dkf@users.sf.net>
-
-	* tests/namespace.test (namespace-28.1):	Make tests not
-	* tests/namespace-old.test (namespace-old-9.5): dependent on the
-	global namespace's particular imports. [Bug 2433936]
-
-2008-12-17  Don Porter	<dgp@users.sourceforge.net>
-
-	* unix/Makefile.in:	Modify the distclean-packages target so that
-	empty build directories are deleted.
-
-	* unix/Makefile.in:	Add build support for collections of TEA
-	* unix/configure.in:	packages found under the pkgs directory.
-	[Patch 1163406]. Still needs porting to Windows.
-
-	* unix/configure:	autoconf-2.59
-
-2008-12-17  Donal K. Fellows  <dkf@users.sf.net>
-
-	* generic/tcl.h, generic/tclZlib.c: Removed undocumented flag.
-
-2008-12-16  Jan Nijtmans  <nijtmans@users.sf.net>
-
-	* generic/tclThreadTest.c: Eliminate -Wwrite-strings warnings in
-				   --enable-threads build.
-	* generic/tclExecute.c:	   Use TclNewLiteralStringObj()
-	* unix/tclUnixFCmd.c:	   Use TclNewLiteralStringObj()
-	* win/tclWinFCmd.c:	   Use TclNewLiteralStringObj()
-
-2008-12-16  Donal K. Fellows  <dkf@users.sf.net>
-
-	TIP #329 IMPLEMENTATION
-
-	* tests/error.test: Tests for the new commands.
-	* doc/throw.n, doc/try.n: Documentation of the new commands.
-	* library/init.tcl (throw, try): Implementation of commands documented
-	in TIP. This implementation is in Tcl and is a stop-gap until
-	higher-performance ones can be written.
-
-2008-12-16  Don Porter	<dgp@users.sourceforge.net>
-
-	* generic/tcl.h:	Add TIP 338 routines to stub table.
-	* generic/tcl.decls:	[Bug 2431338]
-
-	* generic/tclDecls.h:	make genstubs
-	* generic/tclStubInit.c:
-
-2008-12-15  Donal K. Fellows  <dkf@users.sf.net>
-
-	* generic/tclExecute.c (TEBC:INST_DICT_GET): Make sure that the result
-	is empty when generating an error message. [Bug 2431847]
-
-2008-12-15  Alexandre Ferrieux	<ferrieux@users.sourceforge.net>
-
-	* generic/tclBinary.c:	Redefine non-strict decoding to ignore only
-	* doc/binary.n:		whitespace. [Bug 2380293]
-	* tests/binary.test:
-
-2008-12-15  Don Porter	<dgp@users.sourceforge.net>
-
-	* doc/AddErrInfo.3:	Documented Tcl_(Set|Get)ErrorLine (TIP 336).
-	* doc/CrtCommand.3:	Various other documentation updates to
-	* doc/CrtInterp.3:	reflect the lack of access to Tcl_Interp
-	* doc/Interp.3:		fields by default.
-	* doc/SetResult.3:
-	* doc/tcl.decls:
-
-	TIP #338 IMPLEMENTATION
-
-	* doc/AppInit.c:	Made routines Tcl_SetStartupScript and
-	* doc/Tcl_Main.3:	Tcl_GetStartupScript public. Removed all
-	* generic/tcl.h:	internal stub access to Tcl*Startup* routines,
-	* generic/tclInt.decls:	and removed their implementations. Their
-	* generic/tclMain.c:	function can now be completely performed with
-				the new public interface.
-	*** POTENTIAL INCOMPATIBILITY for callers of the internal
-	    Tcl*Startup* routines. ***
-
-	* generic/tclIntDecls.h:	make genstubs
-	* generic/tclStubInit.c:
-	* generic/tclDecls.h:
-
-2008-12-14  Donal K. Fellows  <dkf@users.sf.net>
-
-	* tests/zlib.test: Added constraint so that tests don't fail where
-	they cannot work due to zlib support being missing.
-
-	* unix/configure.in, win/configure.in: Improve the autodetection code.
-	* win/tcl.m4 (SC_CONFIG_CFLAGS): Remove the assumption of the presence
-	of zlib library on Windows.
-	* win/makefile.vc, win/makefile.bc: Add support for building tclZlib.o
-	but only in stubbed-out mode for now.
-
-2008-12-13  Donal K. Fellows  <dkf@users.sf.net>
-
-	* doc/TclZlib.3: Basic documentation of the C-level API.
-	* doc/zlib.n: Substantially improve documentation of Tcl-level API.
-	* generic/tclZlib.c (ZlibCmd): Flesh out the argument parsing for the
-	command to integrate with channels.
-
-2008-12-12  Jan Nijtmans  <nijtmans@users.sf.net>
-
-	* generic/tclZlib.c (Tcl_ZlibInflate): Change PATH_MAX to MAXPATHLEN,
-	since MSVC doesn't have PATH_MAX.
-
-	* doc/clock.n:	Document new DST fallback rules.
-	* library/clock.tcl (ProcessPosixTimeZone): Fix time change in Eastern
-	Europe (not 3:00 but 4:00 local time). [Bug 2207436]
-
-2008-12-12  Donal K. Fellows  <dkf@users.sf.net>
-
-	* generic/tclZlib.c, unix/configure.in: Added stubs to use when the
-	version of zlib is not capable enough, and automagic to detect when
-	that is the case. [Bug 2421265]
-
-2008-12-12  Alexandre Ferrieux	<ferrieux@users.sourceforge.net>
-
-	* unix/tclUnixNotfy.c: Fix missing CLOEXEC on internal pipes [2417695]
-	* unix/tclUnixPipe.c:  Fix missing CLOEXEC on [chan pipe] fds.
-
-2008-12-12  Donal K. Fellows  <dkf@users.sf.net>
-
-	* generic/tclZlib.c (Tcl_ZlibDeflate): Add a bit of extra space for
-	the gzip header. [Bug 2419061]
-	(Tcl_ZlibInflate): Ensure that gzip header extraction is done
-	correctly.
-
-2008-12-12  Kevin Kenny	 <kennykb@acm.org>
-
-	TIP #322 IMPLEMENTATION
-
-	* doc/NRE.3 (new file): Added documentation of the published API for
-	Non-Recursive Evaluation (NRE).
-
-2008-12-11  Jan Nijtmans  <nijtmans@users.sf.net>
-
-	* generic/tclZlib.c: Eliminate warning: different 'const' qualifiers
-	with msvc compiler. A few more 'const' optimizations.
-	* win/tcl.m4: Fix Windows build (msvc) for TIP #234 implementation
-	* win/Makefile.in:
-	* win/configure:
-
-2008-12-11  Andreas Kupries  <andreask@activestate.com>
-
-	* generic/tclIO.c (SetChannelFromAny and related): Modified the
-	* tests/io.test: internal representation of the tclChannelType to
-	contain not only the ChannelState pointer, but also a reference to
-	the interpreter it was made in. Invalidate and recompute the
-	internal representation when it is used in a different interpreter,
-	like cmdName intrep's. Added testcase. [Bug 2407783]
-
-2008-12-11  Donal K. Fellows  <dkf@users.sf.net>
-
-	* generic/tclZlib.c (ConvertError): Factor out code to turn zlib
-	errors into Tcl errors.
-
-	* doc/zlib.n: Added a start at the documentation. Still very rough.
-
-2008-12-11  Jan Nijtmans  <nijtmans@users.sf.net>
-
-	* win/Makefile.in: Fix Windows build (mingw) for TIP #234
-	implementation (additionally, first make sure that zlib is available,
-	and rename the standard zdll.lib to libz.a, but at least this works so
-	far).
-
-2008-12-11  Donal K. Fellows  <dkf@users.sf.net>
-
-	* tests/zlib.test: Start of test suite for zlib command.
-
-2008-12-11  Jan Nijtmans  <nijtmans@users.sf.net>
-
-	* library/clock.tcl (ProcessPosixTimeZone): Fallback to European time
-	zone DST rules, when the timezone is between 0 and -12. [Bug 2207436]
-	* tests/clock.test (clock-52.[23]): Test cases for [Bug 2207436]
-
-2008-12-11  Donal K. Fellows  <dkf@users.sf.net>
-
-	TIP #234 IMPLEMENTATION
-
-	* generic/tclZlib.c: A very preliminary hack at an interface to the
-	zlib library, based on code from Pascal Scheffers.
-	WARNING! The C API may be subect to change without much warning! USE
-	AT YOUR OWN RISK!
-
-2008-12-10  Kevin B. Kenny  <kennykb@acm.org>
-
-	* library/tzdata/*: Update from Olson's tzdata2008i.
-
-2008-12-10  Alexandre Ferrieux	<ferrieux@users.sourceforge.net>
-
-	TIP #343 IMPLEMENTATION - A Binary Specifier for [format/scan]
-
-	* doc/format.n
-	* doc/scan.n
-	* generic/tclInt.h
-	* generic/tclScan.c
-	* generic/tclStrToD.c
-	* generic/tclStringObj.c
-	* tests/format.test
-	* tests/scan.test
-
-2008-12-10  Donal K. Fellows  <dkf@users.sf.net>
-
-	TIP #341 IMPLEMENTATION
-
-	* generic/tclDictObj.c (DictFilterCmd): Made key and value filtering
-	* tests/dict.test, doc/dict.n:		accept arbitrary numbers of
-						glob arguments.
-
-2008-12-09  Jan Nijtmans  <nijtmans@users.sf.net>
-
-	* generic/tclInt.decls: Restore source and binary compatibility for
-				TIP #337 implementation. (When it is _that_
-				simple, there is no excuse not to do it! :-))
-	* generic/tclIntDecls.h:	make genstubs
-	* generic/tclStubInit.c:
-
-2008-12-09  Don Porter	<dgp@users.sourceforge.net>
-
-	TIP #337 IMPLEMENTATION
-
-	* doc/BackgdErr.3:	Converted internal routine
-	* doc/interp.n:		TclBackgroundException() into public routine
-	* generic/tcl.decls:	Tcl_BackgroundException().
-	* generic/tclEvent.c:
-	* generic/tclInt.decls:
-
-	* generic/tclDecls.h:	make genstubs
-	* generic/tclIntDecls.h:
-	* generic/tclStubInit.c:
-
-	* generic/tclIO.c:	Update callers.
-	* generic/tclIOCmd.c:
-	* generic/tclInterp.c:
-	* generic/tclTimer.c:
-	*** POTENTIAL INCOMPATIBILITY only for extensions using the converted
-	    internal routine ***
-
-2008-12-09  Donal K. Fellows  <dkf@users.sf.net>
-
-	* generic/tclIO.c (ChanClose,ChanRead,...): Factored out some of the
-	code to connect to channel drivers that was common in multiple
-	locations so as to make code more readable.
-
-2008-12-06  Donal K. Fellows  <dkf@users.sf.net>
-
-	* generic/tclCmdAH.c (FileTempfileCmd): Force temporary files to be
-	created in the native filesystem. Attempting to provide a template
-	that puts it elsewhere will result in the directory part of the
-	template being ignored. Partial address of [Bug 2388866] concerns.
-
-2008-12-05  Donal K. Fellows  <dkf@users.sf.net>
-
-	TIP #335 IMPLEMENTATION
-
-	* generic/tclBasic.c (Tcl_InterpActive): Added function for working
-	* doc/CrtInterp.3:			 out if an interp is in use.
-
-	TIP #307 IMPLEMENTATION
-
-	* generic/tclResult.c (Tcl_TransferResult): Renamed function from
-	* generic/tcl.decls:			    TclTransferResult. Added
-	* doc/SetResult.3:			    to public stubs table.
-
-2008-12-04  Don Porter	<dgp@users.sourceforge.net>
-
-	* generic/tclPathObj.c (Tcl_FSGetNormalizedPath):	Added another
-	flag value TCLPATH_NEEDNORM to mark those intreps which need more
-	complete normalization attention for correct results. [Bug 2385549]
-
-2008-12-03  Donal K. Fellows  <dkf@users.sf.net>
-
-	* win/tclWinPipe.c (TclpOpenTemporaryFile): Avoid an infinite loop due
-	to GetTempFileName/CreateFile interaction. [Bug 2380318]
-
-2008-12-03  Don Porter	<dgp@users.sourceforge.net>
-
-	* generic/tclFileName.c (DoGlob):    One of the Tcl_FSMatchInDirectory
-	calls did not have its return code checked. This caused error messages
-	returned by some Tcl_Filesystem drivers to be swallowed.
-
-2008-12-02  Don Porter	<dgp@users.sourceforge.net>
-
-	TIP #336 IMPLEMENTATION
-
-	* generic/tcl.decls:	New routines Tcl_(Get|Set)ErrorLine.
-	* generic/tcl.h:	Dropped default access to interp->errorLine.
-	* generic/tclCmdAH.c:	Restore it with -DUSE_INTERP_ERRORLINE.
-	* generic/tclCmdMZ.c:	Updated callers.
-	* generic/tclDictObj.c:
-	* generic/tclIOUtil.c:
-	* generic/tclNamesp.c:
-	* generic/tclOOBasic.c:
-	* generic/tclOODefinedCmds.c:
-	* generic/tclOOMethod.c:
-	* generic/tclProc.c:
-	* generic/tclResult.c:
-	*** POTENTIAL INCOMPATIBILITY for C code directly using the
-	    interp->errorLine field ***
-
-	* generic/tclDecls.h:	make genstubs
-	* generic/tclStubInit.c:
-
-2008-12-02  Andreas Kupries  <andreask@activestate.com>
-
-	* generic/tclIO.c (TclFinalizeIOSubsystem): Replaced Alexandre
-	Ferrieux's first patch for [Bug 2270477] with a gentler version, also
-	supplied by him.
-
-2008-12-01  Don Porter	<dgp@users.sourceforge.net>
-
-	* generic/tclParse.c:  Coding standards fixups.
-
-2008-12-01  Donal K. Fellows  <dkf@users.sf.net>
-
-	* tests/cmdAH.test (cmdAH-32.6): Test was not portable; depended on a
-	C API function not universally available. [Bug 2371623]
-
-2008-11-30  Kevin B. Kenny  <kennykb@acm.org>
-
-	* library/clock.tcl (format, ParseClockScanFormat): Added a [string
-	map] to get rid of namespace delimiters before caching a scan or
-	format procedure. [Bug 2362156]
-	* tests/clock.test (clock-64.[12]): Added test cases for the bug that
-	was tickled by a namespace delimiter inside a format string.
-
-2008-11-29  Donal K. Fellows  <dkf@users.sf.net>
-
-	TIP #210 IMPLEMENTATION
-
-	* generic/tclCmdAH.c (FileTempfileCmd):
-	* unix/tclUnixFCmd.c (TclpOpenTemporaryFile, DefaultTempDir):
-	* win/tclWinPipe.c (TclpOpenTemporaryFile):
-	* doc/file.n, tests/cmdAH.test: Implementation of [file tempfile]. I
-	do not claim that this is a brilliant implementation, especially on
-	Windows, but it covers the main points.
-
-	* generic/tclThreadStorage.c: General revisions to make code clearer
-	and more like the style used in the rest of the core. Includes adding
-	more comments and explanation of what is going on. Reduce the amount
-	of locking required.
-
-2008-11-27  Alexandre Ferrieux	<ferrieux@users.sourceforge.net>
-
-	* generic/tcl.h:	Alternate fix for [Bug 2251175]: missing
-	* generic/tclCompile.c:	backslash substitution on expanded literals.
-	* generic/tclParse.c:
-	* generic/tclTest.c:
-	* tests/parse.test:
-
-2008-11-26  Jan Nijtmans  <nijtmans@users.sf.net>
-
-	* generic/tclIndexObj.c:   Eliminate warning: unused variable
-	* generic/tclTest.c:	   A few more (harmless) Tcl_SetResult
-				   eliminations.
-
-2008-11-26  Kevin B. Kenny  <kennykb@acm.org>
-
-	* library/tclIndex: Removed reference to no-longer-extant procedure
-			    'tclLdAout'.
-	* doc/library.n: Corrected mention of 'auto_exec' to 'auto_execok'.
-	[Patch 2114900] thanks to Stuart Cassoff <stwo@users.sf.net>
-
-2008-11-25  Jan Nijtmans  <nijtmans@users.sf.net>
-
-	* generic/tclIndexObj.c: Eliminate 3 calls to Tcl_SetResult, as
-	* generic/tclIO.c:	 examples how it should have been done.
-	* generic/tclTestObj.c:	 purpose: contribute in the TIP #340
-				 discussion.
-
-2008-11-25  Andreas Kupries  <andreask@activestate.com>
-
-	* generic/tclIO.c (TclFinalizeIOSubsystem): Applied Alexandre
-	Ferrieux's patch for [Bug 2270477] to prevent infinite looping during
-	finalization of channels not bound to interpreters.
-
-2008-11-25  Jan Nijtmans  <nijtmans@users.sf.net>
-
-	* generic/tclTest.c: Don't assume that Tcl_SetResult sets
-	interp->result, especially not in a DString test, in preparation for
-	TIP #340
-
-2008-11-24  Donal K. Fellows  <dkf@users.sf.net>
-
-	* tools/tcltk-man2html.tcl: Improvements to tackle tricky aspects of
-	cross references and new entities to map. [Bug 2330040]
-
-2008-11-19  Jan Nijtmans  <nijtmans@users.sf.net>
-
-	* generic/tclThreadTest.c: Convert Tcl_SetResult(......, TCL_DYNAMIC)
-	to Tcl_SetResult(......, TCL_VOLATILE), in preparation for TIP #340
-
-2008-11-17  Jan Nijtmans  <nijtmans@users.sf.net>
-
-	* generic/tcl.decls:	Fix signature and implementation of
-	* generic/tclDecls.h:	Tcl_HashStats, such that it conforms to the
-	* generic/tclHash.c:	documentation. [Bug 2308236]
-	* generic/tclVar.c:
-	* doc/Hash.3:
-	* generic/tclDictObj.c: Convert Tcl_SetResult call to
-	Tcl_SetObjResult.
-
-2008-11-17  Alexandre Ferrieux	<ferrieux@users.sourceforge.net>
-
-	* tests/for.test: Check for uncompiled-for-continue [Bug 2186888]
-	fixed earlier.
-
-	* generic/tcl.h:	 Fix [Bug 2251175]: missing backslash
-	* generic/tclCompCmds.c: substitution on expanded literals.
-	* generic/tclCompile.c
-	* generic/tclParse.c
-	* generic/tclTest.c
-	* tests/compile.test
-	* tests/parse.test
-
-2008-11-16  Jan Nijtmans  <nijtmans@users.sf.net>
-
-	* generic/tclTest.c: Replace two times Tcl_SetResult with
-	Tcl_SetObjResult, a little simplification in preparation for the TIP
-	#340 patch.
-
-2008-11-13  Jan Nijtmans  <nijtmans@users.sf.net>
-
-	* generic/tclInt.h:	Rename static function FSUnloadTempFile to
-	* generic/tclIOUtil.c:	TclFSUnloadTempFile, needed in tclLoad.c
-
-	* generic/tclLoad.c:	Fixed [Bug 2269431]: Load of shared
-				objects leaves temporary files on windows.
-
-2008-11-12  Pat Thoyts	<patthoyts@users.sourceforge.net>
-
-	* tests/registry.test: Use HKCU to avoid requiring admin access for
-	registry testing on Vista/Server2008
-
-2008-11-11  Jan Nijtmans  <nijtmans@users.sf.net>
-
-	* generic/tclNamesp.c:	Eliminate warning: passing arg 4 of
-				Tcl_SplitList from incompatible pointer type.
-	* win/tcl.m4:	Reverted change from 2008-11-06 (was under the
-			impression that "-Wno-implicit-int" added an extra
-			warning)
-	* win/configure: (regenerated)
-	* unix/tcl.m4:	Use -O2 as gcc optimization compiler flag, and get rid
-			of -Wno-implicit-int for UNIX.
-	* unix/configure: (regenerated)
-
-2008-11-10  Andreas Kupries  <andreask@activestate.com>
-
-	* doc/platform_shell.n: Fixed [Bug 2255235], reported by Ulrich
-	* library/platform/pkgIndex.tcl: Ring <uring@users.sourceforge.net>.
-	* library/platform/shell.tcl: Updated the LOCATE command in the
-	* library/tm.tcl:   package 'platform::shell' to handle the new form
-	* unix/Makefile.in: of 'provide' commands generated by tm.tcl. Bumped
-	* win/Makefile.in:  package to version 1.1.4. Added cross-references
-	to the relevant parts of the code to avoid future desynchronization.
-
-2008-11-07  Pat Thoyts	<patthoyts@users.sourceforge.net>
-
-	* generic/tclInt.h:    Applied [Patch 2215022] from Duoas to clean up
-	* generic/tclBinary.c: the binary ensemble initiailization code.
-	* generic/tclNamesp.c: Extends the TclMakeEnsemble to do
-	* doc/ByteArrObj.3:    sub-ensembles from tables.
-
-2008-11-06  Jan Nijtmans  <nijtmans@users.sf.net>
-
-	* win/tcl.m4:	    Add "-Wno-implicit-int" flag for gcc, as on UNIX
-	* win/configure:    (regenerated)
-	* generic/tclIO.c:  Eliminate an 'array index out of bounds' warning
-			    on HP-UX.
-
-2008-11-04  Jeff Hobbs	<jeffh@ActiveState.com>
-
-	* generic/tclPort.h: Remove the ../win/ header dir as the build system
-	already has it, and it confuses builds when used with private headers
-	installed.
-
-2008-11-01  Donal K. Fellows  <dkf@users.sf.net>
-
-	* generic/tclOO.h (TCLOO_VERSION): Bump version of TclOO.
-
-2008-10-31  Donal K. Fellows  <dkf@users.sf.net>
-
-	* generic/tclOOBasic.c (TclOONRUpcatch): Reworked the code that does
-	* generic/tclOO.c (InitFoundation):	 class constructor handling so
-	that it is more robust and runs the constructor call in the context of
-	the caller of the class's constructor method. Needed because the
-	previously used code did not work at all after applying the fix below;
-	no Tcl existing command could reliably do what was needed any more.
-
-	* generic/tclOODefineCmds.c (GetClassInOuterContext): Rework and
-	factor out the code to resolve class names in definitions so that
-	classes are resolved from the perspective of the caller of the
-	[oo::define] command, rather than from the oo::define namespace! This
-	makes much code simpler by reducing how often fully-qualified names
-	are required (previously always in practice, so no back-compat issues
-	exist). [Bug 2200824]
-
-2008-10-28  Jan Nijtmans  <nijtmans@users.sf.net>
-
-	* generic/tclCompile.h: CONSTify TclDTraceInfo
-	* generic/tclBasic.c:
-	* generic/tclProc.c:
-	* generic/tclEnv.c:	Eliminate some -Wwrite-strings warnings
-	* generic/tclLink.c:
-
-2008-10-27  Don Porter	<dgp@users.sourceforge.net>
-
-	* generic/tclEncoding.c:	Use "iso8859-1" and not "identity" as
-	the default and original [encoding system] value. Since "iso8859-1" is
-	built in to the C source code for Tcl now, there's no availability
-	issue, and it has the good feature of "identity" that we must have
-	("bytes in" == "bytes out") without the bad feature of "identity"
-	("broken as designed") that makes us want to abandon it. [RFE 2008609]
-	*** POTENTIAL INCOMPATIBILITY for older releases of Tclkit and any
-	other code expecting a particular value for Tcl's default system
-	encoding ***
-
-2008-10-24  Pat Thoyts	<patthoyts@users.sourceforge.net>
-
-	* library/http/http.tcl: Fixed a failure to read SHOUTcast streams
-	with the new 2.7 package. Introduced a new intial state as the first
-	response may not be HTTP*.
-
-2008-10-23  Miguel Sofer  <msofer@users.sf.net>
-
-	* generic/tclCmdAH.c (ForNextCallback): handle TCL_CONTINUE in the for
-	body. [Bug 2186888]
-
-2008-10-22  Jan Nijtmans  <nijtmans@users.sf.net>
-
-	* generic/tcl.h:	      CONST -> const and white-spacing
-	* generic/tclCompile.h:
-	* generic/tclEncoding.c:
-	* generic/tclStubInit.c:
-	* generic/tclStubLib.c:
-	* generic/tcl.decls
-	* generic/tclInt.decls
-	* generic/tclTomMath.decls
-	* generic/tclDecls.h:	      (regenerated)
-	* generic/tclIntDecls.h:      (regenerated)
-	* generic/tclIntPlatDecls.h:  (regenerated)
-	* generic/tclOODecls.h:	      (regenerated)
-	* generic/tclOOIntDecls.h:    (regenerated)
-	* generic/tclPlatDecls.h:     (regenerated)
-	* generic/tclTomMathDecls.h:  (regenerated)
-	* generic/tclIntDecls.h:      (regenerated)
-	* tools/genStubs.tcl:	      CONST -> const and white-spacing
-
-2008-10-19  Don Porter	<dgp@users.sourceforge.net>
-
-	* generic/tclProc.c:	Reset -level and -code values to defaults
-	after they are used. [Bug 2152286]
-
-2008-10-19  Donal K. Fellows  <dkf@users.sf.net>
-
-	* generic/tclBasic.c (TclInfoCoroutineCmd): Added code to make this
-	check for being invoked in a syntactically correct way.
-
-	* doc/info.n: Added documentation of [info coroutine].
-
-	* doc/prefix.n: Improved the documentation by fixing formatting,
-	adding good-practice recommendations and cross-references, etc.
-
-2008-10-17  Jan Nijtmans  <nijtmans@users.sf.net>
-
-	* generic/tclOO.decls:		CONST -> const.
-	* generic/tclOODecls.h:		(regenerated)
-	* generic/tclOOIntDecls.h:	(regenerated)
-
-2008-10-17  Andreas Kupries  <andreask@activestate.com>
-
-	* generic/tclIORTrans.c (DeleteReflectedTransformMap): Removed debug
-	output in C++ comment.
-
-2008-10-17  Don Porter	<dgp@users.sourceforge.net>
-
-	* generic/tclCompile.h:	Declare the internal tclInstructionTable to
-	* generic/tclExecute.c:	simply be "const", not CONST86.
-
-	* generic/tclCmdAH.c:	whitespace.
-	* generic/tclCmdIL.c:	Uninitialized variable warning.
-	* generic/tclTest.c:	const correctness warning.
-
-2008-10-17  Donal K. Fellows  <dkf@users.sf.net>
-
-	* doc/*: Many very small formatting fixes.
-	* doc/{glob,http,if}.n: More substantial reformatting for clarity.
-	* doc/split.n: Remove mention of defunct c.l.t.announce
-
-2008-10-16  Jan Nijtmans  <nijtmans@users.sf.net>
-
-	* generic/regc_locale.c: Add "const" to many internal const tables.
-	* generic/tclClock.c:	 No functional or API change.
-	* generic/tclCmdIL.c
-	* generic/tclConfig.c
-	* generic/tclDate.c
-	* generic/tclEncoding.c
-	* generic/tclEvent.c
-	* generic/tclExecute.c
-	* generic/tclFileName.c
-	* generic/tclGetDate.y
-	* generic/tclInterp.c
-	* generic/tclIO.c
-	* generic/tclIOCmd.c
-	* generic/tclIORChan.c
-	* generic/tclIORTrans.c
-	* generic/tclLoad.c
-	* generic/tclObj.c
-	* generic/tclOOBasic.c
-	* generic/tclOOCall.c
-	* generic/tclOOInfo.c
-	* generic/tclPathObj.c
-	* generic/tclPkg.c
-	* generic/tclResult.c
-	* generic/tclStringObj.c
-	* generic/tclTest.c
-	* generic/tclTestObj.c
-	* generic/tclThreadTest.c
-	* generic/tclTimer.c
-	* generic/tclTrace.c
-	* macosx/tclMacOSXFCmd.c
-	* win/cat.c
-	* win/tclWinInit.c
-	* win/tclWinTest.c
-
-2008-10-16  Don Porter	<dgp@users.sourceforge.net>
-
-	* library/init.tcl:	Revised [unknown] so that it carefully
-	preserves the state of the ::errorInfo and ::errorCode variables at
-	the start of auto-loading and restores that state before the
-	autoloaded command is evaluated. [Bug 2140628]
-
-2008-10-15  Jan Nijtmans  <nijtmans@users.sf.net>
-
-	* generic/tclInt.h:	Add "const" to many internal const tables, so
-	* generic/tclBinary.c:	those will be put by the C-compiler in the
-	* generic/tclCompile.c:	TEXT segment in stead of the DATA segment.
-	* generic/tclDictObj.c: This makes those tables sharable in shared
-	* generic/tclHash.c:	libraries.
-	* generic/tclListObj.c:
-	* generic/tclNamesp.c:
-	* generic/tclObj.c:
-	* generic/tclProc.c:
-	* generic/tclRegexp.c:
-	* generic/tclStringObj.c:
-	* generic/tclUtil.c:
-	* generic/tclVar.c:
-
-2008-10-14  Jan Nijtmans  <nijtmans@users.sf.net>
-
-	* generic/tclCmdAH.c:	Fix minor compiler warnings when compiling
-	* generic/tclCmdMZ.c:	with -Wwrite-strings.
-	* generic/tclIndexObj.c:
-	* generic/tclProc.c:
-	* generic/tclStubLib.c:
-	* generic/tclUtil.c:
-	* win/tclWinChan.c:
-	* win/tclWinDde.c:
-	* win/tclWinInit.c:
-	* win/tclWinReg.c:
-	* win/tclWinSerial.c:
-
-2008-10-14  Donal K. Fellows  <dkf@users.sf.net>
-
-	* doc/binary.n: Formatting fix.
-
-2008-10-14  Don Porter	<dgp@users.sourceforge.net>
-
-	* README:		Bump version number to 8.6a4
-	* generic/tcl.h:
-	* library/init.tcl:
-	* tools/tcl.wse.in:
-	* unix/configure.in:
-	* unix/tcl.spec:
-	* win/configure.in:
-
-	* unix/configure:	autoconf-2.59
-	* win/configure:
-
-	* generic/tclExecute.c:	Fix compile warnings when --enable-symbols=all
-
-	* generic/tclCmdIL.c:	Fix write to unallocated memory whenever
-	[lrepeat] returns an empty list.
-
-2008-10-14  Donal K. Fellows  <dkf@users.sf.net>
-
-	* doc/chan.n, doc/fconfigure.n: Added even more emphatic text to
-	direct people to the correct manual pages for specific channel types,
-	suitable for the hard-of-reading. Following discussion on tcl-core.
-
-2008-10-13  Pat Thoyts	<patthoyts@users.sourceforge.net>
-
-	* win/tclWinThrd.c (TclpThreadCreate): We need to initialize the
-	thread id variable to 0 as on 64 bit windows this is a pointer sized
-	field while windows only fills it with a 32 bit value. The result is
-	an inability to join the threads as the ids cannot be matched.
-
-	* generic/tclTest.c (TestNRELevels): Set array to the right size.
-
-2008-10-13  Donal K. Fellows  <dkf@users.sf.net>
-
-	* generic/tclOOInfo.c (InfoClassDestrCmd): Handle error case.
-
-	* generic/tclOOInt.h: Added macro magic to make things work with
-	Objective C. [Bug 2163447]
-
-2008-10-12  Miguel Sofer  <msofer@users.sf.net>
-
-	* generic/tclCompile.c: Fix bug in srcDelta encoding within ByteCodes.
-	The bug can only be triggered under conditions that cannot happen in
-	Tcl, but were met during development of L. Thanks go to Robert Netzer
-	for diagnosis and fix.
-
-2008-10-10  Don Porter	<dgp@users.sourceforge.net>
-
-	*** 8.6a3 TAGGED FOR RELEASE ***
-
-	* changes:	Updates for 8.6a3 release.
-
-2008-10-10  Donal K. Fellows  <dkf@users.sf.net>
-
-	* generic/tclOODefineCmds.c (TclOODefineUnexportObjCmd)
-	(TclOODefineExportObjCmd): Corrected export/unexport record synthesis.
-	[Bug 2155658]
-
-2008-10-08  Jan Nijtmans  <nijtmans@users.sf.net>
-
-	* unix/tclUnixChan.c:	Fix minor compiler warning.
-	* unix/tcl.m4:		Fix for [Bug 2073255]
-	* unix/configure:	Regenerated
-
-2008-10-08  Miguel Sofer  <msofer@users.sf.net>
-
-	* generic/tclBasic (TclInfoCoroutineCmd):
-	* tests/unsupported.test: Arrange for [info coroutine] to return {}
-	when a coroutine is running but the resume command has been deleted.
-	[Bug 2153080]
-
-2008-10-08  Don Porter	<dgp@users.sourceforge.net>
-
-	* generic/tclTrace.c:	Corrected handling of errors returned by
-	variable traces so that the errorInfo value contains the original
-	error message. [Bug 2151707]
-
-	* generic/tclVar.c:	Revised implementation of TclObjVarErrMsg so
-	that error message construction does not disturb an existing
-	iPtr->errorInfo that may be in progress.
-
-2008-10-07  Donal K. Fellows  <dkf@users.sf.net>
-
-	* doc/binary.n: Added better documentation of the [binary encode] and
-	[binary decode] subcommands.
-
-2008-10-07  Miguel Sofer  <msofer@users.sf.net>
-
-	TIP #327,#328 IMPLEMENTATIONS
-
-	* generic/tclBasic.c:	   Move [tailcall], [coroutine] and
-	* generic/tclCmdIL.c:	   [yield] out of ::tcl::unsupported
-	* tclInt.h:
-	* tests/info.test:	   and into global scope: TIPs #327
-	* tests/unsupported.test:  and #328
-
-2008-10-07  Donal K. Fellows  <dkf@users.sf.net>
-
-	* doc/chan.n, doc/transchan.n: Documented the channel transformation
-	API of TIP #230.
-
-2008-10-06  Pat Thoyts	<patthoyts@users.sourceforge.net>
-
-	* tests/winFCmd.test: Fixed some erroneous tests on Vista+.
-	* generic/tclFCmd.c: Fix constness for msvc of last commit
-
-2008-10-06  Joe Mistachkin  <joe@mistachkin.com>
-
-	* tools/man2tcl.c: Added missing line from patch by Harald Oehlmann.
-	[Bug 1934200]
-
-2008-10-05  Jan Nijtmans  <nijtmans@users.sf.net>
-
-	* doc/FileSystem.3:	CONSTified Tcl_FSFileAttrStringsProc
-	* generic/tclFCmd.c:	and tclpFileAttrStrings. This allows
-	* generic/tclIOUtil.c:	FileSystems to report their attributes
-	* generic/tclTest.c:	as const strings, without worrying that
-	* unix/tclUnixFCmd.c:	Tcl modifies them (which Tcl should not
-	* win/tclWinFCmd.c:	do anyway, but the API didn't indicate that)
-	* generic/tcl.decls
-	* generic/tclDecls.h:	regenerated
-	* generic/tcl.h:	Make sure that if CONST84 is defined as empty,
-				CONST86 should be defined as empty as well
-				(unless overridden). This change complies with
-				TIP #27
-	*** POTENTIAL INCOMPATIBILITY ***
-
-2008-10-05  Kevin B, Kenny  <kennykb@acm.org>
-
-	* libtommath/bn_mp_sqrt.c (bn_mp_sqrt): Handle the case where a
-	* tests/expr.test (expr-47.13):		number's square root is
-	between n<<DIGIT_BIT and n<<DIGIT_BIT+1. [Bug 2143288]
-	Thanks to Malcolm Boffey (malcolm.boffey@virgin.net) for the patch.
-
-	TIP #331 IMPLEMENTATION
-
-	* doc/lset.n:
-	* generic/tclListObj.c (TclLsetFlat):
-	* tests/lset.test: Modified the [lset] command so that it allows for
-	an index of 'end+1', which has the effect of appending an element to
-	the list.
-
-2008-10-05  Jan Nijtmans  <nijtmans@users.sf.net>
-
-	* generic/tclInt.decls:	 CONSTified the AuxDataType argument
-	* generic/tclCompCmds.c: of TclCreateAuxData and
-	* generic/tclCompile.c:	 TclRegisterAuxDataType and the return
-	* generic/tclCompile.h:	 values of TclGetAuxDataType and
-	* generic/tclExecute.c:	 TclGetInstructionTable
-	* generic/tclIntDecls.h:		regenerated
-	This change complies with TIP #27 (even though it only involves
-	internal function, so this is not even necessary).
-
-2008-10-05  Donal K. Fellows  <dkf@users.sf.net>
-
-	* generic/tclIndexObj.c (TclInitPrefixCmd): Make the [tcl::prefix]
-	into an exported command. [Bug 2144595]
-
-2008-10-04  Donal K. Fellows  <dkf@users.sf.net>
-
-	* generic/tclCmdIL.c (InfoFrameCmd):	Improved hygiene of result
-	* generic/tclRegexp.c (TclRegAbout):	handling.
-
-2008-10-04  Jan Nijtmans  <nijtmans@users.sf.net>
-
-	* generic/tclLoad.c: Make sure that any library which doesn't have an
-	unloadproc is only really unloaded when no library code is executed
-	yet. [Bug 2059262]
-
-2008-10-04  Donal K. Fellows  <dkf@users.sf.net>
-
-	* generic/tclOOInfo.c (GetClassFromObj): Factor out the code to parse
-	a Tcl_Obj and get a class. Also make result handling hygienic.
-	* generic/tclOOBasic.c (TclOOSelfObjCmd): Better hygiene of results,
-	and stop allocating quite so much memory by sharing special "method"
-	names.
-
-2008-10-04  Jan Nijtmans  <nijtmans@users.sf.net>
-
-	* doc/ChnlStack.3:	CONSTified the typePtr argument
-	* doc/CrtChannel.3:	of Tcl_CreateChannel and Tcl_StackChannel
-	* generic/tcl.decls:	and the return value of Tcl_GetChannelType
-	* generic/tcl.h
-	* generic/tclIO.h
-	* generic/tclIO.c
-	* generic/tclDecls.h:	regenerated
-	This change complies with TIP #27.
-
-	* doc/Hash.3:		CONSTified the typePtr argument
-	* generic/tcl.decls:	of Tcl_InitCustomHashTable.
-	* generic/tcl.h
-	* generic/tclHash.c
-	* generic/tclDecls.h:	regenerated
-	This change complies with TIP #27.
-
-	* doc/RegConfig.3:	CONSTified the configuration argument
-	* generic/tcl.decls:	of Tcl_RegisterConfig.
-	* generic/tcl.h
-	* generic/tclConfig.c
-	* generic/tclPkgConfig.c
-	* generic/tclDecls.h:	regenerated
-	This change complies with TIP #27.
-
-	* doc/GetIndex.3:	CONSTified the tablePtr argument
-	* generic/tcl.decls:	of Tcl_GetIndexFromObj.
-	* generic/tclIndexObj.c
-	* generic/tclDecls.h:	regenerated
-	This change complies with TIP #27.
-
-2008-10-03  Miguel Sofer  <msofer@users.sf.net>
-
-	* tests/stack.test:
-	* unix/tclUnixTest.c: Removed test command teststacklimit and the
-	corresponding constraint: it is not needed with NRE
-
-2008-10-03  Donal K. Fellows  <dkf@users.sf.net>
-
-	TIP #195 IMPLEMENTATION
-
-	* generic/tclIndexObj.c (TclGetIndexFromObjList, PrefixMatchObjCmd)
-	* doc/prefix.n, tests/string.test: Added [tcl::prefix] command for
-	working with prefixes of strings at the Tcl level. [Patch 1040206]
-
-	TIP #265 IMPLEMENTATION
-
-	* generic/tclIndexObj.c (Tcl_ParseArgsObjv, PrintUsage):
-	* generic/tcl.h (Tcl_ArgvInfo):	Added function for simple parsing of
-	* doc/ParseArgs.3 (new file):	optional arguments to commands. Still
-	needs tests and the like. [FRQ 1446696] Note that some of the type
-	signatures are changed a bit from the proposed implementation so that
-	they better reflect codified good practice for argument order.
-
-2008-10-02  Andreas Kupries  <andreask@activestate.com>
-
-	* tests/info.test (info-23.3): Updated output of the test to handle
-	the NRE-enabled eval and the proper propagation of location
-	information through it. [Bug 2017632]
-
-	* doc/info.n: Rephrased the documentation of 'info frame' for positive
-	numbers as level argument. [Bug 2134049]
-
-	* tests/info.test (info-22.8): Made pattern for file containing
-	tcltest less specific to accept both .tcl and .tm variants of the file
-	during matching. [Bug 2129828]
-
-2008-10-02  Don Porter	<dgp@users.sourceforge.net>
-
-	TIP #330 IMPLEMENTATION
-
-	* generic/tcl.h:	Remove the "result" and "freeProc" fields
-	* generic/tclBasic.c:	from the default public declaration of the
-	* generic/tclResult.c:	Tcl_Interp struct. Code should no longer
-	* generic/tclStubLib.c:	be accessing these fields. Access can be
-	* generic/tclTest.c:	restored by defining USE_INTERP_RESULT, but
-	* generic/tclUtil.c:	that should only be a temporary migration aid.
-	*** POTENTIAL INCOMPATIBILITY ***
-
-2008-10-02  Joe Mistachkin  <joe@mistachkin.com>
-
-	* doc/info.n: Fix unmatched font change.
-	* doc/tclvars.n: Fix unmatched font change.
-	* doc/variable.n: Fix unmatched font change.
-	* tools/man2help2.tcl: Integrated patch from Harald Oehlmann.
-	[Bug 1934272]
-	* tools/man2tcl.c: Increase MAX_LINE_SIZE to fix "Too long line" error.
-	* win/buildall.vc.bat: Prefer the HtmlHelp target over the WinHelp
-	target. [Bug 2072891]
-	* win/makefile.vc: Fix the HtmlHelp and WinHelp targets to not be
-	mutually exclusive.
-
-2008-09-29  Don Porter	<dgp@users.sourceforge.net>
-
-	TIP #323 IMPLEMENTATION (partial)
-
-	* doc/glob.n:		Revise [glob] to accept zero patterns.
-	* generic/tclFileName.c:
-	* tests fileName.test:
-
-	* doc/linsert.n:	Revise [linsert] to accept zero elements.
-	* generic/tclCmdIL.c:
-	* tests/linsert.test:
-
-2008-09-29  Donal K. Fellows  <dkf@users.sf.net>
-
-	TIP #326 IMPLEMENTATION
-
-	* generic/tclCmdIL.c (Tcl_LsortObjCmd): Added -stride option to carry
-	* doc/lsort.n, tests/cmdIL.test:	out sorting of lists where the
-	elements are grouped. Adapted from [Patch 2082681]
-
-	TIP #313 IMPLEMENTATION
-
-	* generic/tclCmdIL.c (Tcl_LsearchObjCmd): Added -bisect option to
-	* doc/lsearch.n, tests/lsearch.test:	  allow the finding of the
-	place to insert an element in a sorted list when that element is
-	not already there. [Patch 1894241]
-
-	TIP #318 IMPLEMENTATION
-
-	* generic/tclCmdMZ.c (StringTrimCmd,StringTrimLCmd,StringTrimRCmd):
-	Update the default set of trimmed characters to include some from the
-	larger UNICODE space. Factor out the default trim set into a macro so
-	that it is easier to keep them in synch.
-
-2008-09-28  Donal K. Fellows  <dkf@users.sf.net>
-
-	TIP #314 IMPLEMENTATION
-
-	* generic/tclCompCmds.c (TclCompileEnsemble)
-	* generic/tclNamesp.c (NamespaceEnsembleCmd)
-	(Tcl_SetEnsembleParameterList, Tcl_GetEnsembleParameterList)
-	(NsEnsembleImplementationCmdNR):
-	* generic/tcl.decls, doc/Ensemble.3, doc/namespace.n
-	* tests/namespace.test: Allow the handling of a (fixed) number of
-	formal parameters between an ensemble's command and subcommand at
-	invokation time. [Patch 1901783]
-
-2008-09-28  Miguel Sofer  <msofer@users.sf.net>
-
-	* generic/tclBasic.c:	   Fix the numLevels computations on
-	* generic/tclInt.h:	   coroutine yield/resume
-	* tests/unsupported.test:
-
-2008-09-27  Donal K. Fellows  <dkf@users.sf.net>
-
-	* generic/tclFileName.c (Tcl_GetBlock*FromStat): Made this work
-	acceptably when working with OSes that don't support reporting the
-	block size from the stat() call. [Bug 2130726]
-
-	* generic/tclCmdIL.c (Tcl_LrepeatObjCmd): Improve the handling of the
-	case where the combination of number of elements and repeat count
-	causes the resulting list to be too large. [Bug 2130992]
-
-2008-09-26  Don Porter	<dgp@users.sourceforge.net>
-
-	TIP #323 IMPLEMENTATION (partial)
-
-	* doc/lrepeat.n:	Revise [lrepeat] to accept both zero
-	* generic/tclCmdIL.c:	repetitions and zero elements to be repeated.
-	* tests/lrepeat.test:
-
-	* doc/object.n:		Revise standard oo method [my variable] to
-	* generic/tclOOBasic.c:	accept zero variable names.
-	* tests/oo.test:
-
-	* doc/tm.n:		Revise [tcl::tm::path add] and
-	* library/tm.tcl:	[tcl::tm::path remove] to accept zero paths.
-	* tests/tm.test:
-
-	* doc/namespace.n:	Revise [namespace upvar] to accept zero
-	* generic/tclNamesp.c:	variable names.
-	* tests/upvar.test:
-
-	* doc/lassign.n:	Revise [lassign] to accept zero variable names.
-	* generic/tclCmdIL.c:
-	* tests/cmdIL.test:
-
-2008-09-26  Donal K. Fellows  <dkf@users.sf.net>
-
-	* generic/tclOO.h (TCLOO_VERSION): Bump the version.
-
-2008-09-25  Don Porter	<dgp@users.sourceforge.net>
-
-	TIP #323 IMPLEMENTATION (partial)
-
-	* doc/global.n:		Revise [global] to accept zero variable names.
-	* doc/variable.n:	Revise [variable] likewise.
-	* generic/tclVar.c:
-	* tests/proc-old.test:
-	* tests/var.test:
-
-	* doc/global.n: Correct false claim about [info locals].
-
-2008-09-25  Donal K. Fellows  <dkf@users.sf.net>
-
-	TIP #315 IMPLEMENTATION
-
-	* tests/platform.test:	Update tests to expect revised results
-	* tests/safe.test:	corresponding to the TIP 315 change.
-
-	* unix/tclUnixInit.c, win/tclWinInit.c (TclpSetVariables):
-	* doc/tclvars.n (tcl_platform): Define what character is used for
-	separating PATH-like lists. Forms part of the tcl_platform array.
-
-	* generic/tclOOCall.c (InitCallChain, IsStillValid):
-	* tests/oo.test (oo-25.2): Revise call chain cache management so that
-	it takes into account class-wide caching correctly. [Bug 2120903]
-
-2008-09-24  Don Porter	<dgp@users.sourceforge.net>
-
-	TIP #323 IMPLEMENTATION (partial)
-
-	* doc/file.n:		Revise [file delete] and [file mkdir] to
-	* generic/tclCmdAH.c:	accept zero "pathname" arguments (the
-	* generic/tclFCmd.c:	no-op case).
-	* tests/cmdAH.test:
-	* tests/fCmd.test:
-
-2008-09-24  Donal K. Fellows  <dkf@users.sf.net>
-
-	* generic/tclOOMethod.c (DBPRINT): Remove obsolete debugging macro.
-	[Bug 2124814]
-
-	TIP #316 IMPLEMENTATION
-
-	* generic/tcl.decls, generic/tclFileName.c (Tcl_GetSizeFromStat, etc):
-	* doc/FileSystem.3: Added reader functions for Tcl_StatBuf.
-
-2008-09-23  Donal K. Fellows  <dkf@users.sf.net>
-
-	* doc/Method.3: Corrected documentation. [Patch 2082450]
-
-	* doc/lreverse.n, mathop.n, regexp.n, regsub.n: Make sure that the
-	initial line of the manpage includes nothing that chokes old versions
-	of man. [Bug 2118123]
-
-2008-09-22  Donal K. Fellows  <dkf@users.sf.net>
-
-	TIP #320 IMPLEMENTATION
-
-	* generic/tclOODefineCmds.c (TclOODefineVariablesObjCmd):
-	* generic/tclOOInfo.c (InfoObjectVariablesCmd, InfoClassVariablesCmd):
-	* generic/tclOOMethod.c (TclOOSetupVariableResolver, etc):
-	* doc/define.n, doc/ooInfo.n, benchmarks/cps.tcl:
-	* tests/oo.test (oo-26.*): Allow the declaration of the common
-	variables used in methods of a class or object. These are then mapped
-	in using a variable resolver. This makes many class declarations much
-	simpler overall, encourages good usage of variable names, and also
-	boosts speed a bit.
-
-	* generic/tclOOMethod.c (TclOOGetMethodBody): Factor out the code to
-	get the body of a procedure-like method. Reduces the amount of "poking
-	inside the abstraction" that is done by the introspection code.
-
-2008-09-22  Alexandre Ferrieux	<ferrieux@users.sourceforge.net>
-
-	* doc/chan.n: Clean up paragraph order.
-
-2008-09-18  Miguel Sofer  <msofer@users.sf.net>
-
-	* generic/tclExecute.c (NEXT_INST_F):
-	* generic/tclInt.h (TCL_CT_ASSERT): New compile-time assertions,
-	adapted from www.pixelbeat.org/programming/gcc/static_assert.html
-
-2008-09-17  Don Porter	<dgp@users.sourceforge.net>
-
-	* generic/tclInt.h: Correct the TclGetLongFromObj, TclGetIntFromObj,
-	and TclGetIntForIndexM macros so that they retrieve the longValue
-	field from the internalRep instead of casting the otherValuePtr field
-	to type long.
-
-2008-09-17  Miguel Sofer  <msofer@users.sf.net>
-
-	* library/init.tcl: Export min and max commands from the mathfunc
-	namespace. [Bug 2116053]
-
-2008-09-16  Joe Mistachkin  <joe@mistachkin.com>
-
-	* generic/tclParse.c: Move TclResetCancellation to be called on
-	returning to level 0, as opposed to it being called on starting a
-	substitution at level 0.
-
-2008-09-16  Miguel Sofer  <msofer@users.sf.net>
-
-	* generic/tclBasic.c: Move TclResetCancellation to be called on
-	returning to level 0, as opposed to it being called on starting a
-	command at level 0. Add a call on returning via Tcl_EvalObjEx to fix
-	[Bug 2114165].
-
-2008-09-10  Donal K. Fellows  <dkf@users.sf.net>
-
-	* doc/binary.n: Added partial documentation of [binary encode] and
-	[binary decode].
-
-	* tests/binary.test,cmdAH.test,cmdIL.test,cmdMZ.test,fileSystem.test:
-	More use of tcltest2 to simplify the tests as exposed to people.
-	* tests/compile.test (compile-18.*): Added *some* tests of the
-	disassmbler, though not of its output format.
-
-2008-09-10  Miguel Sofer  <msofer@users.sf.net>
-
-	* tests/nre.test: Add missing constraints; enable test of foreach
-	recursion.
-
-	* generic/tclBasic.c:
-	* generic/tclCompile.h:
-	* generic/tclExecute.c (INST_EVAL_STK): Wrong numLevels when evaling a
-	canonical list. [Bug 2102930]
-
-2008-09-10  Donal K. Fellows  <dkf@users.sf.net>
-
-	* generic/tclListObj.c (Tcl_ListObjGetElements): Make this list->dict
-	transformation - encountered when using [foreach] with dicts - not as
-	expensive as it was before. Spotted by Kieran Elby and reported on
-	tcl-core.
-
-2008-09-08  Donal K. Fellows  <dkf@users.sf.net>
-
-	* tests/append.test, appendComp.test, cmdAH.test: Use the powers of
-	tcltest2 to make these files simpler.
-
-2008-09-07  Miguel Sofer  <msofer@users.sf.net>
-
-	* generic/tclCompile.c (TclCompileTokens):
-	* generic/tclExecute.c (CompileExprObj): Fix a perf bug (found by Alex
-	Ferrieux) where some variables in the LVT where not being accessed by
-	index. Fix missing localCache management in compiled expressions found
-	while analyzing the bug.
-
-2008-09-07  Miguel Sofer  <msofer@users.sf.net>
-
-	* doc/namespace.n: Fix [Bug 2098441]
-
-2008-09-04  Miguel Sofer  <msofer@users.sf.net>
-
-	* generic/tclTrace.test (TraceVarProc):
-	* generic/unsupported.test: Insure that unset traces are run even when
-	the coroutine is unwinding. [Bug 2093947]
-
-	* generic/tclExecute.c (CACHE_STACK_INFO):
-	* tests/unsupported.test: Restore execEnv's bottomPtr. [Bug 2093188]
-
-2008-09-02  Don Porter	<dgp@users.sourceforge.net>
-
-	* generic/tcl.h:	Stripped "callers" of the _ANSI_ARGS_ macro
-	* compat/dirent2.h:	to support a TCL_NO_DEPRECATED build.
-	* compat/dlfcn.h:
-	* unix/tclUnixPort.h:
-
-	* generic/tcl.h:	Removed the conditional #define of
-	_ANSI_ARGS_ that would support pre-prototype C compilers. Since
-	_ANSI_ARGS_ is no longer used in tclDecls.h, it's clear no one
-	compiling against Tcl 8.5 headers is making use of a -DNO_PROTOTYPES
-	configuration.
-
-2008-09-02  Donal K. Fellows  <dkf@users.sf.net>
-
-	* tests/socket.test: Rewrote so as to use tcltest2 better.
-
-2008-09-01  Miguel Sofer  <msofer@users.sf.net>
-
-	* generic/tclCmdAH.c:	   NRE-enabling [eval]; eval scripts are now
-	* generic/tclOOBasic.c:	   bytecompiled. Adapted recursion limit tests
-	* tests/interp.test:	   that were relying on eval not being
-	* tests/nre.test:	   compiled. Part of the [Bug 2017632] project.
-	* tests/unsupported.test:
-
-2008-09-01  Donal K. Fellows  <dkf@users.sf.net>
-
-	* generic/tclOOMethod.c (InvokeProcedureMethod):
-	* generic/tclOO.c (ObjectRenamedTrace): Arrange for only methods that
-	involve callbacks into the Tcl interpreter to be skipped when the
-	interpreter is being torn down. Allows the semantics of destructors in
-	a dying interpreter to be more useful when they're implemented in C.
-
-2008-08-29  Donal K. Fellows  <dkf@users.sf.net>
-
-	* unix/Makefile.in: Ensure that all TclOO headers get installed.
-	* win/Makefile.in:  [Bug 2082299]
-	* win/makefile.bc:
-	* win/makefile.vc:
-
-2008-08-28  Don Porter	<dgp@users.sourceforge.net>
-
-	* README:		Bump version number to 8.6a3
-	* generic/tcl.h:
-	* library/init.tcl:
-	* tools/tcl.wse.in:
-	* unix/configure.in:
-	* unix/tcl.spec:
-	* win/configure.in:
-
-	* unix/configure:	autoconf-2.59
-	* win/configure:
-
-2008-08-27  Donal K. Fellows  <dkf@users.sf.net>
-
-	* doc/tclvars.n, doc/library.n: Ensured that these two manual pages
-	properly cross-reference each other. Issue reported on Tcler's Chat.
-
-2008-08-26  Miguel Sofer  <msofer@users.sf.net>
-
-	* generic/tclBasic.c (InfoCoroutine):
-	* tests/unsupported.test: New command that returns the FQN of the
-	currently executing coroutine. Lives as infoCoroutine under
-	unsupported, but is designed to become a subcommand of [info]
-
-2008-08-23  Miguel Sofer  <msofer@users.sf.net>
-
-	* generic/tclBasic.c (NRInterpCoroutine): Store the caller's eePtr,
-	stop assuming the coroutine is invoked from the same execEnv where it
-	was created.
-
-2008-08-24  Donal K. Fellows  <dkf@users.sf.net>
-
-	* generic/tclCmdAH.c (TclNRForeachCmd): Converted the [foreach]
-	command to have an NRE-aware non-compiled implementation. Part of the
-	[Bug 2017632] project. Also restructured the code so as to manage its
-	temporary memory more efficiently.
-
-2008-08-23  Miguel Sofer  <msofer@users.sf.net>
-
-	* generic/tclBasic.c:	  Removed unused var; fixed function pointer
-	* generic/tclOOInt.h:	  declarations (why did gcc start complaining
-	* generic/tclOOMethod.c:  all of a sudden?)
-	* generic/tclProc.c:
-
-2008-08-23  Donal K. Fellows  <dkf@users.sf.net>
-
-	* generic/tclInt.h (EnsembleImplMap): Added extra field to make it
-	* generic/tclNamesp.c (TclMakeEnsemble): easier to build non-recursive
-	ensembles in the core.
-
-	* generic/tclDictObj.c (DictForNRCmd): Converted the [dict for]
-	command to have an NRE-aware non-compiled implementation. Part of the
-	[Bug 2017632] project.
-
-2008-08-22  Miguel Sofer  <msofer@users.sf.net>
-
-	* generic/tclBasic.c:
-	* generic/tclExecute.c: Set special errocodes: COROUTINE_BUSY,
-	COROUTINE_CANT_YIELD, COROUTINE_ILLEGAL_YIELD.
-
-2008-08-22  Don Porter	<dgp@users.sourceforge.net>
-
-	*** 8.6a2 TAGGED FOR RELEASE ***
-
-	* changes:	Updates for 8.6a2 release.
-
-	* generic/tcl.h:	Drop use of USE_COMPAT85_CONST. That added
-	indirection without value. Use -DCONST86="" to engage source compat
-	support for code written for 8.5 headers.
-
-	* generic/tclUtil.c (TclReToGlob):	Added missing set of the
-	*exactPtr value to really fix [Bug 2065115]. Also avoid possible
-	DString overflow.
-	* tests/regexpComp.test:	Correct duplicate test names.
-
-2008-08-21  Miguel Sofer  <msofer@users.sf.net>
-
-	* generic/tclBasic.c:	  Previous fix, now done right.
-	* generic/tclCmdIL.c:
-	* generic/tclInt.h:
-	* tests/unsupported.test:
-
-2008-08-21  Jeff Hobbs	<jeffh@ActiveState.com>
-
-	* tests/regexp.test, tests/regexpComp.test: Correct re2glob ***=
-	* generic/tclUtil.c (TclReToGlob):	    translation from exact
-	to anywhere-in-string match. [Bug 2065115]
-
-2008-08-21  Don Porter	<dgp@users.sourceforge.net>
-
-	* generic/tcl.h:	Reduced the use of CONST86 and eliminated
-	* generic/tcl.decls:	the use of CONST86_RETURN to support source
-	code compatibility with Tcl 8.5 on those public routines passing
-	(Tcl_Filesystem *), (Tcl_Timer *), and (Tcl_Objtype *) values which
-	have been const-ified. What remains is the minimum configurability
-	needed to support code written for pre-8.6 headers via the new
-	-DUSE_COMPAT85_CONST compiler directive.
-	*** POTENTIAL INCOMPATIBILITY ***
-
-	* generic/tclDecls.h:	make genstubs
-
-2008-08-21  Miguel Sofer  <msofer@users.sf.net>
-
-	* generic/tclBasic.c:	Fix the cmdFrame level count in
-	* generic/tclCmdIL.c:	coroutines. Fix small bug on coroutine
-	* generic/tclInt.h:	rewind.
-
-2008-08-21  Donal K. Fellows  <dkf@users.sf.net>
-
-	* generic/tclProc.c (Tcl_DisassembleObjCmd): Added ability to
-	disassemble TclOO methods. The code to do this is very ugly.
-
-2008-08-21  Pat Thoyts	<patthoyts@users.sourceforge.net>
-
-	* generic/tclOOMethod.c: Added casts to make MSVC happy
-	* generic/tclBasic.c:
-
-2008-08-20  Donal K. Fellows  <dkf@users.sf.net>
-
-	* generic/tclOO.c (AllocObject): Suppress compilation of commands in
-	the namespace allocated for each object.
-	* generic/tclOOMethod.c (PushMethodCallFrame): Restore some of the
-	hackery that makes calling methods of classes fast. Fixes performance
-	problem introduced by the fix of [Bug 2037727].
-
-	* generic/tclCompile.c (TclCompileScript):    Allow the suppression of
-	* generic/tclInt.h (NS_SUPPRESS_COMPILATION): compilation of commands
-	* generic/tclNamesp.c (Tcl_CreateNamespace):  from a namespace or its
-	children.
-
-2008-08-20  Daniel Steffen  <das@users.sourceforge.net>
-
-	* generic/tclTest.c (TestconcatobjCmd):	Fix use of internal-only
-	TclInvalidateStringRep macro. [Bug 2057479]
-
-2008-08-17  Miguel Sofer  <msofer@users.sf.net>
-
-	* generic/tclBasic.c:	   Implementation of [coroutine] and [yield]
-	* generic/tclCmdAH.c:	   commands (in tcl::unsupported).
-	* generic/tclCompile.h:
-	* generic/tclExecute.c:
-	* generic/tclInt.h:
-	* tests/unsupported.test:
-
-	* generic/tclTest.c (TestconcatobjCmd):
-	* generic/tclUtil.c (Tcl_ConcatObj):
-	* tests/util.test (util-4.7):
-	Fix [Bug 1447328]; the original "fix" turned Tcl_ConcatObj() into a
-	hairy monster. This was exposed by [Bug 2055782]. Additionally,
-	Tcl_ConcatObj could corrupt its input under certain conditions!
-
-	*** NASTY BUG FIXED ***
-
-2008-08-16  Miguel Sofer  <msofer@users.sf.net>
-
-	* generic/tclExecute.c: Better cmdFrame management
-
-2008-08-14  Don Porter	<dgp@users.sourceforge.net>
-
-	* tests/fileName.test:	Revise new tests for portability to case
-	insensitive filesystems.
-
-2008-08-14  Daniel Steffen  <das@users.sourceforge.net>
-
-	* generic/tclBasic.c (TclNREvalObjv, Tcl_NRCallObjProc):
-	* generic/tclProc.c (TclNRInterpProcCore, InterpProcNR2):
-	DTrace probes for NRE. [Bug 2017160]
-
-	* generic/tclBasic.c (TclDTraceInfo):	Add two extra arguments to
-	* generic/tclCompile.h:			DTrace 'info' probes for tclOO
-	* generic/tclDTrace.d:			method & class/object info.
-
-	* generic/tclCompile.h:	Add support for debug logging of DTrace
-	* generic/tclBasic.c:	'proc', 'cmd' and 'inst' probes (does _not_
-				require a platform with DTrace).
-
-	* generic/tclCmdIL.c (TclInfoFrame):	Check fPtr->line before
-						dereferencing as line info may
-						not exists when TclInfoFrame()
-						is called from a DTrace probe.
-
-	* tests/fCmd.test (fCmd-6.23):	Made result matching robust when test
-					workdir and /tmp are not on same FS.
-
-	* unix/tclUnixThrd.c:		Remove unused TclpThreadGetStackSize()
-	* generic/tclInt.h:		and related ifdefs and autoconf tests.
-	* unix/tclUnixPort.h:		[Bug 2017264] (jenglish)
-	* unix/tcl.m4:
-
-	* unix/Makefile.in:		Ensure Makefile shell is /bin/bash for
-	* unix/configure.in (SunOS):	DTrace-enabled build on Solaris.
-					(followup to 2008-06-12) [Bug 2016584]
-
-	* unix/tcl.m4 (SC_PATH_X):	Check for libX11.dylib in addition to
-					libX11.so et al.
-
-	* unix/configure:		autoconf-2.59
-	* unix/tclConfig.h.in:		autoheader-2.59
-
-2008-08-13  Miguel Sofer  <msofer@users.sf.net>
-
-	* tests/nre.test: Added test for large {*}-expansion effects
-
-2008-08-13  Don Porter	<dgp@users.sourceforge.net>
-
-	* generic/tclFileName.c:	Fix for errors handling -types {}
-	* tests/fileName.test:		option to [glob]. [Bug 1750300]
-	Thanks to Matthias Kraft and George Peter Staplin.
-
-2008-08-12  Jeff Hobbs	<jeffh@ActiveState.com>
-
-	* generic/tclOOInfo.c (InfoObjectDefnCmd, InfoObjectMixinsCmd):
-	Fix # args displayed. [Bug 2048676]
-
-2008-08-08  Don Porter	<dgp@users.sourceforge.net>S
-
-	* generic/tclOOMethod.c (PushMethodCallFrame):	Added missing check
-	for bytecode validity. [Bug 2037727]
-
-	* generic/tclProc.c (TclProcCompileProc):	On recompile of a
-	proc, clear away any entries on the CompiledLocal list from the
-	previous compile. This will prevent compile of temporary variables in
-	the proc body from growing the localCache arbitrarily large.
-
-	* README:		Bump version number to 8.6a2
-	* generic/tcl.h:
-	* library/init.tcl:
-	* tools/tcl.wse.in:
-	* unix/configure.in:
-	* unix/tcl.spec:
-	* win/configure.in:
-
-	* unix/configure:	autoconf-2.59
-	* win/configure:
-
-	* changes:	Updates for 8.6a2 release.
-
-2008-08-11  Pat Thoyts	<patthoyts@users.sourceforge.net>
-
-	* library/http/http.tcl: Remove 8.5 requirement.
-	* library/http/pkgIndex.tcl:
-	* unix/Makefile.in:
-	* win/Makefile.in:
-	* win/makefile.vc:
-
-2008-08-11  Andreas Kupries  <andreask@activestate.com>
-
-	* library/tm.tcl: Added a 'package provide' command to the generated
-	ifneeded scripts of Tcl Modules, for early detection of conflicts
-	between the version specified through the file name and a 'provide'
-	command in the module implementation, if any. Note that this change
-	also now allows Tcl Modules to not provide a 'provide' command at all,
-	and declaring their version only through their filename.
-
-	* generic/tclProc.c (Tcl_ProcObjCmd): Fixed memory leak triggered by
-	* tests/proc.test: procbody::test::proc. See [Bug 2043636]. Added a
-	test case demonstrating the leak before the fix. Fixed a few spelling
-	errors in test descriptions as well.
-
-2008-08-11  Don Porter	<dgp@users.sourceforge.net>
-
-	* library/http/http.tcl:	Bump http version to 2.7.1 to account
-	* library/http/pkgIndex.tcl:	for [Bug 2046486] bug fix. This
-	* unix/Makefile.in:		release of http now requires a
-	* win/Makefile.in:		dependency on Tcl 8.5 to be able to
-	* win/makefile.bc:		use the unsigned formats in the
-	* win/makefile.vc:		[binary scan] command.
-
-2008-08-11  Pat Thoyts	<patthoyts@users.sourceforge.net>
-
-	* library/http/http.tcl: CRC field from zlib data should be treated as
-	unsigned for 64bit support. [Bug 2046846]
-
-2008-08-10  Miguel Sofer  <msofer@users.sf.net>
-
-	* generic/tclProc.c: Completely removed ProcCompileProc, which was a
-	fix for [Bug 1482718]. This is not needed at least since varReform,
-	where the local variable data at runtime is read from the CallFrame
-	and/or the LocalCache.
-
-2008-08-09  Miguel Sofer  <msofer@users.sf.net>
-
-	* generic/tclBasic.c:	Slight cleanup
-	* generic/tclCompile.h:
-	* generic/tclExecute.c:
-
-2008-08-09  Daniel Steffen  <das@users.sourceforge.net>
-
-	* generic/tclExecute.c:	Fix warnings.
-
-	* generic/tclOOMethod.c (PushMethodCallFrame):	Fix uninitialized efi
-							name field.
-
-	* tests/lrange.test (lrange-1.17):	Add test cleanup; whitespace.
-
-2008-08-08  Don Porter	<dgp@users.sourceforge.net>
-
-	* changes:	Updates for 8.6a2 release.
-
-2008-08-08  Kevin Kenny	  <kennykb@acm.org>
-
-	* library/tzdata/CET:
-	* library/tzdata/MET:
-	* library/tzdata/Africa/Casablanca:
-	* library/tzdata/America/Eirunepe:
-	* library/tzdata/America/Rio_Branco:
-	* library/tzdata/America/Santarem:
-	* library/tzdata/America/Argentina/San_Luis:
-	* library/tzdata/Asia/Karachi:
-	* library/tzdata/Europe/Belgrade:
-	* library/tzdata/Europe/Berlin:
-	* library/tzdata/Europe/Budapest:
-	* library/tzdata/Europe/Sofia:
-	* library/tzdata/Indian/Mauritius:  Olson's tzdata2008e.
-
-2008-08-07  Miguel Sofer  <msofer@users.sf.net>
-
-	* generic/tclBasic.c:	Fix tailcalls falling out of tebc into
-	* generic/tclExecute.c: Tcl_EvalEx. [Bug 2017946]
-	* generic/tclInt.h:
-
-2008-08-06  Don Porter	<dgp@users.sourceforge.net>S
-
-	* generic/tclOO.c:	Revised TclOO's check for an interp being
-	deleted during handling of object command deletion. The old code was
-	relying on documented features of command delete traces that do not in
-	fact work. [Bug 2039178]
-
-	* tests/oo.test (oo-26.*):	Added tests that demonstrate failure
-	of TclOO to check for various kinds of invalid bytecode during method
-	dispatch. [Bug 2037727]
-
-2008-08-06  Miguel Sofer  <msofer@users.sf.net>
-
-	* generic/tclVar.c (TclLookupSimpleVar): Fix bug that the core could
-	not trigger before TclOO: the number of locals was being read from the
-	Proc, which can under some circumstance be out of sync with the
-	localCache's. Found by dgp while investigating [Bug 2037727].
-
-	* library/init.tcl (::unknown): Removed the [namespace inscope]
-	hack that was maintained for Itcl
-
-	*** POTENTIAL INCOMPATIBILITY *** for Itcl
-	Itcl users will need a new release with Itcl's [Patch 2040295], or
-	else load the tiny script in that patch by themselves (rewrite
-	::unknown). Note that it is a script-only patch.
-
-2008-08-05  Joe English	 <jenglish@users.sourceforge.net>
-
-	* unix/tclUnixChan.c: Streamline async connect logic [Patch 1994512]
-
-2008-08-05  Miguel Sofer  <msofer@users.sf.net>
-
-	* generic/tclExecute.c: Fix for [Bug 2038069] by dgp.
-	* tests/execute.test:
-
-2008-08-04  Miguel Sofer  <msofer@users.sf.net>
-
-	* tests/nre.test: Added tests for [if], [while] and [for]. A test
-	for [foreach] has been added and marked as knownbug, awaiting for it
-	to be NR-enabled.
-
-	* generic/tclBasic.c:	   Made atProcExit commands run
-	* generic/tclCompile.h:	   unconditionally, streamlined
-	* generic/tclExecute.c:	   atProcExit/tailcall processing in TEBC.
-	* generic/tclProc.c:
-	* tests/unsupported.test:
-
-2008-08-04  Don Porter	<dgp@users.sourceforge.net>
-
-	* generic/tclExecute.c: Stopped faulty double-logging of errors to
-	* tests/execute.test:	stack trace when a compile epoch bump triggers
-	fallback to direct evaluation of commands in a compiled script.
-	[Bug 2037338]
-
-2008-08-03  Miguel Sofer  <msofer@users.sf.net>
-
-	* generic/tclBasic.c:	   New unsupported command atProcExit that
-	* generic/tclCompile.h:	   shares the implementation with tailcall.
-	* generic/tclExecute.c:	   Fixed a segfault in tailcalls. Tests added.
-	* generic/tclInt.h:
-	* generic/tclInterp.c:
-	* generic/tclNamesp.c:
-	* tests/unsupported.test:
-
-2008-08-02  Miguel Sofer  <msofer@users.sf.net>
-
-	* tests/NRE.test (removed):	Migrated tests to standard locations,
-	* tests/nre.test (new):		separating core functionality from the
-	* tests/unsupported.test (new):	experimental commands.
-
-2008-08-01  Jeff Hobbs	<jeffh@ActiveState.com>
-
-	* doc/Exit.3:			Do not call Tcl_Finalize implicitly
-	* generic/tclEvent.c:		on DLL_PROCESS_DETACH as it may lead
-	* win/tclWin32Dll.c (DllMain):	to issues and the user should be
-	explicitly calling Tcl_Finalize before unloading regardless. Clarify
-	the docs to note the explicit need in embedded use.
-
-2008-08-01  Don Porter	<dgp@users.sourceforge.net>
-
-	* generic/tclBasic.c:	Revised timing of the CmdFrame stack
-	* tests/info.test:	management in TclEvalEx so that the CmdFrame
-	will still be on the stack at the time Tcl_LogCommandInfo is called to
-	append another level of -errorinfo information. Sets the stage to add
-	file and line data to the stack trace. Added test to check that [info
-	frame] functioning remains unchanged by the revision.
-
-2008-07-31  Miguel Sofer  <msofer@users.sf.net>
-
-	* tests/NRE.test:  Replaced all deep-recursing tests by shallower
-	tests that actually measure the C-stack depth. This makes them
-	bearable again (even under memdebug) and avoid crashing on failure.
-
-	* generic/tclBasic.c:	NR-enabling [catch], [if] and [for] and
-	* generic/tclCmdAH.c:	[while] (the script, not the tests)
-	* generic/tclCmdIL.c:
-	* generic/tclCmdMZ.c:
-	* generic/tclInt.h:
-	* tests/NRE.test:
-
-	* generic/tclBasic.c:	Moved the few remaining defs from tclNRE.h to
-	* generic/tclDictObj.c: tclInt.h, eliminated inclusion of tclNRE.h
-	* generic/tclExecute.c: everywhere.
-	* generic/tclInt.h:
-	* generic/tclInterp.c:
-	* generic/tclNRE.h (removed):
-	* generic/tclNamesp.c:
-	* generic/tclOOBasic.c:
-	* generic/tclOOInt.h:
-	* generic/tclProc.c:
-	* generic/tclTest.c:
-	* unix/Makefile.in:
-
-2008-07-30  Miguel Sofer  <msofer@users.sf.net>
-
-	* generic/tclBasic.c:	 Improved tailcalls.
-	* generic/tclCompile.h:
-	* generic/tclExecute.c:
-	* generic/tclTest.c:
-	* tests/NRE.test:
-
-	* generic/tclBasic.c (TclNREvalObjEx): New comments and code reorg
-	to clarify what is happening.
-
-	* generic/tclBasic.c: Guard against the value of iPtr->evalFlags
-	changing between the times where TEOV and TEOV_exception run. Thanks
-	dgp for catching this.
-
-2008-07-29  Miguel Sofer  <msofer@users.sf.net>
-
-	* tests/NRE.test: New tests that went MIA in the NRE revamping
-
-	* generic/tclBasic.c:	Clean up
-	* generic/tclNRE.h:
-	* generic/tclExecute.c:
-
-	* generic/tclBasic.c:	Made use of the thread's alloc cache stored in
-	* generic/tclInt.h:	the ekeko at interp creation to avoid hitting
-	* generic/tclNRE.h:	the TSD each time an NRE callback is pushed or
-	* generic/tclThreadAlloc.c: pulled; the approach is suitably general
-	to extend to every other obj allocation where an interp is know; this
-	is left for some other time, requires a lot of grunt work.
-
-	* generic/tclExecute.c:	 Fix [Bug 2030670] that cause TclStackRealloc
-	to panic on rare corner cases. Thx ajpasadyn for diagnose and patch.
-
-	* generic/tcl.decls:	 Completely revamped NRE implementation, with
-	* generic/tclBasic.c:	 (almost) unchanged API.
-	* generic/tclCompile.h:
-	* generic/tclExecute.c:	 TEBC will require a bit of a facelift, but
-	* generic/tclInt.decls:	 TEOV at least looks great now. There are new
-	* generic/tclInt.h:	 tests (incomplete!) to verify that execution
-	* generic/tclInterp.c:	 is indeed in the same TEBC instance, at the
-	* generic/tclNRE.h:	 same level in all stacks involved. Tailcalls
-	* generic/tclNamesp.c:	 are still a bit leaky, still deserving to be
-	* generic/tclOOBasic.c:	 in tcl::unsupported.
-	* generic/tclOOMethod.c:
-	* generic/tclProc.c:	 Uninit'd var warnings in TEBC with -O2, no
-	* generic/tclTest.c:	 warnings otherwise.
-
-2008-07-28  Jan Nijtmans  <nijtmans@users.sf.net>
-
-	* doc/FileSystem.3:		CONSTified many functions using
-	* generic/tcl.decls:		Tcl_FileSystem which all are supposed
-	* generic/tclDecls.h:		to be a constant, but this was not
-	* generic/tclFileSystem.h:	reflected in the API: Tcl_FSData,
-	* generic/tclIOUtil.c:		Tcl_FSGetInternalRep, Tcl_FSRegister,
-	* generic/tclPathObj.c:		Tcl_FSNewNativePath, Tcl_FSUnregister,
-	* generic/tclTest.c:		Tcl_FSGetFileSystemForPath ...
-	This change complies with TIP #27.
-	***POTENTIAL INCOMPATIBILITY***
-
-2008-07-28  Andreas Kupries  <andreask@activestate.com>
-
-	* generic/tclBasic.c: Added missing ref count when creating an empty
-	string as path (TclEvalEx). In 8.4 the missing code caused panics in
-	the testsuite. It doesn't in 8.5. I am guessing that the code path
-	with the missing the incr-refcount is not invoked any longer. Because
-	the bug in itself is certainly the same.
-
-2008-07-27  Donal K. Fellows  <dkf@users.sf.net>
-
-	* generic/tclOOMethod.c (PushMethodCallFrame): Remove hack that should
-	have gone when this code was merged into Tcl.
-
-2008-07-27  Jan Nijtmans  <nijtmans@users.sf.net>
-
-	* doc/Object.3:		CONSTified 3 functions using Tcl_ObjType
-	* doc/ObjectType.3:	which all are supposed to be a constant, but
-	* generic/tcl.decls:	this was not reflected in the API:
-	* generic/tcl.h:	Tcl_RegisterObjType, Tcl_ConvertToType,
-	* generic/tclDecls.h:	Tcl_GetObjType
-	* generic/tclObj.c:	Introduced a CONST86_RETURN, so extensions
-	* generic/tclCompCmds.c: which use Tcl_ObjType directly can be
-	* generic/tclOOMethod.c: modified to compile against both Tcl 8.5 and
-	* generic/tclTestobj.c:	Tcl 8.6. tclDecls.h regenerated
-	This change complies with TIP #27.
-	***POTENTIAL INCOMPATIBILITY***
-
-2008-07-25  Andreas Kupries  <andreask@activestate.com>
-
-	* test/info.test: More work on singleTestInterp usability. [1605269]
-
-	* tests/info.test: Tests 38.* added, exactly testing the tracking of
-	location for uplevel scripts. Resolved merge conflict on info-37.0,
-	switched !singleTestInterp constraint to glob matching instead. Ditto
-	info-22.8, removed constraint, more glob matching, and reduced the
-	depth of the stack we check. More is coming, right now I want to
-	commit the bug fixes.
-
-	* tests/oo.test: Updated oo-22.1 for expanded location tracking.
-
-	* generic/tclCompile.c (TclInitCompileEnv): Reorganized the
-	initialization of the #280 location information to match the flow in
-	TclEvalObjEx to get more absolute contexts.
-
-	* generic/tclBasic.c (TclEvalObjEx): Added missing cleanup of extended
-	location information.
-
-2008-07-25  Daniel Steffen  <das@users.sourceforge.net>
-
-	* tests/info.test (info-37.0): Add !singleTestInterp constraint;
-	(info-22.8, info-23.0): switch to glob matching to avoid sensitivity
-	to tcltest.tcl line number changes, remove knownBug constraint, fix
-	expected result. [Bug 1605269]
-
-2008-07-24  Jan Nijtmans  <nijtmans@users.sf.net>
-
-	* doc/Notifier.3:      CONSTified 4 functions in the Notifier which
-	* doc/Thread.3:	       all have a Tcl_Time* in it which is supposed
-	* generic/tcl.decls:   to be a constant, but this was not reflected
-	* generic/tcl.h:       reflected in the API:
-	* generic/tclDecls.h:	    Tcl_SetTimer, Tcl_WaitForEvent,
-	* generic/tclNotify.c:	    Tcl_ConditionWait, Tcl_SetMaxBlockTime
-	* macosx/tclMacOSXNotify.c:
-	* generic/tclThread.c: Introduced a CONST86, so extensions which have
-	* unix/tclUnixNotfy.c: have their own Notifier (are there any?) can
-	* unix/tclUnixThrd.c:  can be modified to compile against both Tcl
-	* win/tclWinNotify.c:  Tcl 8.5 and Tcl 8.6
-	* win/tclWinThrd.c:    Regenerated tclDecls.h with "make stubs".
-	This change complies with TIP #27
-	***POTENTIAL INCOMPATIBILITY***
-
-2008-07-23  Alexandre Ferrieux	<ferrieux@users.sourceforge.net>
-
-	* tests/lrange.test: Added relative speed test to check for lrange
-	in-place optimization committed 2008-06-30.
-	* tests/binary.test: Added relative speed test to check for pure byte
-	array CONCAT1 optimization committed 2008-06-30.
-
-2008-07-23  Andreas Kupries  <andreask@activestate.com>
-
-	* tests/info.test: Reordered the tests to have monotonously increasing
-	numbers.
-
-	* generic/tclBasic.c: Modified TclArgumentGet to reject pure lists
-	* generic/tclCmdIL.c: immediately, without search. Reworked setup of
-	* generic/tclCompile.c: eoFramePtr, doesn't need the line information,
-	* tests/info.test: more sensible to have everything on line 1 when
-	eval'ing a pure list. Updated the users of the line information to
-	special case this based on the frame type (i.e.
-	TCL_LOCATION_EVAL_LIST). Added a testcase demonstrating the new
-	behaviour.
-
-2008-07-23  Miguel Sofer  <msofer@users.sf.net>
-
-	* generic/tclBasic.c (GetCommandSource): Added comment with
-	explanation and warning for waintainers.
-
-2008-07-22  Andreas Kupries  <andreask@activestate.com>
-
-	* generic/tclCompile.c: Made the new TclEnterCmdWordIndex static, and
-	* generic/tclCompile.h: ansified.
-
-	* generic/tclBasic.c: Ansified the new functions. Added missing
-	function comments.
-
-	* generic/tclBasic.c: Reworked the handling of bytecode literals for
-	* generic/tclCompile.c: #280 to fix the abysmal performance for deep
-	* generic/tclCompile.h: recursion, replaced the linear search through
-	* generic/tclExecute.c: the whole stack with another hashtable and
-	* generic/tclInt.h: simplified the data structure used by the compiler
-	by using an array instead of a hashtable. Incidentially this also
-	fixes the memory leak reported via [Bug 2024937].
-
-2008-07-22  Miguel Sofer  <msofer@users.sf.net>
-
-	* generic/tclBasic.c:	 Added numLevels field to CommandFrame, let
-	* generic/tclExecute.c:	 GetCommandSource use it. This solves [Bug
-	* generic/tclInt.h:	 2017146]. Thx dgp for the analysis.
-
-2008-07-21  Andreas Kupries <andreask@activestate.com>
-
-	* generic/tclBasic.c: Extended the existing TIP #280 system (info
-	* generic/tclCmdAH.c: frame), added the ability to track the absolute
-	* generic/tclCompCmds.c: location of literal procedure arguments, and
-	* generic/tclCompile.c: making this information available to uplevel
-	* generic/tclCompile.h: eval, and siblings. This allows proper
-	* generic/tclInterp.c: tracking of absolute location through custom
-	* generic/tclInt.h: (Tcl-coded) control structures based on uplevel,
-	* generic/tclNamesp.c: etc.
-	* generic/tclProc.c:
-	* tests/info.test:
-
-2008-07-21  Jan Nijtmans  <nijtmans@users.sf.net>
-
-	* generic/*.c: Fix [2021443] inconsistant "wrong # args" messages
-	* win/tclWinReg.c
-	* win/tclWinTest.c
-	* tests/*.test
-
-2008-07-21  Alexandre Ferrieux	<ferrieux@users.sourceforge.net>
-
-	TIP #304 IMPLEMENTATION
-
-	* generic/tcl.decls:	Public API
-	* generic/tclIOCmds.c:	Generic part
-	* unix/tclUnixPipe.c:	OS part
-	* win/tclWinPipe.c:	OS part
-	* tests/chan.test:	[chan pipe] tests
-	* tests/ioCmd.test:	Modernized checks
-	* tests/ioTrans.test:
-
-2008-07-21  Pat Thoyts	<patthoyts@users.sourceforge.net>
-
-	* generic/tclFCmd.c:  Inodes on windows are unreliable. [Bug 2015723]
-	* tests/winFCmd.test: test rename with inode collision
-
-2008-07-21  Miguel Sofer  <msofer@users.sf.net>
-
-	* generic/tcl.decls:	  Changed the implementation of
-	* generic/tclBasic.c:	  [namespace import]; removed
-	* generic/tclDecls.h:	  Tcl_NRObjProc, replaced with
-	* generic/tclExecute.c:	  Tcl_NRCmdSwap (proposed public
-	* generic/tclInt.h:	  NRE API). This should fix
-	* generic/tclNRE.h:	  [Bug 582506].
-	* generic/tclNamesp.c:
-	* generic/tclStubInit.c:
-
-	* generic/tclBasic.c:	 NRE: enabled calling NR commands
-	* generic/tclExecute.c:	 from the callbacks. Completely
-	* generic/tclInt.h:	 redone tailcall implementation
-	* generic/tclNRE.h:	 using the new feature. [Bug 2021489]
-	* generic/tclProc.c:
-	* tests/NRE.test:
-
-2008-07-20  Kevin B. Kenny  <kenykb@acm.org>
-
-	* tests/fileName.test: Repaired the failing test fileName-15.7 from
-	dkf's commit earlier today.
-
-2008-07-20  Donal K. Fellows  <dkf@users.sf.net>
-
-	* generic/tclDictObj.c (SetDictFromAny): Make the list->dict
-	transformation a bit more efficient; modern dicts are ordered and so
-	we can round-trip through lists without needing the string rep at all.
-	* generic/tclListObj.c (SetListFromAny): Make the dict->list
-	transformation not lossy of internal representations and hence more
-	efficient. [Bug 2008248] (ajpasadyn) but using a more efficient patch.
-
-	* tests/fileName.test: Revise to reduce the obscurity of tests. In
-	particular, all tests should now produce informative messages on
-	failure and the quantity of [catch]-based obscurity is now greatly
-	reduced; non-erroring is now checked for directly.
-
-2008-07-19  Donal K. Fellows  <dkf@users.sf.net>
-
-	* tests/env.test: Add LANG to the list of variables that are not
-	touched by the environment variable tests, so that subprocesses can
-	get their system encoding correct.
-
-	* tests/exec.test, tests/env.test: Rewrite so that non-ASCII
-	characters are not used in the final comparison. Part of fixing [Bug
-	1513659].
-
-2008-07-18  Miguel Sofer  <msofer@users.sf.net>
-
-	* generic/tclBasic.c:	 Optimization: replace calls to
-	* generic/tclDictObj.c:	 Tcl_NRAddCallback with the macro
-	* generic/tclExecute.c:	 TclNRAddCallback.
-	* generic/tclInterp.c:
-	* generic/tclNRE.h:
-	* generic/tclNamesp.c:
-	* generic/tclOO.c:
-	* generic/tclOOBasic.c:
-	* generic/tclOOCall.c:
-	* generic/tclOOInt.h:
-	* generic/tclOOMethod.c:
-	* generic/tclProc.c:
-
-2008-07-18  Donal K. Fellows  <dkf@users.sf.net>
-
-	* generic/tclOO.c (TclNRNewObjectInstance, FinalizeAlloc):
-	* generic/tclOOBasic.c (TclOO_Class_Create, TclOO_Class_CreateNs)
-	(TclOO_Class_New, FinalizeConstruction, AddConstructionFinalizer):
-	NRE-enablement of the class construction methods.
-
-2008-07-18  Miguel Sofer  <msofer@users.sf.net>
-
-	* tests/NRE.test:  Added basic tests for deep TclOO calls
-
-	* generic/tcl.decls:	   Change the public api prefix from
-	* generic/tcl.h:	   TclNR_foo to Tcl_NRfoo
-	* generic/tclBasic.c:
-	* generic/tclDecls.h:
-	* generic/tclDictObj.c:
-	* generic/tclExecute.c:
-	* generic/tclInterp.c:
-	* generic/tclNRE.h:
-	* generic/tclNamesp.c:
-	* generic/tclOO.c:
-	* generic/tclOOBasic.c:
-	* generic/tclOOCall.c:
-	* generic/tclOOMethod.c:
-	* generic/tclProc.c:
-	* generic/tclStubInit.c:
-
-2008-07-18  Donal K. Fellows  <dkf@users.sf.net>
-
-	* generic/tclOOBasic.c (TclOO_Object_Eval, FinalizeEval): NRE-enable
-	the oo::object.eval method.
-
-2008-07-18  Miguel Sofer  <msofer@users.sf.net>
-
-	* generic/tclDictObj.c (DictWithCmd, DictUpdateCmd): Fix refcounting
-	bugs that caused crashes [Bug 2017857].
-
-	* generic/tclBasic.c (TclNREvalObjEx): Streamline the management of
-	the command frame (opt).
-
-2008-07-17  Donal K. Fellows  <dkf@users.sf.net>
-
-	* generic/tclDictObj.c (DictWithCmd, FinalizeDictWith): Split the
-	implementation of [dict with] so that it works with NRE.
-	(DictUpdateCmd, FinalizeDictUpdate): Similarly for the non-compiled
-	version of [dict update].
-
-2008-07-16  George Peter Staplin <georgeps@users.sf.net>
-
-	* win/tclWinThrd.c: Test for TLS_OUT_OF_INDEXES to make certain that
-	thread key creation is successful.
-
-2008-07-16  Donal K. Fellows  <dkf@users.sf.net>
-
-	* generic/tclOO.c, generic/tclOOInt.h, generic/tclOOBasic.c:
-	* generic/tclOOCall.c, generic/tclOOMethod.c: NRE-enable the TclOO
-	implementation in Tcl. No change to public APIs, except that method
-	implementations can now be NRE-aware if they choose (which normal
-	methods and forwards are). On the other hand, callers of
-	TclOOInvokeObject (which is only in the internal stub table) will need
-	to deal with the fact that it's only safe to call inside an NRE-aware
-	context.
-	***POTENTIAL INCOMPATIBILITY***
-
-2008-07-15  Miguel Sofer  <msofer@users.sf.net>
-
-	* tests/NRE.test:	Better constraint for testing the existence of
-	* tests/stack.test:	teststacklimit, to insure that the test suite
-				runs under tclsh.
-
-	* generic/tclParse.c: Fixing incomplete reversion of "fix" for [Bug
-	2017583], missing TclResetCancellation call.
-
-2008-07-15  Donal K. Fellows  <dkf@users.sf.net>
-
-	* generic/tclBasic.c (Tcl_CancelEval): Fix blunder. [Bug 2018603]
-
-	* doc/DictObj.3: Fix error in example. [Bug 2016740]
-
-	* generic/tclNamesp.c (EnsembleUnknownCallback): Factor out some of
-	the more complex parts of the ensemble code to make it easier to
-	understand and hence to permit tighter compilation of code on the
-	critical path.
-
-2008-07-14  Miguel Sofer  <msofer@users.sf.net>
-
-	* generic/tclParse.c: Reverting the "fix" for [Bug 2017583], numLevel
-	* tests/parse.test:   management and TclInterpReady check seems to be
-			      necessary after all.
-
-2008-07-14  Donal K. Fellows  <dkf@users.sf.net>
-
-	* generic/tclProc.c (TclNRApplyObjCmd, TclObjInterpProcCore):
-	* generic/tclBasic.c (TclNR_AddCallback, TclEvalObjv_NR2):
-	* generic/tclNRE.h (TEOV_callback): Change the callback storage type
-	to use an array, so guaranteeing correct inter-member spacing and
-	memory layout.
-
-2008-07-14  Miguel Sofer  <msofer@users.sf.net>
-
-	* generic/tclExecute.c:	 Remove unneeded TclInterpReady calls
-	* generic/tclParse.c:
-
-	* generic/tclBasic.c.:	 Embedded Tcl_Canceled() calls into
-	* generic/tclExecute.c:	 TclInterpReady().
-	* generic/tclParse.c:
-
-	* generic/tclVar.c: Fix error message
-
-	* generic/tclParse.c: Remove unnecessary numLevel management
-	* tests/parse.test:   [Bug 2017583]
-
-	* generic/tclBasic.c.:	 NRE left too many calls to
-	* generic/tclExecute.c:	 TclResetCancellation lying around: it
-	* generic/tclProc.c:	 only needs to be called prior to any
-				 iPtr->numLevels++. Thanks mistachkin.
-
-	* generic/tclBasic.c: TclResetCancellation() calls were misplaced
-	(merge mishap); stray //. Thanks patthoyts.
-
-	* generic/tclInt.h: The new macros TclSmallAlloc and TclSmallFree
-	were badly defined under mem debugging [Bug 2017240] (thx das)
-
-2008-07-13  Miguel Sofer  <msofer@users.sf.net>
-
-	NRE implementation [Patch 2017110]
-
-	* generic/tcl.decls:	 The NRE infrastructure
-	* generic/tcl.h:
-	* generic/tclBasic.c:
-	* generic/tclCmdAH.c:
-	* generic/tclCompile.h:
-	* generic/tclDecls.h:
-	* generic/tclExecute.c:
-	* generic/tclHistory.c:
-	* generic/tclInt.decls:
-	* generic/tclInt.h:
-	* generic/tclIntDecls.h:
-	* generic/tclNRE.h:
-	* generic/tclStubInit.c:
-	* unix/Makefile.in:
-
-	* generic/tclInterp.c:	 NRE-enabling: procs, lambdas, uplevel,
-	* generic/tclNamesp.c:	 same-interp aliases, ensembles, imports
-	* generic/tclProc.c:	 and namespace_eval.
-
-	* generic/tclTestProcBodyObj.c: New NRE specific tests (few, but
-	* tests/NRE.test:		note that the thing is actually
-					tested by the whole testsuite.
-
-	* tests/interp.test:	 Fixed numLevel counting.
-	* tests/parse.test:
-	* tests/stack.test:
-
-	* unix/configure:	 Removing support for the hacky nonportable
-	* unix/configure.in:	 stack check: it is not needed anymore, Tcl
-	* unix/tclConfig.h.in:	 is very thrifty on the C stack.
-	* unix/tclUnixInit.c:
-	* unix/tclUnixTest.c:
-	* win/tclWin32Dll.c:
-
-2008-07-08  Don Porter	<dgp@users.sourceforge.net>
-
-	* generic/tclGet.c:	Corrected out of date comments and removed
-	* generic/tclInt.decls:	internal routine TclGetLong() that's no
-	longer used. If an extension is using this from the internal stubs
-	table, it can shift to the public routine Tcl_GetLongFromObj() or
-	can request addition of a public Tcl_GetLong().
-	***POTENTIAL INCOMPATIBILITY***
-
-	* generic/tclIntDecls.h:	make genstubs
-	* generic/tclStubInit.c:
-
-2008-07-08  Donal K. Fellows  <dkf@users.sf.net>
-
-	* doc/CrtInterp.3: Tighten up the descriptions of behaviour to make
-	this page easier to read for a "Tcl 8.6" audience.
-
-2008-07-07  Andreas Kupries  <andreask@activestate.com>
-
-	* generic/tclCmdIL.c (InfoFrameCmd): Fixed unsafe idiom of setting
-	the interp result found by Don Porter.
-
-2008-07-07  Donal K. Fellows  <dkf@users.sf.net>
-
-	* doc/regexp.n, doc/regsub.n: Correct examples. [Bug 1982642]
-
-2008-07-06  Donal K. Fellows  <dkf@users.sf.net>
-
-	* doc/lindex.n: Improve examples.
-
-2008-07-03  Andreas Kupries  <andreask@activestate.com>
-
-	* generic/tclIORChan.c (InvokeTclMethod): Fixed the memory leak
-	reported in [Bug 1987821]. Thanks to Miguel for the report and Don
-	Porter for tracking the cause down.
-
-2008-07-03  Don Porter	<dgp@users.sourceforge.net>
-
-	* library/package.tcl:	Removed [file readable] testing from
-	[tclPkgUnknown] and friends. We find out soon enough whether a file is
-	readable when we try to [source] it, and not testing before allows us
-	to workaround the bugs on some common filesystems where [file
-	readable] lies to us. [Patch 1969717]
-
-2008-07-01  Donal K. Fellows  <dkf@users.sf.net>
-
-	* generic/regc_nfa.c (duptraverse): Impose a maximum stack depth on
-	the single most recursive part of the RE engine. The actual maximum
-	may need tuning, but that needs a system with a small stack to carry
-	out. [Bug 1905562]
-
-	* tests/string.test: Eliminate non-ASCII characters from the actual
-	test script. [Bug 2006884]
-
-2008-06-30  Donal K. Fellows  <dkf@users.sf.net>
-
-	* doc/ObjectType.3: Clean up typedef formatting.
-
-2008-06-30  Don Porter	<dgp@users.sourceforge.net>
-
-	* doc/ObjectType.3:	Updated documentation of the Tcl_ObjType
-	struct to match expectations of Tcl 8.5. [Bug 1917650]
-
-2008-06-30  Alexandre Ferrieux	<ferrieux@users.sourceforge.net>
-
-	* generic/tclCmdIL.c: Lrange cleanup and in-place optimization. [Patch
-	1890831]
-
-	* generic/tclExecute.c: Avoid useless String conversion for CONCAT1 of
-	pure byte arrays. [Patch 1953758]
-
-2008-06-29  Donal K. Fellows  <dkf@users.sf.net>
-
-	* doc/*.1, doc/*.3, doc/*.n: Many small updates, purging out of date
-	change bars and cleaning up the formatting of typedefs. Added a few
-	missing bits of documentation in the process.
-
-2008-06-29  Don Porter	<dgp@users.sourceforge.net>
-
-	* generic/tclPathObj.c:	 Plug memory leak in [Bug 1999176] fix. Thanks
-	to Rolf Ade for detecting.
-
-2008-06-29  Donal K. Fellows  <dkf@users.sf.net>
-
-	* doc/interp.n: Corrected order of subcommands. [Bug 2004256]
-	Removed obsolete (i.e. 8.5) .VS/.VE pairs.
-
-	* doc/object.n (EXAMPLES): Fix incorrect usage of oo::define to be
-	done with oo::objdefine instead. [Bug 2004480]
-
-2008-06-28  Don Porter	<dgp@users.sourceforge.net>
-
-	* generic/tclPathObj.c:	 Plug memory leak in [Bug 1972879] fix. Thanks
-	to Rolf Ade for detecting and Dan Steffen for the fix. [Bug 2004654]
-
-2008-06-26  Andreas Kupries  <andreask@activestate.com>
-
-	* unix/Makefile.in: Followup to my change of 2008-06-25, make code
-	generated by the Makefile and put into the installed tm.tcl
-	conditional on interpreter safeness as well. Thanks to Daniel Steffen
-	for reminding me of that code.
-
-2008-06-25  Don Porter	<dgp@users.sourceforge.net>
-
-	*** 8.6a1 TAGGED FOR RELEASE ***
-
-	* changes:	Updates for 8.6a1 release.
-
-	* generic/tclOO.h:	Bump to TclOO 0.5.
-
-2008-06-25  Andreas Kupries  <andreask@activestate.com>
-
-	* library/tm.tcl:   Modified the handling of Tcl Modules and of the
-	* library/safe.tcl: Safe Base to interact nicely with each other,
-	* library/init.tcl: enabling requiring Tcl Modules in safe
-	* tests/safe.test:  interpreters. [Bug 1999119]
-
-2008-06-25  Pat Thoyts	<patthoyts@users.sourceforge.net>
-
-	* win/rules.vc: Fix versions of dde and registry dlls
-	* win/makefile.vc: Fix problem building with staticpkg option
-
-2008-06-24  Don Porter	<dgp@users.sourceforge.net>
-
-	* generic/tclPathObj.c: Fixed some internals management in the "path"
-	Tcl_ObjType for the empty string value. Problem led to a crash in the
-	command [glob -dir {} a]. [Bug 1999176]
-
-2008-06-24  Pat Thoyts	<patthoyts@users.sourceforge.net>
-
-	* doc/fileevent.n: Fix examples and comment on eof use. [Bug 1995063]
-
-2008-06-23  Don Porter	<dgp@users.sourceforge.net>
-
-	* generic/tclPathObj.c: Fixed bug in Tcl_GetTranslatedPath() when
-	operating on the "Special path" variant of the "path" Tcl_ObjType
-	intrep. A full normalization was getting done, in particular, coercing
-	relative paths to absolute, contrary to what the function of producing
-	the "translated path" is supposed to do. [Bug 1972879]
-
-2008-06-20  Don Porter	<dgp@users.sourceforge.net>
-
-	* changes:	Updates for 8.6a1 release.
-
-	* generic/tclInterp.c:	Fixed completely boneheaded mistake that
-	* tests/interp.test:	[interp bgerror $slave] and [$slave bgerror]
-	would always act like [interp bgerror {}]. [Bug 1999035]
-
-	* tests/chanio.test:	Corrected flawed tests revealed by a -debug 1
-	* tests/cmdAH.test:	-singleproc 1 test suite run.
-	* tests/event.test:
-	* tests/interp.test:
-	* tests/io.test:
-	* tests/ioTrans.test:
-	* tests/namespace.test:
-
-	* tests/encoding.test:	Make failing tests pass again. [Bug 1972867]
-
-2008-06-19  Donal K. Fellows  <dkf@users.sf.net>
-
-	* generic/tclOO.c (Tcl_ObjectContextInvokeNext): Corrected 'next' (at
-	* tests/oo.test (oo-7.8):	end of a call chain) to make it
-	* doc/next.n:			consistent with the TIP. [Bug 1998244]
-
-	* generic/tclOOCall.c (AddSimpleClassChainToCallContext): Make sure
-	* tests/oo.test (oo-14.8): that class mixins are processed in the
-	documented order. [Bug 1998221]
-
-2008-06-19  Don Porter	<dgp@users.sourceforge.net>
-
-	* changes:	Updates for 8.6a1 release.
-
-	* README:		Bump version number to 8.6a1
-	* generic/tcl.h:
-	* library/init.tcl:
-	* tools/tcl.wse.in:
-	* unix/configure.in:
-	* unix/tcl.spec:
-	* win/configure.in:
-
-	* unix/configure:	autoconf-2.59
-	* win/configure:
-
-2008-06-17  Andreas Kupries  <andreask@activestate.com>
-
-	* generic/tclClock.c (ClockConvertlocaltoutcObjCmd): Removed left
-	over debug output.
-
-2008-06-17  Andreas Kupries  <andreask@activestate.com>
-
-	* doc/tm.n: Followup to changelog entry 2008-03-18 regarding
-	::tcl::tm::Defaults. Updated the documentation to not only mention the
-	new (underscored) form of environment variable names, but make it the
-	encouraged form as well. [Bug 1914604]
-
-2008-06-17  Kevin Kenny	 <kennykb@acm.org>
-
-	* generic/tclClock.c (ConvertLocalToUTC):
-	* tests/clock.test (clock-63.1): Fixed a bug where the internal
-	ConvertLocalToUTC command segfaulted if passed a dictionary without
-	the 'localSeconds' key. To the best of my knowledge, the bug was not
-	observable in the [clock] command itself.
-
-2008-06-16  Andreas Kupries  <andreask@activestate.com>
-
-	* generic/tclCmdIL.c (TclInfoFrame): Moved the code looking up the
-	* tests/info.test: information for key 'proc' out of the
-	TCL_LOCATION_BC branch to after the switch, this is common to all
-	frame types. Updated the testsuite to match. This was exposed by the
-	2008-06-08 commit (Miguel), switching uplevel from direct eval to
-	compilation. [Bug 1987851]
-
-2008-06-16  Andreas Kupries  <andreask@activestate.com>
-
-	* tests/ioTrans.test (iortrans-11.*): Fixed same issue as for
-	iortrans.tf-11.*, cleanup of temp file, making this a followup to the
-	entry on 2008-06-10 by myself.
-
-2008-06-13  David Gravereaux <davygrvy@pobox.com>
-
-	* win/rules.vc: SYMBOLS macro is now being set to zero when $(OPTS) is
-	not available.
-	* win/makefile.vc: The Stubs source files (tclStubLib.c and
-	tclOOStubLib.c) should not be compiled with the -GL flag.
-
-2008-06-13  Joe Mistachkin  <joe@mistachkin.com>
-
-	TIP #285 IMPLEMENTATION
-
-	* doc/Eval.3: Added documentation for the Tcl_CancelEval and
-	Tcl_Canceled functions and the TCL_CANCEL_UNWIND flag bit.
-	* doc/after.n: Corrected the spelling of 'canceled' in the
-	documentation.
-	* doc/interp.n: Added documentation for [interp cancel].
-	* generic/tcl.decls: Added the Tcl_CancelEval and Tcl_Canceled
-	functions to the stubs table.
-	* generic/tcl.h: Added the TCL_CANCEL_UNWIND flag bit.
-	* generic/tclBasic.c: The bulk of the script cancellation
-	functionality is defined here. Added code to initialize and manage the
-	script cancellation hash table in a thread-safe manner. Reset script
-	cancellation flags prior to increasing the nesting level (if the
-	nesting level is currently zero) and always cooperatively check for
-	script cancellation near the start of TclEvalObjvInternal and after
-	invoking async handlers.
-	* generic/tclDecls.h: Regenerated.
-	* generic/tclEvent.c: Call TclFinalizeEvaluation during finalization
-	to cleanup the script cancellation hash table. During [vwait], always
-	cooperatively check for script cancellation. Corrected the spelling of
-	'canceled' in comments to be consistent with the documentation.
-	* generic/tclExecute.c: Reset script cancellation flags prior to
-	increasing the nesting level (if the nesting level is currently zero)
-	and always cooperatively check for script cancellation after invoking
-	async handlers. Prevent [catch] from catching script cancellation when
-	the TCL_CANCEL_UNWIND flag is set (similar to the manner used by TIP
-	143 when a limit has been exceeded).
-	* generic/tclInt.decls: Added TclResetCancellation to the internal
-	stubs table.
-	* generic/tclInt.h: Added asyncCancel and asyncCancelMsg fields to the
-	private Interp structure. Added private interp flag value CANCELED to
-	help control script cancellation.
-	* generic/tclIntDecls.h: Regenerated.
-	* generic/tclInterp.c (Tcl_InterpObjCmd): Added [interp cancel]
-	subcommand.
-	* generic/tclNotify.c (Tcl_DeleteEventSource): Corrected the spelling
-	of 'canceled' in comments to be consistent with the documentation.
-	* generic/tclParse.c: Reset script cancellation flags prior to
-	* generic/tclProc.c: increasing the nesting level (if the nesting
-	level is currently zero) and cooperatively check for script
-	cancellation prior to evaluating commands.
-	* generic/tclStubInit.c: Regenerated.
-	* generic/tclThreadTest.c (Tcl_ThreadObjCmd): Added script
-	cancellation support ([testthread cancel]).
-	Modified [testthread id] to allow querying of the 'main' thread ID.
-	Corrected comments to reflect the actual command syntax. Made
-	[testthread wait] cooperatively check for script cancellation. Added
-	[testthread event] to allow for processing one pending event without
-	blocking.
-	* generic/tclTimer.c: Delay for a maximum of 500 milliseconds prior to
-	checking for async handlers and script cancellation.
-	* tests/cmdAH.test: Changed [interp c] to [interp create].
-	* tests/interp.test: Added and fixed tests for [interp cancel].
-	* tests/thread.test: Added tests for script cancellation via
-	[testthread cancel].
-	* tools/man2help2.tcl: Fixed problems with WinHelp target (see
-	* tools/man2tcl.c: [Bug 1934200], [Bug 1934265], and [Bug 1934272]).
-	* win/makefile.vc: Added 'pdbs' option for Windows build rules to
-	* win/rules.vc:	   allow for non-debug builds with full symbols.
-	* win/tcl.hpj.in: Corrected version for WinHelp target.
-	* win/tclWinNotify.c: Used SleepEx and WaitForSingleObjectEx on
-	* win/tclWinThrd.c: Windows because they are alertable.
-
-2008-06-12  Daniel Steffen  <das@users.sourceforge.net>
-
-	* unix/Makefile.in:		Add complete deps on tclDTrace.h.
-
-	* generic/tclOO.c:		Use TclOOStubs hooks field to retrieve
-	* generic/tclOODecls.h:		TclOOIntStubs pointer. [Bug 1980953]
-	* generic/tclOOIntDecls.h:
-	* generic/tclOOStubInit.c:
-	* generic/tclOOStubLib.c:
-
-	* generic/tclIORTrans.c:	Fix signed <-> unsigned cast warnings.
-
-	* unix/Makefile.in:		Clean generated tclDTrace.h file.
-	* unix/configure.in (SunOS):	Fix static DTrace-enabled build.
-
-	* unix/tcl.m4 (SunOS-5.11): Fix 64bit amd64 support with gcc & Sun cc.
+
+	* unix/tcl.m4 (SunOS-5.1x): fix 64bit support for Sun cc. [Bug 1921166]
+
 	* unix/configure: autoconf-2.59
 
-	* macosx/Tcl.xcodeproj/project.pbxproj:	Add tclIORTrans.c; updates and
-						cleanup for Xcode 3.1/Leopard.
-	* macosx/Tcl.xcode/project.pbxproj:	Sync Tcl.xcodeproj changes.
-	* macosx/README:			Document new build configs.
-
-2008-06-10  Joe English	 <jenglish@users.sourceforge.net>
-
-	* generic/tclEncoding.c(UtfToUtfProc): Avoid unwanted sign extension
-	when converting incomplete UTF-8 sequences. See [Bug 1908443] for
-	details.
-
-2008-06-10  Andreas Kupries  <andreask@activestate.com>
-
-	* tests/ioTrans.test (iortrans.tf-6.1): Fixed the [Bug 1988552],
-	reported by Kevin. Have to close the channel before removal of the
-	file. Fixed same bug in test 'iortrans.tf-11.0', after fixing missing
-	cleanup of the file in 'iortrans.tf-11.*'. Lastly fixed the names of
-	the threaded tests 'iortrans-8.*' to the correct 'iortrans.tf-8.*'.
-
-2008-06-09  Andreas Kupries  <andreas_kupries@users.sourceforge.net>
-
-	* generic/tclIORTrans.c (ReflectInput): Fixed a bug triggered by Pat
-	Thoyts <patthoyts@users.sourceforge.net>. Reset the EOF flag after
-	draining the Tcl level into the result buffer, to make sure that the
-	result buffer will be drained as well by repeated calls to
-	ReflectInput should it contain more than one buffer-full of data.
-	Without that reset the higher I/O system will not call on ReflectInput
-	anymore due to the assumed EOF, thus losing the data which did not fit
-	in the buffer of the call which caused the eof and drain.
-
-2008-06-09  Donal K. Fellows  <dkf@users.sf.net>
-
-	* generic/tclOOCall.c (TclOOGetSortedMethodList): Plug memory leak
-	that occurred when all methods were hidden. [Bug 1987817]
-
-2008-06-08  Miguel Sofer  <msofer@users.sf.net>
-
-	* generic/tclBasic.c:	   Compilation of uplevel scripts, allow
-	* generic/tclCompCmds.c:   non-body compiled scripts to access the
-	* generic/tclCompile.c:	   LVT (but not to extend it) and enable the
-	* generic/tclCompile.h:	   canonical list opt to sidestep the
-	* generic/tclExecute.c:	   compiler. [Patch 1973096]
-	* generic/tclProc.c:
-	* tests/uplevel.test:
-
-2008-06-06  Andreas Kupries  <andreask@activestate.com>
-
-	TIP #230 IMPLEMENTATION
-
-	* generic/tclIOCmd.c: Integration of transform commands into 'chan'
-			      ensemble.
-	* generic/tclInt.h: Definitions of the transform commands.
-	* generic/tclIORTrans.c: Implementation of the reflection transforms.
-	* tests/chan.test:  Tests updated for new sub-commands of 'chan'.
-	* tests/ioCmd.test: Tests updated for new sub-commands of 'chan'.
-	* tests/ioTrans.test: Whole new set of tests for the reflection
-			      transform.
-	* unix/Makefile.in: Integration of new files into build rules.
-	* win/Makefile.in:  Integration of new files into build rules.
-	* win/makefile.vc:  Integration of new files into build rules.
-
-	NOTE: The file 'tclIORTrans.c' has a lot of code in common with the
-	      file 'tclIORChan.c', as that made it much easier to develop the
-	      reference implementation as a separate module. Now that the
-	      transforms have been committed the one thing left to do is to go
-	      over both modules and see which of the common parts we can
-	      factor out and share.
-
-2008-06-04  Pat Thoyts	<patthoyts@users.sourceforge.net>
-
-	* generic/tclBinary.c: TIP #317 implementation
-	* tests/binary.test:
-
-2008-06-02  Kevin B. Kenny  <kennykb@acm.org>
-
-	* generic/tclOO.c (ReleaseClassContents): Fix the one remaining
-	valgrind complaint about oo.test, caused by failing to protect the
-	Object as well as the Class corresponding to a subclass being deleted
-	and hence getting a freed-memory read when attempting to delete the
-	class command. [Bug 1981001]
-
-2008-06-01  Donal K. Fellows  <dkf@users.sf.net>
-
-	* generic/tclOOMethod.c (Tcl_NewMethod): Complete the fix of [Bug
-	1981001], previous fix was incomplete though helpful in telling me
-	where to look.
-
-2008-06-01  Joe Mistachkin  <joe@mistachkin.com>
-
-	* win/Makefile.in: Add tclOO genstubs to Windows makefiles and remove
-	* win/makefile.vc: -DBUILD_tcloo because it is no longer required.
-
-2008-06-01  Kevin B. Kenny  <kennykb@acm.org>
-
-	* generic/tclOODecls.h:	   Added the swizzling of DLLEXPORT and
-	* generic/tclOOIntDecls.h: DLLIMPORT needed to make EXTERN work.
-
-	* generic/tclDictObj.c:	 Added missing initializers to the ensemble
-				 map to silence a compiler warning. Thanks to
-				 George Peter Staplin for the report.
-
-	* generic/tclOOMethod.c: Fix a bug where the refcount of a method was
-				 reset if the method was redefined while there
-				 was an active invocation. [Bug 1981001]
-
-2008-06-01  Donal K. Fellows  <dkf@users.sf.net>
-
-	* generic/tclOO.decls, unix/Makefile.in (genstubs): Make generation of
-	stub tables correct.
-	* generic/tclOO{Decls.h,IntDecls.h,StubInit.c,StubLib.c}: Fixes to
-	make the generation work correctly, removing subtle differences
-	between output of different versions of stub generator.
-
-2008-06-01  Daniel Steffen  <das@users.sourceforge.net>
-
-	* generic/tclOOStubLib.c:	Ensure use of tcl stubs; include in
-	* unix/Makefile.in:		stub lib; disable broken tclOO
-					genstubs
-
-	* generic/tclOO.c:		Make tclOO stubs tables 'static const'
-	* generic/tclOODecls.h:		and stub table pointers MODULE_SCOPE
-	* generic/tclOOIntDecls.h:	(change generated files manually
-	* generic/tclOOStubInit.c:	pending genstubs support for tclOO).
-	* generic/tclOOStubLib.c:
-
-	* generic/tclOO.c:		Fix warnings for 'int<->ptr
-	* generic/tclOOCall.c:		conversion' and 'signed vs unsigned
-	* generic/tclOOMethod.c:	comparison'.
-
-	* tests/msgcat.test:	Fix for ::tcl::mac::locale with @modifier.
-
-	* tools/tsdPerf.tcl:	Use [info sharedlibextension]
-
-	* unix/tclConfig.h.in:	autoheader-2.59
-
-	* macosx/Tcl.xcodeproj/project.pbxproj:	Add new tclOO files; add debug
-	* macosx/README:			configs with corefoundation
-						disabled and with gcov; update
-						to Xcode 3.1.
-
-2008-05-31  Donal K. Fellows  <dkf@users.sf.net>
-
-	* generic/tclOO.c (InitFoundation): Correct reference counting for
-	strings used when creating the constructor for classes.
-	* generic/tclOOMethod.c (TclOODelMethodRef): Correct fencepost error
-	in reference counting of method implementation structures.
-	* tests/oo.test (oo-0.5): Added a test to detect a memory leak problem
-	relating to disposal of the core object system.
-
-	TIP#257 IMPLEMENTATION
-
-	* generic/tclBasic.c, generic/tclOOInt.h: Correct declarations.
-	* win/Makefile.in, win/makefile.bc, win/makefile.vc: Build support for
-	Win32, from Joe Mistachkin. [Patch 1980861]
-
-	* generic/tclOO*, doc/*, tests/oo.test: Port of implementation of
-	TclOO to sit directly inside Tcl. Note that this is incomplete (e.g.
-	no build support yet for Windows).
-
-2008-05-26  Jeff Hobbs	<jeffh@ActiveState.com>
-
-	* tests/io.test (io-53.9): Need to close chan before removing file.
-
-2008-05-26  Donal K. Fellows  <dkf@users.sf.net>
-
-	* win/makefile.bc:		    Remove deprecated winhelp target.
-	* win/Makefile.in, win/makefile.vc: It didn't work correctly anyway.
-
-2008-05-23  Andreas Kupries  <andreask@activestate.com>
-
-	* win/tclWinChan.c (FileWideSeekProc): Accepted a patch by Alexandre
-	Ferrieux <ferrieux@users.sourceforge.net> to fix the [Bug 1965787].
-	'tell' now works for locations > 2 GB as well instead of going
-	negative.
-
-	* generic/tclIO.c (Tcl_SetChannelBufferSize): Accepted a patch by
-	* tests/io.test: Alexandre Ferrieux <ferrieux@users.sourceforge.net>
-	* tests/chanio.test: to fix the [Bug 1969953]. Buffersize outside of
-	the supported range are now clipped to nearest boundary instead of
-	ignored.
-
-2008-05-22  Don Porter	<dgp@users.sourceforge.net>
-
-	* generic/tclNamesp.c (Tcl_LogCommandInfo):	Restored ability to
-	handle the argument value length = -1. Thanks to Chris Darroch for
-	discovering the bug and providing the fix. [Bug 1968245]
-
-2008-05-21  Don Porter	<dgp@users.sourceforge.net>
-
-	* generic/tclParse.c (ParseComment):	The new TclParseAllWhiteSpace
-	* tests/parse.test (parse-15.60):	routine has no mechanism to
-	return the "incomplete" status of "\\\n" so calling this routine
-	anywhere that can be reached within a Tcl_ParseCommand() call is a
-	mistake. In particular, ParseComment() must not use it. [Bug 1968882]
-
-2008-05-20  Donal K. Fellows  <dkf@users.sf.net>
-
-	* generic/tclNamesp.c (Tcl_SetNamespaceUnknownHandler): Corrected odd
-	logic for handling installation of namespace unknown handlers which
-	could lead too very strange things happening in the error case.
-
-2008-05-16  Miguel Sofer  <msofer@users.sf.net>
-
-	* generic/tclCompile.c: Fix crash with tcl_traceExec. Found and fixed
-	by Alexander Pasadyn. [Bug 1964803]
-
-2008-05-15  Pat Thoyts	<patthoyts@users.sourceforge.net>
-
-	* win/makefile.vc: We should use the thread allocator for threaded
-	* win/rules.vc:	   builds. Added 'tclalloc' option to disable.
-
-2008-05-09  George Peter Staplin  <georgeps@xmission.com>
-
-	* tools/tsdPerf.c:	A loadable Tcl extension for testing TSD
-	performance.
-	* tools/tsdPerf.tcl:	A simplistic tool that uses the thread
-	extension and tsdPerf.so to get some performance metrics by,
-	simulating, simple TSD contention.
-
-2008-05-09  George Peter Staplin  <georgeps@xmission.com>
-
-	* generic/tcl.h:	Make Tcl_ThreadDataKey a void *.
-	* generic/tclInt.h:	Change around some function names and add some
-	new per-platform declarations for thread-specific data functions.
-	* generic/tclThread.c:	Make use of of the new function names that no
-	longer have a Tclp prefix.
-	* generic/tclThreadStorage.c: Replace the core thread-specific data
-	(TSD) mechanism with an array offset solution that eliminates the hash
-	tables, and only uses one slot of native TSD. Many thanks to Kevin B.
-	Kenny for his help with this.
-
-	* unix/tclUnixThrd.c:	Add platform-specific TSD functions for use by
-	* win/tclWinThrd.c:	tclThreadStorage.c.
-
-2008-05-09  Kevin B. Kenny  <kennykb@acm.org>
-
-	* tests/dict.test (dict-19.2): Corrected a bug where the test was
-	changed to use [apply] instead of a temporary proc, but the cleanup
-	script still attempted to delete the temporary proc.
-
-2008-05-07  Donal K. Fellows  <dkf@cspool38.cs.man.ac.uk>
-
-	* generic/tclCompCmds.c (TclCompileDictAppendCmd): Fix silly off-by
-	one error that caused a crash every time a compiled 'dict append' with
-	more than one argument was used. Found by Colin McCormack.
-
-2008-05-02  Pat Thoyts	<patthoyts@users.sourceforge.net>
-
-	* generic/tclBasic.c:	 Converted the [binary] command into an
-	* generic/tclBinary.c:	 ensemble.
-	* generic/tclInt.h:
-	* test/binary.test:	 Updated the error tests for ensemble errors.
-
-	* generic/tclFileName.c: Reverted accidental commit of TIP 316 APIs.
-
-2008-04-27  Donal K. Fellows  <dkf@users.sf.net>
-
-	* */*.c: A large tranche of getting rid of pre-C89-isms; if your
-	compiler doesn't support things like proper function declarations,
-	'void' and 'const', borrow a proper one when building Tcl. (The header
-	files allow building things that link against Tcl with really ancient
-	compilers still; the requirement is just when building Tcl itself.)
-
-2008-04-26  Zoran Vasiljevic <vasiljevic@users.sourceforge.net>
-
-	* generic/tclAsync.c: Tcl_AsyncDelete(): panic if attempt to locate
-	handler token fails. Happens when some other thread attempts to delete
-	somebody else's token.
-
-	Also, panic early if we find out the wrong thread attempting to delete
-	the async handler (common trap). As, only the one that created the
-	handler is allowed to delete it.
-
-2008-04-24  Andreas Kupries  <andreask@activestate.com>
-
-	* tests/ioCmd.test: Extended testsuite for reflected channel
-	implementation. Added test cases about how it handles if the rug is
-	pulled out from under a channel (= killing threads, interpreters
-	containing the tcl command for a channel, and channel sitting in a
-	different interpreter/thread.)
-
-	* generic/tclIORChan.c: Fixed the bugs exposed by the new testcases,
-	redone most of the cleanup and exit handling.
-
-2008-04-21  Don Porter	<dgp@users.sourceforge.net>
-
-	* generic/tclIOUtil.c:		Removed all code delimited by
-	* generic/tclTest.c:		USE_OBSOLETE_FS_HOOKS, completing
-	* tests/ioCmd.test:		the deprecation path for these
-	* tests/ioUtil.test (removed):	obsolete interfaces. (Code was active
-	in Tcl 8.4, present but enabled only by customized compile switch in
-	Tcl 8.5, and now completely gone for Tcl 8.6). Also removed all tests
-	relevant only to the removed interfaces.
-
-2008-04-19  George Peter Staplin <georgeps@xmission.com>
-
-	* doc/Ensemble.3: Fix a typo: s/defiend/defined/
-	Thanks to hat0 for spotting this.
-
-2008-04-16  Daniel Steffen  <das@users.sourceforge.net>
-
-	* generic/tclInt.h:		Make stubs tables 'static const' and
-	* generic/tclStubInit.c:	export only module-scope pointers to
-	* generic/tclStubLib.c:		the main stubs tables (for package
-	* tools/genStubs.tcl:		initialization). [Patch 1938497]
-	* generic/tclBasic.c (Tcl_CreateInterp):
-	* generic/tclTomMathInterface.c (TclTommath_Init):
-
-	* generic/tclInt.h:		Revise Tcl_SetNotifier() to use a
-	* generic/tclNotify.c:		module-scope hooks table instead of
-	* generic/tclStubInit.c:	runtime stubs-table modification;
-	* macosx/tclMacOSXNotify.c:	ensure all hookable notifier functions
-	* win/tclWinNotify.c:		check for hooks; remove hook checks in
-	* unix/tclUnixNotfy.c:		notifier API callers. [Patch 1938497]
-
-2008-04-15  Andreas Kupries  <andreask@activestate.com>
-
-	* generic/tclIO.c (CopyData):	Applied another patch by Alexandre
-	* io.test (io-53.8a):		Ferrieux <ferrieux@users.sf.net>,
-	* chanio.test (chan-io-53.8a):	to shift EOF handling to the async
-	part of the command if a callback is specified, should the channel be
-	at EOF already when fcopy is called. Testcase by myself.
-
-2008-04-15  Daniel Steffen  <das@users.sourceforge.net>
-
-	* unix/Makefile.in:	Adjust tclDTrace.h dependencies for removal
-				of tclStubLib.o from TCL_OBJS. [Bug 1942795]
-
-2008-04-14  Kevin B. Kenny <kennykb@acm.org>
-
-	* unix/tclUnixTime.c (NativeGetTime): Removed obsolete use of
-	'struct timezone' in the call to 'gettimeofday'. [Bug 1942197]
-
-	* tests/clock.test (clock-33.5, clock-33.5a, clock-33.8, clock-33.8a):
-	Added comments to the test that it can fail on a heavily loaded
-	system.
-
-2008-04-10  Andreas Kupries  <andreask@activestate.com>
-
-	* generic/tclIOCmd.c (Tcl_FcopyObjCmd): Keeping check for negative
-	values, changed to not be an error, but behave like the special value
-	-1 (copy all, default).
-
-	* tests/iocmd.test (iocmd-15.{12,13}): Removed.
-
-	* tests/io.test (io-52.5{,a,b}): Reverted last change, added
-	* tests/chanio.test (chan-io-52.5{,a,b}): comment regarding the
-	meaning of -1, added two more testcases for other negative values,
-	and input wrapped to negative.
-
-2008-04-09  Donal K. Fellows  <dkf@users.sf.net>
-
-	* tests/{fCmd,unixFCmd,winFCmd,winFile}.test: Tidying up of the test
-	suite to make better use of tcltest2 and be clearer about what is
-	being tested.
-
-	* win/Makefile.in (html): Added target for doing convenient
-	documentation builds, mirroring the one from unix/Makefile.
-
-2008-04-09  Andreas Kupries  <andreask@activestate.com>
-
-	* tests/chanio.test (chan-io-52.5): Removed '-size -1' from test,
-	* tests/io.test (io-52.5): does not seem to have any bearing, and was
-	an illegal value. Test case is not affected by the value of -size,
-	test flag restoration and that evrything was properly copied.
-
-	* generic/tclIOCmd.c (Tcl_FcopyObjCmd): Added checking of -size value
-	* tests/ioCmd.test (iocmd-15.{13,14}): to reject negative values, and
-	values overflowing 32-bit signed. Basic patch by Alexandre Ferrieux
-	<ferrieux@users.sourceforge.net>, with modifications from me to
-	separate overflow from true negative value. Extended testsuite. [Bug
-	1557855]
-
-2008-04-09  Daniel Steffen  <das@users.sourceforge.net>
-
-	* tests/chanio.test (chan-io-53.8,53.9,53.10): Fix typo & quoting for
-	* tests/io.test (io-53.8,53.9,53.10):	       spaces in builddir path
-
-2008-04-08  Miguel Sofer  <msofer@users.sf.net>
-
-	* generic/tclExecute.c: Added comments to the alignment macros used in
-	GrowEvaluationStack() and friends.
-
-2008-04-08  Daniel Steffen  <das@users.sourceforge.net>
-
-	* tools/genStubs.tcl:	Revert erroneous 2008-04-02 change marking
-				*StubsPtr as EXTERN instead of extern.
-
-	* generic/tclDecls.h:	make genstubs
-	* generic/tclIntDecls.h:
-	* generic/tclIntPlatDecls.h:
-	* generic/tclPlatDecls.h:
-	* generic/tclTomMathDecls.h:
-
-2008-04-07  Andreas Kupries  <andreask@activestate.com>
-
-	* tests/io.test (io-53.10): Testcase for bi-directional fcopy.
-	* tests/chanio.test:
-	* generic/tclIO.c: Additional changes to data structures for fcopy and
-	* generic/tclIO.h: channels to perform proper cleanup in case of a
-	channel having two background copy operations running as is now
-	possible.
-
-	* generic/tclIO.c (BUSY_STATE, CheckChannelErrors, TclCopyChannel):
-	New macro, and the places using it. This change allows for
-	bi-directional fcopy on channels. Thanks to Alexandre Ferrieux
-	<ferrieux@users.sourceforge.net> for the patch. [Bug 1350564]
-
-2008-04-07  Reinhard Max  <max@suse.de>
-
-	* generic/tclStringObj.c (Tcl_AppendFormatToObj): Fix [format {% d}]
-	so that it behaves the same way as in 8.4 and as C's printf().
-	* tests/format.test: Add a test for '% d' and '%+d'.
-
-2008-04-05  Kevin B. Kenny  <kennykb@acm.org>
-
-	* win/tclWinFile.c: (WinSymLinkDirectory): Fixed a problem that Tcl
-	was creating an NTFS junction point (IO_REPARSE_TAG_MOUNT_POINT) but
-	filling in the union member for a Vista symbolic link. We had gotten
-	away with this error because the union member
-	(SymbolicLinkReparseBuffer) was misdefined in this file and in the
-	'winnt.h' in early versions of MinGW. MinGW 3.4.2 has the correct
-	definition of SymbolicLinkReparseBuffer, exposing the mismatch, and
-	making tests cmdAH-19.4.1, fCmd-28.*, and filename-11.* fail.
-	* tests/chanio.test (chan-io-53.9):
-	* tests/io.test (io-53.9): Made test cleanup robust against the
-	possibility of slow process shutdown on Windows.
-
-	* win/tcl.m4: Added -D_CRT_SECURE_NO_DEPRECATE and
-	-DCRT_NONSTDC_NO_DEPRECATE to the MSVC compilation flags so that the
-	compilation doesn't barf on perfectly reasonable Posix system calls.
-	* win/configure: Manually patched (don't have the right autoconf to
-	hand).
-
-2008-04-04  Andreas Kupries  <andreask@activestate.com>
-
-	* tests/io.test (io-53.9): Added testcase for [Bug 780533], based
-	* tests/chanio.test: on Alexandre's test script. Also fixed problem
-	with timer in preceding test, was not canceled properly in the ok case
-
-2008-04-04  Andreas Kupries  <andreask@activestate.com>
-
-	* generic/tclIORChan.c (ReflectOutput): Allow zero return from write
-	when input was zero-length anyway. Otherwise keept it an error, and
-	separate the message from 'written too much'.
-
-	* tests/ioCmd.test (iocmd-24.6): Testcase updated for changed message.
-
-	* generic/tclIORChan.c (ReflectClose): Added missing removal of the
-	now closed channel from the reflection map. Before we could crash the
-	system by invoking 'chan postevent' on a closed reflected channel,
-	dereferencing the dangling pointer in the map.
-
-	* tests/ioCmd.test (iocmd-31.8): Testcase for the above.
-
-2008-04-03  Andreas Kupries  <andreask@activestate.com>
-
-	* generic/tclIO.c (CopyData): Applied patch [Bug 1932639] to
-	* tests/io.test: prevent fcopy from calling -command synchronously
-	* tests/chanio.test: the first time. Thanks to Alexandre Ferrieux
-	<ferrieux@users.sourceforge.net> for report and patch.
-
-2008-04-02  Daniel Steffen  <das@users.sourceforge.net>
-
-	* generic/tcl.decls:	Remove 'export' declarations of symbols now
-				only in libtclstub and no longer in libtcl.
-
-	* generic/tclStubLib.c:	Make symbols in libtclstub.a MODULE_SCOPE to
-	* tools/genStubs.tcl:	avoid exporting them from libraries that link
-				with -ltclstub; constify tcl*StubsPtr and stub
-				table hook pointers. [Bug 1819422]
-
-	* generic/tclDecls.h:	make genstubs
-	* generic/tclIntDecls.h:
-	* generic/tclIntPlatDecls.h:
-	* generic/tclPlatDecls.h:
-	* generic/tclStubInit.c:
-	* generic/tclTomMathDecls.h:
-
-2008-04-02  Andreas Kupries  <andreask@activestate.com>
-
-	* generic/tclIO.c (CopyData): Applied patch for fcopy problem [Bug
-	780533], with many thanks to Alexandre Ferrieux
-	<ferrieux@users.sourceforge.net> for tracking it down and providing a
-	solution. Still have to convert his test script into a proper test
-	case.
-
-2008-04-01  Andreas Kupries  <andreask@activestate.com>
-
-	* generic/tclStrToD.c: Applied patch for [Bug 1839067] (fp rounding
-	* unix/tcl.m4:	       setup on solaris x86, native cc), provided by
-			       Michael Schlenker.
-
-2008-04-01  Don Porter	<dgp@users.sourceforge.net>
-
-	* generic/tclStubLib.c:	Removed needless #ifdef complexity.
-
-	* generic/tclStubLib.c (Tcl_InitStubs):	Added missing error message.
-	* generic/tclPkg.c (Tcl_PkgInitStubsCheck):
-
-	* README:		Bump version number to 8.6a0
-	* generic/tcl.h:
-	* library/init.tcl:
-	* macosx/Tcl-Common.xcconfig:
-	* macosx/Tcl.pbproj/default.pbxuser:
-	* macosx/Tcl.pbproj/project.pbxproj:
-	* tools/tcl.wse.in:
-	* unix/configure.in:
-	* unix/tcl.spec:
-	* win/README:
-	* win/configure.in:
-	* win/makefile.bc:
-	* win/tcl.m4:
-
-	* unix/configure:	autoconf-2.59
-	* win/configure:
-
-	* generic/tclBasic.c:	Revised stubs-generation tool and interp
-	* tools/genStubs.tcl:	creation so that "tclStubsPtr" is not present
-	* unix/Makefile.in:	in libtcl.so, but is present only in
-	* win/Makefile.in:	libtclstub.a. This tightens up the rules for
-	* win/makefile.bc:	users of the stubs interfaces. [Bug 1819422]
-	* win/makefile.vc:
-
-	* generic/tclDecls.h:	make genstubs
-	* generic/tclIntDecls.h:
-	* generic/tclIntPlatDecls.h:
-	* generic/tclPlatDecls.h:
-	* generic/tclTomMathDecls.h:
-
-2008-03-30  Kevin Kenny	 <kennykb@acm.org>
-
-	* generic/tclInt.h (TclIsNaN):
-	* unix/configure.in: Added code to the configurator to check for a
-			     standard isnan() macro and use it if one is
-			     found. This change avoids bugs where the test of
-			     ((d) != (d)) is optimized away by an
-			     overaggressive compiler. [Bug 1783544]
-	* generic/tclObj.c: Added missing #include <math.h> needed to locate
-			    isnan() after the above change.
-
-	* unix/configure: autoconf-2.61
-
-	* tests/mathop.test (mathop-25.9, mathop-25.14): Modified tests to
-	deal with (slightly buggy) math libraries in which pow() returns an
-	incorrectly rounded result. [Bug 1808174]
-
 2008-03-26  Don Porter	<dgp@users.sourceforge.net>
 
-	*** 8.5.2 TAGGED FOR RELEASE ***
-
-	* generic/tcl.h:	Bump to 8.5.2 for release.
-	* library/init.tcl:
-	* tools/tcl.wse.in:
-	* unix/configure.in:
-	* unix/tcl.spec:
-	* win/configure.in:
-
-	* unix/configure:	autoconf-2.59
-	* win/configure:
-
 	* changes:		Updated for 8.5.2 release.
 
-2008-03-28  Donal K. Fellows  <dkf@users.sf.net>
-
-	* tests/fCmd.test: Substantial rewrite to use many more tcltest
-	features. Great reduction in quantity of [catch] gymnastics. Several
-	buggy tests fixed, including one where the result of the previous test
-	was being checked!
-
-2008-03-27  Kevin B. Kenny <kennykb@acm.org>
-
-	* library/tzdata/America/Marigot:
-	* library/tztata/America/St_Barthelemy:
-	* library/tzdata/America/Argentina/San_Luis:
-	* library/tzdata/Asia/Ho_Chi_Minh:
-	* library/tzdata/Asia/Kolkata:	(new files)
-	* library/tzdata/America/Caracas:
-	* library/tzdata/America/Havana:
-	* library/tzdata/America/Santiago:
-	* library/tzdata/America/Argentina/Buenos_Aires:
-	* library/tzdata/America/Argentina/Catamarca:
-	* library/tzdata/America/Argentina/Cordoba:
-	* library/tzdata/America/Argentina/Jujuy:
-	* library/tzdata/America/Argentina/La_Rioja:
-	* library/tzdata/America/Argentina/Mendoza:
-	* library/tzdata/America/Argentina/Rio_Gallegos:
-	* library/tzdata/America/Argentina/San_Juan:
-	* library/tzdata/America/Argentina/Tucuman:
-	* library/tzdata/America/Argentina/Ushuaia:
-	* library/tzdata/Asia/Baghdad:
-	* library/tzdata/Asia/Calcutta:
-	* library/tzdata/Asia/Damascus:
-	* library/tzdata/Asia/Saigon:
-	* library/tzdata/Pacific/Easter:
-		Changes up to and including Olson's tzdata2008b.
-
-2008-03-27  Daniel Steffen  <das@users.sourceforge.net>
-
-	* unix/tcl.m4 (SunOS-5.1x): Fix 64bit support for Sun cc. [Bug
-	1921166]
-
-	* unix/configure: autoconf-2.59
-
-2008-03-26  Don Porter	<dgp@users.sourceforge.net>
-
-	* changes:		Updated for 8.5.2 release.
-
-2008-03-24  Pat Thoyts	<patthoyts@users.sourceforge.net>
+2008-03-24  Pat Thoyts  <patthoyts@users.sourceforge.net>
 
 	* generic/tclBinary.c: [Bug 1923966] - crash in binary format
 	* tests/binary.test:   Added tests for the above crash condition.
@@ -7058,10 +1803,10 @@
 2008-03-18  Andreas Kupries  <andreask@activestate.com>
 
 	* library/tm.tcl (::tcl::tm::Defaults): Modified handling of
-	environment variables. Solution slightly different than proposed in
-	the report. Using the underscored form TCLX_y_TM_PATH even if
-	TCLX.y_TM_PATH exists. Also using a loop to cut prevent code
-	replication. [Bug 1914604]
+	environment variables. See [Bug 1914604]. Solution slightly different
+	than proposed in the report. Using the underscored form TCLX_y_TM_PATH
+	even if TCLX.y_TM_PATH exists. Also using a loop to cut prevent code
+	replication.
 
 2008-03-16  Donal K. Fellows  <dkf@users.sf.net>
 
@@ -7088,9 +1833,9 @@
 
 2008-03-13  Daniel Steffen  <das@users.sourceforge.net>
 
-	* unix/configure.in: Use backslash-quoting instead of double-quoting
-	* unix/tcl.m4:	     for lib paths in tclConfig.sh. [Bug 1913622]
-	* unix/configure:    autoconf-2.59
+	* unix/configure.in:	Use backslash-quoting instead of double-quoting
+	* unix/tcl.m4:		for lib paths in tclConfig.sh. [Bug 1913622]
+	* unix/configure:	autoconf-2.59
 
 2008-03-13  Don Porter	<dgp@users.sourceforge.net>
 
@@ -7110,7 +1855,7 @@
 
 	* doc/info.n: Replaced {expand} with {*}.
 
-2008-03-12  Jeff Hobbs	<jeffh@ActiveState.com>
+2008-03-12  Jeff Hobbs  <jeffh@ActiveState.com>
 
 	* unix/Makefile.in (install-libraries):	Bump http to 2.7
 	* win/Makefile.in (install-libraries):	Added -myaddr option to allow
@@ -7123,7 +1868,7 @@
 	Added -strict option to control URL validation on per-call basis.
 	[Bug 1560506]
 
-2008-03-11  Jeff Hobbs	<jeffh@ActiveState.com>
+2008-03-11  Jeff Hobbs  <jeffh@ActiveState.com>
 
 	* library/http/http.tcl (http::geturl): Add -method option to support
 	* tests/http.test (http-3.1):		http PUT and DELETE requests.
@@ -7145,23 +1890,19 @@
 	* macosx/Tcl.xcodeproj/default.pbxuser:	configs for building with
 	* macosx/Tcl-Common.xcconfig:		gcc-4.2 and llvm-gcc-4.2.
 
-	* unix/tclUnixPort.h:			Workaround vfork() problems in
-						llvm-gcc-4.2.1 -O4 build.
-
-	* unix/tclUnixPort.h:			Move MODULE_SCOPE compat
-						define to top. [Bug 1911102]
-
-<<<<<<< HEAD
-	* macosx/GNUmakefile:			Fix quoting to allow paths
-	* macosx/Tcl-Common.xcconfig:		to ${builddir} and
-	* unix/Makefile.in:			${INSTALL_ROOT} to contain
-	* unix/configure.in:			spaces.
+	* unix/tclUnixPort.h:			Workaround vfork() problems
+						in llvm-gcc-4.2.1 -O4 build.
+
+	* unix/tclUnixPort.h:			Move MODULE_SCOPE compat define
+						to top [Bug 1911102].
+
+	* macosx/GNUmakefile:			Fix quoting to allow paths to
+	* macosx/Tcl-Common.xcconfig:		${builddir} and ${INSTALL_ROOT}
+	* unix/Makefile.in:			to contain spaces.
+	* unix/configure.in:
 	* unix/install-sh:
 	* unix/tcl.m4:
 	* tests/ioCmd.test:
-=======
-2006-09-25  Kevin B. Kenny  <kennykb@acm.org>
->>>>>>> 24fe335f
 
 	* unix/configure:			autoconf-2.59
 
@@ -7190,7 +1931,7 @@
 	* doc/http.n:	Revised to indicate that [package require http 2.5.5]
 	is needed to get all the documented commands ([http::meta]).
 
-	* generic/tclEvent.c (TclDefaultBgErrorHandlerObjCmd):	Added error
+	* generic/tclEvent.c (TclDefaultBgErrorHandlerObjCmd):  Added error
 	* tests/event.test (event-5.*):	checking to protect against callers
 	passing invalid return options dictionaries. [Bug 1901113]
 
@@ -7252,7 +1993,7 @@
 
 	* generic/tclResult.c (Tcl_SetReturnOptions):	Revised the refcount
 	management of Tcl_SetReturnOptions to become that of a conventional
-	Consumer routine. Thanks to Peter Spjuth for pointing out the
+	Consumer routine.  Thanks to Peter Spjuth for pointing out the
 	difficulties calling Tcl_SetReturnOptions with non-0-count value for
 	options.
 	* generic/tclExecute.c (INST_RETURN_STK): Revised the one caller
@@ -7268,17 +2009,17 @@
 	one caller within Tcl itself which passes a non-0-count value to
 	Tcl_AppendObjToErrorInfo().
 
-2008-02-28  Joe English	 <jenglish@users.sourceforge.net>
+2008-02-28  Joe English  <jenglish@users.sourceforge.net>
 
 	* unix/tclPort.h, unix/tclCompat.h, unix/tclUnixChan.h: Reduce scope
 	of <sys/filio.h> and <sys/ioctl.h> #includes. [Patch 1903339]
 
-2008-02-28  Joe English	 <jenglish@users.sourceforge.net>
+2008-02-28  Joe English  <jenglish@users.sourceforge.net>
 
 	* unix/tclUnixChan.c, unix/tclUnixNotfy.c, unix/tclUnixPipe.c:
 	Consolidate all code conditionalized on -DUSE_FIONBIO into one place.
 	* unix/tclUnixPort.h, unix/tclUnixCompat.c: New routine
-	TclUnixSetBlockingMode(). [Patch 1903339]
+	TclUnixSetBlockingMode() [Patch 1903339].
 
 2008-02-28  Don Porter	<dgp@users.sourceforge.net>
 
@@ -7297,7 +2038,7 @@
 	to optimize compiled [return -level 0 $x] [RFE 1794073] introduced a
 	memory leak of the return options dictionary. Fixing that.
 
-2008-02-27  Pat Thoyts	<patthoyts@users.sourceforge.net>
+2008-02-27  Pat Thoyts  <patthoyts@users.sourceforge.net>
 
 	* library/http/http.tcl: [Bug 705956] - fix inverted logic when
 	cleaning up socket error in geturl.
@@ -7315,43 +2056,43 @@
 	* tests/clock.test (clock-61.*, clock-62.1): Regression tests for [Bug
 	1862555] and [Bug 1902423].
 
-2008-02-26  Joe English	 <jenglish@users.sourceforge.net>
+2008-02-26  Joe English  <jenglish@users.sourceforge.net>
 
 	* generic/tclIOUtil.c, unix/tclUnixPort.h, unix/tclUnixChan.c:
 	Remove dead/unused portability-related #defines and unused conditional
-	code. See [Patch 1901828] for discussion.
-
-2008-02-26  Joe English	 <jenglish@users.sourceforge.net>
+	code.  See [Patch 1901828] for discussion.
+
+2008-02-26  Joe English  <jenglish@users.sourceforge.net>
 
 	* generic/tclIORChan.c (enum MethodName),
 	* generic/tclCompExpr.c (enum Marks): More stray trailing ","s
 
-2008-02-26  Joe English	 <jenglish@users.sourceforge.net>
+2008-02-26  Joe English  <jenglish@users.sourceforge.net>
 
 	* unix/configure.in(socklen_t test): Define socklen_t as "int" if
 	missing, not "unsigned". Use AC_TRY_COMPILE instead of
 	AC_EGREP_HEADER.
 	* unix/configure: regenerated.
 
-2008-02-26  Joe English	 <jenglish@users.sourceforge.net>
+2008-02-26  Joe English  <jenglish@users.sourceforge.net>
 
 	* generic/tclCompile.h: Remove stray trailing "," from enum
 	InstOperandType definition (C99ism).
 
-2008-02-26  Jeff Hobbs	<jeffh@ActiveState.com>
+2008-02-26  Jeff Hobbs  <jeffh@ActiveState.com>
 
 	* generic/tclUtil.c (TclReToGlob): Fix the handling of the last star
 	* tests/regexpComp.test:	   possibly being escaped in
 	determining right anchor. [Bug 1902436]
 
-2008-02-26  Pat Thoyts	<patthoyts@users.sourceforge.net>
+2008-02-26  Pat Thoyts  <patthoyts@users.sourceforge.net>
 
 	* library/http/pkgIndex.tcl: Set version 2.5.5
 	* library/http/http.tcl:     It is better to do the [eof] check after
 	trying to read from the socket. No clashes found in testing. Added
 	http::meta command to access the http headers. [Bug 1868845]
 
-2008-02-22  Pat Thoyts	<patthoyts@users.sourceforge.net>
+2008-02-22  Pat Thoyts  <patthoyts@users.sourceforge.net>
 
 	* library/http/pkgIndex.tcl: Set version 2.5.4
 	* library/http/http.tcl:     Always check that the state array exists
@@ -7412,8 +2153,8 @@
 
 2008-02-02  Daniel Steffen  <das@users.sourceforge.net>
 
-	* unix/configure.in (Darwin):	Correct Info.plist year substitution
-					in non-framework builds.
+	* unix/configure.in (Darwin):	Correct Info.plist year substitution in
+					non-framework builds.
 
 	* unix/configure:		autoconf-2.59
 
@@ -7471,7 +2212,7 @@
 	* tests/cmdIL.test (cmdIL-7.7): Fix crash on reversing an empty list.
 	[Bug 1876793]
 
-2008-01-20  Jeff Hobbs	<jeffh@ActiveState.com>
+2008-01-20  Jeff Hobbs  <jeffh@ActiveState.com>
 
 	* unix/README: Minor typo fixes [Bug 1853072]
 
@@ -7487,8 +2228,8 @@
 2008-01-15  Miguel Sofer  <msofer@users.sf.net>
 
 	* generic/tclCompExpr.c: Add an 'optimize' argument to
-	* generic/tclCompile.c:	 TclCompileExpr() to profit from better
-	* generic/tclCompile.h:	 literal management according to usage.
+	* generic/tclCompile.c:  TclCompileExpr() to profit from better
+	* generic/tclCompile.h:  literal management according to usage.
 	* generic/tclExecute.c:
 
 	* generic/tclCompExpr.c: Fix literal leak in exprs [Bug 1869989] (dgp)
@@ -7501,11 +2242,11 @@
 
 2008-01-15  Miguel Sofer  <msofer@users.sf.net>
 
-	* generic/tclBasic.c:	 Replacing 'operator' by 'op' in the def of
+	* generic/tclBasic.c:    Replacing 'operator' by 'op' in the def of
 	* generic/tclCompExpr.c: struct TclOpCmdClientData to accommodate C++
-	* generic/tclCompile.h:	 compilers. [Bug 1855644]
-
-2008-01-13  Jeff Hobbs	<jeffh@ActiveState.com>
+	* generic/tclCompile.h:  compilers. [Bug 1855644]
+
+2008-01-13  Jeff Hobbs  <jeffh@ActiveState.com>
 
 	* win/tclWinSerial.c (SerialCloseProc, TclWinOpenSerialChannel): Use
 	critical section for read & write side. [Bug 1353846] (newman)
@@ -7528,7 +2269,7 @@
 
 	* doc/vwait.n: Add a missing be to fix a typo.
 
-2008-01-04  Jeff Hobbs	<jeffh@ActiveState.com>
+2008-01-04  Jeff Hobbs  <jeffh@ActiveState.com>
 
 	* tools/tcltk-man2html.tcl (make-man-pages): Make man page title use
 	more specific info on lhs to improve tabbed browser view titles.
@@ -7551,8 +2292,5915 @@
 	* unix/configure:	autoconf (2.59)
 	* win/configure:
 
+2007-12-31  Donal K. Fellows  <dkf@users.sf.net>
+
+	* doc/dict.n: Clarified meaning of dictionary values following
+	discussion on comp.lang.tcl.
+
+2007-12-26  Miguel Sofer  <msofer@users.sf.net>
+
+	* generic/tclCmdIL.c: More [lsort] data handling streamlines. The
+	function MergeSort is gone, essentially inlined into Tcl_LsortObjCmd.
+	It is not a straight inlining, two loops over all lists elements where
+	merged in the process: the linked list elements are now built and
+	merged into the temporary sublists in the same pass.
+
+2007-12-25  Miguel Sofer  <msofer@users.sf.net>
+
+	* generic/tclCmdIL.c: More [lsort] data handling streamlines. Extra
+	mem reqs of latest patches removed, restored to previous mem profile.
+	Improved -unique handling, now eliminating repeated elems immediately
+	instead of marking them to avoid reinsertion at the end.
+
+2007-12-23  Jeff Hobbs  <jeffh@ActiveState.com>
+
+	* generic/tclCompCmds.c (TclCompileRegexpCmd):  TCL_REG_NOSUB cannot
+	* tests/regexp.test (regexp-22.2):		be used because it
+	* tests/regexpComp.test:	[Bug 1857126]	disallows backrefs.
+
+2007-12-21  Miguel Sofer  <msofer@users.sf.net>
+
+	* generic/tclCmdIL.c: Speed patch for lsort [Patch 1856994].
+
+2007-12-21  Miguel Sofer  <msofer@users.sf.net>
+
+	* generic/tclCmdIL.c (Tcl_LsortObjCmd, Tcl_LsearchObjCmd): Avoid
+	calling SelectObjFromSublist when there are no sublists.
+
+2007-12-21  Miguel Sofer  <msofer@users.sf.net>
+
+	* generic/tclCmdIL.c (Tcl_LsortObjCmd): Preallocate a listObj of
+	sufficient length for the sorted list instead of growing it. Second
+	commit replaces calls to Tcl_ListObjAppenElement with direct access to
+	the internal rep.
+
+2007-12-19  Don Porter	<dgp@users.sourceforge.net>
+
+	*** 8.5.0 TAGGED FOR RELEASE ***
+
+	* changes:		Updated for 8.5.0 release.
+
+2007-12-19  Jeff Hobbs  <jeffh@ActiveState.com>
+
+	* generic/tclCompCmds.c (TclCompileSwitchCmd):	update switch -regexp
+	* tests/switch.test-14.*:			compilation to pass
+	the cflags to INST_REGEXP (changed on 12-07).  Added tests for
+	switch -regexp compilation (need more). [Bug 1854399]
+
+2007-12-18  Don Porter	<dgp@users.sourceforge.net>
+
+	* changes:		Updated for 8.5.0 release.
+
+2007-12-18  Donal K. Fellows  <donal.k.fellows@manchester.ac.uk>
+
+	* generic/regguts.h, generic/regc_color.c, generic/regc_nfa.c:
+	Fixes for problems created when processing regular expressions that
+	generate very large automata. An enormous number of thanks to Will
+	Drewry <wad_at_google.com>, Tavis Ormandy <taviso_at_google.com>,
+	and Tom Lane <tgl_at_sss.pgh.pa.us> from the Postgresql crowd for
+	their help in tracking these problems down. [Bug 1810264]
+
+2007-12-17  Don Porter	<dgp@users.sourceforge.net>
+
+	* changes:		Updated for 8.5.0 release.
+
+2007-12-17  Miguel Sofer  <msofer@users.sf.net>
+
+	* generic/tclAlloc.c:
+	* generic/tclExecute.c:
+	* generic/tclInt.h:
+	* generic/tclThreadAlloc.c: Fix alignment for memory returned by
+	TclStackAlloc; insure that all memory allocators align to 16-byte
+	boundaries on 64 bit platforms [Bug 1851832, 1851524]
+
+2007-12-14  Jeff Hobbs  <jeffh@ActiveState.com>
+
+	* generic/tclIOUtil.c (FsAddMountsToGlobResult): fix the tail
+	conversion of vfs mounts. [Bug 1602539]
+
+	* win/README: updated notes
+
+2007-12-14  Pat Thoyts  <patthoyts@users.sourceforge.net>
+
+	* tests/winFile.test: Fixed tests for win2k with long machine name
+
+2007-12-14  Pat Thoyts <patthoyts@users.sourceforge.net>
+
+	* win/nmakehlp.c:  Support compilation with MSVC9 for AMD64.
+	* win/makefile.vc:
+
+2007-12-13  Donal K. Fellows  <donal.k.fellows@manchester.ac.uk>
+
+	* doc/trace.n: Clarified documentation of enterstep and leavestep
+	traces, including adding example. [Bug 614282, 1701540, 1755984]
+
+2007-12-12  Don Porter	<dgp@users.sourceforge.net>
+
+	* doc/IntObj.3:	Update docs for the Tcl_GetBignumAndClearObj() ->
+	Tcl_TakeBignumFromObj() revision [TIP 298].  Added docs for the
+	Tcl_InitBignumFromDouble() routine. [Bug 1446971].
+
+	* changes:		Updated for 8.5.0 release.
+
+2007-12-10  Jeff Hobbs  <jeffh@ActiveState.com>
+
+	* generic/tclUtil.c (TclReToGlob): reduce escapes in conversion
+	when not necessary
+
+	* generic/tclInt.decls:  move TclByteArrayMatch and TclReToGlob
+	* generic/tclIntDecls.h: to tclInt.h from stubs.
+	* generic/tclStubInit.c: Add flags var to TclByteArrayMatch for
+	* generic/tclInt.h:      future extensibility
+	* generic/tcl.h:  define TCL_MATCH_EXACT doc for Tcl_StringCaseMatch.
+	* doc/StrMatch.3: It is compatible with existing usage.
+	* generic/tclExecute.c (INST_STR_MATCH): flag for TclByteArrayMatch
+	* generic/tclUtil.c (TclByteArrayMatch, TclStringMatchObj):
+	* generic/tclRegexp.c (Tcl_RegExpExecObj):
+	* generic/tclCmdMZ.c (StringMatchCmd): Use TclStringMatchObj
+	* tests/string.test (11.9.* 11.10.*): more tests
+
+2007-12-10  Joe English  <jenglish@users.sourceforge.net>
+
+	* doc/string.n, doc/UniCharIsAlpha.3: Fix markup errors.
+	* doc/CrtCommand.3, doc/CrtMathFnc.3, doc/FileSystem.3,
+	* doc/GetStdChan.3, doc/OpenFileChnl.3, doc/SetChanErr.3,
+	* doc/eval.n, doc/filename.n: Consistency: Move "KEYWORDS" section
+	after "SEE ALSO".
+
+2007-12-10  Daniel Steffen  <das@users.sourceforge.net>
+
+	* tools/genStubs.tcl:		fix numerous issues handling 'macosx',
+					'aqua' or 'x11' entries interleaved
+					with 'unix' entries [Bug 1834288]; add
+					genStubs::export command
+					[Tk FR 1716117]; cleanup formatting.
+
+	* generic/tcl.decls:		use new genstubs 'export' command to
+	* generic/tclInt.decls:		mark exported symbols not in stubs
+	* generic/tclTomMath.decls:	table [Tk FR 1716117]; cleanup
+					formatting.
+
+	* generic/tclDecls.h:		regen with new genStubs.tcl.
+	* generic/tclIntDecls.h:	[Bug 1834288]
+	* generic/tclIntPlatDecls.h:
+	* generic/tclPlatDecls.h:
+	* generic/tclStubInit.c:
+
+2007-12-09  Jeff Hobbs  <jeffh@ActiveState.com>
+
+	* tests/io.test, tests/chanio.test (io-73.1): Make sure to invalidate
+	* generic/tclIO.c (SetChannelFromAny):        internal rep only after
+	validating channel rep. [Bug 1847044]
+
+2007-12-08  Donal K. Fellows  <dkf@users.sf.net>
+
+	* doc/expr.n, doc/mathop.n: Improved the documentation of the
+	operators. [Bug 1823622]
+
+	* generic/tclBasic.c (builtInCmds): Corrected list of hidden and
+	* doc/interp.n (SAFE INTERPRETERS): exposed commands so that the
+	documentation and reality now match. [Bug 1662436]
+
+2007-12-07  Jeff Hobbs  <jeffh@ActiveState.com>
+
+	* generic/tclExecute.c (TclExecuteByteCode INST_REGEXP):
+	* generic/tclCompCmds.c (TclCompileRegexpCmd): Pass correct RE
+	compile flags at compile time, and use TCL_REG_NOSUB.
+
+	* generic/tclIOCmd.c (FinalizeIOCmdTSD, Tcl_PutsObjCmd): cache
+	stdout channel object for [puts $str] calls.
+
+2007-12-06  Don Porter	<dgp@users.sourceforge.net>
+
+	* README:	Remove mention of dead comp.lang.tcl.announce
+	newsgroup.  [Bug 1846433].
+
+	* unix/README:	Mention the stub library created by `make` and warn
+	about the effect of embedded paths in the installed binaries.
+	Thanks to Larry Virden.  [Bug 1794084]
+
+	* doc/AddErrInfo.3:	Documentation for the new routines in TIP 270.
+	* doc/Interp.3:
+	* doc/StringObj.3:
+
+2007-12-06  Don Porter	<dgp@users.sourceforge.net>
+
+	* doc/namespace.n:	Documentation for zero-argument form of
+	[namespace import] (TIP 261) [Bug 1596416]
+
+2007-12-06  Jeff Hobbs  <jeffh@ActiveState.com>
+
+	* generic/tclInt.h: add TclGetChannelFromObj decl
+	(TclMatchIsTrivial): simplify TclMatchIsTrivial to remove ] check.
+
+2007-12-06  Donal K. Fellows  <donal.k.fellows@manchester.ac.uk>
+
+
+	* generic/tclBasic.c (Tcl_CreateInterp): Simplify the setting up of
+	* generic/tclIOCmd.c (TclInitChanCmd):	 the [chan] ensemble. This
+	* library/init.tcl:			 gets rid of quite a bit of
+	code and makes it possible to understand the whole with less effort.
+
+	* generic/tclCompCmds.c (TclCompileEnsemble): Ensure that the right
+	number of tokens are copied. [Bug 1845320]
+
+	* generic/tclNamesp.c (TclMakeEnsemble): Added missing release of a
+	DString. [Bug 1845397]
+
+2007-12-05  Jeff Hobbs  <jeffh@ActiveState.com>
+
+	* generic/tclIO.h:    Create Tcl_Obj for Tcl channels to reduce
+	* generic/tclIO.c:    overhead in lookup by Tcl_GetChannel.  New
+	* generic/tclIOCmd.c: TclGetChannelFromObj for internal use.
+	* generic/tclIO.c (WriteBytes, WriteChars): add opt check to avoid
+	EOL translation when not linebuffered or using lf. [Bug 1845092]
+
+2007-12-05  Miguel Sofer  <msofer@users.sf.net>
+
+	* tests/stack.test: made the tests for stack overflow not care
+	about which mechanism caused the error (interp's recursion limit
+	or C-stack depth detector).
+
+2007-12-05  Jeff Hobbs  <jeffh@ActiveState.com>
+
+	* win/configure, win/tcl.m4 (LIBS_GUI): mingw needs -lole32
+	-loleaut32 but not msvc for Tk's [send]. [Bug 1844749]
+
+2007-12-05  Donal K. Fellows  <donal.k.fellows@manchester.ac.uk>
+
+	* generic/tclCmdIL.c (Tcl_LsearchObjCmd): Prevent shimmering crash
+	when -exact and -integer/-real are mixed. [Bug 1844789]
+
+2007-12-03  Donal K. Fellows  <dkf@users.sf.net>
+
+	* unix/tclUnixChan.c (CreateSocketAddress): Add extra #ifdef-fery to
+	make code compile on BSD 5. [Bug 1618235, again]
+
+2007-12-03  Don Porter	<dgp@users.sourceforge.net>
+
+	* library/tcltest/tcltest.tcl:	Bump tcltest to version 2.3.0 so that
+	* library/tcltest/pkgIndex.tcl: we release a stable tcltest with a
+	* unix/Makefile.in:	stable Tcl.
+	* win/Makefile.in:
+
+2007-12-03  Jeff Hobbs  <jeffh@ActiveState.com>
+
+	* win/configure, win/tcl.m4 (LIBS_GUI): remove ole32.lib oleaut32.lib
+
+2007-12-03  Donal K. Fellows  <donal.k.fellows@manchester.ac.uk>
+
+	* generic/tclCompCmds.c (TclCompileSwitchCmd): Adjusted the [switch]
+	* generic/tclCmdMZ.c (Tcl_SwitchObjCmd):       command so that when
+	passed two arguments, no check for options are performed. This is OK
+	since in the two-arg case, detecting an option would definitely lead
+	to a syntax error. [Patch 1836519]
+
+2007-11-29  Jeff Hobbs  <jeffh@ActiveState.com>
+
+	* win/makefile.vc: add ws2_32.lib to baselibs
+	* win/configure, win/tcl.m4: add ws2_32.lib / -lws2_32 to build.
+	* win/tclWinSock.c: remove dyn loading of winsock, assume that it is
+	always available now.
+
+2007-11-29  Don Porter	<dgp@users.sourceforge.net>
+
+	* generic/tclWinSock.c (InitializeHostName):	Correct error in
+	buffer length tracking. After gethostname() writes into a buffer,
+	convert only the written string to internal encoding, not the whole
+	buffer.
+
+2007-11-28  Don Porter	<dgp@users.sourceforge.net>
+
+	* generic/tclConfig.c:	Corrected failure of the [::foo::pkgconfig]
+	command to clean up registered configuration data when the query
+	command is deleted from the interp. [Bug 983501]
+
+	* generic/tclNamesp.c (Tcl_SetEnsembleMappingDict):	Added checks
+	that the dict value passed in is in the format required to make the
+	internals of ensembles work. [Bug 1436096]
+
+	* generic/tclIO.c:	Simplify test and improve accuracy of error
+	message in latest changes.
+
+2007-11-28  Pat Thoyts  <patthoyts@users.sourceforge.net>
+
+	* generic/tclIO.c: -eofchar must support no eofchar.
+
+2007-11-27  Miguel Sofer  <msofer@users.sf.net>
+
+	* generic/tclBasic.c: remove unneeded call in Tcl_CreateInterp, add
+	comments.
+
+2007-11-27  Don Porter	<dgp@users.sourceforge.net>
+
+	* win/tclWinSock.c:	Add mising encoding conversion of the [info
+	hostname] value from the system encoding to Tcl's internal encoding.
+
+	* doc/chan.n:		"Fix" the limitation on channel -eofchar
+	* doc/fconfigure.n:	values to single byte characters by documenting
+	* generic/tclIO.c:	it and making it fail loudly. Thanks to Stuart
+	* tests/chan.test:	Cassoff for contributing the fix. [Bug 800753]
+
+2007-11-26  Miguel Sofer  <msofer@users.sf.net>
+
+	* generic/tclBasic.c:
+	* generic/tclInt.h:
+	* unix/tclUnixInit.c:
+	* unix/tclUnixThrd.c: Fix stack checking via workaround for bug in
+	glibc's pthread_attr_get_np, patch from [Bug 1815573]. Many thanks to
+	Sergei Golovan (aka Teo) for detecting the bug and helping diagnose
+	and develop the fix.
+
+2007-11-24  Donal K. Fellows  <dkf@users.sf.net>
+
+	* generic/tclCompCmds.c (TclCompileDictAppendCmd): Fix bug in [dict
+	append] compiler which caused strange stack corruption. [Bug 1837392]
+
+2007-11-23  Andreas Kupries  <andreask@activestate.com>
+
+	* generic/tclIORChan.c: Fixed a problem with reflected channels. 'chan
+	postevent' is defined to work only from within the interpreter
+	containing the handler command. Sensible, we want only handler
+	commands to use it. It identifies the channel by handle. The channel
+	moves to a different interpreter or thread. The interpreter containing
+	the handler command doesn't know the channel any longer. 'chan
+	postevent' fails, not finding the channel any longer. Uhm.
+
+	Fixed by creating a second per-interpreter channel table, just for
+	reflected channels, where each interpreter remembers for which
+	reflected channels it has the handler command. This info does not move
+	with the channel itself. The table is updated by 'chan create', and
+	used by 'chan postevent'.
+
+	* tests/ioCmd.test: Updated the testsuite.
+
+2007-11-23  Jeff Hobbs  <jeffh@ActiveState.com>
+
+	* generic/tclVar.c (Tcl_ArrayObjCmd): handle the right data for
+	* tests/var.test (var-14.2):          [array names $var -glob $ptn]
+
+2007-11-23  Donal K. Fellows  <donal.k.fellows@manchester.ac.uk>
+
+	* generic/tclCmdMZ.c (String*Cmd, TclInitStringCmd): Rebuilt [string]
+	* generic/tclCompCmds.c (TclCompileString*Cmd): as an ensemble.
+
+2007-11-22  Donal K. Fellows  <dkf@users.sf.net>
+
+	* generic/tclDictObj.c (Dict*Cmd,TclInitDictCmd): Rebuilt the [dict]
+	* generic/tclCompCmds.c (TclCompileDict*Cmd): command as an ensemble.
+
+2007-11-22  Donal K. Fellows  <donal.k.fellows@manchester.ac.uk>
+
+	* generic/tclCmdMZ.c (Tcl_StringObjCmd): Rewrote the [string] and
+	* generic/tclDictObj.c (Tcl_DictObjCmd): [dict] implementations to be
+	ready for conversion to ensembles.
+
+	* tests/string.test (string-12.22): Flag shimmering bug found in
+	[string range].
+
+2007-11-21  Donal K. Fellows  <dkf@users.sf.net>
+
+	* generic/tclCompCmds.c (TclCompileEnsemble): Rewrote the ensemble
+	compiler to remove many of the limitations. Can now compile scripts
+	that use unique prefixes of subcommands, and which have mappings of a
+	command to multiple words (provided the first is a compilable command
+	of course).
+
+2007-11-21  Donal K. Fellows  <donal.k.fellows@manchester.ac.uk>
+
+	* generic/tclNamesp.c (TclMakeEnsemble): Factor out the code to set up
+	a core ensemble from a table of information about subcommands, ready
+	for reuse within the core.
+
+	* generic/various: Start to return more useful Error codes, currently
+	mainly on assorted lookup failures.
+
+2007-11-20  Donal K. Fellows  <dkf@users.sf.net>
+
+	* generic/tclDictObj.c: Changed the underlying implementation of the
+	hash table used in dictionaries to additionally keep all entries in
+	the hash table in a linked list, which is only ever added to at the
+	end. This makes iteration over all entries in the dictionary in
+	key insertion order a trivial operation, and so cleans up a great deal
+	of complexity relating to dictionary representation and stability of
+	iteration order.
+
+	***POTENTIAL INCOMPATIBILITY***
+	For any code that depended on the (strange) old iteration order.
+
+	* generic/tclConfig.c (QueryConfigObjCmd): Correct usage of
+	Tcl_WrongNumArgs.
+
+2007-11-19  Don Porter	<dgp@users.sourceforge.net>
+
+	*** 8.5b3 TAGGED FOR RELEASE ***
+
+	* README:		Bump version number to 8.5b3.
+	* generic/tcl.h:
+	* library/init.tcl:
+	* tools/tcl.wse.in:
+	* unix/configure.in:
+	* unix/tcl.spec:
+	* win/configure.in:
+
+	* unix/configure:	autoconf (2.59)
+	* win/configure:
+
+	* changes:		Updated for 8.5b3 release.
+
+2007-11-19  Kevin Kenny  <kennykb@users.sourceforge.net>
+
+	* library/tzdata/Africa/Cairo:
+	* library/tzdata/America/Campo_Grande:
+	* library/tzdata/America/Caracas:
+	* library/tzdata/America/Cuiaba:
+	* library/tzdata/America/Havana:
+	* library/tzdata/America/Sao_Paulo:
+	* library/tzdata/Asia/Damascus:
+	* library/tzdata/Asia/Gaza:
+	* library/tzdata/Asia/Tehran:  Olson's tzdata2007i imported.
+
+2007-11-18  Daniel Steffen  <das@users.sourceforge.net>
+
+	* generic/tclExecute.c (TclExecuteByteCode:INST_EXIST_*): Fix read
+	traces not firing on non-existent array elements. [Bug 1833522]
+
+2007-11-16  Donal K. Fellows  <donal.k.fellows@man.ac.uk>
+
+	* generic/tclCmdIL.c (TclInitInfoCmd): Rename the implementation
+	commands for [info] to be something more "expected".
+
+	* generic/tclCompCmds.c (TclCompileInfoExistsCmd): Compiler for the
+	[info exists] subcommand.
+	(TclCompileEnsemble): Cleaned up version of ensemble compiler that was
+	in TclCompileInfoCmd, but which is now much more generally applicable.
+
+	* generic/tclInt.h (ENSEMBLE_COMPILE): Added flag to allow for cleaner
+	turning on and off of ensemble bytecode compilation.
+
+	* generic/tclCompile.c (TclCompileScript): Add the cmdPtr to the list
+	of arguments passed to command compilers.
+
+2007-11-15  Don Porter	<dgp@users.sourceforge.net>
+
+	* generic/regc_nfa.c:	Fixed infinite loop in the regexp compiler.
+	[Bug 1810038]
+
+	* generic/regc_nfa.c:	Corrected looping logic in fixempties() to
+	avoid wasting time walking a list of dead states. [Bug 1832612]
+
+2007-11-15  Donal K. Fellows  <donal.k.fellows@man.ac.uk>
+
+	* generic/tclNamesp.c (NamespaceEnsembleCmd): Must pass a non-NULL
+	interp to Tcl_SetEnsemble* functions.
+
+	* doc/re_syntax.n: Try to make this easier to read. It's still a very
+	difficult manual page!
+
+	* unix/tcl.m4 (SC_CONFIG_CFLAGS): Allow people to turn off the -rpath
+	option to their linker if they so desire. This is a configuration only
+	recommended for (some) vendors. Relates to [Patch 1231022].
+
+2007-11-15  Pat Thoyts  <patthoyts@users.sourceforge.net>
+
+	* win/tclWin32Dll.c: Prefer UINT_PTR to DWORD_PTR when casting pointers
+	to integer types for greater portability. [Bug 1831253]
+
+2007-11-15  Daniel Steffen  <das@users.sourceforge.net>
+
+	* macosx/Tcl.xcodeproj/project.pbxproj: add new chanio.test.
+	* macosx/Tcl.xcode/project.pbxproj:
+
+2007-11-14  Donal K. Fellows  <donal.k.fellows@man.ac.uk>
+
+	* generic/tclCompile.c (TclCompileScript): Ensure that we get our count
+	in our INST_START_CMD calls right, even when there's a failure to
+	compile a command directly.
+
+	* generic/tclNamesp.c (Tcl_SetEnsembleSubcommandList)
+	(Tcl_SetEnsembleMappingDict):		Special code to make sure that
+	* generic/tclCmdIL.c (TclInitInfoCmd):	[info exists] is compiled right
+	while not allowing changes to the ensemble to cause havok.
+
+	* generic/tclCompCmds.c (TclCompileInfoCmd): Simple compiler for the
+	[info] command that only handles [info exists].
+
+	* generic/tclExecute.c (TclExecuteByteCode:INST_EXIST_*): New
+	instructions to allow the testing of whether a variable exists.
+
+2007-11-14  Andreas Kupries  <andreask@activestate.com>
+
+	* tests/chanio.test: New file. This is essentially a duplicate of
+	'io.test', with all channel commands converted to their 'chan xxx'
+	notation.
+	* tests/io.test: Fixed typo in test description.
+
+2007-11-14  Donal K. Fellows  <donal.k.fellows@man.ac.uk>
+
+	* generic/regc*.c: Eliminate multi-char collating element code
+	completely. Simplifies the code quite a bit. If people still want the
+	full code, it will remain on the 8.4 branch. [Bug 1831425]
+
+2007-11-13  Jeff Hobbs  <jeffh@ActiveState.com>
+
+	* generic/tclCompCmds.c (TclCompileRegexpCmd): clean up comments, only
+	free dstring on OK from TclReToGlob.
+	(TclCompileSwitchCmd): simplify TclReToGlob usage.
+
+2007-11-14  Donal K. Fellows  <dkf@users.sf.net>
+
+	* generic/regc*.c: #ifdef/comment out the code that deals with
+	multi-character collating elements, which have never been supported.
+	Cuts the memory consumption of the RE compiler. [Bug 1831425]
+
+2007-11-13  Donal K. Fellows  <dkf@users.sf.net>
+
+	* generic/tclCompCmds.c (TclCompileSwitchCmd, TclCompileRegexpCmd):
+	Extend [switch] compiler to handle regular expressions as long as
+	things are not too complex. Fix [regexp] compiler so that non-trivial
+	literal regexps get fed to INST_REGEXP.
+
+	* doc/mathop.n: Clarify definitions of some operations.
+
+2007-11-13  Miguel Sofer  <msofer@users.sf.net>
+
+	* unix/tclUnixInit.c: the TCL_NO_STACK_CHECK was being incorrectly
+	undefined here; this should be set (or not) in the compile options, it
+	is used elsewhere and needs to be consistent.
+
+2007-11-13  Pat Thoyts  <patthoyts@users.sourceforge.net>
+
+	* unix/tcl.m4:		Added autoconf goo to detect and make use of
+	* unix/configure.in:	getaddrinfo and friends.
+	* unix/configure:	(regenerated)
+
+2007-11-13  Donal K. Fellows  <donal.k.fellows@man.ac.uk>
+
+	* unix/tclUnixCompat.c (TclpGetHostByName): The six-argument form of
+	getaddressbyname_r() uses the fifth argument to indicate whether the
+	lookup succeeded or not on at least one platform. [Bug 1618235]
+
+2007-11-13  Don Porter	<dgp@users.sourceforge.net>
+
+	* generic/regcomp.c:	Convert optst() from expensive no-op to a
+	cheap no-op.
+
+2007-11-13  Donal K. Fellows  <donal.k.fellows@man.ac.uk>
+
+	* unix/tclUnixChan.c (CreateSocketAddress): Rewrote to use the
+	thread-safe version of gethostbyname() by forward-porting the code used
+	in 8.4, and added rudimentary support for getaddrinfo() (not enabled by
+	default, as no autoconf-ery written). Part of fix for [Bug 1618235].
+
+2007-11-12  Jeff Hobbs  <jeffh@ActiveState.com>
+
+	* generic/tclGet.c (Tcl_Get, Tcl_GetInt): revert use of TclGet* macros
+	due to compiler warning. These cases won't save time either.
+
+	* generic/tclUtil.c (TclReToGlob): add more comments, set interp result
+	if specified on error.
+
+2007-11-12  Miguel Sofer  <msofer@users.sf.net>
+
+	* generic/tclBasic.c:		New macro TclResetResult, new iPtr flag
+	* generic/tclExecute.c:		bit INTERP_RESULT_UNCLEAN: shortcut for
+	* generic/tclInt.h:		Tcl_ResetResult for the "normal" case:
+	* generic/tclProc.c:		TCL_OK, no return options, no errorCode
+	* generic/tclResult.c:		nor errorInfo, return at normal level.
+	* generic/tclStubLib.c:		[Patch 1830184]
+	* generic/tclUtil.c:
+
+	THIS PATCH WAS REVERTED: initial (mis)measurements overstated the
+	perfomance wins, which turn out to be tiny. Not worth the complication.
+
+2007-11-11  Jeff Hobbs  <jeffh@ActiveState.com>
+
+	* generic/tclCompCmds.c, generic/tclCompile.c, generic/tclCompile.h:
+	* generic/tclExecute.c, generic/tclInt.decls, generic/tclIntDecls.h:
+	* generic/tclRegexp.c, generic/tclRegexp.h: Add INST_REGEXP and fully
+	* generic/tclStubInit.c, generic/tclUtil.c: compiled [regexp] for the
+	* tests/regexpComp.test:     [Bug 1830166]  simple cases. Also added
+	TclReToGlob function to convert RE to glob patterns and use these in
+	the possible cases.
+
+2007-11-11  Miguel Sofer  <msofer@users.sf.net>
+
+	* generic/tclResult.c (ResetObjResult): clarify the logic.
+
+	* generic/tclBasic.c:		Increased usage of macros to detect
+	* generic/tclBinary.c:		and take advantage of objTypes. Added
+	* generic/tclClock.c:		macros TclGet(Int|Long)FromObj,
+	* generic/tclCmdAH.c:		TclGetIntForIndexM & TclListObjLength,
+	* generic/tclCmdIL.c:		modified TclListObjGetElements.
+	* generic/tclCmdMZ.c:
+	* generic/tclCompCmds.c:	The TclGetInt* macros are only a
+	* generic/tclCompExpr.c:	shortcut on platforms where 'long' is
+	* generic/tclCompile.c:		'int'; it may be worthwhile to extend
+	* generic/tclDictObj.c:		their functionality to other cases.
+	* generic/tclExecute.c:
+	* generic/tclGet.c:		As this patch touches many files it has
+	* generic/tclIO.c:		been recorded as [Patch 1830038] in
+	* generic/tclIOCmd.c:		order to facilitate reviewing.
+	* generic/tclIOGT.c:
+	* generic/tclIndexObj.c:
+	* generic/tclInt.h:
+	* generic/tclInterp.c:
+	* generic/tclListObj.c:
+	* generic/tclLiteral.c:
+	* generic/tclNamesp.c:
+	* generic/tclObj.c:
+	* generic/tclParse.c:
+	* generic/tclProc.c:
+	* generic/tclRegexp.c:
+	* generic/tclResult.c:
+	* generic/tclScan.c:
+	* generic/tclStringObj.c:
+	* generic/tclUtil.c:
+	* generic/tclVar.c:
+
+2007-11-11  Daniel Steffen  <das@users.sourceforge.net>
+
+	* unix/tclUnixTime.c (TclpWideClicksToNanoseconds): Fix issues with
+	* generic/tclInt.h:				    int64_t overflow.
+
+	* generic/tclBasic.c:	Fix stack check failure case if stack grows up
+	* unix/tclUnixInit.c:	Simplify non-crosscompiled case.
+
+	* unix/configure:	autoconf-2.59
+	* unix/tclConfig.h.in:	autoheader-2.59
+
+2007-11-10  Miguel Sofer  <msofer@users.sf.net>
+
+	* generic/tclExecute.c: Fast path for INST_LIST_INDEX when the index is
+	not a list.
+
+	* generic/tclBasic.c:
+	* unix/configure.in:
+	* unix/tclUnixInit.c: Detect stack grwoth direction at compile time,
+	only fall to runtime detection when crosscompiling.
+
+	* unix/configure: autoconf 2.61
+
+	* generic/tclBasic.c:
+	* generic/tclInt.h:
+	* tests/interp.test:
+	* unix/tclUnixInit.c:
+	* win/tclWin32Dll.c: Restore simpler behaviour for stack checking, not
+	adaptive to stack size changes after a thread is launched. Consensus is
+	that "nobody does that", and so it is not worth the cost. Improved
+	failure comments (mistachkin).
+
+2007-11-10  Kevin Kenny  <kennykb@acm.org>
+
+	* win/tclWin32Dll.c: Rewrote the Windows stack checking algorithm to
+	use information from VirtualQuery to determine the bound of the stack.
+	This change fixes a bug where the guard page of the stack was never
+	restored after an overflow. It also eliminates a nasty piece of
+	assembly code for structured exception handling on mingw. It introduces
+	an assumption that the stack is a single memory arena returned from
+	VirtualAlloc, but the code in MSVCRT makes the same assumption, so it
+	should be fairly safe.
+
+2007-11-10  Miguel Sofer  <msofer@users.sf.net>
+
+	* generic/tclBasic.c:
+	* generic/tclInt.h:
+	* unix/tclUnixInit.c:
+	* unix/tclUnixPort.h:
+	* win/tclWin32Dll.c: Modify the stack checking algorithm to recheck in
+	case of failure. The working assumptions are now that (a) a thread's
+	stack is never moved, and (b) a thread's stack can grow but not shrink.
+	Port to windows - could be more efficient, but is already cheaper than
+	it was.
+
+2007-11-09  Miguel Sofer  <msofer@users.sf.net>
+
+	* generic/tclResult.c (ResetObjResult): new shortcut.
+
+	* generic/tclAsync.c:
+	* generic/tclBasic.c:
+	* generic/tclExecute.c:
+	* generic/tclInt.h:
+	* generic/tclUnixInit.c:
+	* generic/tclUnixPort.h: New fields in interp (ekeko!) to cache TSD
+	data that is accessed at each command invocation, access macros to
+	replace Tcl_AsyncReady and TclpCheckStackSpace by much faster variants.
+	[Patch 1829248]
+
+2007-11-09  Jeff Hobbs  <jeffh@ActiveState.com>
+
+	* generic/tclInt.decls, generic/tclIntDecls.h: Use unsigned char for
+	* generic/tclExecute.c, generic/tclUtil.c:     TclByteArrayMatch and
+	don't allow a nocase option. [Bug 1828296]
+	For INST_STR_MATCH, ignore pattern type for TclByteArrayMatch case.
+
+	* generic/tclBinary.c (Tcl_GetByteArrayFromObj): check type before
+	func jump (perf).
+
+2007-11-07  Jeff Hobbs  <jeffh@ActiveState.com>
+
+	* generic/tclStubInit.c:			Added TclByteArrayMatch
+	* generic/tclInt.decls:				for efficient glob
+	* generic/tclIntDecls.h:			matching of ByteArray
+	* generic/tclUtil.c (TclByteArrayMatch):	Tcl_Objs, used in
+	* generic/tclExecute.c (TclExecuteByteCode):	INST_STR_MATCH. [Bug
+							1827996]
+
+	* generic/tclIO.c (TclGetsObjBinary): Add an efficient binary path for
+					      [gets].
+	(DoWriteChars): Special case for 1-byte channel write.
+
+2007-11-06  Miguel Sofer  <msofer@users.sf.net>
+
+	* generic/tclEncoding.c: Version of the embedded iso8859-1 encoding
+	handler that is faster (functions to do the encoding know exactly what
+	they're doing instead of pulling it from a table, though the table
+	itself has to be retained for use by shift encodings that depend on
+	iso8859-1). [Patch 1826906], committing for dkf.
+
+2007-11-05  Andreas Kupries  <andreask@activestate.com>
+
+	* generic/tclConfig.c (Tcl_RegisterConfig): Modified to not extend the
+	config database if the encoding provided by the user is not found
+	(venc == NULL). Scripts expecting the data will error out, however we
+	neither crash nor provide bogus information. See [Bug 983509] for more
+	discussion.
+
+	* unix/tclUnixChan.c (TtyGetOptionProc): Accepted [Patch 1823576]
+	provided by Stuart Cassof <stwo@users.sourceforge.net>. The patch adds
+	the necessary utf/external conversions to the handling of the arguments
+	of option -xchar which will allow the use of \0 and similar characters.
+
+2007-11-03  Miguel Sofer  <msofer@users.sf.net>
+
+	* generic/tclTest.c (TestSetCmd2):
+	* generic/tclVar.c (TclObjLookupVarEx):
+	* tests/set.test (set-5.1): Fix error branch when array name looks
+	like array element (code not normally exercised).
+
+2007-11-01  Donal K. Fellows  <donal.k.fellows@man.ac.uk>
+
+	* tools/tcltk-man2html.tcl (output-directive): Convert .DS/.DE pairs
+	into tables since that is now all that they are used for.
+
+	* doc/RegExp.3: Clarified documentation of RE flags. [Bug 1167840]
+
+	* doc/refchan.n: Adjust internal name to be consistent with the file
+	name for reduced user confusion. After comment by Dan Steffen.
+
+	* generic/tclCmdMZ.c (Tcl_StringObjCmd, UniCharIsAscii): Remember, the
+	NUL character is in ASCII too. [Bug 1808258]
+
+	* doc/file.n: Clarified use of [file normalize]. [Bug 1185154]
+
+2007-10-30  Don Porter	<dgp@users.sourceforge.net>
+
+	* generic/tcl.h:	Bump version number to 8.5b2.1 to distinguish
+	* library/init.tcl:	CVS development snapshots from the 8.5b2
+	* unix/configure.in:	release.
+	* unix/tcl.spec:
+	* win/configure.in:
+
+	* unix/configure:	autoconf (2.59)
+	* win/configure:
+
+2007-10-30  Donal K. Fellows  <donal.k.fellows@man.ac.uk>
+
+	* doc/expr.n, doc/mathfunc.n: Improve documentation to try to make
+	clearer what is going on.
+
+	* doc/interp.n: Shorten the basic descriptive text for some interp
+	subcommands so Solaris nroff doesn't truncate them. [Bug 1822268]
+
+2007-10-30  Donal K. Fellows  <dkf@users.sf.net>
+
+	* tools/tcltk-man2html.tcl (output-widget-options): Enhance the HTML
+	generator so that it can produce multi-line option descriptions.
+
+2007-10-28  Miguel Sofer  <msofer@users.sf.net>
+
+	* generic/tclUtil.c (Tcl_ConcatObj): optimise for some of the
+	concatenees being empty objs. [Bug 1447328]
+
+2007-10-28  Donal K. Fellows  <dkf@users.sf.net>
+
+	* generic/tclEncoding.c (TclInitEncodingSubsystem): Hard code the
+	iso8859-1 encoding, as it's needed for more than just text (especially
+	binary encodings...) Note that other encodings rely on the encoding
+	being a table encoding (!) so we can't use more efficient encoding
+	mapping functions.
+
+2007-10-27  Donal K. Fellows  <dkf@users.sf.net>
+
+	* generic/regc_lex.c (lexescape): Close off one of the problems
+	mentioned in [Bug 1810264].
+
+2007-10-27  Miguel Sofer  <msofer@users.sf.net>
+
+	* generic/tclNamesp.c (Tcl_FindCommand): insure that FQ command names
+	are searched from the global namespace, ie, bypassing resolvers of the
+	current namespace. [Bug 1114355]
+
+	* doc/apply.n: fixed example [Bug 1811791]
+	* doc/namespace.n: improved example [Bug 1788984]
+	* doc/AddErrInfo.3: typo [Bug 1715087]
+	* doc/CrtMathFnc.3: fixed Tcl_ListMathFuncs entry [Bug 1672219]
+
+	* generic/tclCompile.h:
+	* generic/tclInt.h: moved declaration of TclSetCmdNameObj from
+	tclCompile.h to tclInt.h, reverting linker [Bug 1821159] caused by
+	commit of 2007-10-11 (both I and gcc missed one dep).
+
+	* generic/tclVar.c: try to preserve Tcl_Objs when doing variable
+	lookups by name, partially addressing [Bug 1793601].
+
+2007-10-27  Donal K. Fellows  <dkf@users.sf.net>
+
+	* tools/tcltk-man2html.tcl (make-man-pages, htmlize-text)
+	(process-text): Make the man->HTML scraper work better.
+
+2007-10-26  Don Porter	<dgp@users.sourceforge.net>
+
+	*** 8.5b2 TAGGED FOR RELEASE ***
+
+	* changes:		Updated for 8.5b2 release.
+
+	* doc/*.1:		Revert doc changes that broke
+	* doc/*.3:		`make html` so we can get the release
+	* doc/*.n:		out the door.
+
+	* README:		Bump version number to 8.5b2.
+	* generic/tcl.h:
+	* library/init.tcl:
+	* tools/tcl.wse.in:
+	* unix/configure.in:
+	* unix/tcl.spec:
+	* win/configure.in:
+
+	* unix/configure:	autoconf (2.59)
+	* win/configure:
+
+2007-10-26  Donal K. Fellows  <donal.k.fellows@man.ac.uk>
+
+	* tools/man2help2.tcl, tools/man2tcl.c: Made some of the tooling code
+	to do man->other formats work better with current manpage set. Long
+	way still to go.
+
+2007-10-25  Zoran Vasiljevic <vasiljevic@users.sourceforge.net>
+
+	* generic/tclThread.c: Added TclpMasterLock/Unlock arround calls to
+	ForgetSyncObject in Tcl_MutexFinalize and Tcl_ConditionFinalize to
+	prevent from garbling the internal lists that track sync objects. [Bug
+	1726873]
+
+2007-10-24  Donal K. Fellows  <donal.k.fellows@man.ac.uk>
+
+	* tools/man2html2.tcl (macro): Added support for converting the new
+	macros into HTML.
+
+	* doc/man.macros (QW,PQ,QR,MT): New macros that hide the ugly mess
+	needed to get proper GOOBE quoting in the manual pages.
+	* doc/*.n, doc/*.3, doc/*.1: Lots of changes to take advantage of the
+	new macros.
+
+2007-10-20  Miguel Sofer  <msofer@users.sf.net>
+
+	* generic/tclCompile.c:   Fix comments.
+	* generic/tclExecute.c:
+
+2007-10-18  David Gravereaux <davygrvy@pobox.com>
+
+	* tools/mkdepend.tcl: sort the dep list for a more humanly readable
+	output.
+
+2007-10-18  Don Porter	<dgp@users.sourceforge.net>
+
+	* generic/tclResult.c (TclMergeReturnOptions):	Make sure any -code
+	values get pulled out of the dictionary, even if they are integer
+	valued.
+
+	* generic/tclCompCmds.c (TclCompileReturnCmd):	Added code to more
+	optimally compile [return -level 0 $x] to "push $x". [RFE 1794073]
+
+	* compat/tmpnam.c (removed):	The routine tmpnam() is no longer
+	* unix/Makefile.in:	called by Tcl source code. Remove autogoo the
+	* unix/configure.in:	supplied a replacement version on systems
+	* win/tcl.dsp:		where the routine was not available. [RFE
+	1811848]
+
+	* unix/configure:	autoconf-2.59
+
+	* generic/tcl.h:	Remove TCL_LL_MODIFIER_SIZE. [RFE 1811837]
+
+2007-10-17  David Gravereaux <davygrvy@pobox.com>
+
+	* tools/mkdepend.tcl:	Improved defense from malformed object list
+	infile.
+
+2007-10-17  Donal K. Fellows  <donal.k.fellows@manchester.ac.uk>
+
+	* tools/man2html2.tcl: Convert .DS/.DE into HTML tables, not
+	preformatted text.
+
+2007-10-17  Kevin B. Kenny  <kennykb@acm.org>
+
+	* generic/tclCompExpr.c: Moved a misplaced declaration that blocked
+				 compilation on VC++.
+	* generic/tclExecute.c: Silenced several VC++ compiler warnings about
+				converting 'long' to 'unsigned short'.
+
+2007-10-16  David Gravereaux <davygrvy@pobox.com>
+
+	* win/makefile.vc: removed old dependency cruft that is no longer
+	needed.
+
+2007-10-15  Don Porter	<dgp@users.sourceforge.net>
+
+	* generic/tclIOCmd.c:	Revise [open] so that it interprets leading
+	zero strings passed as the "permissions" argument as octal numbers,
+	even if Tcl itself no longer parses integers in that way.
+
+	* unix/tclUnixFCmd.c:	Revise the "-permissions" [file attribute] so
+	that it interprets leading zero strings as octal numbers, even if Tcl
+	itself no longer parses integers in that way.
+
+	* generic/tclCompExpr.c:	Corrections to code that produces
+	* generic/tclUtil.c:		extended "bad octal" error messages.
+
+	* tests/cmdAH.test:	Test revisions so that tests pass whether or
+	* tests/cmdIL.test:	not Tcl parses leading zero strings as octal.
+	* tests/compExpr-old.test:
+	* tests/compExpr.test:
+	* tests/compile.test:
+	* tests/expr-old.test:
+	* tests/expr.test:
+	* tests/incr.test:
+	* tests/io.test:
+	* tests/lindex.test:
+	* tests/link.test:
+	* tests/mathop.test:
+	* tests/parseExpr.test:
+	* tests/set.test:
+	* tests/string.test:
+	* tests/stringComp.test:
+
+2007-10-15  David Gravereaux <davygrvy@pobox.com>
+
+	* tools/mkdepend.tcl:	Produces usable output. Include path problem
+	* win/makefile.vc:	fixed. Never fight city hall when it comes to
+	levels of quoting issues.
+
+2007-10-15  Miguel Sofer  <msofer@users.sf.net>
+
+	* generic/tclParse.c (Tcl_ParseBraces): fix for possible read after
+	the end of buffer. [Bug 1813528] (Joe Mistachkin)
+
+2007-10-14  David Gravereaux <davygrvy@pobox.com>
+
+	* tools/mkdepend.tcl (new):  Initial stab at generating automatic
+	* win/makefile.vc:           dependencies.
+
+2007-10-12  Pat Thoyts  <patthoyts@users.sourceforge.net>
+
+	* win/makefile.vc:  Mine all version information from headers.
+	* win/rules.vc:     Sync tcl and tk and bring extension versions
+	* win/nmakehlp.c:   closer together. Try and avoid using tclsh to do
+			    substitutions as we may cross compile.
+	* win/coffbase.txt: Added offsets for snack dlls.
+
+2007-10-11  David Gravereaux <davygrvy@pobox.com>
+
+	* win/makefile.vc:  Fixed my bad spelling mistakes from years back.
+	Dedependency, duh!  Rather funny.
+
+2007-10-11  Don Porter	<dgp@users.sourceforge.net>
+
+	* generic/tclCmdMZ.c:	Correct [string is (wide)integer] failure
+	* tests/string.test:	to report correct failindex values for
+	non-decimal integer strings. [Bug 1805887]
+
+	* compat/strtoll.c (removed):	The routines strtoll() and strtoull()
+	* compat/strtoull.c (removed):	are no longer called by the Tcl source
+	* generic/tcl.h:	code. (Their functionality has been replaced
+	* unix/Makefile.in:	by TclParseNumber().) Remove outdated comments
+	* unix/configure.in:	and mountains of configury autogoo that
+	* unix/tclUnixPort.h:	allegedly support the mythical systems where
+	* win/Makefile.in:	these routines might not have been available.
+	* win/makefile.bc:
+	* win/makefile.vc:
+	* win/tclWinPort.h:
+
+	* unix/configure:	autoconf-2.59
+
+2007-10-11  Miguel Sofer  <msofer@users.sf.net>
+
+	* generic/tclObj.c: remove superfluous #include of tclCompile.h
+
+2007-10-08  George Peter Staplin <georgeps@xmission.com>
+
+	* doc/Hash.3: Correct the valid usage of the flags member for the
+	Tcl_HashKeyType. It should be 0 or more of the flags mentioned.
+
+2007-10-02  Jeff Hobbs  <jeffh@ActiveState.com>
+
+	* generic/tcl.h (Tcl_DecrRefCount): Update change from 2006-05-29 to
+	make macro more warning-robust in unbraced if code.
+
+2007-10-02  Don Porter	<dgp@users.sourceforge.net>
+
+	[core-stabilizer-branch]
+
+	* README:               Bump version number to 8.5.0
+	* generic/tcl.h:
+	* library/init.tcl:
+	* tools/tcl.wse.in:
+	* unix/configure.in:
+	* unix/tcl.spec:
+	* win/configure.in:
+
+	* unix/configure:	autoconf (2.59)
+	* win/configure:
+
+2007-10-02  Andreas Kupries  <andreask@activestate.com>
+
+	* library/tclIndex: Added 'tcl::tm::path' to the tclIndex. This fixes
+	[Bug 1806422] reported by Don Porter.
+
+2007-09-25  Donal K. Fellows  <donal.k.fellows@manchester.ac.uk>
+
+	* generic/tclProc.c (Tcl_DisassembleObjCmd): Define a command,
+	::tcl::unsupported::disassemble, which can disassemble procedures,
+	lambdas and general scripts.
+	* generic/tclCompile.c (TclDisassembleByteCodeObj): Split apart the
+	code to print disassemblies of bytecode so that there is reusable code
+	that spits it out in a Tcl_Obj and then that code is used when doing
+	tracing.
+
+2007-09-20  Don Porter	<dgp@users.sourceforge.net>
+
+	*** 8.5b1 TAGGED FOR RELEASE ***
+
+	* changes: updates for 8.5b1 release.
+
+2007-09-19  Don Porter	<dgp@users.sourceforge.net>
+
+	* README:		Bump version number to 8.5b1
+	* generic/tcl.h:	Merge from core-stabilizer-branch.
+	* library/init.tcl:	Stabilizing toward 8.5b1 release now done on
+	* tools/tcl.wse.in:	the HEAD. core-stabilizer-branch is now
+	* unix/configure.in:	suspended.
+	* unix/tcl.spec:
+	* win/configure.in:
+
+2007-09-19  Pat Thoyts  <patthoyts@users.sourceforge.net>
+
+	* generic/tclStubLib.: Replaced isdigit with internal implementation.
+
+2007-09-18  Don Porter	<dgp@users.sourceforge.net>
+
+	* generic/tclStubLib.c:	Remove C library calls from Tcl_InitStubs() so
+	* win/makefile.vc:	that we don't need the C library linked in to
+	libtclStub.
+
+2007-09-17  Pat Thoyts  <patthoyts@users.sourceforge.net>
+
+	* win/makefile.vc: Add crt flags for tclStubLib now it uses C-library
+			   functions.
+
+2007-09-17  Joe English	 <jenglish@users.sourceforge.net>
+
+	* tcl.m4: use '${CC} -shared' instead of 'ld -Bshareable' to build
+	shared libraries on current NetBSDs. [Bug 1749251]
+	* unix/configure: regenerated (autoconf-2.59).
+
+2007-09-17  Don Porter	<dgp@users.sourceforge.net>
+
+	* unix/Makefile.in:	Update `make dist` so that tclDTrace.d is
+	included in the source code distribution.
+
+	* generic/tcl.h:	Revised Tcl_InitStubs() to restore Tcl 8.4
+	* generic/tclPkg.c:	source compatibility with callers of
+	* generic/tclStubLib.c:	Tcl_InitStubs(interp, TCL_VERSION, 1). [Bug
+	1578344]
+
+2007-09-17  Donal K. Fellows  <donal.k.fellows@man.ac.uk>
+
+	* generic/tclTrace.c (Tcl_TraceObjCmd, TraceExecutionObjCmd)
+	(TraceCommandObjCmd, TraceVariableObjCmd):   Generate literal values
+	* generic/tclNamesp.c (NamespaceCodeCmd):    more efficiently using
+	* generic/tclFCmd.c (CopyRenameOneFile):     TclNewLiteralStringObj
+	* generic/tclEvent.c (TclSetBgErrorHandler): macro.
+
+2007-09-15  Daniel Steffen  <das@users.sourceforge.net>
+
+	* unix/tcl.m4:	replace all direct references to compiler by ${CC} to
+			enable CC overriding at configure & make time; run
+			check for visibility "hidden" with all compilers;
+			quoting fixes from TEA tcl.m4.
+	(SunOS-5.1x):	replace direct use of '/usr/ccs/bin/ld' in SHLIB_LD by
+			'cc' compiler driver.
+	* unix/configure: autoconf-2.59
+
+2007-09-14  Donal K. Fellows  <donal.k.fellows@man.ac.uk>
+
+	* generic/tclBasic.c (Tcl_CreateObjCommand): Only invalidate along the
+	namespace path once; that is enough. [Bug 1519940]
+
+2007-09-14  Daniel Steffen  <das@users.sourceforge.net>
+
+	* generic/tclDTrace.d (new file): Add DTrace provider for Tcl; allows
+	* generic/tclCompile.h:		  tracing of proc and command entry &
+	* generic/tclBasic.c:		  return, bytecode execution, object
+	* generic/tclExecute.c:		  allocation and more; with
+	* generic/tclInt.h:		  essentially zero cost when tracing
+	* generic/tclObj.c:		  is inactive; enable with
+	* generic/tclProc.c:		  --enable-dtrace configure arg
+	* unix/Makefile.in:		  (disabled by default, will only
+	* unix/configure.in:		  enable if DTrace is present). [Patch
+	1793984]
+
+	* macosx/GNUmakefile:		  Enable DTrace support.
+	* macosx/Tcl-Common.xcconfig:
+	* macosx/Tcl.xcodeproj/project.pbxproj:
+
+	* generic/tclCmdIL.c:	Factor out core of InfoFrameCmd() into
+				internal TclInfoFrame() for use by DTrace
+				probes.
+
+	* unix/configure: autoconf-2.59
+	* unix/tclConfig.h.in: autoheader-2.59
+
+2007-09-12  Don Porter	<dgp@users.sourceforge.net>
+
+	* unix/Makefile.in:	Perform missing updates of the tcltest Tcl
+	* win/Makefile.in:	Module installed filename that should have
+	been part of the bump to tcltest 2.3b1. Thanks Larry Virden.
+
+2007-09-12  Pat Thoyts	<patthoyts@users.sourceforge.net>
+
+	* win/makefile.vc, win/rules.vc, win/nmakehlp.c: Use nmakehlp to
+	substitute values for tclConfig.sh (helps cross-compiling).
+
+2007-09-11  Don Porter	<dgp@users.sourceforge.net>
+
+	* library/tcltest/tcltest.tcl:	Accept underscores and colons in
+	* library/tcltest/pkgIndex.tcl: constraint names. Properly handle
+	constraint expressions that return non-numeric boolean results like
+	"false". Bump to tcltest 2.3b1. [Bug 1772989; RFE 1071322]
+	* tests/info.test:	Disable fragile tests.
+
+	* doc/package.n:	Restored the functioning of [package require
+	* generic/tclPkg.c:	-exact] to be compatible with Tcl 8.4. [Bug
+	* tests/pkg.test:	1578344]
+
+2007-09-11  Miguel Sofer  <msofer@users.sf.net>
+
+	* generic/tclCompCmds.c (TclCompileDictCmd-update):
+	* generic/tclCompile.c (tclInstructionTable):
+	* generic/tclExecute.c (INST_DICT_UPDATE_END): fix stack management in
+	compiled [dict update]. [Bug 1786481]
+
+	***POTENTIAL INCOMPATIBILITY***
+	Scripts that were precompiled on earlier versions of 8.5 and use [dict
+	update] will crash. Workaround: recompile.
+
+2007-09-11  Kevin B. Kenny  <kennykb@acm.org>
+
+	* generic/tclExecute.c: Corrected an off-by-one error in the setting
+	of MaxBaseWide for certain powers. [Bug 1767293 - problem reported in
+	comments when bug was reopened]
+
+2007-09-10  Jeff Hobbs	<jeffh@ActiveState.com>
+
+	* generic/tclLink.c (Tcl_UpdateLinkedVar): guard against var being
+	unlinked. [Bug 1740631] (maros)
+
+2007-09-10  Miguel Sofer  <msofer@users.sf.net>
+
+	* generic/tclCompile.c: fix tclInstructionTable entry for
+	dictUpdateEnd
+
+	* generic/tclExecute.c: remove unneeded setting of 'cleanup' variable
+	before jumping to checkForCatch.
+
+2007-09-10  Don Porter	<dgp@users.sourceforge.net>
+
+	* doc/package.n:	Restored the document parallel syntax of the
+	* generic/tclPkg.c:	[package present] and [package require]
+	* tests/pkg.test:	commands. [Bug 1723675]
+
+2007-09-09  Don Porter	<dgp@users.sourceforge.net>
+
+	* generic/tclInt.h:	Removed the "nsName" Tcl_ObjType from the
+	* generic/tclNamesp.c:	registered set. Revised the management of the
+	* generic/tclObj.c:	intrep of that Tcl_ObjType. Revised the
+	* tests/obj.test:	TclGetNamespaceFromObj() routine to return
+	TCL_ERROR and write a consistent error message when a namespace is not
+	found. [Bug 1588842. Patch 1686862]
+
+	***POTENTIAL INCOMPATIBILITY***
+	For callers of Tcl_GetObjType() on the name "nsName".
+
+	* generic/tclExecute.c: Update TclGetNamespaceFromObj() callers.
+	* generic/tclProc.c:
+
+	* tests/apply.test:		Updated tests to expect new consistent
+	* tests/namespace-old.test:	error message when a namespace is not
+	* tests/namespace.test:		found.
+	* tests/upvar.test:
+
+	* generic/tclCompCmds.c:	Use the new INST_REVERSE instruction
+	* tests/mathop.test:	to correct the compiled versions of math
+	operator commands. [Bug 1724437]
+
+	* generic/tclCompile.c: New bytecode instruction INST_REVERSE to
+	* generic/tclCompile.h: reverse the order of N items at the top of
+	* generic/tclExecute.c: stack.
+
+	* generic/tclCompCmds.c (TclCompilePowOpCmd):	Make a separate
+	routine to compile ** to account for its different associativity.
+
+2007-09-08  Miguel Sofer  <msofer@users.sf.net>
+
+	* generic/tclVar.c (Tcl_SetVar2, TclPtrSetVar): [Bug 1710710] fixed
+	correctly, reverted fix of 2007-05-01.
+
+2007-09-08  Donal K. Fellows  <dkf@users.sf.net>
+
+	* generic/tclDictObj.c (DictUpdateCmd, DictWithCmd): Plug a hole that
+	* generic/tclExecute.c (TEBC,INST_DICT_UPDATE_END): allowed a careful
+	* tests/dict.test (dict-21.16,21.17,22.11): attacker to craft a dict
+	containing a recursive link to itself, violating one of Tcl's
+	fundamental datatype assumptions and causing a stack crash when the
+	dict was converted to a string. [Bug 1786481]
+
+2007-09-07  Don Porter	<dgp@users.sourceforge.net>
+
+	* generic/tclEvent.c ([::tcl::Bgerror]):	Corrections to Tcl's
+	* tests/event.test:	default [interp bgerror] handler so that when
+	it falls back to a hidden [bgerror] in a safe interp, it gets the
+	right error context data. [Bug 1790274]
+
+2007-09-07  Miguel Sofer  <msofer@users.sf.net>
+
+	* generic/tclProc.c (TclInitCompiledLocals): the refCount of resolved
+	variables was being managed without checking if they were Var or
+	VarInHash: itcl [Bug 1790184]
+
+2007-09-06  Don Porter	<dgp@users.sourceforge.net>
+
+	* generic/tclResult.c (Tcl_GetReturnOptions):	Take care that a
+	* tests/init.test:	non-TCL_ERROR code doesn't cause existing
+	-errorinfo, -errorcode, and -errorline entries to be omitted.
+	* generic/tclEvent.c:	With -errorInfo no longer lost, generate more
+	complete ::errorInfo when calling [bgerror] after a non-TCL_ERROR
+	background exception.
+
+2007-09-06  Don Porter	<dgp@users.sourceforge.net>
+
+	* generic/tclInterp.c (Tcl_Init):	Removed constraint on ability
+	to define a custom [tclInit] before calling Tcl_Init(). Until now the
+	custom command had to be a proc. Now it can be any command.
+
+	* generic/tclInt.decls: New internal routine TclBackgroundException()
+	* generic/tclEvent.c:	that for the first time permits non-TCL_ERROR
+	exceptions to trigger [interp bgerror] handling. Closes a gap in TIP
+	221. When falling back to [bgerror] (which is designed only to handle
+	TCL_ERROR), convert exceptions into errors complaining about the
+	exception.
+
+	* generic/tclInterp.c:	Convert Tcl_BackgroundError() callers to call
+	* generic/tclIO.c:	TclBackgroundException().
+	* generic/tclIOCmd.c:
+	* generic/tclTimer.c:
+
+	* generic/tclIntDecls.h:	make genstubs
+	* generic/tclStubInit.c:
+
+2007-09-06  Daniel Steffen  <das@users.sourceforge.net>
+
+	* macosx/Tcl.xcode/project.pbxproj: discontinue unmaintained support
+	* macosx/Tcl.xcode/default.pbxuser: for Xcode 1.5; replace by Xcode2
+	project for use on Tiger (with Tcl.xcodeproj to be used on Leopard).
+
+	* macosx/Tcl.xcodeproj/project.pbxproj: updates for Xcode 2.5 and 3.0.
+	* macosx/Tcl.xcodeproj/default.pbxuser:
+	* macosx/Tcl.xcode/project.pbxproj:
+	* macosx/Tcl.xcode/default.pbxuser:
+	* macosx/Tcl-Common.xcconfig:
+
+	* macosx/README: document project changes.
+
+2007-09-05  Don Porter	<dgp@users.sourceforge.net>
+
+	* generic/tclBasic.c:	Removed support for the unmaintained
+	* generic/tclExecute.c: -DTCL_GENERIC_ONLY configuration. [Bug
+	* unix/Makefile.in:	1264623]
+
+2007-09-04  Don Porter	<dgp@users.sourceforge.net>
+
+	* unix/Makefile.in:	It's unreliable to count on the release
+	manager to remember to `make genstubs` before `make dist`. Let the
+	Makefile remember the dependency for us.
+
+	* unix/Makefile.in:	Corrections to `make dist` dependencies to be
+	sure that macosx/configure gets generated whenever it does not exist.
+
+2007-09-03  Kevin B, Kenny  <kennykb@acm.org>
+
+	* library/tzdata/Africa/Cairo:
+	* library/tzdata/America/Grand_Turk:
+	* library/tzdata/America/Port-au-Prince:
+	* library/tzdata/America/Indiana/Petersburg:
+	* library/tzdata/America/Indiana/Tell_City:
+	* library/tzdata/America/Indiana/Vincennes:
+	* library/tzdata/Antarctica/McMurdo:
+	* library/tzdata/Australia/Adelaide:
+	* library/tzdata/Australia/Broken_Hill:
+	* library/tzdata/Australia/Currie:
+	* library/tzdata/Australia/Hobart:
+	* library/tzdata/Australia/Lord_Howe:
+	* library/tzdata/Australia/Melbourne:
+	* library/tzdata/Australia/Sydney:
+	* library/tzdata/Pacific/Auckland:
+	* library/tzdata/Pacific/Chatham: Olson's tzdata2007g.
+
+	* generic/tclListObj.c (TclLindexFlat):
+	* tests/lindex.test (lindex-17.[01]):	Added code to detect the error
+	when a script does [lindex {} end foo]; an overaggressive optimisation
+	caused this call to return an empty object rather than an error.
+
+2007-09-03  Daniel Steffen  <das@users.sourceforge.net>
+
+	* generic/tclObj.c (TclInitObjSubsystem): restore registration of the
+	"wideInt" Tcl_ObjType for compatibility with 8.4 extensions that
+	access the tclWideIntType Tcl_ObjType; add setFromAnyProc for
+	tclWideIntType.
+
+2007-09-02  Donal K. Fellows  <dkf@users.sf.net>
+
+	* doc/lsearch.n: Added note that order of results with the -all option
+	is that of the input list. It always was, but this makes it crystal.
+
+2007-08-30  Don Porter	<dgp@users.sourceforge.net>
+
+	* generic/tclCompile.c: Added fflush() calls following all callers of
+	* generic/tclExecute.c: TclPrintByteCodeObj() so that tcl_traceCompile
+	output is less likely to get mangled when writes to stdout interleave
+	with other code.
+
+2007-08-28  Don Porter	<dgp@users.sourceforge.net>
+
+	* generic/tclCompExpr.c:	Use a table lookup in ParseLexeme() to
+	determine lexemes with single-byte representations.
+
+	* generic/tclBasic.c:	Used unions to better clarify overloading of
+	* generic/tclCompExpr.c:	the fields of the OpCmdInfo and
+	* generic/tclCompile.h:		TclOpCmdClientData structs.
+
+2007-08-27  Don Porter	<dgp@users.sourceforge.net>
+
+	* generic/tclCompExpr.c:	Call TclCompileSyntaxError() when
+	expression syntax errors are found when compiling expressions. With
+	this in place, convert TclCompileExpr to return void, since there's no
+	longer any need to report TCL_ERROR.
+	* generic/tclCompile.c: Update callers.
+	* generic/tclExecute.c:
+
+	* generic/tclCompCmds.c:	New routine TclCompileSyntaxError()
+	* generic/tclCompile.h: to directly compile bytecodes that report a
+	* generic/tclCompile.c: syntax error, rather than (ab)use a call to
+	TclCompileReturnCmd. Also, undo the most recent commit that papered
+	over some issues with that (ab)use. New routine produces a new opcode
+	INST_SYNTAX, which is a minor variation of INST_RETURN_IMM. Also a bit
+	of constification.
+
+	* generic/tclCompile.c: Move the deallocation of local LiteralTable
+	* generic/tclCompExpr.c:	entries into TclFreeCompileEnv().
+	* generic/tclExecute.c: Update callers.
+
+	* generic/tclCompExpr.c:	Force numeric and boolean literals in
+	expressions to register with their intreps intact, even if that means
+	overwriting existing intreps in already registered literals.
+
+2007-08-25  Kevin B. Kenny  <kennykb@acm.org>
+
+	* generic/tclExecute.c (TclExecuteByteCode): Added code to handle
+	* tests/expr.test (expr-23.48-53)	     integer exponentiation
+	that results in 32- and 64-bit integer results, avoiding calls to wide
+	integer exponentiation routines in this common case. [Bug 1767293]
+
+	* library/clock.tcl (ParseClockScanFormat): Modified code to allow
+	* tests/clock.test (clock-60.*):	    case-insensitive matching
+	of time zone and month names. [Bug 1781282]
+
+2007-08-24  Don Porter	<dgp@users.sourceforge.net>
+
+	* generic/tclCompExpr.c:	Register literals found in expressions
+	* tests/compExpr.test:	to restore literal sharing. Preserve numeric
+	intreps when literals are created for the first time. Correct memleak
+	in ExecConstantExprTree() and add test for the leak.
+
+2007-08-24  Miguel Sofer  <msofer@users.sf.net>
+
+	* generic/tclCompile.c: replaced copy loop that tripped some compilers
+	with memmove. [Bug 1780870]
+
+2007-08-23  Don Porter	<dgp@users.sourceforge.net>
+
+	* library/init.tcl ([auto_load_index]): Delete stray "]" that created
+	an expr syntax error (masked by a [catch]).
+
+	* generic/tclCompCmds.c (TclCompileReturnCmd):	Added crash protection
+	to handle callers other than TclCompileScript() failing to meet the
+	initialization assumptions of the TIP 280 code in CompileWord().
+
+	* generic/tclCompExpr.c:	Suppress the attempt to convert to
+	numeric when pre-compiling a constant expresion indicates an error.
+
+2007-08-22  Miguel Sofer  <msofer@users.sf.net>
+
+	* generic/tclExecute.c (TEBC): disable the new shortcut to frequent
+	INSTs for debug builds. REVERTED (collision with alternative fix)
+
+2007-08-21  Don Porter	<dgp@users.sourceforge.net>
+
+	* generic/tclMain.c:	Corrected the logic of dropping the last
+	* tests/main.test:	newline from an interactively typed command.
+	[Bug 1775878]
+
+2007-08-21  Pat Thoyts	<patthoyts@users.sourceforge.net>
+
+	* tests/thread.test: thread-4.4: clear ::errorInfo in the thread as a
+	message is left here from init.tcl on windows due to no tcl_pkgPath.
+
+2007-08-20  Miguel Sofer  <msofer@users.sf.net>
+
+	* generic/tclExecute.c (INST_SUB): fix usage of the new macro for
+	overflow detection in sums, adapt to subtraction. Lengthy comment
+	added.
+
+2007-08-19  Donal K. Fellows  <dkf@users.sf.net>
+
+	* generic/tclExecute.c (Overflowing, TclIncrObj, TclExecuteByteCode):
+	Encapsulate Miguel's last change in a more mnemonic macro.
+
+2007-08-19  Miguel Sofer  <msofer@users.sf.net>
+
+	* generic/tclExecute.c: changed the check for overflow in sums,
+	reducing objsize, number of branches and cache misses (according to
+	cachegrind). Non-overflow for s=a+b:
+	previous
+	  ((a >= 0 || b >= 0 || s < 0) && (s >= 0 || b < 0 || a < 0))
+	now
+	  (((a^s) >= 0) || ((a^b) < 0))
+	This expresses: "a and s have the same sign or else a and b have
+	different sign".
+
+2007-08-19  Donal K. Fellows  <dkf@users.sf.net>
+
+	* doc/interp.n (RESOURCE LIMITS): Added text to better explain why
+	time limits are described using absolute times. [Bug 1752148]
+
+2007-08-16  Miguel Sofer  <msofer@users.sf.net>
+
+	* generic/tclVar.c: improved localVarNameType caching to leverage
+	the new availability of Tcl_Obj in variable names, avoiding string
+	comparisons to verify that the cached value is usable.
+
+	* generic/tclExecute.c: check the two most frequent instructions
+	before the switch. Reduces both runtime and obj size a tiny bit.
+
+2007-08-16  Don Porter	<dgp@users.sourceforge.net>
+
+	* generic/tclCompExpr.c:	Added a "constant" field to the OpNode
+	struct (again "free" due to alignment requirements) to mark those
+	subexpressions that are completely known at compile time. Enhanced
+	CompileExprTree() and its callers to precompute these constant
+	subexpressions at compile time. This resolves the issue raised in [Bug
+	1564517].
+
+2007-08-15  Donal K. Fellows  <donal.k.fellows@man.ac.uk>
+
+	* generic/tclIOUtil.c (TclGetOpenModeEx): Only set the O_APPEND flag
+	* tests/ioUtil.test (ioUtil-4.1):	  on a channel for the 'a'
+	mode and not for 'a+'. [Bug 1773127]
+
+2007-08-14  Miguel Sofer  <msofer@users.sf.net>
+
+	* generic/tclExecute.c (INST_INVOKE*): peephole opt, do not get the
+	interp's result if it will be pushed/popped.
+
+2007-08-14  Don Porter	<dgp@users.sourceforge.net>
+
+	* generic/tclBasic.c:	Use fully qualified variable names for
+	* tests/thread.test:	::errorInfo and ::errorCode so that string
+	* tests/trace.test:	reported to variable traces are fully
+	qualified in agreement with Tcl 8.4 operations.
+
+2007-08-14  Daniel Steffen  <das@users.sourceforge.net>
+
+	* unix/tclLoadDyld.c: use dlfcn API on Mac OS X 10.4 and later; fix
+	issues with loading from memory on intel and 64bit; add debug messages
+
+	* tests/load.test: add test load-10.1 for loading from vfs.
+
+	* unix/dltest/pkga.c:		whitespace & comment cleanup, remove
+	* unix/dltest/pkgb.c:		unused pkgf.c.
+	* unix/dltest/pkgc.c:
+	* unix/dltest/pkge.c:
+	* unix/dltest/pkgf.c (removed):
+	* unix/dltest/pkgua.c:
+	* macosx/Tcl.xcodeproj/project.pbxproj:
+
+2007-08-13  Don Porter	<dgp@users.sourceforge.net>
+
+	* generic/tclExecute.c: Provide DECACHE/CACHE protection to the
+	* tests/trace.test:	Tcl_LogCommandInfo() call. [Bug 1773040]
+
+2007-08-12  Miguel Sofer  <msofer@users.sf.net>
+
+	* generic/tclCmdMZ.c (Tcl_SplitObjCmd): use TclNewStringObj macro
+	instead of calling the function.
+
+	* generic/tcl_Obj.c (TclAllocateFreeObjects): remove unneeded memset
+	to 0 of all allocated objects.
+
+2007-08-10  Miguel Sofer  <msofer@users.sf.net>
+
+	* generic/tclInt.h: remove redundant ops in TclNewStringObj macro.
+
+2007-08-10  Miguel Sofer  <msofer@users.sf.net>
+
+	* generic/tclInt.h: fix the TclSetVarNamespaceVar macro, was causing a
+	leak.
+
+2007-08-10  Don Porter	<dgp@users.sourceforge.net>
+
+	* generic/tclCompExpr.c:	Revise CompileExprTree() to use the
+	OpNode mark field scheme of tree traversal. This eliminates the need
+	to use magic values in the left and right fields for that purpose.
+	Also stop abusing the left field within ParseExpr() to store the
+	number of arguments in a parsed function call. CompileExprTree() now
+	determines that for itself at compile time. Then reorder code to
+	eliminate duplication.
+
+2007-08-09  Miguel Sofer  <msofer@users.sf.net>
+
+	* generic/tclProc.c (TclCreateProc): better comments on the required
+	varflag values when loading precompiled procs.
+
+	* generic/tclExecute.c (INST_STORE_ARRAY):
+	* tests/trace.test (trace-2.6): whole array write traces on compiled
+	local variables were not firing. [Bug 1770591]
+
+2007-08-08  Jeff Hobbs	<jeffh@ActiveState.com>
+
+	* generic/tclProc.c (InitLocalCache): reference firstLocalPtr via
+	procPtr. codePtr->procPtr == NULL exposed by tbcload.
+
+2007-08-08  Don Porter	<dgp@users.sourceforge.net>
+
+	* generic/tclExecute.c: Corrected failure to compile/link in the
+	-DNO_WIDE_TYPE configuration.
+
+	* generic/tclExecute.c: Corrected improper use of bignum arguments to
+	* tests/expr.test:	*SHIFT operations. [Bug 1770224]
+
+2007-08-07  Miguel Sofer  <msofer@users.sf.net>
+
+	* generic/tclInt.h: remove comments refering to VAR_SCALAR, as that
+	flag bit does not exist any longer.
+	* generic/tclProc.c (InitCompiledLocals): removed optimisation for
+	non-resolved case, as the function is never called in that case.
+	Renamed the function to InitResolvedLocals to calrify the point.
+
+	* generic/tclInt.decls:	  Exporting via stubs to help xotcl adapt to
+	* generic/tclInt.h:	  VarReform.
+	* generic/tclIntDecls.h:
+	* generic/tclStubInit.c:
+
+2007-08-07  Daniel Steffen  <das@users.sourceforge.net>
+
+	* generic/tclEnv.c:	improve environ handling on Mac OS X (adapted
+	* unix/tclUnixPort.h:	from Apple changes in Darwin tcl-64).
+
+	* unix/Makefile.in:	add support for compile flags specific to
+				object files linked directly into executables.
+
+	* unix/configure.in (Darwin): only use -seg1addr flag when prebinding;
+	use -mdynamic-no-pic flag for object files linked directly into exes;
+	support overriding TCL_PACKAGE_PATH/TCL_MODULE_PATH in environment.
+
+	* unix/configure: autoconf-2.59
+
+2007-08-06  Don Porter	<dgp@users.sourceforge.net>
+
+	* tests/parseExpr.test: Update source file name of expr parser code.
+
+	* generic/tclCompExpr.c:	Added a "mark" field to the OpNode
+	struct, which is used to guide tree traversal. This field costs
+	nothing since alignement requirements used the memory already.
+	Rewrote ConvertTreeToTokens() to use the new field, which permitted
+	consolidation of utility routines CopyTokens() and
+	GenerateTokensForLiteral().
+
+2007-08-06  Kevin B. Kenny  <kennykb@users.sf.net>
+
+	* generic/tclGetDate.y: Added a cast to the definition of YYFREE to
+				silence compiler warnings.
+	* generic/tclDate.c:	Regenerated
+	* win/tclWinTest.c:	Added a cast to GetSecurityDescriptorDacl call
+				to silence compiler warnings.
+
+2007-08-04  Miguel Sofer  <msofer@users.sf.net>
+
+	* generic/tclInt.decls:	  Exporting via stubs to help itcl adapt to
+	* generic/tclInt.h:	  VarReform. Added localCache initialization
+	* generic/tclIntDecls.h:  to TclInitCompiledLocals (which only exists
+	* generic/tclProc.c:	  for itcl).
+	* generic/tclStubInit.c:
+	* generic/tclVar.c:
+
+2007-08-01  Donal K. Fellows  <donal.k.fellows@manchester.ac.uk>
+
+	* library/word.tcl: Rewrote for greater efficiency. [Bug 1764318]
+
+2007-08-01  Pat Thoyts	<patthoyts@users.sourceforge.net>
+
+	* generic/tclInt.h:	Added a TclOffset macro ala Tk_Offset to
+	* generic/tclVar.c:	abstract out 'offsetof' which may not be
+	* generic/tclExceute.c: defined (eg: msvc6).
+
+2007-08-01  Miguel Sofer  <msofer@users.sf.net>
+
+	* generic/tclVar.c (TclCleanupVar): fix [Bug 1765225], thx Larry
+	Virden.
+
+2007-07-31  Miguel Sofer  <msofer@users.sf.net>
+
+	* doc/Hash.3:
+	* generic/tclHash.c:
+	* generic/tclObj.c:
+	* generic/tclThreadStorage.c: (changes part of the patch below)
+	Stop Tcl_CreateHashVar from resetting hPtr->clientData to NULL after
+	calling the allocEntryProc for a custom table.
+
+	* generic/tcl.h:
+	* generic/tclBasic.c:
+	* generic/tclCmdIL.c:
+	* generic/tclCompCmds.c:
+	* generic/tclCompile.c:
+	* generic/tclCompile.h:
+	* generic/tclExecute.c:
+	* generic/tclHash.c:
+	* generic/tclInt.decls:
+	* generic/tclInt.h:
+	* generic/tclIntDecls.h:
+	* generic/tclLiteral.c:
+	* generic/tclNamesp.c:
+	* generic/tclObj.c:
+	* generic/tclProc.c:
+	* generic/tclThreadStorage.c:
+	* generic/tclTrace.c:
+	* generic/tclVar.c: VarReform [Patch 1750051]
+
+	*** POTENTIAL INCOMPATIBILITY *** (tclInt.h and tclCompile.h)
+	Extensions that access internals defined in tclInt.h and/or
+	tclCompile.h may lose both binary and source compatibility. The
+	relevant changes are:
+	1. 'struct Var' is completely changed, all acceses to its internals
+	   (either direct or via the TclSetVar* and TclIsVar* macros) will
+	   malfunction. Var flag values and semantics changed too.
+	2. 'struct Bytecode' has an additional field that has to be
+	   initialised to NULL
+	3. 'struct Namespace' is larger, as the varTable is now one pointer
+	   larger than a Tcl_HashTable. Direct access to its fields will
+	   malfunction.
+	4. 'struct CallFrame' grew one more field (the second such growth with
+	   respect to Tcl8.4).
+	5. API change for the functions TclFindCompiledLocal, TclDeleteVars
+	   and many internal functions in tclVar.c
+
+	Additionally, direct access to variable hash tables via the standard
+	Tcl_Hash* interface is to be considered as deprecated. It still works
+	in the present version, but will be broken by further specialisation
+	of these hash tables. This concerns especially the table of array
+	elements in an array, as well as the varTable field in the Namespace
+	struct.
+
+2007-07-31  Miguel Sofer  <msofer@users.sf.net>
+
+	* unix/configure.in: allow use of 'inline' in Tcl sources. [Patch
+	* win/configure.in:  1754128]
+	* win/makefile.vc:   Regen with autoconf 2.61
+
+2007-07-31  Donal K. Fellows  <donal.k.fellows@manchester.ac.uk>
+
+	* unix/tclUnixInit.c (TclpSetVariables): Use the thread-safe getpwuid
+	replacement to fill the tcl_platform(user) field as it is not subject
+	to spoofing. [Bug 681877]
+
+	* unix/tclUnixCompat.c: Simplify the #ifdef logic.
+
+	* unix/tclUnixChan.c (FileWatchProc): Fix test failures.
+
+2007-07-30  Donal K. Fellows  <donal.k.fellows@manchester.ac.uk>
+
+	* unix/tclUnixChan.c (SET_BITS, CLEAR_BITS): Added macros to make this
+	file clearer.
+
+2007-07-24  Miguel Sofer  <msofer@users.sf.net>
+
+	* generic/tclBasic.c (TEOvI, GetCommandSource):
+	* generic/tclExecute.c (TEBC, TclGetSrcInfoForCmd):
+	* generic/tclInt.h:
+	* generic/tclTrace.c (TclCheck(Interp|Execution)Traces):
+	Removed the need for TEBC to inspect the command before calling TEOvI,
+	leveraging the TIP 280 infrastructure. Moved the generation of a
+	correct nul-terminated command string away from the trace code, back
+	into TEOvI/GetCommandSource.
+
+2007-07-20  Andreas Kupries  <andreask@activestate.com>
+
+	* library/platform/platform.tcl: Fixed bug in 'platform::patterns'
+	* library/platform/pkgIndex.tcl: where identifiers not matching
+	* unix/Makefile.in: the special linux and solaris forms would not
+	* win/Makefile.in: get 'tcl' as an acceptable platform added to
+	* doc/platform.n: the result. Bumped package to version 1.0.3 and
+	* doc/platform_shell.n: updated documentation and Makefiles. Also
+	fixed bad version info in the documentation of platform::shell.
+
+2007-07-19  Don Porter	<dgp@users.sourceforge.net>
+
+	* generic/tclParse.c:	In contexts where interp and parsePtr->interp
+	might be different, be sure to use the latter for error reporting.
+	Also pulled the interp argument back out of ParseTokens() since we
+	already had a parsePtr->interp to work with.
+
+2007-07-18  Don Porter	<dgp@users.sourceforge.net>
+
+	* generic/tclCompExpr.c:	Removed unused arguments and variables
+
+2007-07-17  Don Porter	<dgp@users.sourceforge.net>
+
+	* generic/tclCompExpr.c (ParseExpr):	While adding comments to
+	explain the operations of ParseExpr(), made significant revisions to
+	the code so it would be easier to explain, and in the process made the
+	code simpler and clearer as well.
+
+2007-07-15  Don Porter	<dgp@users.sourceforge.net>
+
+	* generic/tclCompExpr.c:	More commentary.
+	* tests/parseExpr.test:		Several tests of syntax error messages
+	to check that when expression substrings are truncated they leave
+	visible the context relevant to the reported error.
+
+2007-07-12  Don Porter	<dgp@users.sourceforge.net>
+
+	* generic/tclCompExpr.c:	Factored out, corrected, and commented
+	common code for reporting syntax errors in LEAF elements.
+
+2007-07-11  Miguel Sofer  <msofer@users.sf.net>
+
+	* generic/tclCompCmds.c (TclCompileWhileCmd):
+	* generic/tclCompile.c (TclCompileScript):
+	Corrected faulty avoidance of INST_START_CMD when the first opcode in
+	a script is within a loop (as produced by 'while 1'), so that the
+	corresponding command is properly counted. [Bug 1752146]
+
+2007-07-11  Don Porter	<dgp@users.sourceforge.net>
+
+	* generic/tclCompExpr.c:	Added a "parseOnly" flag argument to
+	ParseExpr() to indicate whether the caller is Tcl_ParseExpr(), with an
+	end goal of filling a Tcl_Parse with Tcl_Tokens representing the
+	parsed expression, or TclCompileExpr() with the goal of compiling and
+	executing the expression. In the latter case, more aggressive
+	conversion of QUOTED and BRACED lexeme to literals is done. In the
+	former case, all such conversion is avoided, since Tcl_Token
+	production would revert it anyway. This enables simplifications to the
+	GenerateTokensForLiteral() routine as well.
+
+2007-07-10  Don Porter	<dgp@users.sourceforge.net>
+
+	* generic/tclCompExpr.c:	Added a field for operator precedence
+	to be stored directly in the parse tree. There's no memory cost to
+	this addition, since that memory would have been lost to alignment
+	issues anyway. Also, converted precedence definitions and lookup
+	tables to use symbolic constants instead of raw number for improved
+	readability, and continued extending/improving/correcting comments.
+	Removed some unused counter variables. Renamed some variables for
+	clarity and replaced some cryptic logic with more readable macros.
+
+2007-07-09  Don Porter	<dgp@users.sourceforge.net>
+
+	* generic/tclCompExpr.c:	Revision so that the END lexeme never
+	gets inserted into the parse tree. Later tree traversal never reaches
+	it since its location in the tree is not variable. Starting and
+	stopping with the START lexeme (node 0) is sufficient. Also finished
+	lexeme code commentary.
+
+	* generic/tclCompExpr.c:	Added missing creation and return of
+	the Tcl_Parse fields that indicate error conditions. [Bug 1749987]
+
+2007-07-05  Don Porter	<dgp@users.sourceforge.net>
+
+	* library/init.tcl (unknown):	Corrected inconsistent error message
+	in interactive [unknown] when empty command is invoked. [Bug 1743676]
+
+2007-07-05  Miguel Sofer  <msofer@users.sf.net>
+
+	* generic/tclNamesp.c (SetNsNameFromAny):
+	* generic/tclObj.c (SetCmdNameFromAny): Avoid unnecessary
+	ckfree/ckalloc when the old structs can be reused.
+
+2007-07-04  Miguel Sofer  <msofer@users.sf.net>
+
+	* generic/tclNamesp.c: Fix case where a FQ cmd or ns was being cached
+	* generic/tclObj.c:    in a different interp, tkcon. [Bug 1747512]
+
+2007-07-03  Don Porter	<dgp@users.sourceforge.net>
+
+	* generic/tclCompExpr.c:	Revised #define values so that there
+	is now more expansion room to define more BINARY operators.
+
+2007-07-02  Donal K. Fellows  <dkf@users.sf.net>
+
+	* generic/tclHash.c (CompareStringKeys): Always use the strcmp()
+	version; the operation is functionally equivalent, the speed is
+	identical (up to measurement limitations), and yet the code is
+	simpler. [FRQ 951168]
+
+2007-07-02  Don Porter	<dgp@users.sourceforge.net>
+
+	* generic/tcl.h:	Removed TCL_PRESERVE_BINARY_COMPATIBILITY and
+	* generic/tclHash.c:	any code enabled when it is set to 0. We will
+	* generic/tclStubInit.c:	always want to preserve binary compat
+	of the structs that appear in the interface through the 8.* series of
+	releases, so it's pointless to drag around this never-enabled
+	alternative.
+
+	* generic/tclIO.c:	Removed dead code.
+	* unix/tclUnixChan.c:
+
+	* generic/tclCompExpr.c:	Removed dead code, old implementations
+	* generic/tclEvent.c:	of expr parsing and compiling, including the
+	* generic/tclInt.h:	routine TclFinalizeCompilation().
+
+2007-06-30  Donal K. Fellows  <dkf@users.sf.net>
+
+	* generic/tclCmdIL.c (Tcl_LsortObjCmd): Plug a memory leak caused by a
+	missing Tcl_DecrRefCount on an error path. [Bug 1717186]
+
+2007-06-30  Zoran Vasiljevic <vasiljevic@users.sourceforge.net>
+
+	* generic/tclThread.c: Prevent RemeberSyncObj() from growing the sync
+	object lists by reusing already free'd slots, if possible. See
+	discussion on Bug 1726873 for more information.
+
+2007-06-29  Donal K. Fellows  <dkf@users.sf.net>
+
+	* doc/DictObj.3 (Tcl_DictObjDone): Improved documentation of this
+	function to make it clearer how to use it. [Bug 1710795]
+
+2007-06-29  Daniel Steffen  <das@users.sourceforge.net>
+
+	* generic/tclAlloc.c:		on Darwin, ensure memory allocated by
+	* generic/tclThreadAlloc.c:	the custom TclpAlloc()s is aligned to
+	16 byte boundaries (as is the case with the Darwin system malloc).
+
+	* generic/tclGetDate.y: use ckalloc/ckfree instead of malloc/free.
+	* generic/tclDate.c:	bison 1.875e
+
+	* generic/tclBasic.c (TclEvalEx): fix warnings.
+
+	* macosx/Tcl.xcodeproj/project.pbxproj: better support for renamed tcl
+	* macosx/Tcl.xcodeproj/default.pbxuser: source dir; add 10.5 SDK build
+	* macosx/Tcl-Common.xcconfig:		config; remove tclMathOp.c.
+
+	* macosx/README: document Tcl.xcodeproj changes.
+
+2007-06-28  Don Porter	<dgp@users.sourceforge.net>
+
+	* generic/tclBasic.c:		Removed dead code, including the
+	* generic/tclExecute.c:		entire file tclMathOp.c.
+	* generic/tclInt.h:
+	* generic/tclMathOp.c (removed):
+	* generic/tclTestObj.c:
+	* win/tclWinFile.c:
+
+	* unix/Makefile.in:	Updated to reflect deletion of tclMathOp.c.
+	* win/Makefile.in:
+	* win/makefile.bc:
+	* win/makefile.vc:
+
+2007-06-28  Pat Thoyts	<patthoyts@users.sourceforge.net>
+
+	* generic/tclBasic.c:	  Silence constness warnings for TclStackFree
+	* generic/tclCompCmds.c:  when building with msvc.
+	* generic/tclFCmd.c:
+	* generic/tclIOCmd.c:
+	* generic/tclTrace.c:
+
+2007-06-28  Miguel Sofer  <msofer@users.sf.net>
+
+	* generic/tclVar.c (UnsetVarStruct): fix possible segfault.
+
+2007-06-27  Don Porter	<dgp@users.sourceforge.net>
+
+	* generic/tclTrace.c:	Corrected broken trace reversal logic in
+	* generic/tclTest.c:	TclCheckInterpTraces that led to infinite loop
+	* tests/trace.test:	when multiple Tcl_CreateTrace traces were set
+	and one of them did not fire due to level restrictions. [Bug 1743931]
+
+2007-06-26  Don Porter	<dgp@users.sourceforge.net>
+
+	* generic/tclBasic.c (TclEvalEx):	Moved some arrays from the C
+	stack to the Tcl stack.
+
+2007-06-26  Miguel Sofer  <msofer@users.sf.net>
+
+	* generic/tclVar.c (UnsetVarStruct): more streamlining.
+
+2007-06-25  Don Porter	<dgp@users.sourceforge.net>
+
+	* generic/tclExecute.c: Safety checks to avoid crashes in the
+	TclStack* routines when called with an incompletely initialized
+	interp. [Bug 1743302]
+
+2007-06-25  Miguel Sofer  <msofer@users.sf.net>
+
+	* generic/tclVar.c (UnsetVarStruct): fixing incomplete change, more
+	streamlining.
+
+2007-06-24  Miguel Sofer  <msofer@users.sf.net>
+
+	* generic/tclVar.c (TclDeleteCompiledLocalVars): removed inlining that
+	ended up not really optimising (limited benchmarks). Now calling
+	UnsetVarStruct (streamlined old code is #ifdef'ed out, in case better
+	benchmarks do show a difference).
+
+	* generic/tclVar.c (UnsetVarStruct): fixed a leak introduced in last
+	commit.
+
+2007-06-23  Miguel Sofer  <msofer@users.sf.net>
+
+	* generic/tclVar.c (UnsetVarStruct, TclDeleteVars): made the logic
+	slightly clearer, eliminated some duplicated code.
+
+	*** POTENTIAL INCOMPATIBILITY *** (tclInt.h and Var struct users)
+	The core never builds VAR_LINK variable to have traces. Such a
+	"monster", should one exist, will now have its unset traces called
+	*before* it is unlinked.
+
+2007-06-23  Daniel Steffen  <das@users.sourceforge.net>
+
+	* macosx/tclMacOSXNotify.c (AtForkChild): don't call CoreFoundation
+	APIs after fork() on systems where that would lead to an abort().
+
+2007-06-22  Don Porter	<dgp@users.sourceforge.net>
+
+	* generic/tclExecute.c: Revised TclStackRealloc() signature to better
+	* generic/tclInt.h:	parallel (and fall back on) Tcl_Realloc.
+
+	* generic/tclNamesp.c (TclResetShadowesCmdRefs):	Replaced
+	ckrealloc based allocations with TclStackRealloc allocations.
+
+	* generic/tclCmdIL.c:	More conversions to use TclStackAlloc.
+	* generic/tclScan.c:
+
+2007-06-21  Don Porter	<dgp@users.sourceforge.net>
+
+	* generic/tclBasic.c:	 Move most instances of the Tcl_Parse struct
+	* generic/tclCompExpr.c: off the C stack and onto the Tcl stack. This
+	* generic/tclCompile.c:	 is a rather large struct (> 3kB).
+	* generic/tclParse.c:
+
+2007-06-21  Miguel Sofer  <msofer@users.sf.net>
+
+	* generic/tclBasic.c (TEOvI):		Made sure that leave traces
+	* generic/tclExecute.c (INST_INVOKE):	that were created during
+	* tests/trace.test (trace-36.2):	execution of an originally
+	untraced command do not fire [Bug 1740962], partial fix.
+
+2007-06-21  Donal K. Fellows  <donal.k.fellows@man.ac.uk>
+
+	* generic/tcl.h, generic/tclCompile.h, generic/tclCompile.c: Remove
+	references in comments to obsolete {expand} notation. [Bug 1740859]
+
+2007-06-20  Miguel Sofer  <msofer@users.sf.net>
+
+	* generic/tclVar.c: streamline namespace vars deletion: only compute
+	the variable's full name if the variable is traced.
+
+2007-06-20  Don Porter	<dgp@users.sourceforge.net>
+
+	* generic/tclInt.decls: Revised the interfaces of the routines
+	* generic/tclExecute.c: TclStackAlloc and TclStackFree to make them
+	easier for callers to use (or more precisely, harder to misuse).
+	TclStackFree now takes a (void *) argument which is the pointer
+	intended to be freed. TclStackFree will panic if that's not actually
+	the memory the call will free. TSA/TSF also now tolerate receiving
+	(interp == NULL), in which case they simply fall back to be calls to
+	Tcl_Alloc/Tcl_Free.
+
+	* generic/tclIntDecls.h:	make genstubs
+
+	* generic/tclBasic.c:	Updated callers
+	* generic/tclCmdAH.c:
+	* generic/tclCmdIL.c:
+	* generic/tclCompCmds.c:
+	* generic/tclCompExpr.c:
+	* generic/tclCompile.c:
+	* generic/tclFCmd.c:
+	* generic/tclFileName.c:
+	* generic/tclIOCmd.c:
+	* generic/tclIndexObj.c:
+	* generic/tclInterp.c:
+	* generic/tclNamesp.c:
+	* generic/tclProc.c:
+	* generic/tclTrace.c:
+	* unix/tclUnixPipe.c:
+
+2007-06-20  Jeff Hobbs	<jeffh@ActiveState.com>
+
+	* tools/tcltk-man2html.tcl: revamp of html doc output to use CSS,
+	standardized headers, subheaders, dictionary sorting of names.
+
+2007-06-18  Jeff Hobbs	<jeffh@ActiveState.com>
+
+	* tools/tcltk-man2html.tcl: clean up copyright merging and output.
+	clean up coding constructs.
+
+2007-06-18  Miguel Sofer  <msofer@users.sf.net>
+
+	* generic/tclCmdIL.c (InfoFrameCmd):
+	* generic/tclCmdMZ.c (Tcl_SwitchObjCmd):
+	* generic/tclCompile.c (TclInitCompileEnv):
+	* generic/tclProc.c (Tcl_ProcObjCmd, SetLambdaFromAny): Moved the
+	CmdFrame off the C stack and onto the Tcl stack.
+
+	* generic/tclExecute.c (TEBC):	Moved the CmdFrame off the C stack and
+	onto the Tcl stack, between the catch and the execution stacks
+
+2007-06-18  Don Porter	<dgp@users.sourceforge.net>
+
+	* generic/tclBasic.c (TclEvalEx,TclEvalObjEx):	Moved the CmdFrame off
+	the C stack and onto the Tcl stack.
+
+2007-06-17  Donal K. Fellows  <dkf@users.sf.net>
+
+	* generic/tclProc.c (TclObjInterpProcCore): Minor fixes to make
+	* generic/tclExecute.c (TclExecuteByteCode): compilation debugging
+	builds work again. [Bug 1738542]
+
+2007-06-16  Donal K. Fellows  <dkf@users.sf.net>
+
+	* generic/tclProc.c (TclObjInterpProcCore): Use switch instead of a
+	chain of if's for a modest performance gain and a little more clarity.
+
+2007-06-15  Miguel Sofer  <msofer@users.sf.net>
+
+	* generic/tclCompCmds.c:  Simplified [variable] compiler and executor.
+	* generic/tclExecute.c:	  Missed updates to "there is always a valid
+	frame".
+
+	* generic/tclCompile.c: reverted TclEvalObjvInternal and INST_INVOKE
+	* generic/tclExecute.c: to essentially what they were previous to the
+	* generic/tclBasic.c:	commit of 2007-04-03 [Patch 1693802] and the
+	subsequent optimisations, as they break the new trace tests described
+	below.
+
+	* generic/trace.test: added tests 36 to 38 for dynamic trace creation
+	and addition. These tests expose a change in dynamics due to a recent
+	round of optimisations. The "correct" behaviour is not described in
+	docs nor TIP 62.
+
+2007-06-14  Miguel Sofer  <msofer@users.sf.net>
+
+	* generic/tclInt.decls:	  Modif to the internals of TclObjInterpProc
+	* generic/tclInt.h:	  to reduce stack consumption and improve task
+	* generic/tclIntDecls.h:  separation. Changes the interface of
+	* generic/tclProc.c:	  TclObjInterpProcCore (patching TclOO
+	simultaneously).
+
+	* generic/tclProc.c (TclObjInterpProcCore): simplified obj management
+	in wrongNumArgs calls.
+
+2007-06-14  Don Porter	<dgp@users.sourceforge.net>
+
+	* generic/tclCompile.c: SetByteCodeFromAny() can no longer return any
+	* generic/tclExecute.c: code other than TCL_OK, so remove code that
+	* generic/tclProc.c:	formerly handled exceptional codes.
+
+2007-06-13  Miguel Sofer  <msofer@users.sf.net>
+
+	* generic/tclExecute.c (TclCompEvalObj): missed update to "there is
+	always a valid frame".
+
+	* generic/tclProc.c (TclObjInterpProcCore): call TEBC directly instead
+	of going through TclCompEvalObj - no need to check the compilation's
+	freshness, this has already been done. This improves speed and should
+	also provide some relief to [Bug 1066755].
+
+2007-06-12  Donal K. Fellows  <donal.k.fellows@man.ac.uk>
+
+	* generic/tclBasic.c (Tcl_CreateInterp): Turn the [info] command into
+	* generic/tclCmdIL.c (TclInitInfoCmd):	 an ensemble, making it easier
+	for third-party code to plug into.
+
+	* generic/tclIndexObj.c (Tcl_WrongNumArgs):
+	* generic/tclNamesp.c, generic/tclInt.h (tclEnsembleCmdType): Make
+	Tcl_WrongNumArgs do replacement correctly with ensembles and other
+	sorts of complex replacement strategies.
+
+2007-06-11  Miguel Sofer  <msofer@users.sf.net>
+
+	* generic/tclExecute.c:	 comments added to explain iPtr->numLevels
+	management.
+
+	* generic/tclNamesp.c:	 tweaks to Tcl_GetCommandFromObj and
+	* generic/tclObj.c:	 TclGetNamespaceFromObj; modified the usage of
+	structs ResolvedCmdName and ResolvedNsname so that the field refNsPtr
+	is NULL for fully qualified names.
+
+2007-06-10  Miguel Sofer  <msofer@users.sf.net>
+
+	* generic/tclBasic.c:	 Further TEOvI split, creating a new
+	* generic/tclCompile.h:	 TclEvalObjvKnownCommand() function to handle
+	* generic/tclExecute.c:	 commands that are already known and are not
+	traced. INST_INVOKE now calls into this function instead of inlining
+	parts of TEOvI. Same perf, better isolation.
+
+	***POTENTIAL INCOMPAT*** There is a subtle issue with the timing of
+	execution traces that is changed here - first change appeared in my
+	commit of 2007-04-03 [Patch 1693802], which caused some divergence
+	between compiled and non-compiled code.
+	***THIS CHANGE IS UNDER REVIEW***
+
+2007-06-10  Jeff Hobbs	<jeffh@ActiveState.com>
+
+	* README: updated links. [Bug 1715081]
+
+	* generic/tclExecute.c (TclExecuteByteCode): restore support for
+	INST_CALL_BUILTIN_FUNC1 and INST_CALL_FUNC1 bytecodes to support 8.4-
+	precompiled sources (math functions). [Bug 1720895]
+
+2007-06-10  Miguel Sofer  <msofer@users.sf.net>
+
+	* generic/tclInt.h:
+	* generic/tclNamesp.c:
+	* generic/tclObj.c:
+	* generic/tclvar.c: new macros TclGetCurrentNamespace() and
+	TclGetGlobalNamespace(); Tcl_GetCommandFromObj and
+	TclGetNamespaceFromObj rewritten to make the logic clearer; slightly
+	faster too.
+
+2007-06-09  Miguel Sofer  <msofer@users.sf.net>
+
+	* generic/tclExecute.c (INST_INVOKE): isolated two vars to the small
+	block where they are actually used.
+
+	* generic/tclObj.c (Tcl_GetCommandFromObj): rewritten to make the
+	logic clearer; slightly faster too.
+
+	* generic/tclBasic.c:	Split TEOv in two, by separating a processor
+	for non-TCL_OK returns. Also split TEOvI in a full version that
+	handles non-existing and traced commands, and a separate shorter
+	version for the regular case.
+
+	* generic/tclBasic.c:	Moved the generation of command strings for
+	* generic/tclTrace.c:	traces: previously in Tcl_EvalObjv(), now in
+	TclCheck[Interp|Execution]Traces(). Also insured that the strings are
+	properly NUL terminated at the correct length. [Bug 1693986]
+
+	***POTENTIAL INCOMPATIBILITY in internal API***
+	The functions TclCheckInterpTraces() and TclCheckExecutionTraces() (in
+	internal stubs) used to be noops if the command string was NULL, this
+	is not true anymore: if the command string is NULL, they generate an
+	appropriate string from (objc,objv) and use it to call the traces. The
+	caller might as well not call them with a NULL string if he was
+	expecting a noop.
+
+	* generic/tclBasic.c:	Extend usage of TclLimitReady() and
+	* generic/tclExecute.c: (new) TclLimitExceeded() macros.
+	* generic/tclInt.h:
+	* generic/tclInterp.c:
+
+	* generic/tclInt.h:	New TclCleanupCommandMacro for core usage.
+	* generic/tclBasic.c:
+	* generic/tclExecute.c:
+	* generic/tclObj.c:
+
+2007-06-09 Daniel Steffen  <das@users.sourceforge.net>
+
+	* macosx/Tcl.xcodeproj/project.pbxproj: add new Tclsh-Info.plist.in.
+
+2007-06-08  Donal K. Fellows  <dkf@users.sf.net>
+
+	* generic/tclCmdMZ.c (Tcl_StringObjCmd): Changed [string first] and
+	* doc/string.n: [string last] so that they have clearer descriptions
+	for those people who know the adage about needles and haystacks. This
+	follows suggestions on comp.lang.tcl...
+
+2007-06-06  Miguel Sofer  <msofer@users.sf.net>
+
+	* generic/tclParse.c: fix for uninit read. [Bug 1732414]
+
+2007-06-06  Daniel Steffen  <das@users.sourceforge.net>
+
+	* macosx/Tcl.xcodeproj/project.pbxproj: add settings for Fix&Continue.
+
+	* unix/configure.in (Darwin):		add plist for tclsh; link the
+	* unix/Makefile.in  (Darwin):		Tcl and tclsh plists into
+	* macosx/Tclsh-Info.plist.in (new):	their binaries in all cases.
+	* macosx/Tcl-Common.xcconfig:
+
+	* unix/tcl.m4 (Darwin): fix CF checks in fat 32&64bit builds.
+	* unix/configure: autoconf-2.59
+
+2007-06-05  Don Porter	<dgp@users.sourceforge.net>
+
+	* generic/tclBasic.c:	Added interp flag value ERR_LEGACY_COPY to
+	* generic/tclInt.h:	control the timing with which the global
+	* generic/tclNamesp.c:	variables ::errorCode and ::errorInfo get
+	* generic/tclProc.c:	updated after an error. This keeps more
+	* generic/tclResult.c:	precise compatibility with Tcl 8.4.
+	* tests/result.test (result-6.2):	[Bug 1649062]
+
+2007-06-05  Miguel Sofer  <msofer@users.sf.net>
+
+	* generic/tclInt.h:
+	* generic/tclExecute.c: Tcl-stack reform, [Patch 1701202]
+
+2007-06-03  Daniel Steffen  <das@users.sourceforge.net>
+
+	* unix/Makefile.in: add datarootdir to silence autoconf-2.6x warning.
+
+2007-05-30  Don Porter	<dgp@users.sourceforge.net>
+
+	* generic/tclBasic.c:	Removed code that dealt with
+	* generic/tclCompile.c: TCL_TOKEN_EXPAND_WORD tokens representing
+	* generic/tclCompile.h: expanded literal words. These sections were
+	mostly in place to enable [info frame] to discover line information in
+	expanded literals. Since the parser now generates a token for each
+	post-expansion word referring to the right location in the original
+	script string, [info frame] gets all the data it needs.
+
+	* generic/tclInt.h:	Revised the parser so that it never produces
+	* generic/tclParse.c:	TCL_TOKEN_EXPAND_WORD tokens when parsing an
+	* tests/parse.test:	expanded literal word; that is, something like
+	{*}{x y z}. Instead, generate the series of TCL_TOKEN_SIMPLE_WORD
+	tokens to represent the words that expansion of the literal string
+	produces. [RFE 1725186]
+
+2007-05-29  Jeff Hobbs	<jeffh@ActiveState.com>
+
+	* unix/tclUnixThrd.c (Tcl_JoinThread): fix for 64-bit handling of
+	pthread_join exit return code storage. [Bug 1712723]
+
+2007-05-22  Don Porter	<dgp@users.sourceforge.net>
+
+	[core-stabilizer-branch]
+
+	* unix/configure:	autoconf-2.59 (FC6 fork)
+	* win/configure:
+
+	* README:		Bump version number to 8.5b1
+	* generic/tcl.h:
+	* library/init.tcl:
+	* tools/tcl.wse.in:
+	* unix/configure.in:
+	* unix/tcl.spec:
+	* win/configure.in:
+
+2007-05-18  Don Porter	<dgp@users.sourceforge.net>
+
+	* unix/configure:	autoconf-2.59 (FC6 fork)
+	* win/configure:
+
+	* README:		Bump version number to 8.5a7
+	* generic/tcl.h:
+	* library/init.tcl:
+	* tools/tcl.wse.in:
+	* unix/configure.in:
+	* unix/tcl.spec:
+	* win/configure.in:
+
+	* generic/tclParse.c:	Disable and remove the ALLOW_EXPAND sections
+	* tests/info.test:	that continued to support the deprecated
+	* tests/mathop.test:	{expand} syntax. Updated the few remaining
+	users of that syntax in the test suite.
+
+2007-05-17  Donal K. Fellows  <dkf@users.sf.net>
+
+	* generic/tclExecute.c (TclLimitReady): Created a macro version of
+	Tcl_LimitReady just for TEBC, to reduce the amount of times that the
+	bytecode engine calls out to external functions on the critical path.
+	* generic/tclInterp.c (Tcl_LimitReady): Added note to remind anyone
+	doing maintenance that there is a macro version to update.
+
+2007-05-17  Daniel Steffen  <das@users.sourceforge.net>
+
+	* generic/tcl.decls: workaround 'make checkstubs' failures from
+	tclStubLib.c MODULE_SCOPE revert. [Bug 1716117]
+
+2007-05-16  Joe English	 <jenglish@users.sourceforge.net>
+
+	* generic/tclStubLib.c:	 Change Tcl_InitStubs(), tclStubsPtr, and the
+	auxilliary stubs table pointers back to public visibility.
+
+	These symbols need to be exported so that stub-enabled extensions may
+	be statically linked into an extended tclsh or Big Wish with a
+	dynamically-linked libtcl. [Bug 1716117]
+
+2007-05-15  Don Porter	<dgp@users.sourceforge.net>
+
+	* win/configure:	autoconf-2.59 (FC6 fork)
+
+	* library/reg/pkgIndex.tcl:	Bump to registry 1.2.1 to account for
+	* win/configure.in:		[Bug 1682211] fix.
+	* win/makefile.bc:
+	* win/tclWinReg.c:
+
+2007-05-11  Pat Thoyts	<patthoyts@users.sourceforge.net>
+
+	* generic/tclInt.h: Removed TclEvalObjEx and TclGetSrcInfoForPc from
+	tclInt.h now they are in the internal stubs table.
+
+2007-05-09  Don Porter	<dgp@users.sourceforge.net>
+
+	* generic/tclInt.h:	TclFinalizeThreadAlloc() is always defined, so
+	make sure it is also always declared (with MODULE_SCOPE).
+
+2007-05-09  Daniel Steffen  <das@users.sourceforge.net>
+
+	* generic/tclInt.h: fix warning when building threaded with -DPURIFY.
+
+	* macosx/Tcl.xcodeproj/project.pbxproj: add 'DebugUnthreaded' &
+	* macosx/Tcl.xcodeproj/default.pbxuser: 'DebugLeaks' configs and env
+	var settings needed to run the 'leaks' tool.
+
+2007-05-07  Don Porter	<dgp@users.sourceforge.net>
+
+	[Tcl Bug 1706140]
+
+	* generic/tclLink.c (LinkTraceProc):	Update Tcl_VarTraceProcs so
+	* generic/tclNamesp.c (Error*Read):	they call Tcl_InterpDeleted()
+	* generic/tclTrace.c (Trace*Proc):	for themselves, and do not
+	* generic/tclUtil.c (TclPrecTraceProc): rely on (frequently buggy)
+	setting of the TCL_INTERP_DESTROYED flag by the trace core.
+
+	* generic/tclVar.c:	Update callers of TclCallVarTraces to not pass
+	in the TCL_INTERP_DESTROYED flag. Also apply filters so that public
+	routines only pass documented flag values down to lower level routines
+
+	* generic/tclTrace.c (TclCallVarTraces):	The setting of the
+	TCL_INTERP_DESTROYED flag is now done entirely within the
+	TclCallVarTraces routine, the only place it can be done right.
+
+2007-05-06  Donal K. Fellows  <dkf@users.sf.net>
+
+	* generic/tclInt.h (ExtraFrameInfo): Create a new mechanism for
+	* generic/tclCmdIL.c (InfoFrameCmd): conveying what information needs
+	to be added to the results of [info frame] to replace the hack that
+	was there before.
+	* generic/tclProc.c (Tcl_ApplyObjCmd): Use the new mechanism for the
+	[apply] command, the only part of Tcl itself that needs it (so far).
+
+	* generic/tclInt.decls (TclEvalObjEx, TclGetSrcInfoForPc): Expose
+	these two functions through the internal stubs table, necessary for
+	extensions that need to integrate deeply with TIP#280.
+
+2007-05-05  Donal K. Fellows  <dkf@users.sf.net>
+
+	* win/tclWinFile.c (TclpGetUserHome):	Squelch type-pun warnings in
+	* win/tclWinInit.c (TclpSetVariables):	Win-specific code not found
+	* win/tclWinReg.c (AppendSystemError):	during earlier work on Unix.
+
+2007-05-04  Kevin B. Kenny  <kennykb@acm.org>
+
+	* generic/tclIO.c (TclFinalizeIOSubsystem): Added an initializer to
+	silence a spurious gcc warning about use of an uninitialized
+	variable.
+	* tests/encoding.test: Modified so that encoding tests happen in a
+	private namespace, to avoid polluting the global one. This problem was
+	discovered when running the test suite '-singleproc 1 -skip exec.test'
+	because the 'path' variable in encoding.test conflicted with the one
+	in io.test.
+	* tests/io.test: Made more of the working variables private to the
+	namespace.
+
+2007-05-02  Kevin B. Kenny  <kennykb@acm.org>
+
+	* generic/tclTest.c (SimpleMatchInDirectory): Corrected a refcount
+	imbalance that affected the filesystem-[147]* tests in the test suite.
+	Thanks to Don Porter for the patch. [Bug 1710707]
+	* generic/tclPathObj.c (Tcl_FSJoinPath, Tcl_FSGetNormalizedPath):
+	Corrected several memory leaks that caused refcount imbalances
+	resulting in memory leaks on Windows. Thanks to Joe Mistachkin for the
+	patch.
+
+2007-05-01  Miguel Sofer  <msofer@users.sf.net>
+
+	* generic/tclVar.c (TclPtrSetVar): fixed leak whenever newvaluePtr had
+	refCount 0 and was used for appending (but not lappending). Thanks to
+	mistachkin and kbk. [Bug 1710710]
+
+2007-05-01  Kevin B. Kenny  <kennykb@acm.org>
+
+	* generic/tclIO.c (DeleteChannelTable): Made changes so that
+	DeleteChannelTable tries to close all open channels, not just the
+	first. [Bug 1710285]
+	* generic/tclThread.c (TclFinalizeSynchronization): Make sure that TSD
+	blocks get freed on non-threaded builds. [Bug 1710825]
+	* tests/utf.test (utf-25.1--utf-25.4): Modified tests to clean up
+	after the 'testobj' extension to avoid spurious reports of memory
+	leaks.
+
+2007-05-01  Don Porter	<dgp@users.sourceforge.net>
+
+	* generic/tclCmdMZ.c (STR_MAP): When [string map] has a pure dict map,
+	a missing Tcl_DictObjDone() call led to a memleak. [Bug 1710709]
+
+2007-04-30  Daniel Steffen  <das@users.sourceforge.net>
+
+	* unix/Makefile.in: add 'tclsh' dependency to install targets that
+	rely on tclsh, fixes parallel 'make install' from empty build dir.
+
+2007-04-30  Andreas Kupries <andreask@gactivestate.com>
+
+	* generic/tclIO.c (FixLevelCode): Corrected reference count
+	mismanagement of newlevel, newcode. Changed to allocate the Tcl_Obj's
+	as late as possible, and only when actually needed. [Bug 1705778, leak
+	K29]
+
+2007-04-30  Kevin B. Kenny  <kennykb@acm.org>
+
+	* generic/tclProc.c (Tcl_ProcObjCmd, SetLambdaFromAny): Corrected
+	reference count mismanagement on the name of the source file in the
+	TIP 280 code. [Bug 1705778, leak K02 among other manifestations]
+
+2007-04-25  Donal K. Fellows  <dkf@users.sf.net>
+
+	*** 8.5a6 TAGGED FOR RELEASE ***
+
+	* generic/tclProc.c (TclObjInterpProcCore): Only allocate objects for
+	error message generation when associated with argument names that are
+	really used. [Bug 1705778, leak K15]
+
+2007-04-25  Kevin B. Kenny  <kennykb@acm.org>
+
+	* generic/tclIOUtil.c (Tcl_FSChdir): Changed the memory management so
+	that the path returned from Tcl_FSGetNativePath is not duplicated
+	before being stored as the current directory, to avoid a memory leak.
+	[Bug 1705778, leak K01 among other manifestations]
+
+2007-04-25  Don Porter	<dgp@users.sourceforge.net>
+
+	* generic/tclCompExpr.c (ParseExpr):	Revised to be sure that an
+	error return doesn't prevent all literals getting placed on the
+	litList to be returned to the caller for freeing. Corrects some
+	memleaks. [Bug 1705778, leak K23]
+
+2007-04-25  Daniel Steffen  <das@users.sourceforge.net>
+
+	* unix/Makefile.in (dist): add macosx/*.xcconfig files to src dist;
+	copy license.terms to dist macosx dir; fix autoheader bits.
+
+2007-04-24  Miguel Sofer  <msofer@users.sf.net>
+
+	* generic/tclListObj.c: reverting [Patch 738900] (committed on
+	2007-04-20). Causes some Tk test breakage of unknown importance, but
+	the impact of the patch itself is likely to be so small that it does
+	not warrant investigation at this time.
+
+2007-04-24  Donal K. Fellows  <dkf@users.sf.net>
+
+	* generic/tclDictObj.c (DictKeysCmd): Rewrote so that the lock on the
+	internal representation of a dict is only set when necessary. [Bug
+	1705778, leak K04]
+	(DictFilterCmd): Added code to drop the lock in the trivial match
+	case. [Bug 1705778, leak K05]
+
+2007-04-24  Kevin B. Kenny  <kennykb@acm.org>
+
+	* generic/tclBinary.c: Addressed several code paths where the error
+	return from the 'binary format' command leaked the result buffer.
+	* generic/tclListObj.c (TclLsetFlat): Fixed a bug where the new list
+	under construction was leaked in the error case. [Bug 1705778, leaks
+	K13 and K14]
+
+2007-04-24  Jeff Hobbs	<jeffh@ActiveState.com>
+
+	* unix/Makefile.in (dist): add platform library package to src dist
+
+2007-04-24  Don Porter	<dgp@users.sourceforge.net>
+
+	* generic/tclCompExpr.c (ParseExpr): Memory leak in error case; the
+	literal Tcl_Obj was not getting freed. [Bug 1705778, leak #1 (new)]
+
+	* generic/tclNamesp.c (Tcl_DeleteNamespace):	Corrected flaw in the
+	flag marking scheme to be sure that global namespaces are freed when
+	their interp is deleted. [Bug 1705778]
+
+2007-04-24  Kevin B. Kenny  <kennykb@acm.org>
+
+	* generic/tclExecute.c (TclExecuteByteCode): Plugged six memory leaks
+	in bignum arithmetic.
+	* generic/tclIOCmd.c (Tcl_ReadObjCmd): Plugged a leak of the buffer
+	object if the physical read returned an error and the bypass area had
+	no message.
+	* generic/tclIORChan.c (TclChanCreateObjCmd): Plugged a leak of the
+	return value from the "initialize" method of a channel handler.
+	(All of the above under [Bug 1705778])
+
+2007-04-23  Daniel Steffen  <das@users.sourceforge.net>
+
+	* generic/tclCkalloc.c: fix warnings from gcc build configured with
+	* generic/tclCompile.c: --enable-64bit --enable-symbols=all.
+	* generic/tclExecute.c:
+
+	* unix/tclUnixFCmd.c: add workaround for crashing bug in fts_open()
+	* unix/tclUnixInit.c: without FTS_NOSTAT on 64bit Darwin 8 or earlier.
+
+	* unix/tclLoadDyld.c (TclpLoadMemory): fix (void*) arithmetic.
+
+	* macosx/Tcl-Common.xcconfig: enable more warnings.
+
+	* macosx/Tcl.xcodeproj/project.pbxproj: add 'DebugMemCompile' build
+	configuration that calls configure with --enable-symbols=all; override
+	configure check for __attribute__((__visibility__("hidden"))) in Debug
+	configuration to restore availability of ZeroLink.
+
+	* macosx/tclMacOSXNotify.c: fix warnings.
+
+	* macosx/tclMacOSXFCmd.c: const fixes.
+
+	* macosx/Tcl-Common.xcconfig:	fix whitespace.
+	* macosx/Tcl-Debug.xcconfig:
+	* macosx/Tcl-Release.xcconfig:
+	* macosx/README:
+
+	* macosx/GNUmakefile:		fix/add copyright and license refs.
+	* macosx/tclMacOSXBundle.c:
+	* macosx/Tcl-Info.plist.in:
+	* macosx/Tcl.xcode/project.pbxproj:
+	* macosx/Tcl.xcodeproj/project.pbxproj:
+
+	* unix/configure.in: install license.terms into Tcl.framework.
+	* unix/configure: autoconf-2.59
+
+2007-04-23  Don Porter	<dgp@users.sourceforge.net>
+
+	* generic/tclVar.c (UnsetVarStruct):	Make sure the
+	TCL_INTERP_DESTROYED flags gets passed to unset trace routines so they
+	can respond appropriately. [Bug 1705778, leak #9]
+
+2007-04-23  Miguel Sofer  <msofer@users.sf.net>
+
+	* generic/tclCompile.c (TclFreeCompileEnv): Tip 280's new field
+	extCmdMapPtr was not being freed. [Bug 1705778, leak #1]
+
+2007-04-23  Kevin B. Kenny  <kennykb@acm.org>
+
+	* generic/tclCompCmds.c (TclCompileUpvarCmd): Plugged a memory leak in
+	'upvar' when compiling (a) upvar outside a proc, (b) upvar with a
+	syntax error, or (c) upvar where the frame index is not known at
+	compile time.
+	* generic/tclCompExpr.c (ParseExpr): Plugged a memory leak when
+	parsing expressions that contain syntax errors.
+	* generic/tclEnv.c (ReplaceString): Clear memory correctly when
+	growing the cache to avoid reads of uninitialised data.
+	* generic/tclIORChan.c (TclChanCreateObjCmd, FreeReflectedChannel):
+	Plugged two memory leaks.
+	* generic/tclStrToD.c (AccumulateDecimalDigit): Fixed a mistake where
+	we'd run beyond the end of the 'pow10_wide' array if a number begins
+	with a string of more than 'maxpow10_wide' zeroes.
+	* generic/tclTest.c (Testregexpobjcmd): Removed an invalid access
+	beyond the end of 'objv' in 'testregexp -about'.
+	All of these issues reported under [Bug 1705778] - detected with the
+	existing test suite, no new regression tests required.
+
+2007-04-22  Miguel Sofer  <msofer@users.sf.net>
+
+	* generic/tclVar.c (TclDeleteNamespaceVars): fixed access to freed
+	memory detected by valgrind: Tcl_GetCurrentNamespace was being
+	called after freeing root CallFrame (on interp deletion).
+
+2007-04-20  Miguel Sofer  <msofer@users.sf.net>
+
+	* generic/tclListObj.c (SetListFromAny): avoid discarding internal
+	reps of objects converted to singleton lists. [Patch 738900]
+
+2007-04-20  Kevin B. Kenny  <kennykb@acm.org>
+
+	* doc/clock.n: Corrected a silly error (transposed 'uppercase' and
+	'lowercase' in clock.n. [Bug 1656002]
+	Clarified that [clock scan] does not recognize a locale's alternative
+	calendar.
+	Deleted an entirely superfluous (and also incorrect) remark about the
+	effect of Daylight Saving Time on relative times in [clock scan]. [Bug
+	1582951]
+	* library/clock.tcl: Corrected an error in skipping over the %Ey field
+	on input.
+	* library/msgs/ja.msg:
+	* tools/loadICU.tcl: Corrected several localisation faults in the
+	Japanese locale (most notably, incorrect dates for the Emperors'
+	eras). [Bug 1637471]. Many thanks to SourceForge user 'nyademo' for
+	pointing this out and developing a fix.
+	* generic/tclPathObj.c: Corrected a 'const'ness fault that caused
+	bitter complaints from MSVC.
+	* tests/clock.test (clock-40.1, clock-58.1, clock-59.1): Corrected a
+	test case that depended on ":localtime" being able to handle dates
+	prior to the Posix epoch. [Bug 1618445] Added a test case for the
+	dates of the Japanese emperors. [Bug 1637471] Added a regression test
+	for military time zone input conversion. [Bug 1586828]
+	* generic/tclGetDate.y (MilitaryTable): Fixed an ancient bug where the
+	military NZA time zones had the signs reversed. [Bug 1586828]
+	* generic/tclDate.c: Regenerated.
+	* doc/Notifier.3: Documented Tcl_SetNotifier and Tcl_ServiceModeHook.
+	Quite against my better judgment. [Bug 414933]
+	* generic/tclBasic.c, generic/tclCkalloc.c, generic/tclClock.c:
+	* generic/tclCmdIL.c, generic/tclCmdMZ.c, generic/tclFCmd.c:
+	* generic/tclFileName.c, generic/tclInterp.c, generic/tclIO.c:
+	* generic/tclIOUtil.c, generic/tclNamesp.c, generic/tclObj.c:
+	* generic/tclPathObj.c, generic/tclPipe.c, generic/tclPkg.c:
+	* generic/tclResult.c, generic/tclTest.c, generic/tclTestObj.c:
+	* generic/tclVar.c, unix/tclUnixChan.c, unix/tclUnixTest.c:
+	* win/tclWinLoad.c, win/tclWinSerial.c: Replaced commas in varargs
+	with string concatenation where possible. [Patch 1515234]
+	* library/tzdata/America/Tegucigalpa:
+	* library/tzdata/Asia/Damascus: Olson's tzdata 2007e.
+
+2007-04-19  Donal K. Fellows  <donal.k.fellows@manchester.ac.uk>
+
+	* generic/regcomp.c, generic/regc_cvec.c, generic/regc_lex.c,
+	* generic/regc_locale.c: Improve the const-correctness of the RE
+	compiler.
+
+2007-04-18  Miguel Sofer  <msofer@users.sf.net>
+
+	* generic/tclExecute.c (INST_LSHIFT): fixed a mistake introduced in
+	version 1.266 ('=' became '=='), which effectively turned the block
+	that handles native shifts into dead code. This explains why the
+	testsuite did not pick this mistake. Rewrote to make the intention
+	clear.
+
+	* generic/tclInt.h (TclDecrRefCount): change the order of the
+	branches, use empty 'if ; else' to handle use in unbraced outer
+	if/else conditions (as already done in tcl.h)
+
+	* generic/tclExecute.c: slight changes in Tcl_Obj management.
+
+2007-04-17  Kevin B. Kenny  <kennykb@acm.org>
+
+	* library/clock.tcl: Fixed the naming of
+	::tcl::clock::ReadZoneinfoFile because (yoicks!) it was in the global
+	namespace.
+	* doc/clock.n: Clarified the cases in which legacy time zone is
+	recognized. [Bug 1656002]
+
+2007-04-17  Miguel Sofer  <msofer@users.sf.net>
+
+	* generic/tclExecute.c: fixed checkInterp logic [Bug 1702212]
+
+2007-04-16  Donal K. Fellows  <donal.k.fellows@man.ac.uk>
+
+	* various (including generic/tclTest.c): Complete the purge of K&R
+	function definitions from manually-written code.
+
+2007-04-15  Kevin B. Kenny  <kennykb@acm.org>
+
+	* generic/tclCompCmds.c: added a cast to silence a compiler error on
+	VC2005.
+	* library/clock.tcl: Restored unique-prefix matching of keywords on
+	the [clock] command. [Bug 1690041]
+	* tests/clock.test: Added rudimentary test cases for unique-prefix
+	matching of keywords.
+
+2007-04-14  Miguel Sofer  <msofer@users.sf.net>
+
+	* generic/tclExecute.c: removed some code at INST_EXPAND_SKTOP that
+	duplicates functionality already present at checkForCatch.
+
+2007-04-12  Miguel Sofer  <msofer@users.sf.net>
+
+	* generic/tclExecute.c: new macros OBJ_AT_TOS, OBJ_UNDER_TOS,
+	OBJ_AT_DEPTH(n) and CURR_DEPTH that remove all direct references to
+	tosPtr from TEBC (after initialisation and the code at the label
+	cleanupV_pushObjResultPtr).
+
+2007-04-11  Miguel Sofer  <msofer@users.sf.net>
+
+	* generic/tclCompCmds.c: moved all exceptDepth management to the
+	macros - the decreasing half was managed by hand.
+
+2007-04-10  Donal K. Fellows  <donal.k.fellows@man.ac.uk>
+
+	* generic/tclInt.h (TclNewLiteralStringObj): New macro to make
+	allocating literal string objects (i.e. objects whose value is a
+	constant string) easier and more efficient, by allowing the omission
+	of the length argument. Based on [Patch 1529526] (afredd)
+	* generic/*.c: Make use of this (in many files).
+
+2007-04-08  Miguel Sofer  <msofer@users.sf.net>
+
+	* generic/tclCompile (tclInstructionTable): Fixed bugs in description
+	of dict instructions.
+
+2007-04-07  Miguel Sofer  <msofer@users.sf.net>
+
+	* generic/tclCompile (tclInstructionTable): Fixed bug in description
+	of INST_START_COMMAND.
+
+	* generic/tclExecute.c (TEBC): Small code reduction.
+
+2007-04-06  Miguel Sofer  <msofer@users.sf.net>
+
+	* generic/tclExecute.c (TEBC):
+	* generic/tclNamespace.c (NsEnsembleImplementationCmd):
+	* generic/tclProc.c (InitCompiledLocals, ObjInterpProcEx)
+	(TclObjInterpProcCore, ProcCompileProc): Code reordering to reduce
+	branching and improve branch prediction (assume that forward branches
+	are typically not taken).
+
+2007-04-03  Miguel Sofer  <msofer@users.sf.net>
+
+	* generic/tclExecute.c: INST_INVOKE optimisation. [Patch 1693802]
+
+2007-04-03  Don Porter	<dgp@users.sourceforge.net>
+
+	* generic/tclNamesp.c:	Revised ErrorCodeRead and ErrorInfoRead trace
+	routines so they guarantee the ::errorCode and ::errorInfo variable
+	always appear to exist. [Bug 1693252]
+
+2007-04-03  Miguel Sofer  <msofer@users.sf.net>
+
+	* generic/tclInt.decls:	 Moved TclGetNamespaceFromObj() to the
+	* generic/tclInt.h:	 internal stubs table; regen.
+	* generic/tclIntDecls.h:
+	* generic/tclStubInit.c:
+
+2007-04-02  Miguel Sofer  <msofer@users.sf.net>
+
+	* generic/tclBasic.c:	  Added bytecode compilers for the variable
+	* generic/tclCompCmds.c:  linking commands: 'global', 'variable',
+	* generic/tclCompile.h:	  'upvar', 'namespace upvar' [Patch 1688593]
+	* generic/tclExecute.c:
+	* generic/tclInt.h:
+	* generic/tclVar.c:
+
+2007-04-02  Don Porter	<dgp@users.sourceforge.net>
+
+	* generic/tclBasic.c:	Replace arrays on the C stack and ckalloc
+	* generic/tclExecute.c: calls with TclStackAlloc calls to use memory
+	* generic/tclFCmd.c:	on Tcl's evaluation stack.
+	* generic/tclFileName.c:
+	* generic/tclIOCmd.c:
+	* generic/tclIndexObj.c:
+	* generic/tclInterp.c:
+	* generic/tclNamesp.c:
+	* generic/tclTrace.c:
+	* unix/tclUnixPipe.c:
+
+2007-04-01  Donal K. Fellows  <dkf@users.sf.net>
+
+	* generic/tclCompile.c (TclCompileScript, TclPrintInstruction):
+	* generic/tclExecute.c (TclExecuteByteCode): Changed the definition of
+	INST_START_CMD so that it knows how many commands start at the current
+	location. This makes the interpreter command counter correct without
+	requiring a large number of instructions to be issued. (See my change
+	from 2007-01-19 for what triggered this.)
+
+2007-03-30  Don Porter	<dgp@users.sourceforge.net>
+
+	* generic/tclCompile.c:
+	* generic/tclCompExpr.c:
+	* generic/tclCompCmds.c:	Replace arrays on the C stack and
+	ckalloc calls with TclStackAlloc calls to use memory on Tcl's
+	evaluation stack.
+
+	* generic/tclCmdMZ.c:	Revised [string to* $s $first $last]
+	implementation to reduce number of allocs/copies.
+
+	* tests/string.test:  More [string reverse] tests.
+
+2007-03-30  Miguel Sofer  <msofer@users.sf.net>
+
+	* generic/tclExecute.c: optimise the lookup of elements of indexed
+	arrays.
+
+2007-03-29  Miguel Sofer  <msofer@users.sf.net>
+
+	* generic/tclProc.c (Tcl_ApplyObjCmd):
+	* tests/apply.test (9.3): Fixed Tcl_Obj leak on error return; an
+	unneeded ref to lambdaPtr was being set and not released on an error
+	return path.
+
+2007-03-28  Don Porter	<dgp@users.sourceforge.net>
+
+	* generic/tclCmdMZ.c (STR_REVERSE):	Implement the actual [string
+	reverse] command in terms of the new TclStringObjReverse() routine.
+
+	* generic/tclInt.h (TclStringObjReverse):	New internal routine
+	* generic/tclStringObj.c (TclStringObjReverse): that implements the
+	[string reverse] operation, making use of knowledge/surgery of the
+	String intrep to minimize the number of allocs and copies needed to do
+	the job.
+
+2007-03-27  Don Porter	<dgp@users.sourceforge.net>
+
+	* generic/tclCmdMZ.c (STR_MAP): Replace ckalloc calls with
+	TclStackAlloc calls.
+
+2007-03-24  Zoran Vasiljevic <vasiljevic@users.sourceforge.net>
+
+	* win/tclWinThrd.c: Thread exit handler marks the current thread as
+	un-initialized. This allows exit handlers that are registered later to
+	re-initialize this subsystem in case they need to use some sync
+	primitives (cond variables) from this file again.
+
+2007-03-23  Miguel Sofer  <msofer@users.sf.net>
+
+	* generic/tclBasic.c (DeleteInterpProc): pop the root frame pointer
+	before deleting the global namespace [Bug 1658572]
+
+2007-03-23  Kevin B. Kenny  <kennykb@acm.org>
+
+	* win/Makefile.in: Added code to keep a Cygwin path name from leaking
+	into LIBRARY_DIR when doing 'make test' or 'make runtest'.
+
+2007-03-22  Don Porter	<dgp@users.sourceforge.net>
+
+	* generic/tclCmdAH.c (Tcl_ForeachObjCmd):	Replaced arrays on the
+	C stack and ckalloc calls with TclStackAlloc calls to use memory on
+	Tcl's evaluation stack.
+
+	* generic/tclExecute.c: Revised GrowEvaluationStack to take an
+	argument specifying the growth required by the caller, so that a
+	single reallocation / copy is the most that will ever be needed even
+	when required growth is large.
+
+2007-03-21  Don Porter	<dgp@users.sourceforge.net>
+
+	* generic/tclExecute.c: More ckalloc -> ckrealloc conversions.
+	* generic/tclLiteral.c:
+	* generic/tclNamesp.c:
+	* generic/tclParse.c:
+	* generic/tclPreserve.c:
+	* generic/tclStringObj.c:
+	* generic/tclUtil.c:
+
+2007-03-20  Don Porter	<dgp@users.sourceforge.net>
+
+	* generic/tclEnv.c:	Some more ckalloc -> ckrealloc replacements.
+	* generic/tclLink.c:
+
+2007-03-20  Kevin B. Kenny  <kennykb@acm.org>
+
+	* generic/tclDate.c: Rebuilt, despite Donal Fellows's comment when
+	committing it that no rebuild was required.
+	* generic/tclGetDate.y: According to Donal Fellows, "Introduce modern
+	formatting standards; no need for rebuild of tclDate.c."
+
+	* library/tzdata/America/Cambridge_Bay:
+	* library/tzdata/America/Havana:
+	* library/tzdata/America/Inuvik:
+	* library/tzdata/America/Iqaluit:
+	* library/tzdata/America/Pangnirtung:
+	* library/tzdata/America/Rankin_Inlet:
+	* library/tzdata/America/Resolute:
+	* library/tzdata/America/Yellowknife:
+	* library/tzdata/Asia/Choibalsan:
+	* library/tzdata/Asia/Dili:
+	* library/tzdata/Asia/Hovd:
+	* library/tzdata/Asia/Jakarta:
+	* library/tzdata/Asia/Jayapura:
+	* library/tzdata/Asia/Makassar:
+	* library/tzdata/Asia/Pontianak:
+	* library/tzdata/Asia/Ulaanbaatar:
+	* library/tzdata/Europe/Istanbul: Upgraded to Olson's tzdata2007d.
+
+	* generic/tclListObj.c (TclLsetList, TclLsetFlat):
+	* tests/lset.test: Changes to deal with shared internal representation
+	for lists passed to the [lset] command. Thanks to Don Porter for
+	fixing this issue. [Bug 1677512]
+
+2007-03-19  Don Porter	<dgp@users.sourceforge.net>
+
+	* generic/tclCompile.c: Revise the various expansion routines for
+	CompileEnv fields to use ckrealloc() where appropriate.
+
+	* generic/tclBinary.c (Tcl_SetByteArrayLength): Replaced ckalloc() /
+	memcpy() sequence with ckrealloc() call.
+
+	* generic/tclBasic.c (Tcl_CreateMathFunc):	Replaced some calls to
+	* generic/tclEvent.c (Tcl_CreateThread):	Tcl_Alloc() with calls
+	* generic/tclObj.c (UpdateStringOfBignum):	to ckalloc(), which
+	* unix/tclUnixTime.c (SetTZIfNecessary):	better supports memory
+	* win/tclAppInit.c (setargv):			debugging.
+
+2007-03-19  Donal K. Fellows  <donal.k.fellows@manchester.ac.uk>
+
+	* doc/regsub.n: Corrected example so that it doesn't recommend
+	potentially unsafe practice. Many thanks to Konstantin Kushnir
+	<chpock@gmail.com> for reporting this.
+
+2007-03-17  Kevin B. Kenny  <kennykb@acm.org>
+
+	* win/tclWinReg.c (GetKeyNames): Size the buffer for enumerating key
+	names correctly, so that Unicode names exceeding 127 chars can be
+	retrieved without crashing. [Bug 1682211]
+	* tests/registry.test (registry-4.9): Added test case for the above
+	bug.
+
+2007-03-15  Mo DeJong  <mdejong@users.sourceforge.net>
+
+	* generic/tclIOUtil.c (Tcl_Stat): Reimplement workaround to avoid gcc
+	warning by using local variables. When the macro argument is of type
+	long long instead of long, the incorrect warning is not generated.
+
+2007-03-15  Mo DeJong  <mdejong@users.sourceforge.net>
+
+	* win/Makefile.in: Fully qualify LIBRARY_DIR so that `make test` does
+	not depend on working dir.
+
+2007-03-15  Mo DeJong  <mdejong@users.sourceforge.net>
+
+	* tests/parse.test: Add two backslash newline parse tests.
+
+2007-03-12  Don Porter	<dgp@users.sourceforge.net>
+
+	* generic/tclExecute.c (INST_FOREACH_STEP4):	Make private copy of
+	* tests/foreach.test (foreach-10.1):	value list to be assigned to
+	variables so that shimmering of that list doesn't lead to invalid
+	pointers. [Bug 1671087]
+
+	* generic/tclEvent.c (HandleBgErrors):	Make efficient private copy
+	* tests/event.test (event-5.3): of the command prefix for the interp's
+	background error handling command to avoid panics due to pointers to
+	memory invalid after shimmering. [Bug 1670155]
+
+	* generic/tclNamesp.c (NsEnsembleImplementationCmd):	Make efficient
+	* tests/namespace.test (namespace-42.8):	private copy of the
+	command prefix as we invoke the command appropriate to a particular
+	subcommand of a particular ensemble to avoid panic due to shimmering
+	of the List intrep. [Bug 1670091]
+
+	* generic/tclVar.c (TclArraySet):	Make efficient private copy of
+	* tests/var.test (var-17.1):	the "list" argument to [array set] to
+	avoid crash due to shimmering invalidating pointers. [Bug 1669489]
+
+2007-03-12  Donal K. Fellows  <donal.k.fellows@manchester.ac.uk>
+
+	* generic/tclCmdIL.c (Tcl_LsortObjCmd): Fix problems with declaration
+	positioning and memory leaks. [Bug 1679072]
+
+2007-03-11  Donal K. Fellows  <dkf@users.sf.net>
+
+	* generic/tclCmdIL.c (Tcl_LreverseObjCmd): Ensure that a list is
+	correctly reversed even if its internal representation is shared
+	without the object itself being shared. [Bug 1675044]
+
+2007-03-10  Miguel Sofer  <msofer@users.sf.net>
+
+	* generic/tclCmdIL (Tcl_LsortObjCmd): changed fix to [Bug 1675116] to
+	use the cheaper TclListObjCopy() instead of Tcl_DuplicateObj().
+
+2007-03-09  Andreas Kupries  <andreask@activestate.com>
+
+	* library/platform/shell.tcl: Made more robust if an older platform
+	* library/platform/pkgIndex.tcl: package is present in the inspected
+	* unix/Makefile.in: shell. Package forget it to prevent errors. Bumped
+	* win/Makefile.in: package version to 1.1.3, and updated the Makefiles
+	installing it as Tcl Module.
+
+2007-03-09  Donal K. Fellows  <donal.k.fellows@man.ac.uk>
+
+	* generic/tclCmdIL.c (Tcl_LsortObjCmd): Handle tricky case with loss
+	* tests/cmdIL.test (cmdIL-1.29):	of list rep during sorting due
+	to shimmering. [Bug 1675116]
+
+2007-03-09  Kevin B. Kenny  <kennykb@acm.org>
+
+	* library/clock.tcl (ReadZoneinfoFile): Added Y2038 compliance to the
+	code for version-2 'zoneinfo' files.
+	* tests/clock.test (clock-56.3): Added a test case for Y2038 and
+	'zoneinfo'. Modified test initialisation to use the
+	'loadTestedCommands' function of tcltest to bring in the correct path
+	for the registry library.
+
+2007-03-08  Don Porter	<dgp@users.sourceforge.net>
+
+	* generic/tclListObj.c (TclLsetList):	Rewrite so that the routine
+	itself does not do any direct intrep surgery. Better isolates those
+	things into the implementation of the "list" Tcl_ObjType.
+
+2007-03-08  Donal K. Fellows  <donal.k.fellows@man.ac.uk>
+
+	* generic/tclListObj.c (TclLindexList, TclLindexFlat): Moved these
+	functions to tclListObj.c from tclCmdIL.c to mirror the way that the
+	equivalent functions for [lset]'s guts are arranged.
+
+2007-03-08  Kevin B. Kenny  <kennykb@acm.org>
+
+	* library/clock.tcl: Further tweaks to the Windows time zone table
+	(restoring missing Mexican time zones). Added rudimentary handling of
+	version-2 'zoneinfo' files. Update US DST rules so that zones such as
+	'EST5EDT' get the correct transition dates.
+	* tests/clock.test: Added rudimentary test cases for 'zoneinfo'
+	parsing. Adjusted several tests that depended on obsolete US DST
+	transition rules.
+
+2007-03-07  Daniel Steffen  <das@users.sourceforge.net>
+
+	* macosx/tclMacOSXNotify.c: add spinlock debugging and sanity checks.
+
+	* macosx/Tcl.xcodeproj/project.pbxproj: ensure gcc version used by
+	* macosx/Tcl.xcodeproj/default.pbxuser: Xcode and configure/make are
+	* macosx/Tcl-Common.xcconfig:		consistent and independent of
+	gcc_select default and CC env var; fixes for Xcode 3.0.
+
+	* unix/tcl.m4 (Darwin): s/CFLAGS/CPPFLAGS/ in macosx-version-min check
+	* unix/configure: autoconf-2.59
+
+2007-03-07  Don Porter	<dgp@users.sourceforge.net>
+
+	* generic/tclCmdIL.c (TclLindex*):	Rewrites to make efficient
+	private copies of the list and indexlist arguments, so we can operate
+	on the list elements directly with no fear of shimmering effects.
+	Replaces defensive coding schemes that are otherwise required. End
+	result is that TclLindexList is entirely a wrapper around
+	TclLindexFlat, which is now the core engine of all [lindex]
+	operations.
+
+	* generic/tclObj.c (Tcl_AppendAllObjTypes):	Converted to simpler
+	list validity test.
+
+2007-03-07  Donal K. Fellows  <donal.k.fellows@man.ac.uk>
+
+	* generic/tclRegexp.c (TclRegAbout): Generate information about a
+	regexp as a Tcl_Obj instead of as a string, which is more efficient.
+
+2007-03-07  Kevin B. Kenny  <kennykb@acm.org>
+
+	* library/clock.tcl: Adjusted Windows time zone table to handle new US
+	DST rules by locale rather than as Posix time zone spec.
+	* tests/clock.test (clock-39.6, clock-49.2, testclock::registry):
+	Adjusted tests to simulate new US rules.
+	* library/tzdata/America/Indiana/Winamac:
+	* library/tzdata/Europe/Istanbul:
+	* library/tzdata/Pacific/Easter:
+	Olson's tzdata2007c.
+
+2007-03-05  Andreas Kupries  <andreask@activestate.com>
+
+	* library/platform/shell.tcl (::platform::shell::RUN): In the case of
+	* library/platform/pkgIndex.tcl: a failure put the captured stderr
+	* unix/Makefile.in: into the error message to aid in debugging. Bumped
+	* win/Makefile.in: package version to 1.1.2, and updated the makefiles
+	installing it as Tcl Module.
+
+2007-03-03  Donal K. Fellows  <dkf@users.sf.net>
+
+	* generic/tclLink.c (LinkedVar): Added macro to conceal at least some
+	of the pointer hackery.
+
+2007-03-02  Don Porter	<dgp@users.sourceforge.net>
+
+	* generic/tclCmdIL.c (Tcl_LreverseObjCmd):	Added missing
+	TclInvalidateStringRep() call when we directly manipulate the intrep
+	of an unshared "list" Tcl_Obj. [Bug 1672585]
+
+	* generic/tclCmdIL.c (Tcl_JoinObjCmd):	Revised [join] implementation
+	to append Tcl_Obj's instead of strings. [RFE 1669420]
+
+	* generic/tclCmdIL.c (Info*Cmd):	Code simplifications and
+	optimizations.
+
+2007-03-02  Donal K. Fellows  <donal.k.fellows@manchester.ac.uk>
+
+	* generic/tclCompile.c (TclPrintInstruction): Added a scheme to allow
+	* generic/tclCompile.h (AuxDataPrintProc):    aux-data to be printed
+	* generic/tclCompCmds.c (Print*Info):	      out for debugging. For
+	this to work, immediate operands referring to aux-data must be
+	identified as such in the instruction descriptor table using
+	OPERAND_AUX4 (all are always 4 bytes).
+
+	* generic/tclExecute.c (TclExecuteByteCode): Rewrote the compiled
+	* generic/tclCompCmds.c (TclCompileDictCmd): [dict update] so that it
+	* generic/tclCompile.h (DictUpdateInfo):     stores critical
+	* tests/dict.test (dict-21.{14,15}):	     non-varying data in an
+	aux-data value instead of a (shimmerable) literal. [Bug 1671001]
+
+2007-03-01  Don Porter	<dgp@users.sourceforge.net>
+
+	* generic/tclCmdIL.c (Tcl_LinsertObjCmd):	Code simplifications
+	and optimizations.
+
+	* generic/tclCmdIL.c (Tcl_LreplaceObjCmd):	Code simplifications
+	and optimizations.
+
+	* generic/tclCmdIL.c (Tcl_LrangeObjCmd):	Rewrite in the same
+	spirit; avoid shimmer effects rather than react to them.
+
+	* generic/tclCmdAH.c (Tcl_ForeachObjCmd):	Stop throwing away
+	* tests/foreach.test (foreach-1.14):	useful error information when
+	loop variable sets fail.
+
+	* generic/tclCmdIL.c (Tcl_LassignObjCmd):	Rewrite to make an
+	efficient private copy of the list argument, so we can operate on the
+	list elements directly with no fear of shimmering effects. Replaces
+	defensive coding schemes that are otherwise required.
+
+	* generic/tclCmdAH.c (Tcl_ForeachObjCmd):	Rewrite to make
+	efficient private copies of the variable and value lists, so we can
+	operate on them without any special shimmer defense coding schemes.
+
+2007-03-01  Donal K. Fellows  <donal.k.fellows@manchester.ac.uk>
+
+	* generic/tclCompCmds.c (TclCompileForeachCmd): Prevent an unexpected
+	* tests/foreach.test (foreach-9.1):		infinite loop when the
+	variable list is empty and the foreach is compiled. [Bug 1671138]
+
+2007-02-26  Andreas Kupries  <andreask@activestate.com>
+
+	* generic/tclIORChan.c (FreeReflectedChannel): Added the missing
+	refcount release between NewRC and FreeRC for the channel handle
+	object, spotted by Don Porter. [Bug 1667990]
+
+2007-02-26  Don Porter	<dgp@users.sourceforge.net>
+
+	* generic/tclCmdAH.c (Tcl_ForeachObjCmd):	Removed surplus
+	copying of the objv array that used to be a workaround for [Bug
+	404865]. That bug is long fixed.
+
+2007-02-24  Don Porter	<dgp@users.sourceforge.net>
+
+	* generic/tclBasic.c:	Use new interface in Tcl_EvalObjEx so that the
+	recounting logic of the List internal rep need not be repeated there.
+	Better encapsulation of internal details.
+
+	* generic/tclInt.h:	New internal routine TclListObjCopy() used
+	* generic/tclListObj.c: to efficiently do the equivalent of [lrange
+	$list 0 end]. After some experience with this, might be a good
+	candidate for exposure as a public interface. It's useful for callers
+	of Tcl_ListObjGetElements() who want to control the ongoing validity
+	of the returned objv pointer.
+
+2007-02-22  Andreas Kupries  <andreask@activestate.com>
+
+	* tests/pkg.test: Added tests for the case of an alpha package
+	satisfying a require for the regular package, demonstrating a corner
+	case specified in TIP#280. More notes in the comments to the test.
+
+2007-02-20  Jan Nijtmans  <nijtmans@users.sf.net>
+
+	* generic/tclInt.decls: Added "const" specifiers in TclSockGetPort
+	* generic/tclIntDecls.h: regenerated
+	* generic/*.c:
+	* unix/tclUnixChan.c
+	* unix/tclUnixPipe.c
+	* win/tclWinPipe.c
+	* win/tclWinSock.c: Added many "const" specifiers in implementation.
+
+2007-02-20  Don Porter	<dgp@users.sourceforge.net>
+
+	* doc/tcltest.n:	Typo fix. [Bug 1663539]
+
+2007-02-20  Pat Thoyts	<patthoyts@users.sourceforge.net>
+
+	* generic/tclFileName.c:  Handle extended paths on Windows NT and
+	* generic/tclPathObj.c:	  above. These have a \\?\ prefix. [Bug
+	* win/tclWinFile.c:	  1479814]
+	* tests/winFCmd.test:	  Tests for extended path handling.
+
+2007-02-19  Jeff Hobbs	<jeffh@ActiveState.com>
+
+	* unix/tcl.m4: use SHLIB_SUFFIX=".so" on HP-UX ia64 arch.
+	* unix/configure: autoconf-2.59
+
+	* generic/tclIOUtil.c (Tcl_FSEvalFileEx): safe incr of objPtr ref.
+
+2007-02-18  Donal K. Fellows  <dkf@users.sf.net>
+
+	* doc/chan.n, doc/clock.n, doc/eval.n, doc/exit.n, doc/expr.n:
+	* doc/interp.n, doc/open.n, doc/platform_shell.n, doc/pwd.n:
+	* doc/refchan.n, doc/regsub.n, doc/scan.n, doc/tclvars.n, doc/tm.n:
+	* doc/unload.n: Apply [Bug 1610310] to fix typos. Thanks to Larry
+	Virden for spotting them.
+
+	* doc/interp.n: Partial fix of [Bug 1662436]; rest requires some
+	policy decisions on what should and shouldn't be safe commands from
+	the "new in 8.5" set.
+
+2007-02-13  Kevin B. Kenny  <kennykb@acm.org>
+
+	* tools/fix_tommath_h.tcl: Further tweaking for the x86-64. The change
+	is to make 'mp_digit' be an 'unsigned int' on that platform; since
+	we're using only 32 bits of it, there's no reason to make it a 64-bit
+	'unsigned long.'
+	* generic/tclTomMath.h: Regenerated.
+
+2007-02-13  Donal K. Fellows  <donal.k.fellows@man.ac.uk>
+
+	* doc/re_syntax.n: Corrected description of 'print' class [Bug
+	1614687] and enhanced description of 'graph' class.
+
+2007-02-12  Kevin B. Kenny  <kennykb@acm.org>
+
+	* tools/fix_tommath_h.tcl: Added code to patch out a check for
+	__x86_64__ that caused Tommath to use __attributes(TI)__ for the
+	mp_word type. Tetra-int's simply fail on too many gcc-glibc-OS
+	combinations to be ready for shipment today, even if they work for
+	some of us. This change allows reversion of das's change of 2006-08-18
+	that accomplised the same thing on Darwin. [Bugs 1601380, 1603737,
+	1609936, 1656265]
+	* generic/tclTomMath.h: Regenerated.
+	* library/tzdata/Africa/Asmara:
+	* library/tzdata/Africa/Asmera:
+	* library/tzdata/America/Nassau:
+	* library/tzdata/Atlantic/Faeroe:
+	* library/tzdata/Atlantic/Faroe:
+	* library/tzdata/Australia/Eucla:
+	* library/tzdata/Pacific/Easter: Rebuilt from Olson's tzdata2007b.
+
+2007-02-09  Joe Mistachkin  <joe@mistachkin.com>
+
+	* win/nmakehlp.c: Properly cleanup after nmakehlp, including the
+	* win/makefile.vc: vcX0.pch file.
+
+2007-02-08  Jeff Hobbs	<jeffh@ActiveState.com>
+
+	* unix/tclUnixInit.c (TclpCheckStackSpace): do stack size checks with
+	unsigned size_t to correctly validate stackSize in the 2^31+ range.
+	[Bug 1654104]
+
+2007-02-08  Don Porter	<dgp@users.sourceforge.net>
+
+	* generic/tclNamesp.c:	Corrected broken logic in Tcl_DeleteNamespace
+	* tests/namespace.test: introduced in Patch 1577278 that caused
+	[namespace delete ::] to be effective only at level #0. New test
+	namespace-7.7 should prevent similar error in the future [Bug 1655305]
+
+2007-02-06  Don Porter	<dgp@users.sourceforge.net>
+
+	* generic/tclNamesp.c:	Corrected broken implementation of the
+	* tests/namespace.test: TclMatchIsTrivial optimization on [namespace
+	children $namespace $pattern].
+
+2007-02-04  Daniel Steffen  <das@users.sourceforge.net>
+
+	* unix/tcl.m4: use gcc4's __attribute__((__visibility__("hidden"))) if
+	available to define MODULE_SCOPE effective on all platforms.
+	* unix/configure.in: add caching to -pipe and zoneinfo checks.
+	* unix/configure: autoconf-2.59
+	* unix/tclConfig.h.in: autoheader-2.59
+
+2007-02-03  Joe Mistachkin  <joe@mistachkin.com>
+
+	* win/rules.vc: Fix platform specific file copy macros for downlevel
+	Windows.
+
+2007-01-29  Don Porter	<dgp@users.sourceforge.net>
+
+	* generic/tclResult.c: Added optimization case to TclTransferResult to
+	cover common case where there's big savings over the fully general
+	path. Thanks to Peter MacDonald. [Bug 1626518]
+
+	* generic/tclLink.c:	Broken linked float logic corrected. Thanks to
+	Andy Goth. [Bug 1602538]
+
+	* doc/fcopy.n:	Typo fix. [Bug 1630627]
+
+2007-01-28  Daniel Steffen  <das@users.sourceforge.net>
+
+	* macosx/Tcl.xcodeproj/project.pbxproj:	  extract build settings that
+	* macosx/Tcl.xcodeproj/default.pbxuser:	  were common to multiple
+	* macosx/Tcl-Common.xcconfig (new file):  configurations into external
+	* macosx/Tcl-Debug.xcconfig (new file):	  xcconfig files; add extra
+	* macosx/Tcl-Release.xcconfig (new file): configurations for building
+	with SDKs and 64bit; convert legacy jam-based 'Tcl' target to native
+	target with single script phase; correct syntax of build setting
+	references to use $() throughout.
+
+	* macosx/README: document new Tcl.xcodeproj configurations; other
+	minor updates/corrections.
+
+	* generic/tcl.h: update location of version numbers in macosx files.
+
+	* macosx/Tcl.xcode/project.pbxproj: restore 'tcltest' target to
+	* macosx/Tcl.xcode/default.pbxuser: working order by replicating
+	applicable changes to Tcl.xcodeproj since 2006-07-20.
+
+2007-01-25  Daniel Steffen  <das@users.sourceforge.net>
+
+	* unix/tcl.m4: integrate CPPFLAGS into CFLAGS as late as possible and
+	move (rather than duplicate) -isysroot flags from CFLAGS to CPPFLAGS
+	to avoid errors about multiple -isysroot flags from some older gcc
+	builds.
+
+	* unix/configure: autoconf-2.59
+
+2007-01-22  Donal K. Fellows  <donal.k.fellows@manchester.ac.uk>
+
+	* compat/memcmp.c (memcmp): Reworked so that arithmetic is never
+	performed upon void pointers, since that is illegal. [Bug 1631017]
+
+2007-01-19  Donal K. Fellows  <donal.k.fellows@man.ac.uk>
+
+	* generic/tclCompile.c (TclCompileScript): Reduce the frequency with
+	which we issue INST_START_CMD, making bytecode both more compact and
+	somewhat faster. The optimized case is where we would otherwise be
+	issuing a sequence of those instructions; in those cases, it is only
+	ever the first one encountered that could possibly trigger.
+
+2007-01-19  Joe Mistachkin  <joe@mistachkin.com>
+
+	* tools/man2tcl.c: Include stdlib.h for exit() and improve comment
+	detection.
+	* win/nmakehlp.c: Update usage.
+	* win/makefile.vc: Properly build man2tcl.c for MSVC8.
+
+2007-01-19  Daniel Steffen  <das@users.sourceforge.net>
+
+	* macosx/tclMacOSXFCmd.c (TclMacOSXSetFileAttribute): on some versions
+	of Mac OS X, truncate() fails on resource forks, in that case use
+	open() with O_TRUNC instead.
+
+	* macosx/tclMacOSXNotify.c: accommodate changes to prototypes of
+	OSSpinLock(Un)Lock API.
+
+	* macosx/Tcl.xcodeproj/project.pbxproj: ensure HOME and USER env vars
+	* macosx/Tcl.xcodeproj/default.pbxuser: are defined when running
+						testsuite from Xcode.
+
+	* tests/env.test: add extra system env vars that need to be preserved
+	on some Mac OS X versions for testsuite to work.
+
+	* unix/Makefile.in:  Move libtommath defines into configure.in to
+	* unix/configure.in: avoid replicating them across multiple
+	* macosx/Tcl.xcodeproj/project.pbxproj: buildsystems.
+
+	* unix/tcl.m4: ensure CPPFLAGS env var is used when set. [Bug 1586861]
+	(Darwin): add -isysroot and -mmacosx-version-min flags to CPPFLAGS
+	when present in CFLAGS to avoid discrepancies between what headers
+	configure sees during preprocessing tests and compiling tests.
+
+	* unix/configure: autoconf-2.59
+	* unix/tclConfig.h.in: autoheader-2.59
+
+2007-01-18  Donal K. Fellows  <donal.k.fellows@man.ac.uk>
+
+	* generic/tclCompile.c (TclCompileScript): Make sure that when parsing
+	an expanded literal fails, a correct bytecode sequence is still
+	issued. [Bug 1638414]. Also make sure that the start of the expansion
+	bytecode sequence falls inside the span of bytecodes for a command.
+	* tests/compile.test (compile-16.24): Added test for [Bug 1638414]
+
+2007-01-17  Donal K. Fellows  <dkf@users.sf.net>
+
+	* generic/tclIO.c: Added macros to make usage of ChannelBuffers
+	clearer.
+
+2007-01-11  Joe English	 <jenglish@users.sourceforge.net>
+
+	* win/tcl.m4(CFLAGS_WARNING): Remove "-Wconversion". This was removed
+	from unix/tcl.m4 2004-07-16 but not from here.
+	* win/configure: Regenerated.
+
+2007-01-11  Pat Thoyts	<patthoyts@users.sourceforge.net>
+
+	* win/makefile.vc: Fixes to work better on Win98. Read version numbers
+	* win/nmakehlp.c:  from package index file to avoid keeping numbers in
+	* win/rules.vc:	   the makefile where they may become de-synchronized.
+
+2007-01-10  Donal K. Fellows  <donal.k.fellows@manchester.ac.uk>
+
+	* generic/regcomp.c (compile, freev):	     Define a strategy for
+	* generic/regexec.c (exec):		     managing the internal
+	* generic/regguts.h (AllocVars, FreeVars):   vars of the RE engine to
+	* generic/regcustom.h (AllocVars, FreeVars): reduce C stack usage.
+	This will make Tcl as a whole much less likely to run out of stack
+	space...
+
+2007-01-09  Donal K. Fellows  <donal.k.fellows@man.ac.uk>
+
+	* generic/tclCompCmds.c (TclCompileLindexCmd):
+	* tests/lindex.test (lindex-9.2): Fix silly bug that ended up
+	sometimes compiling list arguments in the wrong order. [Bug 1631364]
+
+2007-01-03  Kevin B. Kenny  <kennykb@acm.org>
+
+	* generic/tclDate.c: Regenerated to recover a lost fix from patthoyts.
+	[Bug 1618523]
+
+2006-12-26  Mo DeJong  <mdejong@users.sourceforge.net>
+
+	* generic/tclIO.c (Tcl_GetsObj): Avoid checking for for the LF in a
+	possible CRLF sequence when EOF has already been found.
+
+2006-12-26  Mo DeJong  <mdejong@users.sourceforge.net>
+
+	* generic/tclEncoding.c (EscapeFromUtfProc): Clear the
+	TCL_ENCODING_END flag when end bytes are written. This fix keep this
+	method from writing escape bytes for an encoding like iso2022-jp
+	multiple times when the escape byte overlap with the end of the IO
+	buffer.
+	* tests/io.test: Add test for escape byte overlap issue.
+
+2006-12-19  Donal K. Fellows  <donal.k.fellows@man.ac.uk>
+
+	* unix/tclUnixThrd.c (Tcl_GetAllocMutex, TclpNewAllocMutex): Add
+	intermediate variables to shut up unwanted warnings. [Bug 1618838]
+
+2006-12-19  Daniel Steffen  <das@users.sourceforge.net>
+
+	* unix/tclUnixThrd.c (TclpInetNtoa): fix for 64 bit.
+
+	* unix/tcl.m4 (Darwin): --enable-64bit: verify linking with 64bit
+	-arch flag succeeds before enabling 64bit build.
+	* unix/configure: autoconf-2.59
+
+2006-12-17  Daniel Steffen  <das@users.sourceforge.net>
+
+	* tests/macOSXLoad.test (new file): add testing of .bundle loading and
+	* tests/load.test:		    unloading on Darwin (in addition
+	* tests/unload.test:		    to existing tests of .dylib
+	loading).
+	* macosx/Tcl.xcodeproj/project.pbxproj: add building of dltest
+	binaries so that testsuite run from Xcode can use them; fix testsuite
+	run script
+	* unix/configure.in:	   add support for building dltest binaries as
+	* unix/dltest/Makefile.in: .bundle (in addition to .dylib) on Darwin.
+	* unix/Makefile.in: add stub lib dependency to dltest target.
+	* unix/configure: autoconf-2.59
+
+	* tests/append.test: fix cleanup failure when all tests are skipped.
+
+	* tests/chan.test (chan-16.9): cleanup chan event handler to avoid
+	causing error in event.test when running testsuite with -singleproc 1.
+
+	* tests/info.test: add !singleTestInterp constraint to tests that fail
+	when running testsuite with -singleproc 1. [Bug 1605269]
+
+2006-12-14  Donal K. Fellows  <donal.k.fellows@manchester.ac.uk>
+
+	* doc/string.n: Fix example. [Bug 1615277]
+
+2006-12-12  Don Porter	<dgp@users.sourceforge.net>
+
+	* generic/tclCompExpr.c:	Now that the new internal structs are
+	in use to support operator commands, might as well make them the
+	default for [expr] as well and avoid passing every parsed expression
+	through the inefficient Tcl_Token array format. This addresses most
+	issues in [RFE 1517602]. Assuming no performance disasters result from
+	this, much dead code supporting the other implementation might now be
+	removed.
+
+	* generic/tclBasic.c:	Final step routing all direct evaluation forms
+	* generic/tclCompExpr.c: of the operator commands through TEBC,
+	* generic/tclCompile.h: dropping all the routines in tclMathOp.c.
+	* generic/tclMathOp.c:	Still needs Engineering Manual attention.
+
+2006-12-11  Don Porter	<dgp@users.sourceforge.net>
+
+	* generic/tclBasic.c:	Another step with all sorting operator
+	* generic/tclCompExpr.c: commands now routing through TEBC via
+	* generic/tclCompile.h: TclSortingOpCmd().
+
+2006-12-08  Don Porter	<dgp@users.sourceforge.net>
+
+	* generic/tclBasic.c:	 Another step down the path of re-using
+	* generic/tclCompExpr.c: TclExecuteByteCode to implement the TIP 174
+	* generic/tclCompile.h: commands instead of using a mass of code
+	* generic/tclMathOp.c:	duplication. Now all operator commands that
+	* tests/mathop.test:	demand exactly one operation are implemented
+	via TclSingleOpCmd and a call to TEBC.
+
+	* generic/tclCompExpr.c: Revised implementation of TclInvertOpCmd to
+	* generic/tclMathOp.c:	perform a bytecode compile / execute sequence.
+	This demonstrates a path toward avoiding mountains of code duplication
+	in tclMathOp.c and tclExecute.c.
+
+	* generic/tclCompile.h: Change TclExecuteByteCode() from static to
+	* generic/tclExecute.c: MODULE_SCOPE so all files including
+	tclCompile.h may call it.
+
+	* generic/tclMathOp.c:	More revisions to make tests pass.
+	* tests/mathop.test:
+
+2006-12-08  Donal K. Fellows  <donal.k.fellows@manchester.ac.uk>
+
+	* generic/tclNamesp.c (TclTeardownNamespace): Ensure that dying
+	namespaces unstitch themselves from their referents. [Bug 1571056]
+	(NsEnsembleImplementationCmd): Silence GCC warning.
+
+	* tests/mathop.test: Full tests for & | and ^ operators
+
+2006-12-08  Daniel Steffen  <das@users.sourceforge.net>
+
+	* library/tcltest/tcltest.tcl: use [info frame] for "-verbose line".
+
+2006-12-07  Don Porter	<dgp@users.sourceforge.net>
+
+	* generic/tclCompCmds.c:	Additional commits correct most
+	* generic/tclExecute.c:		failing tests illustrating bugs
+	* generic/tclMathOp.c:		uncovered in [Patch 1578137].
+
+	* generic/tclBasic.c:	Biggest source of TIP 174 failures was that
+	the commands were not [namespace export]ed from the ::tcl::mathop
+	namespace. More bits from [Patch 1578137] correct that.
+
+	* tests/mathop.test:	Commmitted several new tests from Peter Spjuth
+	found in [Patch 1578137]. Many failures now demonstrate issues to fix
+	in the TIP 174 implementation.
+
+2006-12-07  Donal K. Fellows  <donal.k.fellows@manchester.ac.uk>
+
+	* tests/mathop.test: Added tests for ! ~ eq operators.
+	* generic/tclMathOp.c (TclInvertOpCmd): Add in check for non-integral
+	numeric values.
+	* generic/tclCompCmds.c (CompileCompareOpCmd): Factor out the code
+	generation for the chained comparison operators.
+
+2006-12-07  Pat Thoyts	<patthoyts@users.sourceforge.net>
+
+	* tests/exec.test: Fixed line endings (caused win32 problems).
+
+2006-12-06  Don Porter	<dgp@users.sourceforge.net>
+
+	* generic/tclCompCmds.c:	Revised and consolidated into utility
+	* tests/mathop.test:		routines some of routines that compile
+	the new TIP 174 commands. This corrects some known bugs. More to come.
+
+2006-12-06  Kevin B. Kenny  <kennykb@acm.org>
+
+	* tests/expr.test (expr-47.12): Improved error reporting in hopes of
+	having more information to pursue [Bug 1609936].
+
+2006-12-05  Andreas Kupries  <andreask@activestate.com>
+
+	TIP#291 IMPLEMENTATION
+
+	* generic/tclBasic.c: Define tcl_platform element for pointerSize.
+	* doc/tclvars.n:
+
+	* win/Makefile.in: Added installation instructions for the platform
+	* win/makefile.vc: package. Added the platform package.
+	* win/makefile.bc:
+	* unix/Makefile.in:
+
+	* tests/platform.test:
+	* tests/safe.test:
+
+	* library/platform/platform.tcl:
+	* library/platform/shell.tcl:
+	* library/platform/pkgIndex.tcl:
+
+	* doc/platform.n:
+	* doc/platform_shell.n:
+
+2006-12-05  Don Porter	<dgp@users.sourceforge.net>
+
+	* generic/tclPkg.c:	When no requirements are supplied to a
+	* tests/pkg.test:	[package require $pkg] and [package unknown]
+	is invoked to find a satisfying package, pass the requirement argument
+	"0-" (which means all versions are acceptable). This permits a
+	registered [package unknown] command to call [package vsatisfies
+	$testVersion {*}$args] without any special handling of the empty $args
+	case. This fixes/avoids a bug in [::tcl::tm::UnknownHandler] that was
+	causing old TM versions to be provided in preference to newer TM
+	versions. Thanks to Julian Noble for discovering the issue.
+
+2006-12-04  Donal K. Fellows  <dkf@users.sf.net>
+
+	TIP#267 IMPLEMENTATION
+
+	* generic/tclIOCmd.c (Tcl_ExecObjCmd): Added -ignorestderr option,
+	* tests/exec.test, doc/exec.n:	       loosely from [Patch 1476191]
+
+2006-12-04  Don Porter	<dgp@users.sourceforge.net>
+
+	* generic/tclCompExpr.c:	Added implementation for the
+	CompileExprTree() routine that can produce expression bytecode
+	directly from internal structures with no need to pass through the
+	Tcl_Token array representation. Still disabled by default. #undef
+	USE_EXPR_TOKENS to try it out.
+
+2006-12-03  Don Porter	<dgp@users.sourceforge.net>
+
+	* generic/tclCompExpr.c:	Added expr parsing routines that
+	produce a different set of internal structures representing the parsed
+	expression, as well as routines that go on to convert those structures
+	into the traditional Tcl_Token array format. Use of these routines is
+	currently disabled. #undef PARSE_DIRECT_EXPR_TOKENS to enable them.
+	These routines will only become really useful when more routines that
+	compile directly from the new internal structures are completed.
+
+2006-12-02  Donal K. Fellows  <dkf@users.sf.net>
+
+	* doc/file.n: Clarification of [file pathtype] docs. [Bug 1606454]
+
+2006-12-01  Kevin B. Kenny	 <kennykb@acm.org>
+
+	* libtommath/bn_mp_add.c:	Corrected the effects of a
+	* libtommath/bn_mp_div.c:	bollixed 'cvs merge' operation
+	* libtommath/bncore.c:		that inadvertently committed some
+	* libtommath/tommath_class.h:	half-developed code.
+
+	TIP#299 IMPLEMENTATION
+
+	* doc/mathfunc.n:	Added isqrt() function to docs
+	* generic/tclBasic.c:	Added isqrt() math function (ExprIsqrtFunc)
+	* tests/expr.test (expr-47.*): Added tests for isqrt()
+	* tests/info.test (info-20.2): Added isqrt() to expected math funcs.
+
+2006-12-01  Don Porter	<dgp@users.sourceforge.net>
+
+	* tests/chan.test:	Correct timing sensitivity in new test. [Bug
+	1606860]
+
+	TIP#287 IMPLEMENTATION
+
+	* doc/chan.n:		New subcommand [chan pending].
+	* generic/tclBasic.c:	Thanks to Michael Cleverly for proposal
+	* generic/tclInt.h:	and implementation.
+	* generic/tclIOCmd.c:
+	* library/init.tcl:
+	* tests/chan.test:
+	* tests/ioCmd.test:
+
+	TIP#298 IMPLEMENTATION
+
+	* generic/tcl.decls: Tcl_GetBignumAndClearObj -> Tcl_TakeBignumFromObj
+	* generic/tclObj.c:
+
+	* generic/tclDecls.h:	make genstubs
+	* generic/tclStubInit.c:
+
+	* generic/tclExecute.c: Update callers.
+	* generic/tclMathOp.c:
+
+2006-11-30  Kevin B. Kenny  <kennykb@acm.org>
+
+	* library/tzdata: Olson's tzdata2006p.
+	* libtommath/bn_mp_sqrt.c: Fixed a bug where the initial approximation
+	to the square root could be on the wrong side, causing failure of
+	convergence.
+
+2006-11-29  Don Porter	<dgp@users.sourceforge.net>
+
+	* generic/tclBasic.c (Tcl_AppendObjToErrorInfo):  Added
+	Tcl_DecrRefCount() on the objPtr argument to plug memory leaks. This
+	makes the routine a consumer, which makes it easiest to use.
+
+2006-11-28  Andreas Kupries  <andreask@activestate.com>
+
+	* generic/tclBasic.c: TIP #280 implementation.
+	* generic/tclCmdAH.c:
+	* generic/tclCmdIL.c:
+	* generic/tclCmdMZ.c:
+	* generic/tclCompCmds.c:
+	* generic/tclCompExpr.c:
+	* generic/tclCompile.c:
+	* generic/tclCompile.h:
+	* generic/tclExecute.c:
+	* generic/tclIOUtil.c:
+	* generic/tclInt.h:
+	* generic/tclInterp.c:
+	* generic/tclNamesp.c:
+	* generic/tclObj.c:
+	* generic/tclProc.c:
+	* tests/compile.test:
+	* tests/info.test:
+	* tests/platform.test:
+	* tests/safe.test:
+
+2006-11-27  Kevin B. Kenny  <kennykb@acm.org>
+
+	* unix/tclUnixChan.c (TclUnixWaitForFile):
+	* tests/event.test (event-14.*): Corrected a bug where
+	TclUnixWaitForFile would present select() with the wrong mask on an
+	LP64 machine if a fd number exceeds 32. Thanks to Jean-Luc Fontaine
+	for reporting and diagnosing [Bug 1602208].
+
+2006-11-27  Don Porter	<dgp@users.sourceforge.net>
+
+	* generic/tclExecute.c (TclIncrObj):	Correct failure to detect
+	floating-point increment values. Thanks to William Coleda [Bug
+	1602991]
+
+2006-11-26  Donal K. Fellows  <dkf@users.sf.net>
+
+	* tests/mathop.test, doc/mathop.n: More bits and pieces of the TIP#174
+	implementation. Note that the test suite is not yet complete.
+
+2006-11-26  Daniel Steffen  <das@users.sourceforge.net>
+
+	* unix/tcl.m4 (Linux): --enable-64bit support.	[Patch 1597389]
+	* unix/configure: autoconf-2.59			[Bug 1230558]
+
+2006-11-25  Donal K. Fellows  <dkf@users.sf.net>
+
+	TIP#174 IMPLEMENTATION
+
+	* generic/tclMathOp.c (new file): Completed the implementation of the
+	interpreted versions of all the tcl::mathop commands. Moved to a new
+	file to make tclCompCmds.c more focused in purpose.
+
+2006-11-23  Donal K. Fellows  <dkf@users.sf.net>
+
+	* generic/tclCompCmds.c (Tcl*OpCmd, TclCompile*OpCmd):
+	* generic/tclBasic.c (Tcl_CreateInterp): Partial implementation of
+	TIP#174; the commands are compiled, but (mostly) not interpreted yet.
+
+2006-11-22  Donal K. Fellows  <dkf@users.sf.net>
+
+	TIP#269 IMPLEMENTATION
+
+	* generic/tclCmdMZ.c (Tcl_StringObjCmd): Implementation of the [string
+	* tests/string.test (string-25.*):	 is list] command, based on
+	* doc/string.n:				 work by Joe Mistachkin, with
+	enhancements by Donal Fellows for better failindex behaviour.
+
+2006-11-22  Don Porter	<dgp@users.sourceforge.net>
+
+	* tools/genWinImage.tcl (removed):	Removed two files used in
+	* win/README.binary (removed):	production of binary distributions
+	for Windows, a task we no longer perform. [Bug 1476980]
+	* generic/tcl.h:	Remove mention of win/README.binary in comment
+
+	* generic/tcl.h:	Moved TCL_REG_BOSONLY #define from tcl.h to
+	* generic/tclInt.h:	tclInt.h. Only know user is Expect, which
+	already #include's tclInt.h. No need to continue greater exposure.
+	[Bug 926500]
+
+2006-11-20  Donal K. Fellows  <dkf@users.sf.net>
+
+	* generic/tclBasic.c (Tcl_CreateInterp, TclHideUnsafeCommands):
+	* library/init.tcl: Refactored the [chan] command's guts so that it
+	does not use aliases to global commands, making the code more robust.
+
+2006-11-17  Don Porter	<dgp@users.sourceforge.net>
+
+	* generic/tclExecute.c (INST_EXPON):	Corrected crash on
+	[expr 2**(1<<63)]. Was operating on cleared bignum Tcl_Obj.
+
+2006-11-16  Donal K. Fellows  <dkf@users.sf.net>
+
+	* doc/apply.n, doc/chan.n: Added examples.
+
+2006-11-15  Don Porter	<dgp@users.sourceforge.net>
+
+	TIP#270 IMPLEMENTATION
+
+	* generic/tcl.decls:		New public routines Tcl_ObjPrintf,
+	* generic/tclStringObj.c:	Tcl_AppendObjToErrorInfo, Tcl_Format,
+	* generic/tclInt.h:		Tcl_AppendLimitedToObj,
+	Tcl_AppendFormatToObj and Tcl_AppendPrintfToObj. Former internal
+	versions removed.
+
+	* generic/tclDecls.h:		make genstubs
+	* generic/tclStubInit.c:
+
+	* generic/tclBasic.c:		Updated callers.
+	* generic/tclCkalloc.c:
+	* generic/tclCmdAH.c:
+	* generic/tclCmdIL.c:
+	* generic/tclCmdMZ.c:
+	* generic/tclCompExpr.c:
+	* generic/tclCompile.c:
+	* generic/tclDictObj.c:
+	* generic/tclExecute.c:
+	* generic/tclIORChan.c:
+	* generic/tclIOUtil.c:
+	* generic/tclMain.c:
+	* generic/tclNamesp.c:
+	* generic/tclObj.c:
+	* generic/tclPkg.c:
+	* generic/tclProc.c:
+	* generic/tclStrToD.c:
+	* generic/tclTimer.c:
+	* generic/tclUtil.c:
+	* unix/tclUnixFCmd.c:
+
+	* tools/genStubs.tcl:	Updated script to no longer produce the
+	_ANSI_ARGS_ wrapper in generated declarations. Also revised to accept
+	variadic prototypes with more than one fixed argument. (This is
+	possible since TCL_VARARGS and its limitations are no longer in use).
+	* generic/tcl.h:	Some reordering so that macro definitions do
+	not interfere with the now _ANSI_ARGS_-less stub declarations.
+
+	* generic/tclDecls.h:		make genstubs
+	* generic/tclIntDecls.h:
+	* generic/tclIntPlatDecls.h:
+	* generic/tclPlatDecls.h:
+	* generic/tclTomMathDecls.h:
+
+2006-11-15  Donal K. Fellows  <dkf@users.sf.net>
+
+	* doc/ChnlStack.3, doc/CrtObjCmd.3, doc/GetIndex.3, doc/OpenTcp.3:
+	* doc/chan.n, doc/fconfigure.n, doc/fcopy.n, doc/foreach.n:
+	* doc/history.n, doc/http.n, doc/library.n, doc/lindex.n:
+	* doc/lrepeat.n, doc/lreverse.n, doc/pkgMkIndex.n, doc/re_syntax.n:
+	Convert \fP to \fR so that man-page scrapers have an easier time.
+
+2006-11-14  Don Porter	<dgp@users.sourceforge.net>
+
+	TIP#261 IMPLEMENTATION
+
+	* generic/tclNamesp.c:	[namespace import] with 0 arguments
+	introspects the list of imported commands.
+
+2006-11-13  Kevin B. Kenny  <kennykb@users.sourceforge.net>
+
+	* generic/tclThreadStorage.c (Tcl_InitThreadStorage):
+	(Tcl_FinalizeThreadStorage): Silence a compiler warning about
+	presenting a volatile pointer to 'memset'.
+
+2006-11-13  Don Porter	<dgp@users.sourceforge.net>
+
+	* generic/tclIO.c:	When [gets] on a binary channel needs to use
+	the "iso8859-1" encoding, save a copy of that encoding per-thread to
+	avoid repeated freeing and re-loading of it from the file system. This
+	replaces the cached copy of this encoding that the platform
+	initialization code used to keep in pre-8.5 releases.
+
+2006-11-13  Daniel Steffen  <das@users.sourceforge.net>
+
+	* generic/tclCompExpr.c:	Fix gcc warnings about 'cast to/from
+	* generic/tclEncoding.c:	pointer from/to integer of different
+	* generic/tclEvent.c:		size' on 64-bit platforms by casting
+	* generic/tclExecute.c:		to intermediate types
+	* generic/tclHash.c:		intptr_t/uintptr_t via new PTR2INT(),
+	* generic/tclIO.c:		INT2PTR(), PTR2UINT() and UINT2PTR()
+	* generic/tclInt.h:		macros. [Patch 1592791]
+	* generic/tclProc.c:
+	* generic/tclTest.c:
+	* generic/tclThreadStorage.c:
+	* generic/tclTimer.c:
+	* generic/tclUtil.c:
+	* unix/configure.in:
+	* unix/tclUnixChan.c:
+	* unix/tclUnixPipe.c:
+	* unix/tclUnixPort.h:
+	* unix/tclUnixTest.c:
+	* unix/tclUnixThrd.c:
+
+	* unix/configure: autoconf-2.59
+	* unix/tclConfig.h.in: autoheader-2.59
+
+2006-11-12  Donal K. Fellows  <dkf@users.sf.net>
+
+	* generic/tclInt.h, generic/tclInt.decls: Transfer TclPtrMakeUpvar and
+	TclObjLookupVar to the internal stubs table.
+
+2006-11-10  Daniel Steffen  <das@users.sourceforge.net>
+
+	* tests/fCmd.test (fCmd-6.26): fix failure when env(HOME) path
+	contains symlinks.
+
+	* macosx/Tcl.xcodeproj/project.pbxproj: remove tclParseExpr.c; when
+	running testsuite from inside Xcdoe, skip stack-3.1 (it only fails
+	under those circumstances).
+
+	* unix/tcl.m4 (Darwin): suppress linker arch warnings when building
+	universal for both 32 & 64 bit and no 64bit CoreFoundation is
+	available; sync with tk tcl.m4 change.
+	* unix/configure.in: whitespace.
+	* unix/configure: autoconf-2.59
+
+2006-11-09  Don Porter	<dgp@users.sourceforge.net>
+
+	* generic/tclParseExpr.c (removed):	Moved all the code of
+	* generic/tclCompExpr.c:	tclParseExpr.c into tclCompExpr.c.
+	* unix/Makefile.in:	This sets the stage for expr compiling to work
+	* win/Makefile.in:	directly with the full parse tree structures,
+	* win/makefile.bc:	and not have to pass through the information
+	* win/makefile.vc:	lossy format of an array of Tcl_Tokens.
+	* win/tcl.dsp:
+
+2006-11-09  Donal K. Fellows  <donal.k.fellows@manchester.ac.uk>
+
+	TIP#272 IMPLEMENTATION
+
+	* generic/tclCmdMZ.c (Tcl_StringObjCmd):    Implementation of the
+	* tests/string.test, tests/stringComp.test: [string reverse] command
+	* doc/string.n:				    from TIP#272.
+
+	* generic/tclCmdIL.c (Tcl_LreverseObjCmd): Implementation of the
+	* generic/tclBasic.c, generic/tclInt.h:	   [lreverse] command from
+	* tests/cmdIL.test (cmdIL-7.*):		   TIP#272.
+	* doc/lreverse.n:
+
+2006-11-08  Donal K. Fellows  <dkf@users.sf.net>
+
+	* generic/tclIO.c, generic/tclPkg.c: Style & clarity rewrites.
+
+2006-11-07  Andreas Kupries  <andreask@activestate.com>
+
+	* unix/tclUnixFCmd.c (CopyFile): Added code to fall back to a
+	hardwired default block size should the filesystem report a bogus
+	value. [Bug 1586470]
+
+2006-11-04  Don Porter	<dgp@users.sourceforge.net>
+
+	* generic/tclStringObj.c:	Changed Tcl_ObjPrintf() response to an
+	invalid format specifier string. No longer panics; now produces an
+	error message as output.
+
+	TIP#274 IMPLEMENTATION
+
+	* generic/tclParseExpr.c:	Exponentiation operator is now right
+	* tests/expr.test:		associative. [Patch 1556802]
+
+2006-11-03  Miguel Sofer  <msofer@users.sf.net>
+
+	* generic/tclBasic.c (TEOVI): fix por possible leak of a Command in
+	the presence of execution traces that delete it.
+
+	* generic/tclBasic.c (TEOVI):
+	* tests/trace.test (trace-21.11): fix for [Bug 1590232], execution
+	traces may cause a second command resolution in the wrong namespace.
+
+2006-11-03  Donal K. Fellows  <donal.k.fellows@manchester.ac.uk>
+
+	* tests/event.test (event-11.5):	Rewrote tests to stop Tcl from
+	* tests/io.test (multiple tests):	opening sockets that are
+	* tests/ioCmd.test (iocmd-15.1,16,17):	reachable from outside hosts
+	* tests/iogt.test (__echo_srv__.tcl):	where not necessary. This is
+	* tests/socket.test (multiple tests):	noticably annoying on some
+	* tests/unixInit.test (unixInit-1.2):	systems (e.g., Windows).
+
+2006-11-02  Daniel Steffen  <das@users.sourceforge.net>
+
+	* macosx/Tcl.xcodeproj/project.pbxproj: check autoconf/autoheader exit
+	status and stop build if they fail.
+
+2006-11-02  Jeff Hobbs	<jeffh@ActiveState.com>
+
+	* doc/ParseCmd.3, doc/Tcl.n, doc/eval.n, doc/exec.n:
+	* doc/fconfigure.n, doc/interp.n, doc/unknown.n:
+	* library/auto.tcl, library/init.tcl, library/package.tcl:
+	* library/safe.tcl, library/tm.tcl, library/msgcat/msgcat.tcl:
+	* tests/all.tcl, tests/basic.test, tests/cmdInfo.test:
+	* tests/compile.test, tests/encoding.test, tests/execute.test:
+	* tests/fCmd.test, tests/http.test, tests/init.test:
+	* tests/interp.test, tests/io.test, tests/ioUtil.test:
+	* tests/iogt.test, tests/namespace-old.test, tests/namespace.test:
+	* tests/parse.test, tests/pkg.test, tests/pkgMkIndex.test:
+	* tests/proc.test, tests/reg.test, tests/trace.test:
+	* tests/upvar.test, tests/winConsole.test, tests/winFCmd.test:
+	* tools/tclZIC.tcl:
+	* generic/tclParse.c (Tcl_ParseCommand): Replace {expand} with {*}
+	officially (TIP #293). Leave -DALLOW_EXPAND=0|1 option to keep
+	{expand} syntax for transition users. [Bug 1589629]
+
+2006-11-02  Donal K. Fellows  <donal.k.fellows@manchester.ac.uk>
+
+	* generic/tclBasic.c, generic/tclInterp.c, generic/tclProc.c: Silence
+	warnings from gcc over signed/unsigned and TclStackAlloc().
+	* generic/tclCmdMZ.c: Update to more compact and clearer coding style.
+
+2006-11-02  Don Porter	<dgp@users.sourceforge.net>
+
+	* generic/tclCmdAH.c:	Further revisions to produce the routines
+	* generic/tclInt.h:	TclFormat() and TclAppendFormatToObj() that
+	* generic/tclNamesp.c:	accept (objc, objv) arguments rather than
+	* generic/tclStringObj.c:	any varargs stuff.
+
+	* generic/tclBasic.c:	Further revised TclAppendPrintToObj() and
+	* generic/tclCkalloc.c: TclObjPrintf() routines to panic when unable
+	* generic/tclCmdAH.c:	to complete their formatting operations,
+	* generic/tclCmdIL.c:	rather than report an error message. This
+	* generic/tclCmdMZ.c:	means an interp argument for error message
+	* generic/tclDictObj.c: recording is no longer needed, further
+	* generic/tclExecute.c: simplifying the interface for callers.
+	* generic/tclIORChan.c:
+	* generic/tclIOUtil.c:
+	* generic/tclInt.h:
+	* generic/tclMain.c:
+	* generic/tclNamesp.c:
+	* generic/tclParseExpr.c:
+	* generic/tclPkg.c:
+	* generic/tclProc.c:
+	* generic/tclStringObj.c:
+	* generic/tclTimer.c:
+	* generic/tclUtil.c:
+	* unix/tclUnixFCmd.c:
+
+2006-11-02  Donal K. Fellows  <donal.k.fellows@manchester.ac.uk>
+
+	* tests/winPipe.test (winpipe-4.[2345]): Made robust when run in
+	directory with spaces in its name.
+
+	* generic/tclCmdAH.c: Clean up uses of cast NULLs.
+
+	* generic/tclInterp.c (AliasObjCmd): Added more explanatory comments.
+
+	* generic/tclBasic.c (TclEvalObjvInternal): Rewrote so that comments
+	are relevant and informative once more. Also made the unknown handler
+	processing use the Tcl execution stack for working space, and not the
+	general heap.
+
+2006-11-01  Daniel Steffen  <das@users.sourceforge.net>
+
+	* unix/tclUnixPort.h: ensure MODULE_SCOPE is defined before use, so
+	that tclPort.h can once again be included without tclInt.h.
+
+	* generic/tclEnv.c (Darwin): mark _environ symbol as unexported even
+	when MODULE_SCOPE != __private_extern__.
+
+2006-10-31  Don Porter	<dgp@users.sourceforge.net>
+
+	* generic/tclBasic.c:	Refactored and renamed the routines
+	* generic/tclCkalloc.c: TclObjPrintf, TclFormatObj, and
+	* generic/tclCmdAH.c:	TclFormatToErrorInfo to a new set of routines
+	* generic/tclCmdIL.c:	TclAppendPrintfToObj, TclAppendFormatToObj,
+	* generic/tclCmdMZ.c:	TclObjPrintf, and TclObjFormat, with the
+	* generic/tclDictObj.c: intent of making the latter list, plus
+	* generic/tclExecute.c: TclAppendLimitedToObj and
+	* generic/tclIORChan.c: TclAppendObjToErrorInfo, public via a revised
+	* generic/tclIOUtil.c:	TIP 270.
+	* generic/tclInt.h:
+	* generic/tclMain.c:
+	* generic/tclNamesp.c:
+	* generic/tclParseExpr.c:
+	* generic/tclPkg.c:
+	* generic/tclProc.c:
+	* generic/tclStringObj.c:
+	* generic/tclTimer.c:
+	* generic/tclUtil.c:
+	* unix/tclUnixFCmd.c:
+
+2006-10-31  Miguel Sofer  <msofer@users.sf.net>
+
+	* generic/tclBasic.c, generic/tcl.h, generic/tclInterp.c:
+	* generic/tclNamesp.c: removing the flag bit TCL_EVAL_NOREWRITE, the
+	last remnant of the callObjc/v fiasco. It is not needed, as it is now
+	always set and checked or'ed with TCL_EVAL_INVOKE.
+
+2006-10-31  Pat Thoyts	<patthoyts@users.sourceforge.net>
+
+	* win/rules.vc: Fix for [Bug 1582769] - options conflict with VC2003.
+
+2006-10-31  Donal K. Fellows  <dkf@users.sf.net>
+
+	* generic/tclBasic.c, generic/tclNamesp.c, generic/tclProc.c:
+	* generic/tclInt.h: Removed the callObjc and callObjv fields from the
+	Interp structure. They did not function correctly and made other parts
+	of the core amazingly complex, resulting in a substantive change to
+	[info level] behaviour. [Bug 1587618]
+	* library/clock.tcl: Removed use of [info level 0] for calculating the
+	command name as used by the user and replace with a literal. What's
+	there now is sucky, but at least appears to be right to most users.
+	* tests/namespace.test (namespace-42.7,namespace-47.1): Reverted
+	changes to these tests.
+	* tests/info.test (info-9.11,info-9.12): Added knownBug constraint
+	since these tests require a different behaviour of [info level] than
+	is possible because of other dependencies.
+
+2006-10-30  Jeff Hobbs	<jeffh@ActiveState.com>
+
+	* tools/tcltk-man2html.tcl (option-toc): handle any kind of options
+	defined toc section (needed for ttk docs)
+
+2006-10-30  Miguel Sofer  <msofer@users.sf.net>
+
+	* generic/tclBasic.c (TEOVI): insured that the interp's callObjc/v
+	fields are restored after traces run, as they be spoiled. This was
+	causing a segfault in tcllib's profiler tests.
+
+2006-10-30  Don Porter	<dgp@users.sourceforge.net>
+
+	* generic/tclExecute.c (INST_MOD): Corrected improper testing of the
+	* tests/expr.test:		   sign of bignums when applying Tcl's
+	division rules. Thanks to Peter Spjuth. [Bug 1585704]
+
+2006-10-29  Miguel Sofer  <msofer@users.sf.net>
+
+	* generic/tclNamesp.c (EnsembleImplementationCmd):
+	* tests/namespace.test (47.7-8): reverted a wrong "optimisation" that
+	completely broke snit; added two tests.
+
+2006-10-28  Donal K. Fellows  <dkf@users.sf.net>
+
+	* generic/tclProc.c (ObjInterpProcEx, TclObjInterpProcCore): Split the
+	core of procedures to make it easier to build procedure-like code
+	without going through horrible contortions. This is the last critical
+	component to make advanced OO systems workable as simple loadable
+	extensions. TOIPC is now in the internal stub table.
+	(MakeProcError, MakeLambdaError): Refactored ProcessProcResultCode to
+	be simpler, some of which goes to TclObjInterpProcCore, and the rest
+	of which is now in these far simpler routines which just do errorInfo
+	stack generation for different types of procedure-like entity.
+	* tests/apply.test (apply-5.1): Updated to expect the more informative
+	form of message.
+
+2006-10-27  Donal K. Fellows  <dkf@users.sf.net>
+
+	* generic/tclVar.c (HasLocalVars): New macro to make various bits and
+	pieces cleaner.
+
+	* generic/tclNamesp.c (TclSetNsPath): Expose SetNsPath() through
+	internal stubs table with semi-external name.
+
+	* generic/tclInt.h (CallFrame): Add a field for handling context data
+	for extensions (like object systems) that should be tied to a call
+	frame (and not a command or interpreter).
+
+	* generic/tclBasic.c (TclRenameCommand): Change to take CONST args;
+	they were only ever used in a constant way anyway, so this appears to
+	be a spot that was missed during TIP#27 work.
+
+2006-10-26  Miguel Sofer  <msofer@users.sf.net>
+
+	* generic/tclProc.c (SetLambdaFromAny): minor change, eliminate
+	redundant call to Tcl_GetString (thanks aku).
+
+	* generic/tclInterp.c (ApplyObjCmd):
+	* generic/tclNamesp.c (EnsembleImplementationCmd): replaced ckalloc
+	(heap) with TclStackAlloc (execution stack).
+
+2006-10-24  Miguel Sofer  <msofer@users.sf.net>
+
+	* tests/info.test (info-9.11-12): tests for [Bug 1577492]
+	* tests/apply.test (apply-4.3-5): tests for [Bug 1574835]
+
+	* generic/tclProc.c (ObjInterpProcEx): disable itcl hacks for calls
+	from ApplyObjCmd (islambda==1), as they mess apply's error messages
+	[Bug 1583266]
+
+2006-10-23  Miguel Sofer  <msofer@users.sf.net>
+
+	* generic/tclProc.c (ApplyObjCmd): fix wrong#args for apply by using
+	the ensemble rewrite engine. [Bug 1574835]
+	* generic/tclInterp.c (AliasObjCmd): previous commit missed usage of
+	TCL_EVAL_NOREWRITE for aliases.
+
+	* generic/tclBasic.c (TclEvalObjvInternal): removed redundant check
+	for ensembles. [Bug 1577628]
+
+	* library/clock.tcl (format, scan): corrected wrong # args messages to
+	* tests/clock.test (3.1, 34.1):	    make use of the new rewrite
+	capabilities of [info level]
+
+	* generic/tcl.h:	   Lets TEOV update the iPtr->callObj[cv] new
+	* generic/tclBasic.c:	   fields, except when the flag bit
+	* generic/tclInt.h:	   TCL_EVAL_NOREWRITE is present. These values
+	* generic/tclNamesp.c:	   are used by Tcl_PushCallFrame to initialise
+	* generic/tclProc.c:	   the frame's obj[cv] fields, and allows
+	* tests/namespace.test:	   [info level] to know and use ensemble
+	rewrites. [Bug 1577492]
+
+	***POTENTIAL INCOMPATIBILITY***
+	The return value from [info level 0] on interp alias calls is changed:
+	previously returned the target command (including curried values), now
+	returns the source - what was actually called.
+
+2006-10-23  Miguel Sofer  <msofer@users.sf.net>
+
+	* generic/tcl.h:	   Modified the Tcl call stack so there is
+	* generic/tclBasic.c:	   always a valid CallFrame, even at level 0
+	* generic/tclCmdIL.c:	   [Patch 1577278]. Most of the changes
+	* generic/tclInt.h:	   involve removing tests for a NULL
+	* generic/tclNamesp.c:	   iPtr->(var)framePtr. There is now a
+	* generic/tclObj.c:	   CallFrame pushed at interp creation with a
+	* generic/tclProc.c:	   pointer to it stored in iPtr->rootFramePtr.
+	* generic/tclTrace.c:	   A second unused field in Interp is
+	* generic/tclVar.c:	   hijacked to enable further functionality,
+	currently unused (but with several FRQs depending on it).
+
+	***POTENTIAL INCOMPATIBILITY***
+	Any user that includes tclInt.h and needs to determine if it is
+	running at level 0 should change (iPtr->varFramePtr == NULL) to
+	(iPtr->varFramePtr == iPtr->rootFramePtr).
+
+2006-10-23  Don Porter	<dgp@users.sourceforge.net>
+
+	* README:		Bump version number to 8.5a6
+	* generic/tcl.h:
+	* tools/tcl.wse.in:
+	* unix/configure.in:
+	* unix/tcl.spec:
+	* win/README.binary:
+	* win/configure.in:
+
+	* unix/configure:	autoconf-2.59
+	* win/configure:
+
+2006-10-21  Miguel Sofer  <msofer@users.sf.net>
+
+	* generic/tcl.h, generic/tclHash.c: Tcl_FindHashEntry now calls
+	Tcl_CreateHashEntry with a newPtr set to NULL: this would have caused
+	a segfault previously and eliminates duplicated code. A macro has been
+	added to tcl.h (only used when TCL_PRESERVE_BINARY_COMPATABALITY is
+	not set - i.e., not by default).
+
+2006-10-20  Reinhard Max  <max@tclers.tk>
+
+	* unix/configure.in: Added autodetection for OS-supplied timezone
+	* unix/Makefile.in:  files and configure switches to override the
+	* unix/configure:    detected default.
+
+2006-10-20  Daniel Steffen  <das@users.sourceforge.net>
+
+	*** 8.5a5 TAGGED FOR RELEASE ***
+
+	* tools/tcltk-man2html.tcl: add support for alpha & beta versions to
+	useversion glob pattern. [Bug 1579941]
+
+2006-10-18  Don Porter	<dgp@users.sourceforge.net>
+
+	* changes:		8.5a5 release date set
+
+	* doc/Encoding.3:	Missing doc updates (mostly Table of
+	* doc/Ensemble.3:	Contents) exposed by `make checkdoc`
+	* doc/FileSystem.3:
+	* doc/GetTime.3:
+	* doc/PkgRequire.3:
+
+2006-10-17  Miguel Sofer  <msofer@users.sf.net>
+
+	* generic/tclInterp.c (ApplyObjCmd): fixed bad error in 2006-10-12
+	commit: interp released too early. Spotted by mistachkin.
+
+2006-10-16  Miguel Sofer  <msofer@users.sf.net>
+
+	* tclProc.c (SetLambdaFromAny):
+	* tests/apply.test (9.1-9.2): plugged intrep leak [Bug 1578454],
+	found by mjanssen.
+
+2006-10-16  Andreas Kupries  <andreask@activestate.com>
+
+	* generic/tclBasic.c: Moved TIP#219 cleanup to DeleteInterpProc.
+
+2006-10-16  Daniel Steffen  <das@users.sourceforge.net>
+
+	* changes: updates for 8.5a5 release.
+
+	* unix/tclUnixThrd.c (TclpThreadGetStackSize): Darwin: fix for main
+	thread, where pthread_get_stacksize_np() returns incorrect info.
+
+	* macosx/GNUmakefile: don't redo prebinding of non-prebound binaires.
+
+2006-10-16  Don Porter	<dgp@users.sourceforge.net>
+
+	* generic/tclPkg.c (ExactRequirement):	Plugged memory leak. Also
+	changed Tcl_Alloc()/Tcl_Free() calls to ckalloc()/ckfree() for easier
+	memory debugging in the future. [Bug 1568373]
+
+	* library/tcltest/tcltest.tcl:	Revise tcltest bump to 2.3a1.
+	* library/tcltest/pkgIndex.tcl: This permits more features to be
+	* unix/Makefile.in:	added to tcltest before we reach version 2.3.0
+	* win/Makefile.in:	best timed to match the release of Tcl 8.5.0.
+	* win/makefile.vc:	This also serves as a demo of TIP 268 features
+
+2006-10-13  Colin McCormack <coldstore@users.sf.net>
+
+	* win/tclWinFile.c: corrected erroneous attempt to protect against
+	NULL return from Tcl_FSGetNormalizedPath per [Bug 1548263] causing
+	[Bug 1575837].
+	* win/tclWinFile.c: alfredd supplied patch to fix [Bug 1575837]
+
+2006-10-13  Daniel Steffen  <das@users.sourceforge.net>
+
+	* unix/tclUnixThrd.c (TclpThreadGetStackSize): on Darwin, use
+	* unix/tcl.m4: pthread_get_stacksize_np() API to get thread stack size
+	* unix/configure: autoconf-2.59
+	* unix/tclConfig.h.in: autoheader-2.59
+
+2006-10-12  Miguel Sofer  <msofer@users.sf.net>
+
+	* generic/tclInterp.c (ApplyObjCmd):
+	* tests/interp.test (interp-14.5-10): made [interp alias] use the
+	ensemble rewrite machinery to produce better error messages [Bug
+	1576006]
+
+2006-10-12  David Gravereaux <davygrvy@pobox.com>
+
+	* win/nmakehlp.c: Replaced all wnsprintf() calls with snprintf().
+	wnsprintf was not in my shwlapi header file (VC++6)
+
+2006-10-11  Don Porter	<dgp@users.sourceforge.net>
+
+	* generic/tclPkg.c (Tcl_PackageRequireEx):	Corrected crash when
+	argument version=NULL passed in.
+
+2006-10-10  Don Porter	<dgp@users.sourceforge.net>
+
+	* changes:	Updates for 8.5a5 release.
+
+	* generic/tclNamespace.c (TclTeardownNamespace):  After the
+	commandPathSourceList of a namespace is cleared, set the
+	commandPathSourceList to NULL so we don't try to walk the list a
+	second time, possibly after it is freed. [Bug 1566526]
+	* tests/namespace.test (namespace-51.16):	Added test.
+
+2006-10-09  Miguel Sofer  <msofer@users.sf.net>
+
+	* doc/UpVar.3: brough the docs in accordance to the code. Ever since
+	8.0, Tcl_UpVar(2)? accepts TCL_NAMESPACE_ONLY as a flag value, and
+	var-3.4 tests for proper behaviour. The docs only allowed 0 and
+	TCL_GLOBAL_ONLY. [Bug 1574099]
+
+2006-10-09  Miguel Sofer  <msofer@users.sf.net>
+
+	* tests/*.test: updated all tests to refer explicitly to the global
+	variables ::errorInfo, ::errorCode, ::env and ::tcl_platform: many
+	were relying on the alternative lookup in the global namespace, that
+	feature is tested specifically in namespace and variable tests.
+
+	The modified testfiles are: apply.test, basic.test, case.test,
+	cmdIL.test, cmdMZ.test, compExpr-old.test, error.test, eval.test,
+	event.test, expr.test, fileSystem.test, for.test, http.test, if.test,
+	incr-old.test, incr.test, interp.test, io.test, ioCmd.test, load.test,
+	misc.test, namespace.test, parse.test, parseOld.test, pkg.test,
+	proc-old.test, set.test, switch.test, tcltest.test, thread.test,
+	var.test, while-old.test, while.test.
+
+2006-10-06  Pat Thoyts	<patthoyts@users.sourceforge.net>
+
+	* win/rules.vc: [Bug 1571954] avoid /RTCc flag with MSVC8
+
+2006-10-06  Pat Thoyts	<patthoyts@users.sourceforge.net>
+
+	* doc/binary.n:	       TIP #275: Support unsigned values in binary
+	* generic/tclBinary.c: command. Tests and documentation updated.
+	* tests/binary.test:
+
+2006-10-05  Andreas Kupries  <andreask@activestate.com>
+
+	* library/tm.tcl: Fixed bug in TIP #189 implementation, now allowing
+	'_' in module names.
+
+2006-10-05  Jeff Hobbs	<jeffh@ActiveState.com>
+
+	* library/http/http.tcl (http::geturl): only do geturl url rfc 3986
+	validity checking if $::http::strict is true (default true for 8.5).
+	[Bug 1560506]
+
+	* generic/tcl.h: note limitation on changing Tcl_UniChar size
+	* generic/tclEncoding.c (UtfToUnicodeProc, UnicodeToUtfProc):
+	* tests/encoding.test (encoding-16.1): fix alignment issues in
+	unicode <> utf conversion procs. [Bug 1122671]
+
+2006-10-05  Miguel Sofer  <msofer@users.sf.net>
+
+	* generic/tclVar.c (Tcl_LappendObjCmd):
+	* tests/append.test(4.21-22): fix for longstanding [Bug 1570718],
+	lappending nothing to non-list. Reported by lvirden
+
+2006-10-04  Kevin B. Kenny  <kennykb@acm.org>
+
+	* tzdata/: Olson's tzdata2006m.
+
+2006-10-01  Kevin B. Kenny  <kennykb@acm.org>
+
+	* tests/clock.test (clock-49.2): Removed a locale dependency that
+	caused a spurious failure in the German locale. [Bug 1567956]
+
+2006-10-01  Miguel Sofer  <msofer@users.sf.net>
+
+	* doc/Eval.3 (TclEvalObjv): added note on refCount management for the
+	elements of objv. [Bug 730244]
+
+2006-10-01  Pat Thoyts	<patthoyts@users.sourceforge.net>
+
+	* win/tclWinFile.c: Handle possible missing define.
+
+	* win/tclWinFile.c (TclpUtime): [Bug 1420432] file mtime fails for
+	* tests/cmdAH.test:		directories on windows
+
+	* tests/winFile.test: Handle Msys environment a little differently in
+	getuser function. [Bug 1567956]
+
+2006-09-30  Miguel Sofer  <msofer@users.sf.net>
+
+	* generic/tclUtil.c (Tcl_SplitList): optimisation, [Patch 1344747] by
+	dgp.
+
+	* generic/tclInt.decls:
+	* generic/tclInt.h:
+	* generic/tclIntDecls.h:
+	* generic/tclObj.c:
+	* generic/tclStubInit.c: added an internal function TclObjBeingDeleted
+	to provide info as to the reason for the loss of an internal rep. [FR
+	1512138]
+
+	* generic/tclCompile.c:
+	* generic/tclHistory.c:
+	* generic/tclInt.h:
+	* generic/tclProc.c: made Tcl_RecordAndEvalObj not call "history" if
+	it has been redefined to an empty proc, in order to reduce the noise
+	when debugging [FR 1190441]. Moved TclCompileNoOp from tclProc.c to
+	tclCompile.c
+
+2006-09-28  Andreas Kupries  <andreask@activestate.com>
+
+	* generic/tclPkg.c (CompareVersions): Bugfix. Check string lengths
+	* tests/pkg.test: before comparison. The shorter string is the smaller
+	number. Added testcases as well. Interestingly all existing test cases
+	for vcompare compared numbers of the same length with each other. [Bug
+	1563836]
+
+2006-09-28  Miguel Sofer  <msofer@users.sf.net>
+
+	* generic/tclIO.c (Tcl_GetsObj): added two test'n'panic guards for
+	possible NULL derefs, [Bug 1566382] and coverity #33.
+
+2006-09-27  Don Porter	<dgp@users.sourceforge.net>
+
+	* generic/tclExecute.c: Corrected error in INST_LSHIFT in the
+	* tests/expr.test:	calculation done to determine whether a shift
+	in the (long int) type is possible. The calculation had literal value
+	"1" where it needed a value "1L" to compute the correct result. Error
+	detected via testing with the math::bigfloat package [Bug 1567222]
+
+	* generic/tclPkg.c (CompareVersion):	Flatten strcmp() results to
+	{-1, 0, 1} to match expectations of CompareVersion() callers.
+
+2006-09-27  Miguel Sofer  <msofer@users.sf.net>
+
+	* generic/regc_color.c (singleton):
+	* generic/regc_cvec.c (addmcce):
+	* generic/regcomp.c (compile, dovec): the static function addmcce does
+	nothing when called with two NULL pointers; the only call is by
+	compile with two NULL pointers (regcomp.c #includes regc_cvec.c).
+	Large parts (all?) the code for mcce (multi character collating
+	element) that we do not use is ifdef'ed out with the macro
+	REGEXP_MCCE_ENABLE.
+	This silences coverity bugs 7, 16, 80
+
+	* generic/regc_color.c (uncolorchain):
+	* generic/regc_nfa.c (freearc): changed tests and asserts to
+	equivalent formulation, designed to avoid an explicit comparison to
+	NULL and satisfy coverity that 6 and 9 are not bugs.
+
+2006-09-27  Andreas Kupries  <andreask@activestate.com>
+
+	* tests/pkg.test: Added test for version comparison at the 32bit
+	boundary. [Bug 1563836]
+
+	* generic/tclPkg.c: Rewrote CompareVersion to perform string
+	comparison instead of numeric. This breaks through the 32bit limit on
+	version numbers. See code for details (handling of leading zeros,
+	signs, etc.). un-CONSTed some arguments of CompareVersions,
+	RequirementSatisfied, and AllRequirementsSatisfied. The new compare
+	modifies the string (temporary string terminators). All callers use
+	heap-allocated ver-intreps, so we are good with that. [Bug 1563836]
+
+2006-09-27  Miguel Sofer  <msofer@users.sf.net>
+
+	* generic/tclFileName.c (TclGlob): added a panic for a call with
+	TCL_GLOBMODE_TAILS and pathPrefix==NULL. This would cause a segfault,
+	as found by coverity #26.
+
+2006-09-26  Kevin B. Kenny  <kennykb@acm.org>
+
+	* doc/Encoding.3:	 Added covariant 'const' qualifier for the
+	* generic/tcl.decls:	 Tcl_EncodingType argument to
+	* generic/tclEncoding.c: Tcl_CreateEncoding. [Further TIP#27 work.]
+	* generic/tclDecls.h:	 Reran 'make genstubs'.
+
+2006-09-26  Pat Thoyts	<patthoyts@users.sourceforge.net>
+
+	* win/makefile.vc:  Additional compiler flags and amd64 support.
+	* win/nmakehlp.c:
+	* win/rules.vc:
+
+2006-09-26  Don Porter	<dgp@users.sourceforge.net>
+
+	* generic/tcl.h:	As 2006-09-22 commit from Donal K. Fellows
+	demonstrates, "#define NULL 0" is just wrong, and as a quotable chat
+	figure observed, "If NULL isn't defined, we're not using a C compiler"
+	Improper fallback definition of NULL removed.
+
+2006-09-25  Pat Thoyts	<patthoyts@users.sourceforge.net>
+
+	* generic/tcl.h:	More fixing which struct stat to refer to.
+	* generic/tclGetDate.y: Some casts from time_t to int required.
+	* generic/tclTimer.c:	Tcl_Time structure members are longs.
+	* win/makefile.vc:	Support for varying compiler options
+	* win/rules.vc:		and build to platform-specific subdirs.
+
+2006-09-25  Andreas Kupries  <andreask@activestate.com>
+
+	* generic/tclIO.c (Tcl_StackChannel): Fixed [Bug 1564642], aka
+	coverity #51. Extended loop condition, added checking for NULL to
+	prevent seg.fault.
+
+2006-09-25  Andreas Kupries  <andreask@activestate.com>
+
+	* doc/package.n: Fixed nits reported by Daniel Steffen in the TIP#268
+	changes.
+
+2006-09-25  Kevin B. Kenny  <kennykb@acm.org>
+
+	* generic/tclNotify.c (Tcl_DeleteEvents): Simplified the code in hopes
+	of making the invariants clearer and proving to Coverity that the
+	event queue memory is managed correctly.
+
+2006-09-25  Donal K. Fellows  <dkf@users.sf.net>
+
+	* generic/tclNotify.c (Tcl_DeleteEvents): Make it clear what happens
+	when the event queue is mismanaged. [Bug 1564677], coverity bug #10.
+
+2006-09-24  Miguel Sofer  <msofer@users.sf.net>
+
+	* generic/tclParse.c (Tcl_ParseCommand): also return an error if
+	start==NULL and numBytes<0. This is coverity's bug #20
+
+	* generic/tclStringObj.c (STRING_SIZE): fix allocation for 0-length
+	strings. This is coverity's bugs #54-5
+
+2006-09-22  Andreas Kupries  <andreask@activestate.com>
+
+	* generic/tclInt.h: Moved TIP#268's field 'packagePrefer' to the end
+	of the structure, for better backward compatibility.
+
+2006-09-22  Andreas Kupries  <andreask@activestate.com>
+
+	TIP#268 IMPLEMENTATION
+
+	* generic/tclDecls.h:	 Regenerated from tcl.decls.
+	* generic/tclStubInit.c:
+
+	* doc/PkgRequire.3: Documentation of extended API, extended testsuite.
+	* doc/package.n:
+	* tests/pkg.test:
+
+	* generic/tcl.decls: Implementation.
+	* generic/tclBasic.c:
+	* generic/tclConfig.c:
+	* generic/tclInt.h:
+	* generic/tclPkg.c:
+	* generic/tclTest.c:
+	* generic/tclTomMathInterface.c:
+	* library/init.tcl:
+	* library/package.tcl:
+	* library/tm.tcl:
+
+2006-09-22  Donal K. Fellows  <donal.k.fellows@man.ac.uk>
+
+	* generic/tclThreadTest.c (TclCreateThread): Use NULL instead of 0 as
+	end-of-strings marker to Tcl_AppendResult; the difference matters on
+	64-bit machines. [Bug 1562528]
+
+2006-09-21  Don Porter	<dgp@users.sourceforge.net>
+
+	* generic/tclUtil.c:	Dropped ParseInteger() routine. TclParseNumber
+	covers the task just fine.
+
+2006-09-19  Donal K. Fellows  <dkf@users.sf.net>
+
+	* generic/tclEvent.c (Tcl_VwaitObjCmd): Rewrite so that an exceeded
+	limit trapped in a vwait cannot cause a dangerous dangling trace.
+
+2006-09-19  Don Porter	<dgp@users.sourceforge.net>
+
+	* generic/tclExecute.c (INST_EXPON):	Native type overflow detection
+	* tests/expr.test:	was completely broken. Falling back on use of
+	bignums for all non-trivial ** calculations until
+	native-type-constrained special cases can be done carefully and
+	correctly. [Bug 1561260]
+
+2006-09-15  Jeff Hobbs	<jeffh@ActiveState.com>
+
+	* library/http/http.tcl:      Change " " -> "+" url encoding mapping
+	* library/http/pkgIndex.tcl:  to " " -> "%20" as per RFC 3986.
+	* tests/http.test (http-5.1): bump http to 2.5.3
+	* unix/Makefile.in:
+	* win/Makefile.in:
+
+2006-09-12  Andreas Kupries  <andreask@activestate.com>
+
+	* unix/configure.in (HAVE_MTSAFE_GETHOST*): Modified to recognize
+	HP-UX 11.00 and beyond as having mt-safe implementations of the
+	gethost functions.
+	* unix/configure: Regenerated, using autoconf 2.59
+
+	* unix/tclUnixCompat.c (PadBuffer): Fixed bug in calculation of the
+	increment needed to align the pointer, and added documentation
+	explaining why the macro is implemented as it is.
+
+2006-09-11  Pat Thoyts	<patthoyts@users.sourceforge.net>
+
+	* win/rules.vc:	   Updated to install http, tcltest and msgcat as
+	* win/makefile.vc: Tcl Modules (as per Makefile.in).
+	* win/makefile.vc: Added tommath_(super)class headers.
+
+2006-09-11  Andreas Kupries  <andreask@activestate.com>
+
+	* unix/Makefile.in (install-libraries): Fixed typo tcltest 2.3.9 ->
+	2.3.0.
+
+2006-09-11  Daniel Steffen  <das@users.sourceforge.net>
+
+	* unix/tclUnixCompat.c: make compatLock static and only declare it
+	when it will actually be used; #ifdef parts of TSD that are not always
+	needed; adjust #ifdefs to cover all possible cases; fix whitespace.
+
+2006-09-11  Andreas Kupries  <andreask@activestate.com>
+
+	* tests/msgcat.test: Bumped version in auxiliary files as well.
+	* doc/msgcat.n:
+
+2006-09-11  Kevin B. Kenny  <kennykb@acm.org>
+
+	* unix/Makefile.in:	Bumped msgcat version to 1.4.2 to be
+	* win/Makefile.in:	consistent with dgp's commits of 2006-09-10.
+
+2006-09-11  Don Porter	<dgp@users.sourceforge.net>
+
+	* library/msgcat/msgcat.tcl:	Removed some unneeded [uplevel]s.
+
+2006-09-10  Don Porter	<dgp@users.sourceforge.net>
+
+	* generic/tclExecute.c:		Corrected INST_EXPON flaw that treated
+	* tests/expr.test:		$x**1 as $x**3. [Bug 1555371]
+
+	* doc/tcltest.n:		Bump to version tcltest 2.3.0 to
+	* library/tcltest/pkgIndex.tcl: account for new "-verbose line"
+	* library/tcltest/tcltest.tcl:	feature.
+	* unix/Makefile.in:
+	* win/Makefile.in:
+	* win/makefile.bc:
+	* win/makefile.vc:
+
+	* library/msgcat/msgcat.tcl:	Bump to version msgcat 1.4.2 to
+	* library/msgcat/pkgIndex.tcl:	account for modifications.
+
+2006-09-10  Daniel Steffen  <das@users.sourceforge.net>
+
+	* library/msgcat/msgcat.tcl (msgcat::Init): on Darwin, add fallback of
+	* tests/msgcat.test:			    default msgcat locale to
+	* unix/tclUnixInit.c (TclpSetVariables):    current CFLocale
+	identifier if available (via private ::tcl::mac::locale global, set at
+	interp init when on Mac OS X 10.3 or later with CoreFoundation).
+
+	* library/tcltest/tcltest.tcl: add 'line' verbose level: prints source
+	* doc/tcltest.n:	       file line information of failing tests.
+
+	* macosx/Tcl.xcodeproj/project.pbxproj: add new tclUnixCompat.c file;
+	revise tests target to use new tcltest 'line' verbose level.
+
+	* unix/configure.in: add descriptions to new AC_DEFINEs for MT-safe.
+	* unix/tcl.m4: add caching to new SC_TCL_* macros for MT-safe wrappers
+	* unix/configure: autoconf-2.59
+	* unix/tclConfig.h.in: autoheader-2.59
+
+2006-09-08  Zoran Vasiljevic <vasiljevic@users.sourceforge.net>
+
+	* unix/tclUnixCompat.c: Added fallback to gethostbyname() and
+	gethostbyaddr() if the implementation is known to be MT-safe
+	(currently for Darwin 6 or later only).
+
+	* unix/configure.in: Assume gethostbyname() and gethostbyaddr() are
+	MT-safe starting with Darwin 6 (Mac OSX 10.2).
+
+	* unix/configure: Regenerated with autoconf V2.59
+
+2006-09-08  Andreas Kupries  <andreask@activestate.com>
+
+	* unix/tclUnixCompat.c: Fixed conditions for CopyArray/CopyString, and
+	CopyHostent. Also fixed bad var names in TclpGetHostByName.
+
+2006-09-07  Zoran Vasiljevic <vasiljevic@users.sourceforge.net>
+
+	* unix/tclUnixCompat.c: Added fallback to MT-unsafe library calls if
+	TCL_THREADS is not defined.
+	Fixed alignment of arrays copied by CopyArray() to be on the
+	sizeof(char *) boundary.
+
+2006-09-07  Zoran Vasiljevic <vasiljevic@users.sourceforge.net>
+
+	* unix/tclUnixChan.c:	Rewritten MT-safe wrappers to return ptrs to
+	* unix/tclUnixCompat.c: TSD storage making them all look like their
+	* unix/tclUnixFCmd.c:	MT-unsafe pendants API-wise.
+	* unix/tclUnixPort.h:
+	* unix/tclUnixSock.c:
+
+2006-09-06  Zoran Vasiljevic <vasiljevic@users.sourceforge.net>
+
+	* unix/tclUnixChan.c: Added TCL_THREADS ifdef'ed usage of MT-safe
+	* unix/tclUnixFCmd.c: calls like: getpwuid, getpwnam, getgrgid,
+	* unix/tclUnixSock.c: getgrnam, gethostbyname and gethostbyaddr.
+	* unix/tclUnixPort.h: See [Bug 999544]
+	* unix/Makefile.in:
+	* unix/configure.in:
+	* unix/tcl.m4:
+	* unix/configure: Regenerated.
+
+	* unix/tclUnixCompat.c: New file containing MT-safe implementation of
+	some library calls.
+
+2006-09-04  Don Porter	<dgp@users.sourceforge.net>
+
+	* generic/tclCompExpr.c:	Removed much complexity that is no
+	longer needed.
+
+	* tests/main.text (Tcl_Main-4.4):	Test corrected to not be
+	timing sensitive to the Bug 1481986 fix. [Bug 1550858]
+
+2006-09-04  Jeff Hobbs	<jeffh@ActiveState.com>
+
+	* doc/package.n: correct package example
+
+2006-08-31  Don Porter	<dgp@users.sourceforge.net>
+
+	* generic/tclCompExpr.c:	Corrected flawed logic for disabling
+	the INST_TRY_CVT_TO_NUMERIC instruction at the end of an expression
+	when function arguments contain operators. [Bug 1541274]
+
+	* tests/expr-old.test:	The remaining failing tests reported in
+	* tests/expr.test:	[Bug 1381715] are all new in Tcl 8.5, so
+	there's really no issue of compatibility with Tcl 8.4 result to deal
+	with. Fixed by updating tests to expect 8.5 results.
+
+2006-08-29  Don Porter	<dgp@users.sourceforge.net>
+
+	* generic/tclParseExpr.c:	Dropped the old expr parser.
+
+2006-08-30  Jeff Hobbs	<jeffh@ActiveState.com>
+
+	* generic/tclBasic.c (Tcl_CreateInterp): init iPtr->threadId
+
+	* win/tclWinChan.c [Bug 819667] Improve logic for identifying COM
+	ports.
+
+	* generic/tclIOGT.c (ExecuteCallback):
+	* generic/tclPkg.c (Tcl_PkgRequireEx): replace Tcl_GlobalEval(Obj)
+	with more efficient Tcl_Eval(Obj)Ex
+
+	* unix/Makefile.in (valgrindshell): add valgrindshell target and
+	update default VALGRINDARGS. User can override, or add to it with
+	VALGRIND_OPTS env var.
+
+	* generic/tclFileName.c (DoGlob): match incrs with decrs.
+
+2006-08-29  Don Porter	<dgp@users.sourceforge.net>
+
+	* generic/tclParseExpr.c:	Use the "parent" field of orphan
+	ExprNodes to store the closure of left pointers. This lets us avoid
+	repeated re-scanning leftward for the left boundary of subexpressions,
+	which in worst case led to near O(N^2) runtime.
+
+2006-08-29  Joe Mistachkin  <joe@mistachkin.com>
+
+	* unix/tclUnixInit.c: Fixed the issue (typo) that was causing
+	* unix/tclUnixThrd.c (TclpThreadGetStackSize): stack.test to fail on
+	FreeBSD (and possibly other Unix platforms).
+
+2006-08-29  Colin McCormack  <coldstore@users.sourceforge.net>
+
+	* generic/tclIOUtil.c:	Added test for NULL return from
+	* generic/tclPathObj.c: Tcl_FSGetNormalizedPath which was causing
+	* unix/tclUnixFile.c:	segv's per [Bug 1548263]
+	* win/tclWinFCmd.c:
+	* win/tclWinFile.c:
+
+2006-08-28  Kevin B. Kenny  <kennykb@acm.org>
+
+	* library/tzdata/America/Havana:      Regenerated from Olson's
+	* library/tzdata/America/Tegucigalpa: tzdata2006k.
+	* library/tzdata/Asia/Gaza:
+
+2006-08-28  Don Porter	<dgp@users.sourceforge.net>
+
+	* generic/tclStringObj.c:	Revised ObjPrintfVA to take care to
+	* generic/tclParseExpr.c:	copy only whole characters when doing
+	%s formatting. This relieves callers of TclObjPrintf() and
+	TclFormatToErrorInfo() from needing to fix arguments to character
+	boundaries. Tcl_ParseExpr() simplified by taking advantage. [Bug
+	1547786]
+
+	* generic/tclStringObj.c:	Corrected TclFormatObj's failure to
+	count up the number of arguments required by examining the format
+	string. [Bug 1547681]
+
+2006-08-27  Joe Mistachkin  <joe@mistachkin.com>
+
+	* generic/tclClock.c (ClockClicksObjCmd): Fix nested macro breakage
+	with TCL_MEM_DEBUG enabled. [Bug 1547662]
+
+2006-08-26  Miguel Sofer  <msofer@users.sf.net>
+
+	* doc/namespace.n:
+	* generic/tclNamesp.c:
+	* tests/upvar.test: bugfix, docs clarification and new tests for
+	[namespace upvar] as follow up to [Bug 1546833], reported by Will
+	Duquette.
+
+2006-08-24  Kevin B. Kenny  <kennykb@acm.org>
+
+	* library/tzdata: Regenerated, including several new files, from
+	Olson's tzdata2006j.
+	* library/clock.tcl:
+	* tests/clock.test: Removed an early testing hack that allowed loading
+	'registry' from the build tree rather than an installed one. This is a
+	workaround for [Bug 15232730], which remains open because it's a
+	symptom of a deeper underlying problem.
+
+2006-08-23  Don Porter	<dgp@users.sourceforge.net>
+
+	* generic/tclParseExpr.c:	Minimal collection of new tests
+	* tests/parseExpr.test:		testing the error messages of the new
+	expr parser. Several bug fixes and code simplifications that appeared
+	during that effort.
+
+2006-08-21  Don Porter	<dgp@users.sourceforge.net>
+
+	* generic/tclIOUtil.c:	Revisions to complete the thread finalization
+	of the cwdPathPtr. [Bug 1536142]
+
+	* generic/tclParseExpr.c:	Revised mistaken call to
+	TclCheckBadOctal(), so both [expr 08] and [expr 08z] have same
+	additional info in error message.
+
+	* tests/compExpr-old.test:	Update existing tests to not fail with
+	* tests/compExpr.test:		the new expr parser.
+	* tests/compile.test:
+	* tests/expr-old.test:
+	* tests/expr.test:
+	* tests/for.test:
+	* tests/if.test:
+	* tests/parseExpr.test:
+	* tests/while.test:
+
+2006-08-21  Donal K. Fellows  <donal.k.fellows@manchester.ac.uk>
+
+	* win/Makefile.in (gdb): Make this target work so that debugging an
+	msys build is possible.
+
+2006-08-21  Daniel Steffen  <das@users.sourceforge.net>
+
+	* macosx/tclMacOSXNotify.c (Tcl_WaitForEvent): if the run loop is
+	already running (e.g. if Tcl_WaitForEvent was called recursively),
+	re-run it in a custom run loop mode containing only the source for the
+	notifier thread, otherwise wakeups from other sources added to the
+	common run loop modes might get lost.
+
+	* unix/tclUnixNotfy.c (Tcl_WaitForEvent): on 64-bit Darwin,
+	pthread_cond_timedwait() appears to have a bug that causes it to wait
+	forever when passed an absolute time which has already been exceeded
+	by the system time; as a workaround, when given a very brief timeout,
+	just do a poll on that platform. [Bug 1457797]
+
+	* generic/tclClock.c (ClockClicksObjCmd): add support for Darwin
+	* generic/tclCmdMZ.c (Tcl_TimeObjCmd):	  nanosecond resolution timer
+	* generic/tclInt.h:			  to [clock clicks] and [time]
+	* unix/configure.in (Darwin):		  when TCL_WIDE_CLICKS defined
+	* unix/tclUnixTime.c (TclpGetWideClicks, TclpWideClicksToNanoseconds):
+	* unix/configure: autoconf-2.59
+	* unix/tclConfig.h.in: autoheader-2.59
+
+	* unix/tclUnixPort.h (Darwin): override potentially faulty configure
+	detection of termios availability in all cases, since termios is known
+	to be present on all Mac OS X releases since 10.0. [Bug 497147]
+
+2006-08-18  Daniel Steffen  <das@users.sourceforge.net>
+
+	* unix/tcl.m4 (Darwin): add support for --enable-64bit on x86_64, for
+	universal builds including x86_64, for 64-bit CoreFoundation on
+	Leopard and for use of -mmacosx-version-min instead of
+	MACOSX_DEPLOYMENT_TARGET
+	* unix/configure: autoconf-2.59
+	* unix/tclConfig.h.in: autoheader-2.59
+
+	* generic/tcl.h:	  add fixes for building on Leopard and
+	* unix/tclUnixPort.h:	  support for 64-bit CoreFoundation on Leopard
+	* macosx/tclMacOSXFCmd.c:
+
+	* unix/tclUnixPort.h: on Darwin x86_64, disable use of vfork as it
+	causes execve to fail intermittently. (rdar://4685553)
+
+	* generic/tclTomMath.h: on Darwin 64-bit, for now disable use of
+	128-bit arithmetic through __attribute__ ((mode(TI))), as it leads to
+	link errors due to missing fallbacks. (rdar://4685527)
+
+	* macosx/Tcl.xcodeproj/project.pbxproj: add x86_64 to universal build,
+	switch native release targets to use DWARF with dSYM, Xcode 3.0
+	changes
+	* macosx/README: updates for x86_64 and Xcode 2.4.
+
+	* macosx/Tcl.xcodeproj/default.pbxuser: add test suite target that
+	* macosx/Tcl.xcodeproj/project.pbxproj: runs the tcl test suite at
+	build time and shows clickable test suite errors in the GUI build
+	window.
+
+	* tests/macOSXFCmd.test: fix use of deprecated resource fork paths.
+
+	* unix/tclUnixInit.c (TclpInitLibraryPath): move code that is only
+	needed when TCL_LIBRARY is defined to run only in that case.
+
+	* generic/tclLink.c (LinkTraceProc): fix 64-bit signed-with-unsigned
+	comparison warning from gcc4 -Wextra.
+
+	* unix/tclUnixChan.c (TclUnixWaitForFile): with timeout < 0, if
+	select() returns early (e.g. due to a signal), call it again instead
+	of returning a timeout result. Fixes intermittent event-13.8 failures.
+
+2006-08-17  Don Porter	<dgp@users.sourceforge.net>
+
+	* generic/tclCompile.c:		Revised the new set of expression
+	* generic/tclParseExpr.c:	parse error messages.
+
+2006-08-16  Don Porter	<dgp@users.sourceforge.net>
+
+	* generic/tclParseExpr.c:	Replace PrecedenceOf() function with
+	prec[] static array.
+
+2006-08-14  Donal K. Fellows  <donal.k.fellows@manchester.ac.uk>
+
+	* library/clock.tcl (::tcl::clock::add): Added missing braces to
+	clockval validation code. Pointed out on comp.lang.tcl.
+
+2006-08-11  Donal K. Fellows  <donal.k.fellows@manchester.ac.uk>
+
+	* generic/tclNamesp.c: Improvements in buffer management to make
+	namespace creation faster. Plus selected other minor improvements to
+	code quality. [Patch 1352382]
+
+2006-08-10  Donal K. Fellows  <donal.k.fellows@manchester.ac.uk>
+
+	Misc patches to make code more efficient. [Bug 1530474] (afredd)
+	* generic/*.c, macosx/tclMacOSXNotify.c, unix/tclUnixNotfy.c,
+	* win/tclWinThrd.c: Tidy up invokations of Tcl_Panic() to promote
+	string constant sharing and consistent style.
+	* generic/tclBasic.c (Tcl_CreateInterp): More efficient handling of
+	* generic/tclClock.c (TclClockInit):	 registration of commands not
+						 in global namespace.
+	* generic/tclVar.c (Tcl_UnsetObjCmd): Remove unreachable clause.
+
+2006-08-09  Don Porter	<dgp@users.sourceforge.net>
+
+	* generic/tclEncoding.c:	Replace buffer copy in for loop with
+	call to memcpy(). Thanks to afredd. [Patch 1530262]
+
+2006-08-09  Donal K. Fellows  <donal.k.fellows@manchester.ac.uk>
+
+	* generic/tclCmdIL.c (Tcl_LassignObjCmd): Make the wrong#args message
+	a bit more consistent with those used elsewhere. [Bug 1534628]
+
+	* generic/tclDictObj.c (DictForCmd): Stop crash when attempting to
+	iterate over an invalid dictionary. [Bug 1531184]
+
+	* doc/ParseCmd.3, doc/expr.n, doc/set.n, doc/subst.n, doc/switch.n:
+	* doc/tclvars.n: Ensure that uses of [expr] in documentation examples
+	are also good style (with braces) unless otherwise necessary. [Bug
+	1526581]
+
+2006-08-03  Daniel Steffen  <das@users.sourceforge.net>
+
+	* unix/tclUnixPipe.c (TclpCreateProcess): for USE_VFORK: ensure
+	standard channels are initialized before vfork() so that the child
+	doesn't potentially corrupt global state in the parent's address space
+
+	* tests/compExpr-old.test: add 'oldExprParser' constraint to all tests
+	* tests/compExpr.test:	   that depend on the exact format of the
+	* tests/compile.test:	   error messages of the pre-2006-07-05
+	* tests/expr-old.test:	   expression parser. The constraint is on by
+	* tests/expr.test:	   default (i.e those tests still fail), but
+	* tests/for.test:	   can be turned off by passing '-constraints
+	* tests/if.test:	   newExprParser' to tcltest, which will skip
+	* tests/parseExpr.test:	   the 196 failing tests in the testsuite that
+	* tests/while.test:	   are caused by the new expression parser
+	error messages.
+
+2006-07-31  Kevin B. Kenny  <kennykb@acm.org>
+
+	* generic/tclClock.c (ConvertLocalToUTCUsingC): Corrected a regression
+	that caused dates before 1969 to be one day off in the :localtime time
+	zone if TZ is not set. [Bug 1531530]
+
+2006-07-30  Kevin B. Kenny  <kennykb@acm.org>
+
+	* generic/tclClock.c (GetJulianDayFromEraYearMonthDay): Corrected
+	several errors in converting dates before the Common Era [Bug 1426279]
+	* library/clock.tcl: Corrected syntax errors in generated code for %EC
+	%Ey, and %W format groups [Bug 1505383]. Corrected a bug in cache
+	management for format strings containing [glob] metacharacters [Bug
+	1494664]. Corrected several errors in formatting/scanning of years
+	prior to the Common Era, and added the missing %EE format group to
+	indicate the era.
+	* tools/makeTestCases.tcl: Added code to make sure that %U and %V
+	format groups are included in the tests. (The code depends on %U and
+	%V formatting working correctly when 'makeTestCases.tcl' is run,
+	rather than making a completely independent check.) Added tests for
+	[glob] metacharacters in strings. Added tests for years prior to the
+	Common Era.
+	* tests/clock.test: Rebuilt with new test cases for all the above.
+
+2006-07-30  Joe English	 <jenglish@users.sourceforge.net>
+
+	* doc/AppInit.3: Fix typo [Bug 1496886]
+
+2006-07-26  Don Porter	<dgp@users.sourceforge.net>
+
+	* generic/tclExecute.c: Corrected flawed overflow detection in
+	* tests/expr.test:	INST_EXPON that caused [expr 2**64] to return
+	0 instead of the same value as [expr 1<<64].
+
+2006-07-24  Don Porter	<dgp@users.sourceforge.net>
+
+	* win/tclWinSock.c:	Correct un-initialized Tcl_DString. Thanks to
+	afredd. [Bug 1518166]
+
+2006-07-21  Miguel Sofer  <msofer@users.sf.net>
+
+	* generic/tclExecute.c:
+	* tests/execute.test (execute-9.1): dgp's fix for [Bug 1522803].
+
+2006-07-20  Daniel Steffen  <das@users.sourceforge.net>
+
+	* macosx/tclMacOSXNotify.c (Tcl_InitNotifier, Tcl_WaitForEvent):
+	create notifier thread lazily upon first call to Tcl_WaitForEvent()
+	rather than in Tcl_InitNotifier(). Allows calling exeve() in processes
+	where the event loop has not yet been run (Darwin's execve() fails in
+	processes with more than one thread), in particular allows embedders
+	to call fork() followed by execve(), previously the pthread_atfork()
+	child handler's call to Tcl_InitNotifier() would immediately recreate
+	the notifier thread in the child after a fork.
+
+	* macosx/tclMacOSXFCmd.c (TclMacOSXCopyFileAttributes):	   add support
+	* macosx/tclMacOSXNotify.c (Tcl_InitNotifier):		   for weakly
+	* unix/tclUnixInit.c (Tcl_GetEncodingNameFromEnvironment): importing
+	symbols not available on OSX 10.2 or 10.3, enables binaires built on
+	later OSX versions to run on earlier ones.
+	* macosx/Tcl.xcodeproj/project.pbxproj: enable weak-linking; turn on
+						extra warnings.
+	* macosx/README: document how to enable weak-linking; cleanup.
+	* unix/tclUnixPort.h: add support for weak-linking; conditionalize
+	AvailabilityMacros.h inclusion; only disable realpath on 10.2 or
+	earlier when threads are enabled.
+	* unix/tclLoadDyld.c (TclpLoadMemoryGetBuffer): change runtime Darwin
+	* unix/tclUnixInit.c (TclpInitPlatform):	release check to use
+							global initialized
+							once
+	* unix/tclUnixFCmd.c (DoRenameFile, TclpObjNormalizePath): add runtime
+	Darwin release check to determine if realpath is threadsafe.
+	* unix/configure.in: add check on Darwin for compiler support of weak
+	* unix/tcl.m4:	     import and for AvailabilityMacros.h header; move
+	Darwin specific checks & defines that are only relevant to the tcl
+	build out of tcl.m4; restrict framework option to Darwin; clean up
+	quoting and help messages.
+	* unix/configure: autoconf-2.59
+	* unix/tclConfig.h.in: autoheader-2.59
+
+	* generic/regc_locale.c (cclass):
+	* generic/tclExecute.c (TclExecuteByteCode):
+	* generic/tclIOCmd.c (Tcl_ExecObjCmd):
+	* generic/tclListObj.c (NewListIntRep):
+	* generic/tclObj.c (Tcl_GetLongFromObj, Tcl_GetWideIntFromObj)
+	(FreeBignum, Tcl_SetBignumObj):
+	* generic/tclParseExpr.c (Tcl_ParseExpr):
+	* generic/tclStrToD.c (TclParseNumber):
+	* generic/tclStringObj.c (TclAppendFormattedObjs):
+	* unix/tclLoadDyld.c (TclpLoadMemory):
+	* unix/tclUnixPipe.c (TclpCreateProcess): fix signed-with-unsigned
+	comparison and other warnings from gcc4 -Wextra.
+
+2006-07-13  Andreas Kupries <andreask@activestate.com>
+
+	* unix/tclUnixPort.h: Added the inclusion of <AvailabilityMacros.h>.
+	The missing header caused the upcoming #if conditions to wrongly
+	exclude realpath, causing file normalize to ignore symbolic links in
+	the path.
+
+2006-07-11  Zoran Vasiljevic <vasiljevic@users.sourceforge.net>
+
+	* generic/tclAsync.c: Made Tcl_AsyncDelete() more tolerant when called
+	after all thread TSD has been garbage-collected.
+
+2006-07-05  Don Porter	<dgp@users.sourceforge.net>
+
+	* generic/tclParseExpr.c:	Completely new expression parser that
+	builds a parse tree instead of operating with deep recursion. This
+	corrects reports of stack-blowing crashes parsing long expressions
+	[Bug 906201] and replaces a fundamentally O(N^2) algorithm with an
+	O(N) one [RFE 903765]. The new parser is better able to generate error
+	messages that clearly report both the nature and context of the syntax
+	error [Bugs 1029267, 1381715]. For now, the code for the old parser is
+	still present and can be activated with a "#define OLD_EXPR_PARSER
+	1". This is for the sake of a clean implementation patch, and for ease
+	of benchmarking. The new parser is non-recursive, so much lighter in
+	stack consumption, but it does use more heap, so there may be cases
+	where parsing of long expressions that succeeded with the old parser
+	will lead to out of memory panics with the new one. There are still
+	more improvements possible on that point, though significant progress
+	may require changes to the Tcl_Token specifications documented for the
+	public Tcl_Parse*() routines.
+	***POTENTIAL INCOMPATIBILITY*** for any callers that rely on the exact
+	(usually terrible) error messages generated by the old parser. This
+	includes a large number of tests in the test suite.
+
+	* generic/tclInt.h:		Replaced TclParseWhiteSpace() with
+	* generic/tclParse.c:		TclParseAllWhiteSpace() which is what
+	* generic/tclParseExpr.c:	all the callers really needed.
+	Breaking whitespace runs at newlines is useful only to the command
+	parsing function, and it can call the file scoped routine
+	ParseWhiteSpace() to do that.
+
+	* tests/expr-old.test:	Removed knownBug constraints that masked
+	* tests/expr.test:	failures due to revised error messages.
+	* tests/parseExpr.test:
+
+2006-06-20  Don Porter	<dgp@users.sourceforge.net>
+
+	* generic/tclIOUtil.c:	Changed default configuration to
+	* generic/tclInt.decls: #undef USE_OBSOLETE_FS_HOOKS which disables
+	* generic/tclTest.c:	access to the Tcl 8.3 internal routines for
+	hooking into filesystem operations. Everyone ought to have migrated to
+	Tcl_Filesystems by now.
+	***POTENTIAL INCOMPATIBILITY*** for any code still stuck in the
+	pre-Tcl_Filesystem era.
+
+	* generic/tclIntDecls.h:	make genstubs
+	* generic/tclStubInit.c:
+
+	* generic/tclStrToD.c:	Removed dead code that permitted disabling of
+	recognition of the new 0b and 0o numeric formats.
+
+	* generic/tclExecute.c: Removed dead code that implemented alternative
+	* generic/tclObj.c:	design where numeric values did not
+	automatically narrow to the smallest Tcl_ObjType required to hold them
+
+	* generic/tclCmdAH.c:	Removed dead code that was old implementation
+	of [format].
+
+2006-06-14  Daniel Steffen  <das@users.sourceforge.net>
+
+	* unix/tclUnixPort.h (Darwin): support MAC_OS_X_VERSION_MAX_ALLOWED
+	define from AvailabilityMacros.h: override configure detection and
+	only use API available in the indicated OS version or earlier.
+
+2006-06-14  Donal K. Fellows  <donal.k.fellows@manchester.ac.uk>
+
+	* doc/format.n, doc/scan.n: Added examples for converting between
+	characters and their numeric interpretations following user prompting.
+
+2006-06-13  Donal K. Fellows  <dkf@users.sf.net>
+
+	* unix/tclLoadDl.c (TclpDlopen): Workaround for a compiler bug in Sun
+	Forte 6. [Bug 1503729]
+
+2006-06-06  Don Porter	<dgp@users.sourceforge.net>
+
+	* doc/GetStdChan.3:	Added recommendation that each call to
+	Tcl_SetStdChannel() be accompanied by a call to Tcl_RegisterChannel().
+
+2006-06-05  Donal K. Fellows  <donal.k.fellows@manchester.ac.uk>
+
+	* doc/Alloc.3: Added documentation of promise that Tcl_Realloc(NULL,x)
+	is the same as Tcl_Alloc(x), as discussed in comp.lang.tcl. Also fixed
+	nonsense sentence to say something meaningful.
+
+2006-05-29  Jeff Hobbs	<jeffh@ActiveState.com>
+
+	* generic/tcl.h (Tcl_DecrRefCount): use if/else construct to allow
+	placement in unbraced outer if/else conditions. (jcw)
+
+2006-05-27  Daniel Steffen  <das@users.sourceforge.net>
+
+	* macosx/tclMacOSXNotify.c: implemented pthread_atfork() handler that
+	* unix/tcl.m4 (Darwin):	    recreates CoreFoundation state and
+	notifier thread in the child after a fork(). Note that pthread_atfork
+	is available starting with Tiger only. Because vfork() is used by the
+	core on Darwin, [exec]/[open] are not affected by this fix, only
+	extensions or embedders that call fork() directly (such as TclX).
+	However, this only makes fork() safe from corefoundation tcl with
+	--disable-threads; as on all platforms, forked children may deadlock
+	in threaded tcl due to the potential for stale locked mutexes in the
+	child. [Patch 923072]
+
+	* unix/configure: autoconf-2.59
+	* unix/tclConfig.h.in: autoheader-2.59
+
+2006-05-24  Donal K. Fellows  <donal.k.fellows@manchester.ac.uk>
+
+	* unix/tcl.m4 (SC_CONFIG_SYSTEM): Fixed quoting of command script to
+	awk; it was a rarely used branch, but it was wrong. [Bug 1494160]
+
+2006-05-23  Donal K. Fellows  <donal.k.fellows@manchester.ac.uk>
+
+	* doc/chan.n, doc/refchan.n: Tighten up the documentation to follow a
+	slightly more consistent style with regard to argument capitalization.
+
+2006-05-13  Don Porter	<dgp@users.sourceforge.net>
+
+	* generic/tclProc.c (ProcCompileProc): When a bump of the compile
+	epoch forces the re-compile of a proc body, take care not to overwrite
+	any Proc struct that may be referred to on the active call stack. This
+	fixes [Bug 1482718]. Note that the fix will not be effective for code
+	that calls the private routine TclProcCompileProc() directly.
+
+2006-05-13  Daniel Steffen  <das@users.sourceforge.net>
+
+	* generic/tclEvent.c (HandleBgErrors): fix leak. [Coverity issue 86]
+
+2006-05-05  Don Porter	<dgp@users.sourceforge.net>
+
+	* generic/tclMain.c (Tcl_Main):		Corrected flaw that required
+	* tests/main.test: (Tcl_Main-4.5):	processing of one interactive
+	command before passing control to the loop routine registered with
+	Tcl_SetMainLoop(). [Bug 1481986]
+
+2006-05-04  Don Porter	<dgp@users.sourceforge.net>
+
+	* README:		Bump version number to 8.5a5
+	* generic/tcl.h:
+	* tools/tcl.wse.in:
+	* unix/configure.in:
+	* unix/tcl.spec:
+	* win/README.binary:
+	* win/configure.in:
+
+	* unix/configure:	autoconf-2.59
+	* win/configure:
+
+	* generic/tclBasic.c (ExprSrandFunc): Restore acceptance of wide/big
+	* doc/mathfunc.n: integer values by srand(). [Bug 1480509]
+
+2006-04-26  Don Porter	<dgp@users.sourceforge.net>
+
+	*** 8.5a4 TAGGED FOR RELEASE ***
+
+	* changes:	Updates for another RC.
+
+	* generic/tclBinary.c:	Revised the handling of the Q and q format
+	* generic/tclInt.h:	specifiers for [binary] to account for the
+	* generic/tclStrToD.c:	"middle endian" floating point format used in
+	Nokia N770.
+
+2006-04-25  Don Porter	<dgp@users.sourceforge.net>
+
+	* doc/DoubleObj.3:	More doc updates for TIP 237.
+	* doc/expr.n:
+	* doc/format.n:
+	* doc/mathfunc.n:
+	* doc/scan.n:
+	* doc/string.n:
+
+	* generic/tclScan.c:	[scan $s %u] is documented to accept only
+	* tests/scan.test:	decimal formatted integers. Fixed to match.
+
+2006-04-19  Kevin B. Kenny  <kennykb@acm.org>
+
+	* generic/tclStrToD.c: Added code to support the "middle endian"
+	floating point format used in the Nokia N770's software-based floating
+	point. Thanks to Bruce Johnson for reporting this bug, originally on
+	http://wiki.tcl.tk/15408.
+	* library/clock.tcl: Fixed a bug with Daylight Saving Time and Posix
+	time zone specifiers reported by Martin Lemburg in
+	http://groups.google.com/group/comp.lang.tcl/browse_thread/thread/9a8b15a4dfc0b7a0
+	(and not at SourceForge).
+	* tests/clock.test: Added test case for the above bug.
+
+2006-04-18  Donal K. Fellows  <dkf@users.sf.net>
+
+	* doc/IntObj.3: Minor review fixes, including better documentation of
+	the behaviour of Tcl_GetBignumAndClearObj.
+
+2006-04-17  Don Porter	<dgp@users.sourceforge.net>
+
+	* doc/IntObj.3: Documentation changes to account for TIP 237 changes.
+	* doc/Object.3: [Bug 1446971]
+
+2006-04-12  Donal K. Fellows  <donal.k.fellows@manchester.ac.uk>
+
+	* generic/regc_locale.c (cclass): Redefined the meaning of [:print:]
+	to be exactly UNICODE letters, numbers, punctuation, symbols and
+	spaces (*not* whitespace). [Bug 1376892]
+
+2006-04-11  Don Porter	<dgp@users.sourceforge.net>
+
+	* generic/tclTrace.c:	Stop some interference between enter traces
+	* tests/trace.test:	and enterstep traces. [Bug 1458266]
+
+2006-04-07  Don Porter	<dgp@users.sourceforge.net>
+
+	* generic/tclPathObj.c: Yet another revised fix for the [Bug 1379287]
+	* tests/fileSystem.test:	family of path normalization bugs.
+
+2006-04-06  Jeff Hobbs	<jeffh@ActiveState.com>
+
+	* generic/tclRegexp.c (FinalizeRegexp): full reset data to indicate
+	readiness for reinitialization.
+
+2006-04-06  Don Porter	<dgp@users.sourceforge.net>
+
+	* generic/tclIndexObj.c (Tcl_GetIndexFromObjStruct):	It seems there
+	* tests/indexObj.test:	are extensions that rely on the prior behavior
+	* doc/GetIndex.3:	that the empty string cannot succeed as a
+	unique prefix matcher, so I'm restoring Donal Fellows's solution.
+	Added mention of this detail to the documentation. [Bug 1464039]
+
+	* tests/compExpr-old.test:	Updated testmathfunctions constraint
+	* tests/compExpr.test:		to post-TIP-232 world.
+	* tests/expr-old.test:
+	* tests/expr.test:
+	* tests/info.test:
+
+	* tests/indexObj.test:	Corrected other test errors revealed by
+	* tests/upvar.test:	testing outside the tcltest application.
+
+	* generic/tclPathObj.c: Revised fix for the [Bug 1379287] family of
+	path normalization bugs.
+
+2006-04-06  Daniel Steffen  <das@users.sourceforge.net>
+
+	* unix/tcl.m4: removed TCL_IO_TRACK_OS_FOR_DRIVER_WITH_BAD_BLOCKING
+	define on Darwin. [Bug 1457515]
+	* unix/configure: autoconf-2.59
+	* unix/tclConfig.h.in: autoheader-2.59
+
+2006-04-05  Don Porter	<dgp@users.sourceforge.net>
+
+	* win/tclWinInit.c:	More careful calls to Tcl_DStringSetLength()
+	* win/tclWinSock.c:	to avoid creating invalid DString states. Bump
+	* win/tclWinDde.c:	to version 1.3.2. [RFE 1366195]
+	* library/dde/pkgIndex.tcl:
+
+	* library/reg/pkgIndex.tcl:	Bump to registry 1.2 because
+	* win/tclWinReg.c:	Registry_Unload() is a new public routine
+	* win/Makefile.in:	compared to the 1.1.* releases.
+
+	* win/configure.in:	Bump package version numbers.
+	* win/configure:	autoconf 2.59
+
+2006-04-05  Donal K. Fellows  <donal.k.fellows@manchester.ac.uk>
+
+	* generic/tclIndexObj.c (Tcl_GetIndexFromObjStruct): Allow empty
+	strings to be matched by the Tcl_GetIndexFromObj machinery, in the
+	same manner as any other key. [Bug 1464039]
+
+2006-04-03  Andreas Kupries <andreask@activestate.com>
+
+	* generic/tclIO.c (ReadChars): Added check, panic and commentary to a
+	piece of code which relies on BUFFER_PADDING to create enough space at
+	the beginning of each buffer for the insertion of partial multibyte
+	data at the beginning of a buffer. Commentary explains why this code
+	is OK, and the panic is as a precaution if someone twiddled the
+	BUFFER_PADDING into uselessness.
+
+	* generic/tclIO.c (ReadChars): Temporarily suppress the use of
+	TCL_ENCODING_END set when EOF was reached while the buffer we are
+	converting is not truly the last buffer in the queue. Together with
+	the Utf bug below it was possible to completely wreck the buffer data
+	structures, eventually crashing Tcl. [Bug 1462248]
+
+	* generic/tclEncoding.c (UtfToUtfProc): Stop accessing memory beyond
+	the end of the input buffer when TCL_ENCODING_END is set and the last
+	bytes of the buffer start a multi-byte sequence. This bug contributed
+	to [Bug 1462248].
+
+2006-03-30  Miguel Sofer  <msofer@users.sf.net>
+
+	* generic/tclExecute.c: remove unused var and silence gcc warning
+
+2006-03-29  Jeff Hobbs	<jeffh@ActiveState.com>
+
+	* win/Makefile.in: convert _NATIVE paths to use / to avoid ".\"
+	path-as-escape issue.
+
+2006-03-29  Don Porter	<dgp@users.sourceforge.net>
+
+	* changes:	Updates for another RC.
+
+	* generic/tclPathObj.c:	 More fixes for path normalization when /../
+	* tests/fileSystem.test: tries to go beyond root.[Bug 1379287]
+
+	* generic/tclExecute.c: Revised INST_MOD implementation to do
+	calculations in native types as much as possible, moving to mp_ints
+	only when necessary.
+
+2006-03-28  Jeff Hobbs	<jeffh@ActiveState.com>
+
+	* win/tclWinPipe.c (TclpCreateProcess): change panics to Tcl errors
+	and do proper refcounting of noe objPtr. [Bug 1194429]
+
+	* unix/tcl.m4, win/tcl.m4: []-quote AC_DEFUN functions.
+
+2006-03-28  Daniel Steffen  <das@users.sourceforge.net>
+
+	* macosx/Tcl.xcode/default.pbxuser:	add '-singleproc 1' cli arg to
+	* macosx/Tcl.xcodeproj/default.pbxuser: tcltest to ease test debugging
+
+	* macosx/Tcl.xcode/project.pbxproj:	removed $prefix/share from
+	* macosx/Tcl.xcodeproj/project.pbxproj: TCL_PACKAGE_PATH as per change
+	to unix/configure.in of 2006-03-13.
+
+	* unix/tclUnixFCmd.c (TclpObjNormalizePath): deal with *BSD/Darwin
+	realpath() converting relative paths into absolute paths [Bug 1064247]
+
+2006-03-28  Vince Darley  <vincentdarley@sourceforge.net>
+
+	* generic/tclIOUtil.c: fix to nativeFilesystemRecord comparisons
+	(lesser part of [Bug 1064247])
+
+2006-03-27  Pat Thoyts	<patthoyts@users.sourceforge.net>
+
+	* win/tclWinTest.c:	Fixes for [Bug 1456373] (mingw-gcc issue)
+
+2006-03-27  Andreas Kupries <andreask@activestate.com>
+
+	* doc/CrtChannel.3:    Added TCL_CHANNEL_VERSION_5, made it the
+	* generic/tcl.h:       version where the "truncateProc" is defined at,
+	* generic/tclIO.c:     and moved all channel drivers of Tcl to v5.
+	* generic/tclIOGT.c, generic/tclIORChan.c, unix/tclUnixChan.c:
+	* unix/tclUnixPipe.c, win/tclWinChan.c, win/tclWinConsole.c:
+	* win/tclWinPipe.c, win/tclWinSerial.c, win/tclWinSock.c:
+
+2006-03-27  Don Porter	<dgp@users.sourceforge.net>
+
+	* generic/tclExecute.c: Merge INST_MOD computation in with the
+	INST_?SHIFT instructions, which also operate only on two integral
+	values. Also corrected flaw that made INST_BITNOT of wide values
+	require mp_int calculations. Also corrected type that missed optimized
+	handling of the tclBooleanType by the TclGetBooleanFromObj macro.
+
+	* changes:	Updates for another RC.
+
+2006-03-25  Don Porter	<dgp@users.sourceforge.net>
+
+	* generic/tclExecute.c: Corrections to INST_EXPON detection of
+	overflow to use mp_int calculations.
+
+2006-03-24  Kevin B. Kenny  <kennykb@acm.org>
+
+	* generic/tclExecute.c (TclExecuteByteCode): Added a couple of missing
+	casts to 'int' that were affecting compilablity on VC6.
+
+2006-03-24  Don Porter	<dgp@users.sourceforge.net>
+
+	* generic/tclEncoding.c: Reverted latest change [Bug 506653] since it
+	reportedly killed test performance on Windows.
+
+	* generic/tclExecute.c: Revised INST_EXPON implementation to do
+	calculations in native types as much as possible, moving to mp_ints
+	only when necessary.
+
+2006-03-23  Don Porter	<dgp@users.sourceforge.net>
+
+	* generic/tclExecute.c: Merged INST_EXPON handling in with the other
+	binary operators that operate on all number types (INST_ADD, etc.).
+
+	* tests/env.test: With case preserved (see 2006-03-21 commit) be sure
+	to do case-insensitive filtering. [Bug 1457065]
+
+2006-03-23  Reinhard Max  <max@suse.de>
+
+	* unix/tcl.spec: Cleaned up and completed the spec file. An RPM can
+	now be built from the tcl source distribution with "rpmbuild -tb
+	<tarball>"
+
+2006-03-22  Reinhard Max  <max@suse.de>
+
+	* tests/stack.test: Run the stack tests in subshells, so that they are
+	reported as failed tests rather than bugs in the test suite if the
+	recursion causes a segfault.
+
+2006-03-21  Don Porter	<dgp@users.sourceforge.net>
+
+	* changes:	Updates for another RC.
+
+	* generic/tclStrToD.c:	One of the branches of AccumulateDecimalDigit
+	* tests/parseExpr.test: did not. [Bug 1451233]
+
+	* tests/env.test:	Preserve case of saved env vars. [Bug 1409272]
+
+2006-03-21  Daniel Steffen  <das@users.sourceforge.net>
+
+	* generic/tclInt.decls:	 implement globbing for HFS creator & type
+	* macosx/tclMacOSXFCmd.c:codes and 'hidden' flag, as documented in
+	* tests/macOSXFCmd.test: glob.n; objectified OSType handling in [glob]
+	* unix/tclUnixFile.c:	 and [file attributes]; fix globbing for
+	hidden files with pattern==NULL arg. [Bug 823329]
+	* generic/tclIntPlatDecls.h:
+	* generic/tclStubInit.c: make genstubs
+
+2006-03-20  Andreas Kupries <andreask@activestate.com>
+
+	* win/Makefile.in (install-libraries): Generate tcl8/8.4 directory
+	under Windows as well (cygwin Makefile). Related entry: 2006-03-07,
+	dgp. This moved the installation of http from 8.2 to 8.4, partially. A
+	fix of the required directory creation was done for unix on Mar 10,
+	without entry in the Changelog. This entry is for the fix of the
+	directory creation under Windows.
+
+	* unix/installManPage: There is always one even more broken "sed".
+	Moved the # comment starting character in the sed script to the
+	beginning of their respective lines. The AIX sed will not recognize
+	them as comments otherwise :( The actual text stays indented for
+	better association with the commands they belong to.
+
+2006-03-20  Donal K. Fellows  <donal.k.fellows@manchester.ac.uk>
+
+	* tests/cmdAH.test, tests/fCmd.test, tests/unixFCmd.test:
+	* tests/winFCmd.test: Cleanup of some test constraint handling, and a
+	few other minor issues.
+
+2006-03-18  Vince Darley  <vincentdarley@sourceforge.net>
+
+	* generic/tclFileName.c:
+	* doc/FileSystem.3:
+	* tests/fileName.test: Fix to [Bug 1084705] so that 'glob -nocomplain'
+	finally agrees with its documentation and doesn't swallow genuine
+	errors.
+
+	***POTENTIAL INCOMPATIBILITY*** for scripts that assumed '-nocomplain'
+	removes the need for 'catch' to deal with non-understood path names.
+
+	Small optimisation to implementation of pattern==NULL case of TclGlob,
+	and clarification to the documentation. [Tclvfs bug 1405317]
+
+2006-03-18  Vince Darley  <vincentdarley@sourceforge.net>
+
+	* tests/fCmd.test: added knownBug test case for [Bug 1394972]
+
+	* tests/winFCmd.test:
+	* tests/tcltest.test: corrected tests to better account for behaviour
+	of writable/non-writable directories on Windows 2000/XP. This, with
+	the previous patches, closes [Bug 1193497]
+
+2006-03-17  Andreas Kupries <andreask@activestate.com>
+
+	* doc/chan.n: Updated with documentation for the commands 'chan
+	create' and 'chan postevent' (TIP #219).
+
+	* doc/refchan.n: New file. Documentation of the command handler API
+	for reflected channels (TIP #219).
+
+2006-03-17  Joe Mistachkin <joe@mistachkin.com>
+
+	* unix/tclUnixPort.h: Include pthread.h prior to pthread_np.h [Bug
+	1444692]
+
+	* win/tclWinTest.c: Corrected typo of 'initializeMutex' that prevented
+	successful compilation.
+
+2006-03-16  Andreas Kupries <andreask@activestate.com>
+
+	* doc/open.n: Documented the changed behaviour of 'a'ppend mode.
+
+	* tests/io.test (io-43.1 io-44.[1234]): Rewritten to be self-contained
+	with regard to setup and cleanup. [Bug 681793]
+
+	* generic/tclIOUtil.c (TclGetOpenMode): Added the flag O_APPEND to the
+	list of POSIX modes used when opening a file for 'a'ppend. This
+	enables the proper automatic seek-to-end-on-write by the OS. See [Bug
+	680143] for longer discussion.
+
+	* tests/ioCmd.test (iocmd-13.7.*): Extended the testsuite to check the
+	new handling of 'a'.
+
+2006-03-15  Andreas Kupries <andreask@activestate.com>
+
+	* tests/socket.test: Extended the timeout in socket-11.11 from 10 to
+	40 seconds to allow for really slow machines. Also extended
+	actual/expected results with value of variable 'done' to make it
+	clearer when a test fails due to a timeout. [Bug 792159]
+
+2006-03-15  Vince Darley  <vincentdarley@sourceforge.net>
+
+	* win/fCmd.test: add proper test constraints so the new tests don't
+	run on Unix.
+
+2006-03-14  Andreas Kupries <andreask@activestate.com>
+
+	* generic/tclPipe.c (TclCreatePipeline): Modified the processing of
+	pipebars to fail if the last bar is followed only by redirections.
+	[Bug 768659]
+
+2006-03-14  Andreas Kupries <andreask@activestate.com>
+
+	* doc/fconfigure.n: Clarified that -translation is binary is reported
+	as lf when queried, because it is identical to lf, except for the
+	special additional behaviour when setting it. [Bug 666770]
+
+2006-03-14  Andreas Kupries <andreask@activestate.com>
+
+	* doc/clock.n: Removed double-quotes around section title NAME; not
+	needed.
+	* unix/installManpage: Reverted part to handle double-quotes in
+	section NAME, chokes older sed installations.
+
+2006-03-14  Andreas Kupries <andreask@activestate.com>
+
+	* library/tm.tcl (::tcl::tm::Defaults): Fixed handling of environment
+	variable TCLX.y_TM_PATH, bad variable reference. Thanks to Julian
+	Noble. [Bug 1448251]
+
+2006-03-14  Vince Darley  <vincentdarley@sourceforge.net>
+
+	* win/tclWinFile.c: updated patch to deal with 'file writable' issues
+	on Windows XP/2000.
+	* generic/tclTest.c:
+	* unix/tclUnixTest.c:
+	* win/tclWinTest.c:
+	* tests/fCmd.test: updated test suite to deal with correct permissions
+	setting and differences between XP/2000 and 95/98 3 tests still fail;
+	to be dealt with shortly
+
+2006-03-13  Don Porter	<dgp@users.sourceforge.net>
+
+	* generic/tclEncoding.c: Report error when an escape encoding is
+	missing one of its sub-encodings. [Bug 506653]
+
+	* unix/configure.in:	Revert change from 2005-07-26 that sometimes
+	* unix/configure:	added $prefix/share to the tcl_pkgPath. See
+	[Patch 1231015]. autoconf-2.59.
+
+2006-03-10  Miguel Sofer  <msofer@users.sf.net>
+
+	* generic/tclProc.c (ObjInterpProcEx):
+	* tests/apply.test (apply-5.1): Fix [apply] error messages so that
+	they quote the lambda expression. [Bug 1447355]
+
+2006-03-10  Zoran Vasiljevic  <vasiljevic@users.sourceforge.net>
+
+	-- Summary of changes fixing [Bug 1437595] --
+
+	* generic/tclEvent.c: Cosmetic touches and identation
+	* generic/tclInt.h: Added TclpFinalizeSockets() call.
+
+	* generic/tclIO.c: Calls TclpFinalizeSockets() as part of the
+	TclFinalizeIOSubsystem().
+
+	* unix/tclUnixSock.c: Added no-op TclpFinalizeSockets().
+
+	* win/tclWinPipe.c, win/tclWinSock.c: Finalization of sockets/pipes is
+	now solely done in TclpFinalizeSockets() and TclpFinalizePipes() and
+	not over the thread-exit handler, because the order of actions the Tcl
+	generic core will impose may result in cores/hangs if the thread exit
+	handler tears down corresponding subsystem(s) too early.
+
+2006-03-10  Vince Darley  <vincentdarley@sourceforge.net>
+
+	* win/tclWinFile.c: previous patch breaks tests, so removed.
+
+2006-03-09  Vince Darley  <vincentdarley@sourceforge.net>
+
+	* win/tclWinFile.c: fix to 'file writable' in certain XP directories.
+	Thanks to fvogel and jfg. [Patch 1344540] Modified patch to make use
+	of existing use of getSecurityProc.
+
+2006-03-08  Don Porter	<dgp@users.sourceforge.net>
+
+	* generic/tclExecute.c: Complete missing bit of TIP 215 implementation
+	* tests/incr.test:
+
+2006-03-07  Joe English	 <jenglish@users.sourceforge.net>
+
+	* unix/tcl.m4: Set SHLIB_LD_FLAGS='${LIBS}' on NetBSD, as per the
+	other *BSD variants. [Bug 1334613]
+	* unix/configure: Regenerated.
+
+2006-03-07  Don Porter	<dgp@users.sourceforge.net>
+
+	* changes:	Update in prep. for 8.5a4 release.
+
+	* unix/Makefile.in:	Package http 2.5.2 requires Tcl 8.4, so the
+	* win/Makefile.in:	*.tm installation has to be placed in an "8.4"
+	directory, not an "8.2" directory.
+
+2006-03-06  Don Porter	<dgp@users.sourceforge.net>
+
+	* generic/tclBasic.c:	Revised handling of TCL_EVAL_* flags to
+	* tests/parse.test:	simplify TclEvalObjvInternal and to correct
+	the auto-loading of alias targets (parse-8.12). [Bug 1444291]
+
+2006-03-03  Don Porter	<dgp@users.sourceforge.net>
+
+	* generic/tclPathObj.c: Revised yesterday's fix for [Bug 1379287] to
+	work on Windows.
+
+	* generic/tclObj.c:	Compatibility support for existing code that
+	calls Tcl_GetObjType("boolean").
+
+2006-03-02  Don Porter	<dgp@users.sourceforge.net>
+
+	* generic/tclPathObj.c:		Fix for failed normalization of paths
+	* tests/fileSystem.test:	with /../ that lead back to the root
+	of the filesystem, like /foo/.. [Bug 1379287]
+
+2006-03-01  Reinhard Max  <max@suse.de>
+
+	* unix/installManPage: Fix the script for manpages that have quotes
+	around the .SH arguments, as doctools produces them. [Bug 1292145]
+	Some minor cleanups and improvements.
+
+2006-02-28  Don Porter	<dgp@users.sourceforge.net>
+
+	* generic/tclBasic.c:	Corrections to be sure that TCL_EVAL_GLOBAL
+	* tests/namespace.test: evaluations act the same as [uplevel #0]
+	* tests/parse.test:	evaluations, even when execution traces or
+	* tests/trace.test:	invocations of [::unknown] are present. [Bug
+	1439836]
+
+2006-02-22  Don Porter	<dgp@users.sourceforge.net>
+
+	* generic/tclBasic.c:	Corrected a few bugs in how [namespace
+	* tests/namespace.test: unknown] interacts with TCL_EVAL_* flags.
+	[Patch 958222]
+
+2006-02-17  Don Porter	<dgp@users.sourceforge.net>
+
+	* generic/tclIORChan.c: Revised error message generation and handling
+	* tests/ioCmd.test:	of exceptional return codes in the channel
+	reflection layer. [Bug 1372348]
+
+2006-02-16  Don Porter	<dgp@users.sourceforge.net>
+
+	* generic/tclIndexObj.c:	Disallow the "ambiguous" error message
+	* tests/indexObj.test:		when TCL_EXACT matching is requested.
+	* tests/ioCmd.test:
+
+2006-02-15  Don Porter	<dgp@users.sourceforge.net>
+
+	* generic/tclIO.c:	Made several routines tolerant of
+	* generic/tclIORChan.c: interp == NULL arguments. [Bug 1380662]
+	* generic/tclIOUtil.c:
+
+2006-02-09  Don Porter	<dgp@users.sourceforge.net>
+
+	TIP#215 IMPLEMENTATION
+
+	* doc/incr.n:		Revised [incr] to auto-initialize when varName
+	* generic/tclExecute.c: argument is unset. [Patch 1413115]
+	* generic/tclVar.c:
+	* tests/compile.test:
+	* tests/incr-old.test:
+	* tests/incr.test:
+	* tests/set.test:
+
+	* tests/main.test (Tcl_Main-6.7):	Improved robustness of
+	command auto-completion test. [Bug 1422736]
+
+2006-02-08  Donal K. Fellows  <dkf@users.sf.net>
+
+	* doc/Encoding.3, doc/encoding.n: Updates due to review at request of
+	Don Porter. Mostly minor changes.
+
+2006-02-08  Don Porter	<dgp@users.sourceforge.net>
+
+	TIP#258 IMPLEMENTATION
+
+	* doc/Encoding.3:	New subcommand [encoding dirs].
+	* doc/encoding.n:	New routine Tcl_GetEncodingNameFromEnvironment
+	* generic/tcl.decls:	Made public:
+	* generic/tclBasic.c:	TclGetEncodingFromObj
+	* generic/tclCmdAH.c:		-> Tcl_GetEncodingFromObj
+	* generic/tclEncoding.c:TclGetEncodingSearchPath
+	* generic/tclInt.decls:		-> Tcl_GetEncodingSearchPath
+	* generic/tclInt.h:	TclSetEncodingSearchPath
+	* generic/tclTest.c:		-> Tcl_SetEncodingSearchPath
+	* library/init.tcl:	Removed commands:
+	* tests/cmdAH.test:		[tcl::unsupported::EncodingDirs]
+	* tests/encoding.test:		[testencoding path] (Tcltest)
+	* unix/tclUnixInit.c:	[Patch 1413934]
+	* win/tclWinInit.c:
+
+	* generic/tclDecls.h:	make genstubs
+	* generic/tclIntDecls.h:
+	* generic/tclStubInit.c:
+
+2006-02-01  Miguel Sofer  <msofer@users.sf.net>
+
+	* generic/tclProc.c: minor improvements to [apply]
+	* tests/apply.test: new tests; apply-5.1 currently fails to indicate
+	missing work in error reporting
+
+2006-02-01  Don Porter	<dgp@users.sourceforge.net>
+
+	TIP#194 IMPLEMENTATION
+
+	* doc/apply.n:	(New file)	New command [apply]. [Patch 944803]
+	* doc/uplevel.n:
+	* generic/tclBasic.c:
+	* generic/tclInt.h:
+	* generic/tclProc.c:
+	* tests/apply.test: (New file)
+	* tests/proc-old.test:
+	* tests/proc.test:
+
+	TIP#181 IMPLEMENTATION
+
+	* doc/Namespace.3:	New command [namespace unknown]. New public C
+	* doc/namespace.n:	routines Tcl_(Get|Set)NamespaceUnknownHandler.
+	* doc/unknown.n:	[Patch 958222]
+	* generic/tcl.decls:
+	* generic/tclBasic.c:
+	* generic/tclInt.h:
+	* generic/tclNamesp.c:
+	* tests/namespace.test:
+
+	* generic/tclDecls.h:	make genstubs
+	* generic/tclStubInit.c:
+
+	TIP#250 IMPLEMENTATION
+
+	* doc/namespace.n:	New command [namespace upvar]. [Patch 1275435]
+	* generic/tclInt.h:
+	* generic/tclNamesp.c:
+	* generic/tclVar.c:
+	* tests/namespace.test:
+	* tests/upvar.test:
+
+2006-01-26  Donal K. Fellows  <dkf@users.sf.net>
+
+	* doc/dict.n: Fixed silly bug in example. Thanks to Heiner Marxen
+	<heiner.marxen@unsel.de> for catching this! [Bug 1415725]
+
+2006-01-26  Donal K. Fellows  <donal.k.fellows@manchester.ac.uk>
+
+	* unix/tclUnixChan.c (TclpOpenFileChannel): Tidy up and comment the
+	mess to do with setting up serial channels. This (deliberately) breaks
+	a broken FreeBSD port, indicates what we're really doing, and reduces
+	the amount of conditional compilation sections for better maintenance.
+
+2006-01-25  Donal K. Fellows  <dkf@users.sf.net>
+
+	* unix/tclUnixInit.c (TclpInitPlatform): Improved conditions on when
+	to update the FP rounding mode on FreeBSD, taken from FreeBSD port.
+
+2006-01-23  Donal K. Fellows  <dkf@users.sf.net>
+
+	* tests/string.test (string-12.21): Added test for [Bug 1410553] based
+	on original bug report.
+
+2006-01-23  Miguel Sofer  <msofer@users.sf.net>
+
+	* generic/tclStringObj.c: fixed incorrect handling of internal rep in
+	Tcl_GetRange. Thanks to twylite and Peter Spjuth. [Bug 1410553]
+
+	* generic/tclProc.c: fixed args handling for precompiled bodies [Bug
+	1412695]; thanks to Uwe Traum.
+
+2006-01-16  Reinhard Max  <max@suse.de>
+
+	* generic/tclPipe.c (FileForRedirect): Prevent nameString from being
+	freed without having been initialized.
+	* tests/exec.test: Added a test for the above.
+
+2006-01-12  Zoran Vasiljevic  <vasiljevic@users.sourceforge.net>
+
+	* generic/tclPathObj.c (Tcl_FSGetInternalRep): backported patch from
+	core-8-4-branch. A freed pointer has been overwritten causing all
+	sorts of coredumps.
+
+2006-01-12  Vince Darley  <vincentdarley@sourceforge.net>
+
+	* win/tclWinFile.c: fix to sharing violation [Bug 1366227]
+
+2006-01-11  Don Porter	<dgp@users.sourceforge.net>
+
+	* generic/tclBasic.c:	Moved Tcl_LogCommandInfo from tclBasic.c to
+	* generic/tclNamesp.c:	tclNamesp.c to get access to identifier with
+	* tests/error.test (error-7.0): file scope. Added check for traces on
+	::errorInfo, and when present fall back to contruction of the stack
+	trace in the variable so that write trace notification timings are
+	compatible with earlier Tcl releases. This reduces, but does not
+	completely eliminate the ***POTENTIAL INCOMPATIBILITY*** created by
+	the 2004-10-15 commit. [Bug 1397843]
+
+2006-01-10  Daniel Steffen  <das@users.sourceforge.net>
+
+	* unix/configure:    add caching, use AC_CACHE_CHECK instead of
+	* unix/configure.in: AC_CACHE_VAL where possible, consistent message
+	* unix/tcl.m4:	     quoting, sync relevant tclconfig/tcl.m4 changes
+	and gratuitous formatting differences, fix SC_CONFIG_MANPAGES with
+	default argument, Darwin improvements to SC_LOAD_*CONFIG.
+
+2006-01-09  Don Porter	<dgp@users.sourceforge.net>
+
+	* generic/tclNamesp.c (NamespaceInscopeCmd):	[namespace inscope]
+	* tests/namespace.test: commands were not reported by [info level].
+	[Bug 1400572]
+
+2006-01-09  Donal K. Fellows  <donal.k.fellows@manchester.ac.uk>
+
+	* generic/tclTrace.c: Stop exporting the guts of the trace command;
+	nothing outside this file needs to see it. [Bug 971336]
+
+2006-01-05  Donal K. Fellows  <donal.k.fellows@manchester.ac.uk>
+
+	* unix/tcl.m4 (TCL_CONFIG_SYSTEM): Factor out the code to determine
+	the operating system version number, as it was replicated in several
+	places.
+
+2006-01-04  David Gravereaux  <davygrvy@pobox.com>
+
+	* win/tclAppInit.c: WIN32 native console signal handler removed. This
+	was found to be interfering with TWAPI extension one. IMO, special
+	services such as signal handlers should best be done with extensions
+	to the core after discussions on c.l.t. about Roy Terry's tclsh
+	children of a real windows service shell.
+
 	******************************************************************
-	*** CHANGELOG ENTRIES FOR 2006-2007 IN "ChangeLog.2007"	       ***
 	*** CHANGELOG ENTRIES FOR 2005 IN "ChangeLog.2005"	       ***
 	*** CHANGELOG ENTRIES FOR 2004 IN "ChangeLog.2004"	       ***
 	*** CHANGELOG ENTRIES FOR 2003 IN "ChangeLog.2003"	       ***
