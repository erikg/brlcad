# auto.tcl --
#
# utility procs formerly in init.tcl dealing with auto execution of commands
# and can be auto loaded themselves.
#
# Copyright (c) 1991-1993 The Regents of the University of California.
# Copyright (c) 1994-1998 Sun Microsystems, Inc.
#
# See the file "license.terms" for information on usage and redistribution of
# this file, and for a DISCLAIMER OF ALL WARRANTIES.
#

# auto_reset --
#
# Destroy all cached information for auto-loading and auto-execution, so that
# the information gets recomputed the next time it's needed.  Also delete any
# commands that are listed in the auto-load index.
#
# Arguments:
# None.

proc auto_reset {} {
    global auto_execs auto_index auto_path
    if {[array exists auto_index]} {
	foreach cmdName [array names auto_index] {
	    set fqcn [namespace which $cmdName]
	    if {$fqcn eq ""} {
		continue
	    }
	    rename $fqcn {}
	}
    }
    unset -nocomplain auto_execs auto_index ::tcl::auto_oldpath
    if {[catch {llength $auto_path}]} {
	set auto_path [list [info library]]
    } elseif {[info library] ni $auto_path} {
	lappend auto_path [info library]
    }
}

# tcl_findLibrary --
#
#	This is a utility for extensions that searches for a library directory
#	using a canonical searching algorithm. A side effect is to source the
#	initialization script and set a global library variable.
#
# Arguments:
# 	basename	Prefix of the directory name, (e.g., "tk")
#	version		Version number of the package, (e.g., "8.0")
#	patch		Patchlevel of the package, (e.g., "8.0.3")
#	initScript	Initialization script to source (e.g., tk.tcl)
#	enVarName	environment variable to honor (e.g., TK_LIBRARY)
#	varName		Global variable to set when done (e.g., tk_library)

proc tcl_findLibrary {basename version patch initScript enVarName varName} {
    upvar #0 $varName the_library
    global auto_path env tcl_platform

    set dirs {}
    set errors {}

    # The C application may have hardwired a path, which we honor

    if {[info exists the_library] && $the_library ne ""} {
	lappend dirs $the_library
    } else {
	# Do the canonical search

	# 1. From an environment variable, if it exists.  Placing this first
	#    gives the end-user ultimate control to work-around any bugs, or
	#    to customize.

        if {[info exists env($enVarName)]} {
            lappend dirs $env($enVarName)
        }

	# 2. In the package script directory registered within the
	#    configuration of the package itself.

	catch {
	    lappend dirs [::${basename}::pkgconfig get scriptdir,runtime]
	}

	# 3. Relative to auto_path directories.  This checks relative to the
	# Tcl library as well as allowing loading of libraries added to the
	# auto_path that is not relative to the core library or binary paths.
	foreach d $auto_path {
	    lappend dirs [file join $d $basename$version]
	    if {$tcl_platform(platform) eq "unix"
		    && $tcl_platform(os) eq "Darwin"} {
		# 4. On MacOSX, check the Resources/Scripts subdir too
		lappend dirs [file join $d $basename$version Resources Scripts]
	    }
	}

	# 3. Various locations relative to the executable
	# ../lib/foo1.0		(From bin directory in install hierarchy)
	# ../../lib/foo1.0	(From bin/arch directory in install hierarchy)
	# ../library		(From unix directory in build hierarchy)
	#
	# Remaining locations are out of date (when relevant, they ought to be
	# covered by the $::auto_path seach above) and disabled.
	#
	# ../../library		(From unix/arch directory in build hierarchy)
	# ../../foo1.0.1/library
	#		(From unix directory in parallel build hierarchy)
	# ../../../foo1.0.1/library
	#		(From unix/arch directory in parallel build hierarchy)

        set parentDir [file dirname [file dirname [info nameofexecutable]]]
        set grandParentDir [file dirname $parentDir]
        lappend dirs [file join $parentDir lib $basename$version]
        lappend dirs [file join $grandParentDir lib $basename$version]
        lappend dirs [file join $parentDir library]
	if {0} {
	    lappend dirs [file join $grandParentDir library]
	    lappend dirs [file join $grandParentDir $basename$patch library]
	    lappend dirs [file join [file dirname $grandParentDir] \
			      $basename$patch library]
	}
    }
    # uniquify $dirs in order
    array set seen {}
    foreach i $dirs {
	# Make sure $i is unique under normalization. Avoid repeated [source].
	if {[interp issafe]} {
	    # Safe interps have no [file normalize].
	    set norm $i
	} else {
	    set norm [file normalize $i]
	}
	if {[info exists seen($norm)]} {
	    continue
	}
	set seen($norm) {}

        set the_library $i
        set file [file join $i $initScript]

	# source everything when in a safe interpreter because we have a
	# source command, but no file exists command

        if {[interp issafe] || [file exists $file]} {
            if {![catch {uplevel #0 [list source $file]} msg opts]} {
                return
            }
	    append errors "$file: $msg\n"
	    append errors [dict get $opts -errorinfo]\n
        }
    }
    unset -nocomplain the_library
    set msg "Can't find a usable $initScript in the following directories: \n"
    append msg "    $dirs\n\n"
    append msg "$errors\n\n"
    append msg "This probably means that $basename wasn't installed properly.\n"
    error $msg
}


# ----------------------------------------------------------------------
# auto_mkindex
# ----------------------------------------------------------------------
# The following procedures are used to generate the tclIndex file from Tcl
# source files.  They use a special safe interpreter to parse Tcl source
# files, writing out index entries as "proc" commands are encountered.  This
# implementation won't work in a safe interpreter, since a safe interpreter
# can't create the special parser and mess with its commands.

if {[interp issafe]} {
    return	;# Stop sourcing the file here
}

# auto_mkindex --
# Regenerate a tclIndex file from Tcl source files.  Takes as argument the
# name of the directory in which the tclIndex file is to be placed, followed
# by any number of glob patterns to use in that directory to locate all of the
# relevant files.
#
# Arguments:
# dir -		Name of the directory in which to create an index.

# args -	Any number of additional arguments giving the names of files
#		within dir.  If no additional are given auto_mkindex will look
#		for *.tcl.

proc auto_mkindex {dir args} {
    if {[interp issafe]} {
        error "can't generate index within safe interpreter"
    }

    set oldDir [pwd]
    cd $dir

    append index "# Tcl autoload index file, version 2.0\n"
    append index "# This file is generated by the \"auto_mkindex\" command\n"
    append index "# and sourced to set up indexing information for one or\n"
    append index "# more commands.  Typically each line is a command that\n"
    append index "# sets an element in the auto_index array, where the\n"
    append index "# element name is the name of a command and the value is\n"
    append index "# a script that loads the command.\n\n"
    if {![llength $args]} {
	set args *.tcl
    }

    auto_mkindex_parser::init
    foreach file [lsort [glob -- {*}$args]] {
<<<<<<< HEAD
        if {[catch {auto_mkindex_parser::mkindex $file} msg opts] == 0} {
            append index $msg
        } else {
            cd $oldDir
=======
	try {
	    append index [auto_mkindex_parser::mkindex $file]
	} on error {msg opts} {
	    cd $oldDir
>>>>>>> 60304d81
	    return -options $opts $msg
	}
    }
    auto_mkindex_parser::cleanup

    set fid [open "tclIndex" w]
    puts -nonewline $fid $index
    close $fid
    cd $oldDir
}

# Original version of auto_mkindex that just searches the source code for
# "proc" at the beginning of the line.

proc auto_mkindex_old {dir args} {
    set oldDir [pwd]
    cd $dir
    set dir [pwd]
    append index "# Tcl autoload index file, version 2.0\n"
    append index "# This file is generated by the \"auto_mkindex\" command\n"
    append index "# and sourced to set up indexing information for one or\n"
    append index "# more commands.  Typically each line is a command that\n"
    append index "# sets an element in the auto_index array, where the\n"
    append index "# element name is the name of a command and the value is\n"
    append index "# a script that loads the command.\n\n"
    if {![llength $args]} {
	set args *.tcl
    }
    foreach file [lsort [glob -- {*}$args]] {
	set f ""
	set error [catch {
	    set f [open $file]
	    while {[gets $f line] >= 0} {
		if {[regexp {^proc[ 	]+([^ 	]*)} $line match procName]} {
		    set procName [lindex [auto_qualify $procName "::"] 0]
		    append index "set [list auto_index($procName)]"
		    append index " \[list source \[file join \$dir [list $file]\]\]\n"
		}
	    }
	    close $f
	} msg opts]
	if {$error} {
	    catch {close $f}
	    cd $oldDir
	    return -options $opts $msg
	}
    }
    set f ""
    set error [catch {
	set f [open tclIndex w]
	puts -nonewline $f $index
	close $f
	cd $oldDir
    } msg opts]
    if {$error} {
	catch {close $f}
	cd $oldDir
	error $msg $info $code
	return -options $opts $msg
    }
}

# Create a safe interpreter that can be used to parse Tcl source files
# generate a tclIndex file for autoloading.  This interp contains commands for
# things that need index entries.  Each time a command is executed, it writes
# an entry out to the index file.

namespace eval auto_mkindex_parser {
    variable parser ""          ;# parser used to build index
    variable index ""           ;# maintains index as it is built
    variable scriptFile ""      ;# name of file being processed
    variable contextStack ""    ;# stack of namespace scopes
    variable imports ""         ;# keeps track of all imported cmds
    variable initCommands       ;# list of commands that create aliases
    if {![info exists initCommands]} {
	set initCommands [list]
    }

    proc init {} {
	variable parser
	variable initCommands

	if {![interp issafe]} {
	    set parser [interp create -safe]
	    $parser hide info
	    $parser hide rename
	    $parser hide proc
	    $parser hide namespace
	    $parser hide eval
	    $parser hide puts
	    foreach ns [$parser invokehidden namespace children ::] {
		# MUST NOT DELETE "::tcl" OR BAD THINGS HAPPEN!
		if {$ns eq "::tcl"} continue
		$parser invokehidden namespace delete $ns
	    }
	    foreach cmd [$parser invokehidden info commands ::*] {
		$parser invokehidden rename $cmd {}
	    }
	    $parser invokehidden proc unknown {args} {}

	    # We'll need access to the "namespace" command within the
	    # interp.  Put it back, but move it out of the way.

	    $parser expose namespace
	    $parser invokehidden rename namespace _%@namespace
	    $parser expose eval
	    $parser invokehidden rename eval _%@eval

	    # Install all the registered psuedo-command implementations

	    foreach cmd $initCommands {
		eval $cmd
	    }
	}
    }
    proc cleanup {} {
	variable parser
	interp delete $parser
	unset parser
    }
}

# auto_mkindex_parser::mkindex --
#
# Used by the "auto_mkindex" command to create a "tclIndex" file for the given
# Tcl source file.  Executes the commands in the file, and handles things like
# the "proc" command by adding an entry for the index file.  Returns a string
# that represents the index file.
#
# Arguments:
#	file	Name of Tcl source file to be indexed.

proc auto_mkindex_parser::mkindex {file} {
    variable parser
    variable index
    variable scriptFile
    variable contextStack
    variable imports

    set scriptFile $file

    set fid [open $file]
    set contents [read $fid]
    close $fid

    # There is one problem with sourcing files into the safe interpreter:
    # references like "$x" will fail since code is not really being executed
    # and variables do not really exist.  To avoid this, we replace all $ with
    # \0 (literally, the null char) later, when getting proc names we will
    # have to reverse this replacement, in case there were any $ in the proc
    # name.  This will cause a problem if somebody actually tries to have a \0
    # in their proc name.  Too bad for them.
    set contents [string map [list \$ \0] $contents]

    set index ""
    set contextStack ""
    set imports ""

    $parser eval $contents

    foreach name $imports {
        catch {$parser eval [list _%@namespace forget $name]}
    }
    return $index
}

# auto_mkindex_parser::hook command
#
# Registers a Tcl command to evaluate when initializing the slave interpreter
# used by the mkindex parser.  The command is evaluated in the master
# interpreter, and can use the variable auto_mkindex_parser::parser to get to
# the slave

proc auto_mkindex_parser::hook {cmd} {
    variable initCommands

    lappend initCommands $cmd
}

# auto_mkindex_parser::slavehook command
#
# Registers a Tcl command to evaluate when initializing the slave interpreter
# used by the mkindex parser.  The command is evaluated in the slave
# interpreter.

proc auto_mkindex_parser::slavehook {cmd} {
    variable initCommands

    # The $parser variable is defined to be the name of the slave interpreter
    # when this command is used later.

    lappend initCommands "\$parser eval [list $cmd]"
}

# auto_mkindex_parser::command --
#
# Registers a new command with the "auto_mkindex_parser" interpreter that
# parses Tcl files.  These commands are fake versions of things like the
# "proc" command.  When you execute them, they simply write out an entry to a
# "tclIndex" file for auto-loading.
#
# This procedure allows extensions to register their own commands with the
# auto_mkindex facility.  For example, a package like [incr Tcl] might
# register a "class" command so that class definitions could be added to a
# "tclIndex" file for auto-loading.
#
# Arguments:
#	name 	Name of command recognized in Tcl files.
#	arglist	Argument list for command.
#	body 	Implementation of command to handle indexing.

proc auto_mkindex_parser::command {name arglist body} {
    hook [list auto_mkindex_parser::commandInit $name $arglist $body]
}

# auto_mkindex_parser::commandInit --
#
# This does the actual work set up by auto_mkindex_parser::command. This is
# called when the interpreter used by the parser is created.
#
# Arguments:
#	name 	Name of command recognized in Tcl files.
#	arglist	Argument list for command.
#	body 	Implementation of command to handle indexing.

proc auto_mkindex_parser::commandInit {name arglist body} {
    variable parser

    set ns [namespace qualifiers $name]
    set tail [namespace tail $name]
    if {$ns eq ""} {
        set fakeName [namespace current]::_%@fake_$tail
    } else {
        set fakeName [namespace current]::[string map {:: _} _%@fake_$name]
    }
    proc $fakeName $arglist $body

    # YUK!  Tcl won't let us alias fully qualified command names, so we can't
    # handle names like "::itcl::class".  Instead, we have to build procs with
    # the fully qualified names, and have the procs point to the aliases.

    if {[string match *::* $name]} {
        set exportCmd [list _%@namespace export [namespace tail $name]]
        $parser eval [list _%@namespace eval $ns $exportCmd]

	# The following proc definition does not work if you want to tolerate
	# space or something else diabolical in the procedure name, (i.e.,
	# space in $alias). The following does not work:
	#   "_%@eval {$alias} \$args"
	# because $alias gets concat'ed to $args.  The following does not work
	# because $cmd is somehow undefined
	#   "set cmd {$alias} \; _%@eval {\$cmd} \$args"
	# A gold star to someone that can make test autoMkindex-3.3 work
	# properly

        set alias [namespace tail $fakeName]
        $parser invokehidden proc $name {args} "_%@eval {$alias} \$args"
        $parser alias $alias $fakeName
    } else {
        $parser alias $name $fakeName
    }
    return
}

# auto_mkindex_parser::fullname --
#
# Used by commands like "proc" within the auto_mkindex parser.  Returns the
# qualified namespace name for the "name" argument.  If the "name" does not
# start with "::", elements are added from the current namespace stack to
# produce a qualified name.  Then, the name is examined to see whether or not
# it should really be qualified.  If the name has more than the leading "::",
# it is returned as a fully qualified name.  Otherwise, it is returned as a
# simple name.  That way, the Tcl autoloader will recognize it properly.
#
# Arguments:
# name -		Name that is being added to index.

proc auto_mkindex_parser::fullname {name} {
    variable contextStack

    if {![string match ::* $name]} {
        foreach ns $contextStack {
            set name "${ns}::$name"
            if {[string match ::* $name]} {
                break
            }
        }
    }

    if {[namespace qualifiers $name] eq ""} {
        set name [namespace tail $name]
    } elseif {![string match ::* $name]} {
        set name "::$name"
    }

    # Earlier, mkindex replaced all $'s with \0.  Now, we have to reverse that
    # replacement.
    return [string map [list \0 \$] $name]
}

# auto_mkindex_parser::indexEntry --
#
# Used by commands like "proc" within the auto_mkindex parser to add a
# correctly-quoted entry to the index. This is shared code so it is done
# *right*, in one place.
#
# Arguments:
# name -		Name that is being added to index.

proc auto_mkindex_parser::indexEntry {name} {
    variable index
    variable scriptFile

    # We convert all metacharacters to their backslashed form, and pre-split
    # the file name that we know about (which will be a proper list, and so
    # correctly quoted).

    set name [string range [list \}[fullname $name]] 2 end]
    set filenameParts [file split $scriptFile]

    append index [format \
	    {set auto_index(%s) [list source [file join $dir %s]]%s} \
	    $name $filenameParts \n]
    return
}

if {[llength $::auto_mkindex_parser::initCommands]} {
    return
}

# Register all of the procedures for the auto_mkindex parser that will build
# the "tclIndex" file.

# AUTO MKINDEX:  proc name arglist body
# Adds an entry to the auto index list for the given procedure name.

auto_mkindex_parser::command proc {name args} {
    indexEntry $name
}

# Conditionally add support for Tcl byte code files.  There are some tricky
# details here.  First, we need to get the tbcload library initialized in the
# current interpreter.  We cannot load tbcload into the slave until we have
# done so because it needs access to the tcl_patchLevel variable.  Second,
# because the package index file may defer loading the library until we invoke
# a command, we need to explicitly invoke auto_load to force it to be loaded.
# This should be a noop if the package has already been loaded

auto_mkindex_parser::hook {
    try {
	package require tbcload
    } on error {} {
	# OK, don't have it so do nothing
    } on ok {} {
	if {[namespace which -command tbcload::bcproc] eq ""} {
	    auto_load tbcload::bcproc
	}
	load {} tbcload $auto_mkindex_parser::parser

	# AUTO MKINDEX:  tbcload::bcproc name arglist body
	# Adds an entry to the auto index list for the given pre-compiled
	# procedure name.

	auto_mkindex_parser::commandInit tbcload::bcproc {name args} {
	    indexEntry $name
	}
    }
}

# AUTO MKINDEX:  namespace eval name command ?arg arg...?
# Adds the namespace name onto the context stack and evaluates the associated
# body of commands.
#
# AUTO MKINDEX:  namespace import ?-force? pattern ?pattern...?
# Performs the "import" action in the parser interpreter.  This is important
# for any commands contained in a namespace that affect the index.  For
# example, a script may say "itcl::class ...", or it may import "itcl::*" and
# then say "class ...".  This procedure does the import operation, but keeps
# track of imported patterns so we can remove the imports later.

auto_mkindex_parser::command namespace {op args} {
    switch -- $op {
        eval {
            variable parser
            variable contextStack

            set name [lindex $args 0]
            set args [lrange $args 1 end]

            set contextStack [linsert $contextStack 0 $name]
	    $parser eval [list _%@namespace eval $name] $args
            set contextStack [lrange $contextStack 1 end]
        }
        import {
            variable parser
            variable imports
            foreach pattern $args {
                if {$pattern ne "-force"} {
                    lappend imports $pattern
                }
            }
            catch {$parser eval "_%@namespace import $args"}
        }
	ensemble {
	    variable parser
	    variable contextStack
	    if {[lindex $args 0] eq "create"} {
		set name ::[join [lreverse $contextStack] ::]
		catch {
		    set name [dict get [lrange $args 1 end] -command]
		    if {![string match ::* $name]} {
			set name ::[join [lreverse $contextStack] ::]$name
		    }
		    regsub -all ::+ $name :: name
		}
		# create artifical proc to force an entry in the tclIndex
		$parser eval [list ::proc $name {} {}]
	    }
	}
    }
}

# AUTO MKINDEX:  oo::class create name ?definition?
# Adds an entry to the auto index list for the given class name.
auto_mkindex_parser::command oo::class {op name {body ""}} {
    if {$op eq "create"} {
	indexEntry $name
    }
}
auto_mkindex_parser::command class {op name {body ""}} {
    if {$op eq "create"} {
	indexEntry $name
    }
}

return<|MERGE_RESOLUTION|>--- conflicted
+++ resolved
@@ -204,17 +204,10 @@
 
     auto_mkindex_parser::init
     foreach file [lsort [glob -- {*}$args]] {
-<<<<<<< HEAD
-        if {[catch {auto_mkindex_parser::mkindex $file} msg opts] == 0} {
-            append index $msg
-        } else {
-            cd $oldDir
-=======
 	try {
 	    append index [auto_mkindex_parser::mkindex $file]
 	} on error {msg opts} {
 	    cd $oldDir
->>>>>>> 60304d81
 	    return -options $opts $msg
 	}
     }
