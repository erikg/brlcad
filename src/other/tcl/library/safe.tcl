--- conflicted
+++ resolved
@@ -4,1090 +4,42 @@
 # It implements a virtual path mecanism to hide the real pathnames from the
 # slave. It runs in a master interpreter and sets up data structure and
 # aliases that will be invoked when used from a slave interpreter.
-#
+# 
 # See the safe.n man page for details.
 #
 # Copyright (c) 1996-1997 Sun Microsystems, Inc.
 #
-# See the file "license.terms" for information on usage and redistribution of
-# this file, and for a DISCLAIMER OF ALL WARRANTIES.
+# See the file "license.terms" for information on usage and redistribution
+# of this file, and for a DISCLAIMER OF ALL WARRANTIES.
 #
 # RCS: @(#) $Id$
 
 #
-# The implementation is based on namespaces. These naming conventions are
-# followed:
+# The implementation is based on namespaces. These naming conventions
+# are followed:
 # Private procs starts with uppercase.
 # Public  procs are exported and starts with lowercase
 #
 
 # Needed utilities package
-package require opt 0.4.1
+package require opt 0.4.1;
 
 # Create the safe namespace
 namespace eval ::safe {
+
     # Exported API:
     namespace export interpCreate interpInit interpConfigure interpDelete \
-	interpAddToAccessPath interpFindInAccessPath setLogCmd
-}
-
-# Helper function to resolve the dual way of specifying staticsok (either
-# by -noStatics or -statics 0)
-proc ::safe::InterpStatics {} {
-    foreach v {Args statics noStatics} {
-	upvar $v $v
-    }
-    set flag [::tcl::OptProcArgGiven -noStatics]
-    if {$flag && (!$noStatics == !$statics)
-	&& ([::tcl::OptProcArgGiven -statics])} {
-	return -code error\
-	    "conflicting values given for -statics and -noStatics"
-    }
-    if {$flag} {
-	return [expr {!$noStatics}]
-    } else {
-	return $statics
-    }
-}
-
-# Helper function to resolve the dual way of specifying nested loading
-# (either by -nestedLoadOk or -nested 1)
-proc ::safe::InterpNested {} {
-    foreach v {Args nested nestedLoadOk} {
-	upvar $v $v
-    }
-    set flag [::tcl::OptProcArgGiven -nestedLoadOk]
-    # note that the test here is the opposite of the "InterpStatics" one
-    # (it is not -noNested... because of the wanted default value)
-    if {$flag && (!$nestedLoadOk != !$nested)
-	&& ([::tcl::OptProcArgGiven -nested])} {
-	return -code error\
-	    "conflicting values given for -nested and -nestedLoadOk"
-    }
-    if {$flag} {
-	# another difference with "InterpStatics"
-	return $nestedLoadOk
-    } else {
-	return $nested
-    }
-}
-
-####
-#
-#  API entry points that needs argument parsing :
-#
-####
-
-# Interface/entry point function and front end for "Create"
-proc ::safe::interpCreate {args} {
-    set Args [::tcl::OptKeyParse ::safe::interpCreate $args]
-    InterpCreate $slave $accessPath \
-	[InterpStatics] [InterpNested] $deleteHook
-}
-
-proc ::safe::interpInit {args} {
-    set Args [::tcl::OptKeyParse ::safe::interpIC $args]
-    if {![::interp exists $slave]} {
-	return -code error "\"$slave\" is not an interpreter"
-    }
-    InterpInit $slave $accessPath \
-	[InterpStatics] [InterpNested] $deleteHook
-}
-
-# Check that the given slave is "one of us"
-proc ::safe::CheckInterp {slave} {
-    namespace upvar ::safe S$slave state
-    if {![info exists state] || ![::interp exists $slave]} {
-	return -code error \
-	    "\"$slave\" is not an interpreter managed by ::safe::"
-    }
-}
-
-# Interface/entry point function and front end for "Configure".  This code
-# is awfully pedestrian because it would need more coupling and support
-# between the way we store the configuration values in safe::interp's and
-# the Opt package. Obviously we would like an OptConfigure to avoid
-# duplicating all this code everywhere.
-# -> TODO (the app should share or access easily the program/value stored
-# by opt)
-
-# This is even more complicated by the boolean flags with no values that
-# we had the bad idea to support for the sake of user simplicity in
-# create/init but which makes life hard in configure...
-# So this will be hopefully written and some integrated with opt1.0
-# (hopefully for tcl8.1 ?)
-proc ::safe::interpConfigure {args} {
-    switch [llength $args] {
-	1 {
-	    # If we have exactly 1 argument the semantic is to return all
-	    # the current configuration. We still call OptKeyParse though
-	    # we know that "slave" is our given argument because it also
-	    # checks for the "-help" option.
-	    set Args [::tcl::OptKeyParse ::safe::interpIC $args]
-	    CheckInterp $slave
-	    namespace upvar ::safe S$slave state
-
-	    return [join [list \
-		[list -accessPath $state(access_path)] \
-		[list -statics    $state(staticsok)]   \
-		[list -nested     $state(nestedok)]    \
-	        [list -deleteHook $state(cleanupHook)]]]
-	}
-	2 {
-	    # If we have exactly 2 arguments the semantic is a "configure
-	    # get"
-	    lassign $args slave arg
-
-	    # get the flag sub program (we 'know' about Opt's internal
-	    # representation of data)
-	    set desc [lindex [::tcl::OptKeyGetDesc ::safe::interpIC] 2]
-	    set hits [::tcl::OptHits desc $arg]
-	    if {$hits > 1} {
-		return -code error [::tcl::OptAmbigous $desc $arg]
-	    } elseif {$hits == 0} {
-		return -code error [::tcl::OptFlagUsage $desc $arg]
-	    }
-	    CheckInterp $slave
-	    namespace upvar ::safe S$slave state
-
-	    set item [::tcl::OptCurDesc $desc]
-	    set name [::tcl::OptName $item]
-	    switch -exact -- $name {
-		-accessPath {return [list -accessPath $state(access_path)]}
-		-statics    {return [list -statics    $state(staticsok)]}
-		-nested     {return [list -nested     $state(nestedok)]}
-		-deleteHook {return [list -deleteHook $state(cleanupHook)]}
-		-noStatics {
-		    # it is most probably a set in fact but we would need
-		    # then to jump to the set part and it is not *sure*
-		    # that it is a set action that the user want, so force
-		    # it to use the unambigous -statics ?value? instead:
-		    return -code error\
-			"ambigous query (get or set -noStatics ?)\
-				use -statics instead"
-		}
-		-nestedLoadOk {
-		    return -code error\
-			"ambigous query (get or set -nestedLoadOk ?)\
-				use -nested instead"
-		}
-		default {
-		    return -code error "unknown flag $name (bug)"
-		}
-	    }
-	}
-	default {
-	    # Otherwise we want to parse the arguments like init and
-	    # create did
-	    set Args [::tcl::OptKeyParse ::safe::interpIC $args]
-	    CheckInterp $slave
-	    namespace upvar ::safe S$slave state
-
-	    # Get the current (and not the default) values of whatever has
-	    # not been given:
-	    if {![::tcl::OptProcArgGiven -accessPath]} {
-		set doreset 1
-		set accessPath $state(access_path)
-	    } else {
-		set doreset 0
-	    }
-	    if {
-		![::tcl::OptProcArgGiven -statics]
-		&& ![::tcl::OptProcArgGiven -noStatics]
-	    } then {
-		set statics    $state(staticsok)
-	    } else {
-		set statics    [InterpStatics]
-	    }
-	    if {
-		[::tcl::OptProcArgGiven -nested] ||
-		[::tcl::OptProcArgGiven -nestedLoadOk]
-	    } then {
-		set nested     [InterpNested]
-	    } else {
-		set nested     $state(nestedok)
-	    }
-	    if {![::tcl::OptProcArgGiven -deleteHook]} {
-		set deleteHook $state(cleanupHook)
-	    }
-	    # we can now reconfigure :
-	    InterpSetConfig $slave $accessPath $statics $nested $deleteHook
-	    # auto_reset the slave (to completly synch the new access_path)
-	    if {$doreset} {
-		if {[catch {::interp eval $slave {auto_reset}} msg]} {
-		    Log $slave "auto_reset failed: $msg"
-		} else {
-		    Log $slave "successful auto_reset" NOTICE
-		}
-	    }
-	}
-    }
-}
-
-####
-#
-#  Functions that actually implements the exported APIs
-#
-####
-
-#
-# safe::InterpCreate : doing the real job
-#
-# This procedure creates a safe slave and initializes it with the safe
-# base aliases.
-# NB: slave name must be simple alphanumeric string, no spaces, no (), no
-# {},...  {because the state array is stored as part of the name}
-#
-# Returns the slave name.
-#
-# Optional Arguments :
-# + slave name : if empty, generated name will be used
-# + access_path: path list controlling where load/source can occur,
-#                if empty: the master auto_path will be used.
-# + staticsok  : flag, if 0 :no static package can be loaded (load {} Xxx)
-#                      if 1 :static packages are ok.
-# + nestedok: flag, if 0 :no loading to sub-sub interps (load xx xx sub)
-#                      if 1 : multiple levels are ok.
-
-# use the full name and no indent so auto_mkIndex can find us
-proc ::safe::InterpCreate {
-			   slave
-			   access_path
-			   staticsok
-			   nestedok
-			   deletehook
-		       } {
-    # Create the slave.
-    if {$slave ne ""} {
-	::interp create -safe $slave
-    } else {
-	# empty argument: generate slave name
-	set slave [::interp create -safe]
-    }
-    Log $slave "Created" NOTICE
-
-    # Initialize it. (returns slave name)
-    InterpInit $slave $access_path $staticsok $nestedok $deletehook
-}
-
-#
-# InterpSetConfig (was setAccessPath) :
-#    Sets up slave virtual auto_path and corresponding structure within
-#    the master. Also sets the tcl_library in the slave to be the first
-#    directory in the path.
-#    NB: If you change the path after the slave has been initialized you
-#    probably need to call "auto_reset" in the slave in order that it gets
-#    the right auto_index() array values.
-
-proc ::safe::InterpSetConfig {slave access_path staticsok nestedok deletehook} {
-    global auto_path
-
-    # determine and store the access path if empty
-    if {$access_path eq ""} {
-	set access_path $auto_path
-
-	# Make sure that tcl_library is in auto_path and at the first
-	# position (needed by setAccessPath)
-	set where [lsearch -exact $access_path [info library]]
-	if {$where == -1} {
-	    # not found, add it.
-	    set access_path [linsert $access_path 0 [info library]]
-	    Log $slave "tcl_library was not in auto_path,\
-			added it to slave's access_path" NOTICE
-	} elseif {$where != 0} {
-	    # not first, move it first
-	    set access_path [linsert \
-				 [lreplace $access_path $where $where] \
-				 0 [info library]]
-	    Log $slave "tcl_libray was not in first in auto_path,\
-			moved it to front of slave's access_path" NOTICE
-	}
-
-	# Add 1st level sub dirs (will searched by auto loading from tcl
-	# code in the slave using glob and thus fail, so we add them here
-	# so by default it works the same).
-	set access_path [AddSubDirs $access_path]
-    }
-
-    Log $slave "Setting accessPath=($access_path) staticsok=$staticsok\
-		nestedok=$nestedok deletehook=($deletehook)" NOTICE
-
-    namespace upvar ::safe S$slave state
-
-    # clear old autopath if it existed
-    # build new one
-    # Extend the access list with the paths used to look for Tcl Modules.
-    # We save the virtual form separately as well, as syncing it with the
-    # slave has to be defered until the necessary commands are present for
-    # setup.
-
-    set norm_access_path  {}
-    set slave_access_path {}
-    set map_access_path   {}
-    set remap_access_path {}
-    set slave_tm_path     {}
-
-    set i 0
-    foreach dir $access_path {
-	set token [PathToken $i]
-	lappend slave_access_path  $token
-	lappend map_access_path    $token $dir
-	lappend remap_access_path  $dir $token
-	lappend norm_access_path   [file normalize $dir]
-	incr i
-    }
-
-<<<<<<< HEAD
-    set morepaths [::tcl::tm::list]
-    while {[llength $morepaths]} {
-	set addpaths $morepaths
-	set morepaths {}
-=======
-	# build new one
-	set slave_auto_path {}
-	set i 0
-	foreach dir $access_path {
-	    Set [PathToken $i $slave] $dir
-	    lappend slave_auto_path "\$[PathToken $i]"
-	    incr i
-	}
-	# Extend the access list with the paths used to look for Tcl
-	# Modules. We safe the virtual form separately as well, as
-	# syncing it with the slave has to be defered until the
-	# necessary commands are present for setup.
-
-	set morepaths [::tcl::tm::list]
-	while {[llength $morepaths]} {
-	    set addpaths $morepaths
-	    set morepaths {}
-
-	    foreach dir $addpaths {
-	    lappend access_path $dir
-	    Set [PathToken $i $slave] $dir
-	    lappend slave_auto_path "\$[PathToken $i]"
-	    lappend slave_tm_path   "\$[PathToken $i]"
-	    incr i
-
-		# [Bug 2854929]
-		# Recursively find deeper paths which may contain
-		# modules. Required to handle modules with names like
-		# 'platform::shell', which translate into
-		# 'platform/shell-X.tm', i.e arbitrarily deep
-		# subdirectories. The catch prevents complaints when
-		# no paths are added. Do nothing gracefully is 8.6+.
-
-		catch {
-		    lappend morepaths {*}[glob -nocomplain -directory $dir -type d *]
-	}
-	    }
-	}
-
-	Set [TmPathListName      $slave] $slave_tm_path
-	Set $nname $i
-	Set [PathListName        $slave] $access_path
-	Set [VirtualPathListName $slave] $slave_auto_path
->>>>>>> 24fe335f
-
-	foreach dir $addpaths {
-	    # Prevent the addition of dirs on the tm list to the
-	    # result if they are already known.
-	    if {[dict exists $remap_access_path $dir]} {
-		continue
-	    }
-
-	    set token [PathToken $i]
-	    lappend access_path        $dir
-	    lappend slave_access_path  $token
-	    lappend map_access_path    $token $dir
-	    lappend remap_access_path  $dir $token
-	    lappend norm_access_path   [file normalize $dir]
-	    lappend slave_tm_path $token
-	    incr i
-
-	    # [Bug 2854929]
-	    # Recursively find deeper paths which may contain
-	    # modules. Required to handle modules with names like
-	    # 'platform::shell', which translate into
-	    # 'platform/shell-X.tm', i.e arbitrarily deep
-	    # subdirectories.
-	    lappend morepaths {*}[glob -nocomplain -directory $dir -type d *]
-	}
-    }
-
-    set state(access_path)       $access_path
-    set state(access_path,map)   $map_access_path
-    set state(access_path,remap) $remap_access_path
-    set state(access_path,norm)  $norm_access_path
-    set state(access_path,slave) $slave_access_path
-    set state(tm_path_slave)     $slave_tm_path
-    set state(staticsok)         $staticsok
-    set state(nestedok)          $nestedok
-    set state(cleanupHook)       $deletehook
-
-    SyncAccessPath $slave
-}
-
-#
-#
-# FindInAccessPath:
-#    Search for a real directory and returns its virtual Id (including the
-#    "$")
-proc ::safe::interpFindInAccessPath {slave path} {
-    namespace upvar ::safe S$slave state
-
-    if {![dict exists $state(access_path,remap) $path]} {
-	return -code error "$path not found in access path $access_path"
-    }
-
-    return [dict get $state(access_path,remap) $path]
-}
-
-#
-# addToAccessPath:
-#    add (if needed) a real directory to access path and return its
-#    virtual token (including the "$").
-proc ::safe::interpAddToAccessPath {slave path} {
-    # first check if the directory is already in there
-    # (inlined interpFindInAccessPath).
-    namespace upvar ::safe S$slave state
-
-    if {[dict exists $state(access_path,remap) $path]} {
-	return [dict get $state(access_path,remap) $path]
-    }
-
-    # new one, add it:
-    set token [PathToken [llength $state(access_path)]]
-
-    lappend state(access_path)       $path
-    lappend state(access_path,slave) $token
-    lappend state(access_path,map)   $token $path
-    lappend state(access_path,remap) $path $token
-    lappend state(access_path,norm)  [file normalize $path]
-
-    SyncAccessPath $slave
-    return $token
-}
-
-# This procedure applies the initializations to an already existing
-# interpreter. It is useful when you want to install the safe base aliases
-# into a preexisting safe interpreter.
-proc ::safe::InterpInit {
-			 slave
-			 access_path
-			 staticsok
-			 nestedok
-			 deletehook
-		     } {
-    # Configure will generate an access_path when access_path is empty.
-    InterpSetConfig $slave $access_path $staticsok $nestedok $deletehook
-
-    # NB we need to add [namespace current], aliases are always absolute
-    # paths.
-
-    # These aliases let the slave load files to define new commands
-    # This alias lets the slave use the encoding names, convertfrom,
-    # convertto, and system, but not "encoding system <name>" to set the
-    # system encoding.
-    # Handling Tcl Modules, we need a restricted form of Glob.
-    # This alias interposes on the 'exit' command and cleanly terminates
-    # the slave.
-
-    foreach {command alias} {
-	source   AliasSource
-	load     AliasLoad
-	encoding AliasEncoding
-	exit     interpDelete
-	glob     AliasGlob
-    } {
-	::interp alias $slave $command {} [namespace current]::$alias $slave
-    }
-
-    # This alias lets the slave have access to a subset of the 'file'
-    # command functionality.
-
-    AliasSubset $slave file \
-	file  dir.* join root.* ext.* tail path.* split
-
-    # Subcommands of info
-    foreach {subcommand alias} {
-	nameofexecutable   AliasExeName
-    } {
-	::interp alias $slave ::tcl::info::$subcommand \
-	    {} [namespace current]::$alias $slave
-    }
-
-    # The allowed slave variables already have been set by Tcl_MakeSafe(3)
-
-    # Source init.tcl and tm.tcl into the slave, to get auto_load and
-    # other procedures defined:
-
-    if {[catch {::interp eval $slave {
-	source [file join $tcl_library init.tcl]
-    }} msg]} {
-	Log $slave "can't source init.tcl ($msg)"
-	return -code error "can't source init.tcl into slave $slave ($msg)"
-    }
-
-    if {[catch {::interp eval $slave {
-	source [file join $tcl_library tm.tcl]
-    }} msg]} {
-	Log $slave "can't source tm.tcl ($msg)"
-	return -code error "can't source tm.tcl into slave $slave ($msg)"
-    }
-
-    # Sync the paths used to search for Tcl modules. This can be done only
-    # now, after tm.tcl was loaded.
-    namespace upvar ::safe S$slave state
-    ::interp eval $slave [list \
-	      ::tcl::tm::add {*}$state(tm_path_slave)]
-
-    return $slave
-}
-
-# Add (only if needed, avoid duplicates) 1 level of sub directories to an
-# existing path list.  Also removes non directories from the returned
-# list.
-proc ::safe::AddSubDirs {pathList} {
-    set res {}
-    foreach dir $pathList {
-	if {[file isdirectory $dir]} {
-	    # check that we don't have it yet as a children of a previous
-	    # dir
-	    if {$dir ni $res} {
-		lappend res $dir
-	    }
-	    foreach sub [glob -directory $dir -nocomplain *] {
-		if {[file isdirectory $sub] && ($sub ni $res)} {
-		    # new sub dir, add it !
-		    lappend res $sub
-		}
-	    }
-	}
-    }
-    return $res
-}
-
-# This procedure deletes a safe slave managed by Safe Tcl and cleans up
-# associated state:
-
-proc ::safe::interpDelete {slave} {
-    Log $slave "About to delete" NOTICE
-
-    namespace upvar ::safe S$slave state
-
-    # If the slave has a cleanup hook registered, call it.  Check the
-    # existance because we might be called to delete an interp which has
-    # not been registered with us at all
-
-    if {[info exists state(cleanupHook)]} {
-	set hook $state(cleanupHook)
-	if {[llength $hook]} {
-	    # remove the hook now, otherwise if the hook calls us somehow,
-	    # we'll loop
-	    unset state(cleanupHook)
-	    try {
-		{*}$hook $slave
-	    } on error err {
-		Log $slave "Delete hook error ($err)"
-	    }
-	}
-    }
-
-    # Discard the global array of state associated with the slave, and
-    # delete the interpreter.
-
-    if {[info exists state]} {
-	unset state
-    }
-
-    # if we have been called twice, the interp might have been deleted
-    # already
-    if {[::interp exists $slave]} {
-	::interp delete $slave
-	Log $slave "Deleted" NOTICE
-    }
-
-    return
-}
-
-# Set (or get) the logging mecanism
-
-proc ::safe::setLogCmd {args} {
-    variable Log
-    set la [llength $args]
-    if {$la == 0} {
-	return $Log
-    } elseif {$la == 1} {
-	set Log [lindex $args 0]
-    } else {
-	set Log $args
-    }
-
-    if {$Log eq ""} {
-	# Disable logging completely. Calls to it will be compiled out
-	# of all users.
-	proc ::safe::Log {args} {}
-    } else {
-	# Activate logging, define proper command.
-
-	proc ::safe::Log {slave msg {type ERROR}} {
-	    variable Log
-	    {*}$Log "$type for slave $slave : $msg"
-	    return
-	}
-    }
-}
-
-# ------------------- END OF PUBLIC METHODS ------------
-
-#
-# Sets the slave auto_path to the master recorded value.  Also sets
-# tcl_library to the first token of the virtual path.
-#
-proc ::safe::SyncAccessPath {slave} {
-    namespace upvar ::safe S$slave state
-
-    set slave_access_path $state(access_path,slave)
-    ::interp eval $slave [list set auto_path $slave_access_path]
-
-    Log $slave "auto_path in $slave has been set to $slave_access_path"\
-	NOTICE
-
-    # This code assumes that info library is the first element in the
-    # list of auto_path's. See -> InterpSetConfig for the code which
-    # ensures this condition.
-
-    ::interp eval $slave [list \
-	      set tcl_library [lindex $slave_access_path 0]]
-}
-
-# Returns the virtual token for directory number N.
-proc ::safe::PathToken {n} {
-    # We need to have a ":" in the token string so [file join] on the
-    # mac won't turn it into a relative path.
-    return "\$p(:$n:)" ;# Form tested by case 7.2
-}
-
-#
-# translate virtual path into real path
-#
-proc ::safe::TranslatePath {slave path} {
-    namespace upvar ::safe S$slave state
-
-    # somehow strip the namespaces 'functionality' out (the danger is that
-    # we would strip valid macintosh "../" queries... :
-    if {[string match "*::*" $path] || [string match "*..*" $path]} {
-	return -code error "invalid characters in path $path"
-    }
-
-    # Use a cached map instead of computed local vars and subst.
-
-    return [string map $state(access_path,map) $path]
-}
-
-# file name control (limit access to files/resources that should be a
-# valid tcl source file)
-proc ::safe::CheckFileName {slave file} {
-    # This used to limit what can be sourced to ".tcl" and forbid files
-    # with more than 1 dot and longer than 14 chars, but I changed that
-    # for 8.4 as a safe interp has enough internal protection already to
-    # allow sourcing anything. - hobbs
-
-    if {![file exists $file]} {
-	# don't tell the file path
-	return -code error "no such file or directory"
-    }
-
-    if {![file readable $file]} {
-	# don't tell the file path
-	return -code error "not readable"
-    }
-}
-
-# AliasGlob is the target of the "glob" alias in safe interpreters.
-
-proc ::safe::AliasGlob {slave args} {
-    Log $slave "GLOB ! $args" NOTICE
-    set cmd {}
-    set at 0
-    array set got {
-	-directory 0
-	-nocomplain 0
-	-join 0
-	-tails 0
-	-- 0
-    }
-
-    if {$::tcl_platform(platform) eq "windows"} {
-	set dirPartRE {^(.*)[\\/]}
-    } else {
-	set dirPartRE {^(.*)/}
-    }
-
-    set dir        {}
-    set virtualdir {}
-
-    while {$at < [llength $args]} {
-	switch -glob -- [set opt [lindex $args $at]] {
-	    -nocomplain - -- - -join - -tails {
-		lappend cmd $opt
-		set got($opt) 1
-		incr at
-	    }
-	    -types - -type {
-		lappend cmd -types [lindex $args [incr at]]
-		incr at
-	    }
-	    -directory {
-		if {$got($opt)} {
-		    return -code error \
-			{"-directory" cannot be used with "-path"}
-		}
-		set got($opt) 1
-		set virtualdir [lindex $args [incr at]]
-		incr at
-		lappend cmd -directory $dir
-	    }
-	    pkgIndex.tcl {
-		# Oops, this is globbing a subdirectory in regular package
-		# search. That is not wanted. Abort, handler does catch
-		# already (because glob was not defined before). See
-		# package.tcl, lines 484ff in tclPkgUnknown.
-		return -code error "unknown command glob"
-	    }
-	    -* {
-		Log $slave "Safe base rejecting glob option '$opt'"
-		return -code error "Safe base rejecting glob option '$opt'"
-	    }
-	    default {
-		break
-	    }
-	}
-	if {$got(--) || $got(-join)} break
-    }
-
-    # Get the real path from the virtual one and check that the path is in the
-    # access path of that slave. Done after basic argument processing so that
-    # we know if -nocomplain is set.
-    if {$got(-directory)} {
-	try {
-	    set dir [TranslatePath $slave $virtualdir]
-	    DirInAccessPath $slave $dir
-	} on error msg {
-	    Log $slave $msg
-	    if {$got(-nocomplain)} {
-		return
-	    }
-	    return -code error "permission denied"
-	}
-    }
-
-    # Apply the -join semantics ourselves
-    if {$got(-join)} {
-	set args [lreplace $args $at end [join [lrange $args $at end] "/"]]
-    }
-
-    # Process remaining pattern arguments
-    set firstPattern [llength $cmd]
-    while {$at < [llength $args]} {
-	set opt [lindex $args $at]
-	incr at
-	if {[regexp $dirPartRE $opt -> thedir]} {
-	    try {
-		set thedir [file join $virtualdir $thedir]
-		DirInAccessPath $slave [TranslatePath $slave $thedir]
-	    } on error msg {
-		Log $slave $msg
-		if {$got(-nocomplain)} {
-		    continue
-		}
-		return -code error "permission denied"
-	    }
-	}
-	lappend cmd $opt
-    }
-
-    Log $slave "GLOB = $cmd" NOTICE
-
-    if {$got(-nocomplain) && [llength $cmd] eq $firstPattern} {
-	return
-    }
-    try {
-	::interp invokehidden $slave glob {*}$cmd
-    } on error msg {
-	Log $slave $msg
-	return -code error "script error"
-    }
-
-    Log $slave "GLOB @ $msg" NOTICE
-
-    # Translate path back to what the slave should see.
-    set res {}
-    set l [string length $dir]
-    foreach p $msg {
-	if {[string equal -length $l $dir $p]} {
-	    set p [string replace $p 0 [expr {$l-1}] $virtualdir]
-	}
-	lappend res $p
-    }
-
-    Log $slave "GLOB @ $res" NOTICE
-    return $res
-}
-
-# AliasSource is the target of the "source" alias in safe interpreters.
-
-proc ::safe::AliasSource {slave args} {
-    set argc [llength $args]
-    # Extended for handling of Tcl Modules to allow not only "source
-    # filename", but "source -encoding E filename" as well.
-    if {[lindex $args 0] eq "-encoding"} {
-	incr argc -2
-	set encoding [lindex $args 1]
-	set at 2
-	if {$encoding eq "identity"} {
-	    Log $slave "attempt to use the identity encoding"
-	    return -code error "permission denied"
-	}
-    } else {
-	set at 0
-	set encoding {}
-    }
-    if {$argc != 1} {
-	set msg "wrong # args: should be \"source ?-encoding E? fileName\""
-	Log $slave "$msg ($args)"
-	return -code error $msg
-    }
-    set file [lindex $args $at]
-    
-    # get the real path from the virtual one.
-    if {[catch {
-	set realfile [TranslatePath $slave $file]
-    } msg]} {
-	Log $slave $msg
-	return -code error "permission denied"
-    }
-    
-    # check that the path is in the access path of that slave
-    if {[catch {
-	FileInAccessPath $slave $realfile
-    } msg]} {
-	Log $slave $msg
-	return -code error "permission denied"
-    }
-
-    # do the checks on the filename :
-    if {[catch {
-	CheckFileName $slave $realfile
-    } msg]} {
-	Log $slave "$realfile:$msg"
-	return -code error $msg
-    }
-
-    # Passed all the tests, lets source it. Note that we do this all manually
-    # because we want to control [info script] in the slave so information
-    # doesn't leak so much. [Bug 2913625]
-    set old [::interp eval $slave {info script}]
-    set code [catch {
-	set f [open $realfile]
-	fconfigure $f -eofchar \032
-	if {$encoding ne ""} {
-	    fconfigure $f -encoding $encoding
-	}
-	set contents [read $f]
-	close $f
-	::interp eval $slave [list info script $file]
-	::interp eval $slave $contents
-    } msg opt]
-    catch {interp eval $slave [list info script $old]}
-    # Note that all non-errors are fine result codes from [source], so we must
-    # take a little care to do it properly. [Bug 2923613]
-    if {$code == 1} {
-	Log $slave $msg
-	return -code error "script error"
-    }
-    return -code $code -options $opt $msg
-}
-
-# AliasLoad is the target of the "load" alias in safe interpreters.
-
-proc ::safe::AliasLoad {slave file args} {
-    set argc [llength $args]
-    if {$argc > 2} {
-	set msg "load error: too many arguments"
-	Log $slave "$msg ($argc) {$file $args}"
-	return -code error $msg
-    }
-
-    # package name (can be empty if file is not).
-    set package [lindex $args 0]
-
-    namespace upvar ::safe S$slave state
-
-    # Determine where to load. load use a relative interp path and {}
-    # means self, so we can directly and safely use passed arg.
-    set target [lindex $args 1]
-    if {$target ne ""} {
-	# we will try to load into a sub sub interp; check that we want to
-	# authorize that.
-	if {!$state(nestedok)} {
-	    Log $slave "loading to a sub interp (nestedok)\
-			disabled (trying to load $package to $target)"
-	    return -code error "permission denied (nested load)"
-	}
-    }
-
-    # Determine what kind of load is requested
-    if {$file eq ""} {
-	# static package loading
-	if {$package eq ""} {
-	    set msg "load error: empty filename and no package name"
-	    Log $slave $msg
-	    return -code error $msg
-	}
-	if {!$state(staticsok)} {
-	    Log $slave "static packages loading disabled\
-			(trying to load $package to $target)"
-	    return -code error "permission denied (static package)"
-	}
-    } else {
-	# file loading
-
-	# get the real path from the virtual one.
-	try {
-	    set file [TranslatePath $slave $file]
-	} on error msg {
-	    Log $slave $msg
-	    return -code error "permission denied"
-	}
-
-	# check the translated path
-	try {
-	    FileInAccessPath $slave $file
-	} on error msg {
-	    Log $slave $msg
-	    return -code error "permission denied (path)"
-	}
-    }
-
-    try {
-	::interp invokehidden $slave load $file $package $target
-    } on error msg {
-	Log $slave $msg
-	return -code error $msg
-    }
-
-    return $msg
-}
-
-# FileInAccessPath raises an error if the file is not found in the list of
-# directories contained in the (master side recorded) slave's access path.
-
-# the security here relies on "file dirname" answering the proper
-# result... needs checking ?
-proc ::safe::FileInAccessPath {slave file} {
-    namespace upvar ::safe S$slave state
-    set access_path $state(access_path)
-
-    if {[file isdirectory $file]} {
-	return -code error "\"$file\": is a directory"
-    }
-    set parent [file dirname $file]
-
-    # Normalize paths for comparison since lsearch knows nothing of
-    # potential pathname anomalies.
-    set norm_parent [file normalize $parent]
-
-    namespace upvar ::safe S$slave state
-    if {$norm_parent ni $state(access_path,norm)} {
-	return -code error "\"$file\": not in access_path"
-    }
-}
-
-proc ::safe::DirInAccessPath {slave dir} {
-    namespace upvar ::safe S$slave state
-    set access_path $state(access_path)
-
-    if {[file isfile $dir]} {
-	return -code error "\"$dir\": is a file"
-    }
-
-    # Normalize paths for comparison since lsearch knows nothing of
-    # potential pathname anomalies.
-    set norm_dir [file normalize $dir]
-
-    namespace upvar ::safe S$slave state
-    if {$norm_dir ni $state(access_path,norm)} {
-	return -code error "\"$dir\": not in access_path"
-    }
-}
-
-# This procedure enables access from a safe interpreter to only a subset
-# of the subcommands of a command:
-
-proc ::safe::Subset {slave command okpat args} {
-    set subcommand [lindex $args 0]
-    if {[regexp $okpat $subcommand]} {
-	return [$command {*}$args]
-    }
-    set msg "not allowed to invoke subcommand $subcommand of $command"
-    Log $slave $msg
-    return -code error $msg
-}
-
-# This procedure installs an alias in a slave that invokes "safesubset" in
-# the master to execute allowed subcommands. It precomputes the pattern of
-# allowed subcommands; you can use wildcards in the pattern if you wish to
-# allow subcommand abbreviation.
-#
-# Syntax is: AliasSubset slave alias target subcommand1 subcommand2...
-
-proc ::safe::AliasSubset {slave alias target args} {
-    set pat "^([join $args |])\$"
-    ::interp alias $slave $alias {}\
-	[namespace current]::Subset $slave $target $pat
-}
-
-# AliasEncoding is the target of the "encoding" alias in safe interpreters.
-
-proc ::safe::AliasEncoding {slave option args} {
-    # Careful; do not want empty option to get through to the [string equal]
-    if {[regexp {^(name.*|convert.*|)$} $option]} {
-	return [::interp invokehidden $slave encoding $option {*}$args]
-    }
-
-    if {[string equal -length [string length $option] $option "system"]} {
-	if {[llength $args] == 0} {
-	    # passed all the tests , lets source it:
-	    try {
-		return [::interp invokehidden $slave encoding system]
-	    } on error msg {
-		Log $slave $msg
-		return -code error "script error"
-	    }
-	}
-	set msg "wrong # args: should be \"encoding system\""
-	set code {TCL WRONGARGS}
-    } else {
-	set msg "bad option \"$option\": must be convertfrom, convertto, names, or system"
-	set code [list TCL LOOKUP INDEX option $option]
-    }
-    Log $slave $msg
-    return -code error -errorcode $code $msg
-}
-
-# Various minor hiding of platform features. [Bug 2913625]
-
-proc ::safe::AliasExeName {slave} {
-    return ""
-}
-
-proc ::safe::Setup {} {
+	    interpAddToAccessPath interpFindInAccessPath setLogCmd
+
     ####
     #
     # Setup the arguments parsing
     #
     ####
+
+    # Make sure that our temporary variable is local to this
+    # namespace.  [Bug 981733]
+    variable temp
 
     # Share the descriptions
     set temp [::tcl::OptKeyRegister {
@@ -1103,60 +55,1001 @@
     ::tcl::OptKeyRegister {
 	{?slave? -name {} "name of the slave (optional)"}
     } ::safe::interpCreate
-
-    # adding the flags sub programs to the command program (relying on Opt's
-    # internal implementation details)
+    # adding the flags sub programs to the command program
+    # (relying on Opt's internal implementation details)
     lappend ::tcl::OptDesc(::safe::interpCreate) $::tcl::OptDesc($temp)
 
     # init and configure (slave is needed)
     ::tcl::OptKeyRegister {
 	{slave -name {} "name of the slave"}
     } ::safe::interpIC
-
-    # adding the flags sub programs to the command program (relying on Opt's
-    # internal implementation details)
+    # adding the flags sub programs to the command program
+    # (relying on Opt's internal implementation details)
     lappend ::tcl::OptDesc(::safe::interpIC) $::tcl::OptDesc($temp)
-
     # temp not needed anymore
     ::tcl::OptKeyDelete $temp
 
+
+    # Helper function to resolve the dual way of specifying staticsok
+    # (either by -noStatics or -statics 0)
+    proc InterpStatics {} {
+	foreach v {Args statics noStatics} {
+	    upvar $v $v
+	}
+	set flag [::tcl::OptProcArgGiven -noStatics];
+	if {$flag && (!$noStatics == !$statics) 
+	          && ([::tcl::OptProcArgGiven -statics])} {
+	    return -code error\
+		    "conflicting values given for -statics and -noStatics"
+	}
+	if {$flag} {
+	    return [expr {!$noStatics}]
+	} else {
+	    return $statics
+	}
+    }
+
+    # Helper function to resolve the dual way of specifying nested loading
+    # (either by -nestedLoadOk or -nested 1)
+    proc InterpNested {} {
+	foreach v {Args nested nestedLoadOk} {
+	    upvar $v $v
+	}
+	set flag [::tcl::OptProcArgGiven -nestedLoadOk];
+	# note that the test here is the opposite of the "InterpStatics"
+	# one (it is not -noNested... because of the wanted default value)
+	if {$flag && (!$nestedLoadOk != !$nested) 
+	          && ([::tcl::OptProcArgGiven -nested])} {
+	    return -code error\
+		    "conflicting values given for -nested and -nestedLoadOk"
+	}
+	if {$flag} {
+	    # another difference with "InterpStatics"
+	    return $nestedLoadOk
+	} else {
+	    return $nested
+	}
+    }
+
     ####
     #
-    # Default: No logging.
+    #  API entry points that needs argument parsing :
     #
     ####
 
-    setLogCmd {}
-
-    # Log eventually.
-    # To enable error logging, set Log to {puts stderr} for instance,
-    # via setLogCmd.
-    return
+
+    # Interface/entry point function and front end for "Create"
+    proc interpCreate {args} {
+	set Args [::tcl::OptKeyParse ::safe::interpCreate $args]
+	InterpCreate $slave $accessPath \
+		[InterpStatics] [InterpNested] $deleteHook
+    }
+
+    proc interpInit {args} {
+	set Args [::tcl::OptKeyParse ::safe::interpIC $args]
+	if {![::interp exists $slave]} {
+	    return -code error "\"$slave\" is not an interpreter"
+	}
+	InterpInit $slave $accessPath \
+		[InterpStatics] [InterpNested] $deleteHook;
+    }
+
+    proc CheckInterp {slave} {
+	if {![IsInterp $slave]} {
+	    return -code error \
+		    "\"$slave\" is not an interpreter managed by ::safe::"
+	}
+    }
+
+    # Interface/entry point function and front end for "Configure"
+    # This code is awfully pedestrian because it would need
+    # more coupling and support between the way we store the
+    # configuration values in safe::interp's and the Opt package
+    # Obviously we would like an OptConfigure
+    # to avoid duplicating all this code everywhere. -> TODO
+    # (the app should share or access easily the program/value
+    #  stored by opt)
+    # This is even more complicated by the boolean flags with no values
+    # that we had the bad idea to support for the sake of user simplicity
+    # in create/init but which makes life hard in configure...
+    # So this will be hopefully written and some integrated with opt1.0
+    # (hopefully for tcl8.1 ?)
+    proc interpConfigure {args} {
+	switch [llength $args] {
+	    1 {
+		# If we have exactly 1 argument
+		# the semantic is to return all the current configuration
+		# We still call OptKeyParse though we know that "slave"
+		# is our given argument because it also checks
+		# for the "-help" option.
+		set Args [::tcl::OptKeyParse ::safe::interpIC $args]
+		CheckInterp $slave
+		set res {}
+		lappend res [list -accessPath [Set [PathListName $slave]]]
+		lappend res [list -statics    [Set [StaticsOkName $slave]]]
+		lappend res [list -nested     [Set [NestedOkName $slave]]]
+		lappend res [list -deleteHook [Set [DeleteHookName $slave]]]
+		join $res
+	    }
+	    2 {
+		# If we have exactly 2 arguments
+		# the semantic is a "configure get"
+		::tcl::Lassign $args slave arg
+		# get the flag sub program (we 'know' about Opt's internal
+		# representation of data)
+		set desc [lindex [::tcl::OptKeyGetDesc ::safe::interpIC] 2]
+		set hits [::tcl::OptHits desc $arg]
+                if {$hits > 1} {
+                    return -code error [::tcl::OptAmbigous $desc $arg]
+                } elseif {$hits == 0} {
+                    return -code error [::tcl::OptFlagUsage $desc $arg]
+                }
+		CheckInterp $slave
+		set item [::tcl::OptCurDesc $desc]
+		set name [::tcl::OptName $item]
+		switch -exact -- $name {
+		    -accessPath {
+			return [list -accessPath [Set [PathListName $slave]]]
+		    }
+		    -statics {
+			return [list -statics    [Set [StaticsOkName $slave]]]
+		    }
+		    -nested {
+			return [list -nested     [Set [NestedOkName $slave]]]
+		    }
+		    -deleteHook {
+			return [list -deleteHook [Set [DeleteHookName $slave]]]
+		    }
+		    -noStatics {
+			# it is most probably a set in fact
+			# but we would need then to jump to the set part
+			# and it is not *sure* that it is a set action
+			# that the user want, so force it to use the
+			# unambigous -statics ?value? instead:
+			return -code error\
+				"ambigous query (get or set -noStatics ?)\
+				use -statics instead"
+		    }
+		    -nestedLoadOk {
+			return -code error\
+				"ambigous query (get or set -nestedLoadOk ?)\
+				use -nested instead"
+		    }
+		    default {
+			return -code error "unknown flag $name (bug)"
+		    }
+		}
+	    }
+	    default {
+		# Otherwise we want to parse the arguments like init and create
+		# did
+		set Args [::tcl::OptKeyParse ::safe::interpIC $args]
+		CheckInterp $slave
+		# Get the current (and not the default) values of
+		# whatever has not been given:
+		if {![::tcl::OptProcArgGiven -accessPath]} {
+		    set doreset 1
+		    set accessPath [Set [PathListName $slave]]
+		} else {
+		    set doreset 0
+		}
+		if {(![::tcl::OptProcArgGiven -statics]) \
+			&& (![::tcl::OptProcArgGiven -noStatics]) } {
+		    set statics    [Set [StaticsOkName $slave]]
+		} else {
+		    set statics    [InterpStatics]
+		}
+		if {([::tcl::OptProcArgGiven -nested]) \
+			|| ([::tcl::OptProcArgGiven -nestedLoadOk]) } {
+		    set nested     [InterpNested]
+		} else {
+		    set nested     [Set [NestedOkName $slave]]
+		}
+		if {![::tcl::OptProcArgGiven -deleteHook]} {
+		    set deleteHook [Set [DeleteHookName $slave]]
+		}
+		# we can now reconfigure :
+		InterpSetConfig $slave $accessPath $statics $nested $deleteHook
+		# auto_reset the slave (to completly synch the new access_path)
+		if {$doreset} {
+		    if {[catch {::interp eval $slave {auto_reset}} msg]} {
+			Log $slave "auto_reset failed: $msg"
+		    } else {
+			Log $slave "successful auto_reset" NOTICE
+		    }
+		}
+	    }
+	}
+    }
+
+
+    ####
+    #
+    #  Functions that actually implements the exported APIs
+    #
+    ####
+
+
+    #
+    # safe::InterpCreate : doing the real job
+    #
+    # This procedure creates a safe slave and initializes it with the
+    # safe base aliases.
+    # NB: slave name must be simple alphanumeric string, no spaces,
+    # no (), no {},...  {because the state array is stored as part of the name}
+    #
+    # Returns the slave name.
+    #
+    # Optional Arguments : 
+    # + slave name : if empty, generated name will be used
+    # + access_path: path list controlling where load/source can occur,
+    #                if empty: the master auto_path will be used.
+    # + staticsok  : flag, if 0 :no static package can be loaded (load {} Xxx)
+    #                      if 1 :static packages are ok.
+    # + nestedok: flag, if 0 :no loading to sub-sub interps (load xx xx sub)
+    #                      if 1 : multiple levels are ok.
+    
+    # use the full name and no indent so auto_mkIndex can find us
+    proc ::safe::InterpCreate {
+	slave 
+	access_path
+	staticsok
+	nestedok
+	deletehook
+    } {
+	# Create the slave.
+	if {$slave ne ""} {
+	    ::interp create -safe $slave
+	} else {
+	    # empty argument: generate slave name
+	    set slave [::interp create -safe]
+	}
+	Log $slave "Created" NOTICE
+
+	# Initialize it. (returns slave name)
+	InterpInit $slave $access_path $staticsok $nestedok $deletehook
+    }
+
+
+    #
+    # InterpSetConfig (was setAccessPath) :
+    #    Sets up slave virtual auto_path and corresponding structure
+    #    within the master. Also sets the tcl_library in the slave
+    #    to be the first directory in the path.
+    #    Nb: If you change the path after the slave has been initialized
+    #    you probably need to call "auto_reset" in the slave in order that it
+    #    gets the right auto_index() array values.
+
+    proc ::safe::InterpSetConfig {slave access_path staticsok\
+	    nestedok deletehook} {
+
+	# determine and store the access path if empty
+	if {$access_path eq ""} {
+	    set access_path [uplevel \#0 set auto_path]
+	    # Make sure that tcl_library is in auto_path
+	    # and at the first position (needed by setAccessPath)
+	    set where [lsearch -exact $access_path [info library]]
+	    if {$where == -1} {
+		# not found, add it.
+		set access_path [concat [list [info library]] $access_path]
+		Log $slave "tcl_library was not in auto_path,\
+			added it to slave's access_path" NOTICE
+	    } elseif {$where != 0} {
+		# not first, move it first
+		set access_path [concat [list [info library]]\
+			[lreplace $access_path $where $where]]
+		Log $slave "tcl_libray was not in first in auto_path,\
+			moved it to front of slave's access_path" NOTICE
+	    
+	    }
+
+	    # Add 1st level sub dirs (will searched by auto loading from tcl
+	    # code in the slave using glob and thus fail, so we add them
+	    # here so by default it works the same).
+	    set access_path [AddSubDirs $access_path]
+	}
+
+	Log $slave "Setting accessPath=($access_path) staticsok=$staticsok\
+		nestedok=$nestedok deletehook=($deletehook)" NOTICE
+
+	# clear old autopath if it existed
+	set nname [PathNumberName $slave]
+	if {[Exists $nname]} {
+	    set n [Set $nname]
+	    for {set i 0} {$i<$n} {incr i} {
+		Unset [PathToken $i $slave]
+	    }
+	}
+
+	# build new one
+	set slave_auto_path {}
+	set i 0
+	foreach dir $access_path {
+	    Set [PathToken $i $slave] $dir
+	    lappend slave_auto_path "\$[PathToken $i]"
+	    incr i
+	}
+	# Extend the access list with the paths used to look for Tcl
+	# Modules. We safe the virtual form separately as well, as
+	# syncing it with the slave has to be defered until the
+	# necessary commands are present for setup.
+
+	set morepaths [::tcl::tm::list]
+	while {[llength $morepaths]} {
+	    set addpaths $morepaths
+	    set morepaths {}
+
+	    foreach dir $addpaths {
+	    lappend access_path $dir
+	    Set [PathToken $i $slave] $dir
+	    lappend slave_auto_path "\$[PathToken $i]"
+	    lappend slave_tm_path   "\$[PathToken $i]"
+	    incr i
+
+		# [Bug 2854929]
+		# Recursively find deeper paths which may contain
+		# modules. Required to handle modules with names like
+		# 'platform::shell', which translate into
+		# 'platform/shell-X.tm', i.e arbitrarily deep
+		# subdirectories. The catch prevents complaints when
+		# no paths are added. Do nothing gracefully is 8.6+.
+
+		catch {
+		    lappend morepaths {*}[glob -nocomplain -directory $dir -type d *]
+	}
+	    }
+	}
+
+	Set [TmPathListName      $slave] $slave_tm_path
+	Set $nname $i
+	Set [PathListName        $slave] $access_path
+	Set [VirtualPathListName $slave] $slave_auto_path
+
+	Set [StaticsOkName  $slave] $staticsok
+	Set [NestedOkName   $slave] $nestedok
+	Set [DeleteHookName $slave] $deletehook
+
+	SyncAccessPath $slave
+    }
+
+    #
+    #
+    # FindInAccessPath:
+    #    Search for a real directory and returns its virtual Id
+    #    (including the "$")
+proc ::safe::interpFindInAccessPath {slave path} {
+	set access_path [GetAccessPath $slave]
+	set where [lsearch -exact $access_path $path]
+	if {$where == -1} {
+	    return -code error "$path not found in access path $access_path"
+	}
+	return "\$[PathToken $where]"
+    }
+
+    #
+    # addToAccessPath:
+    #    add (if needed) a real directory to access path
+    #    and return its virtual token (including the "$").
+proc ::safe::interpAddToAccessPath {slave path} {
+	# first check if the directory is already in there
+	if {![catch {interpFindInAccessPath $slave $path} res]} {
+	    return $res
+	}
+	# new one, add it:
+	set nname [PathNumberName $slave]
+	set n [Set $nname]
+	Set [PathToken $n $slave] $path
+
+	set token "\$[PathToken $n]"
+
+	Lappend [VirtualPathListName $slave] $token
+	Lappend [PathListName $slave] $path
+	Set $nname [expr {$n+1}]
+
+	SyncAccessPath $slave
+
+	return $token
+    }
+
+    # This procedure applies the initializations to an already existing
+    # interpreter. It is useful when you want to install the safe base
+    # aliases into a preexisting safe interpreter.
+    proc ::safe::InterpInit {
+	slave 
+	access_path
+	staticsok
+	nestedok
+	deletehook
+    } {
+
+	# Configure will generate an access_path when access_path is
+	# empty.
+	InterpSetConfig $slave $access_path $staticsok $nestedok $deletehook
+
+	# These aliases let the slave load files to define new commands
+
+	# NB we need to add [namespace current], aliases are always
+	# absolute paths.
+	::interp alias $slave source {} [namespace current]::AliasSource $slave
+	::interp alias $slave load   {} [namespace current]::AliasLoad $slave
+
+	# This alias lets the slave use the encoding names, convertfrom,
+	# convertto, and system, but not "encoding system <name>" to set
+	# the system encoding.
+
+	::interp alias $slave encoding {} [namespace current]::AliasEncoding \
+		$slave
+
+	# Handling Tcl Modules, we need a restricted form of Glob.
+	::interp alias $slave glob {} [namespace current]::AliasGlob \
+		$slave
+
+	# This alias lets the slave have access to a subset of the 'file'
+	# command functionality.
+
+	AliasSubset $slave file file dir.* join root.* ext.* tail \
+		path.* split
+
+	# This alias interposes on the 'exit' command and cleanly terminates
+	# the slave.
+
+	::interp alias $slave exit {} [namespace current]::interpDelete $slave
+
+	# The allowed slave variables already have been set
+	# by Tcl_MakeSafe(3)
+
+
+	# Source init.tcl and tm.tcl into the slave, to get auto_load
+	# and other procedures defined:
+
+	if {[catch {::interp eval $slave \
+		{source [file join $tcl_library init.tcl]}} msg]} {
+	    Log $slave "can't source init.tcl ($msg)"
+	    error "can't source init.tcl into slave $slave ($msg)"
+	}
+
+	if {[catch {::interp eval $slave \
+		{source [file join $tcl_library tm.tcl]}} msg]} {
+	    Log $slave "can't source tm.tcl ($msg)"
+	    error "can't source tm.tcl into slave $slave ($msg)"
+	}
+
+	# Sync the paths used to search for Tcl modules. This can be
+	# done only now, after tm.tcl was loaded.
+	::interp eval $slave [list ::tcl::tm::add {*}[Set [TmPathListName $slave]]]
+
+	return $slave
+    }
+
+
+    # Add (only if needed, avoid duplicates) 1 level of
+    # sub directories to an existing path list.
+    # Also removes non directories from the returned list.
+    proc AddSubDirs {pathList} {
+	set res {}
+	foreach dir $pathList {
+	    if {[file isdirectory $dir]} {
+		# check that we don't have it yet as a children
+		# of a previous dir
+		if {[lsearch -exact $res $dir]<0} {
+		    lappend res $dir
+		}
+		foreach sub [glob -directory $dir -nocomplain *] {
+		    if {([file isdirectory $sub]) \
+			    && ([lsearch -exact $res $sub]<0) } {
+			# new sub dir, add it !
+	                lappend res $sub
+	            }
+		}
+	    }
+	}
+	return $res
+    }
+
+    # This procedure deletes a safe slave managed by Safe Tcl and
+    # cleans up associated state:
+
+proc ::safe::interpDelete {slave} {
+
+        Log $slave "About to delete" NOTICE
+
+	# If the slave has a cleanup hook registered, call it.
+	# check the existance because we might be called to delete an interp
+	# which has not been registered with us at all
+	set hookname [DeleteHookName $slave]
+	if {[Exists $hookname]} {
+	    set hook [Set $hookname]
+	    if {![::tcl::Lempty $hook]} {
+		# remove the hook now, otherwise if the hook
+		# calls us somehow, we'll loop
+		Unset $hookname
+		if {[catch {{*}$hook $slave} err]} {
+		    Log $slave "Delete hook error ($err)"
+		}
+	    }
+	}
+
+	# Discard the global array of state associated with the slave, and
+	# delete the interpreter.
+
+	set statename [InterpStateName $slave]
+	if {[Exists $statename]} {
+	    Unset $statename
+	}
+
+	# if we have been called twice, the interp might have been deleted
+	# already
+	if {[::interp exists $slave]} {
+	    ::interp delete $slave
+	    Log $slave "Deleted" NOTICE
+	}
+
+	return
+    }
+
+    # Set (or get) the loging mecanism 
+
+proc ::safe::setLogCmd {args} {
+    variable Log
+    if {[llength $args] == 0} {
+	return $Log
+    } else {
+	if {[llength $args] == 1} {
+	    set Log [lindex $args 0]
+	} else {
+	    set Log $args
+	}
+    }
 }
 
-namespace eval ::safe {
-    # internal variables
-
-    # Log command, set via 'setLogCmd'. Logging is disabled when empty.
+    # internal variable
     variable Log {}
 
-    # The package maintains a state array per slave interp under its
-    # control. The name of this array is S<interp-name>. This array is
-    # brought into scope where needed, using 'namespace upvar'. The S
-    # prefix is used to avoid that a slave interp called "Log" smashes
-    # the "Log" variable.
-    #
-    # The array's elements are:
-    #
-    # access_path       : List of paths accessible to the slave.
-    # access_path,norm  : Ditto, in normalized form.
-    # access_path,slave : Ditto, as the path tokens as seen by the slave.
-    # access_path,map   : dict ( token -> path )
-    # access_path,remap : dict ( path -> token )
-    # tm_path_slave     : List of TM root directories, as tokens seen by the slave.
-    # staticsok         : Value of option -statics
-    # nestedok          : Value of option -nested
-    # cleanupHook       : Value of option -deleteHook
-}
-
-::safe::Setup+    # ------------------- END OF PUBLIC METHODS ------------
+
+
+    #
+    # sets the slave auto_path to the master recorded value.
+    # also sets tcl_library to the first token of the virtual path.
+    #
+    proc SyncAccessPath {slave} {
+	set slave_auto_path [Set [VirtualPathListName $slave]]
+	::interp eval $slave [list set auto_path $slave_auto_path]
+	Log $slave "auto_path in $slave has been set to $slave_auto_path"\
+		NOTICE
+	::interp eval $slave [list set tcl_library [lindex $slave_auto_path 0]]
+    }
+
+    # base name for storing all the slave states
+    # the array variable name for slave foo is thus "Sfoo"
+    # and for sub slave {foo bar} "Sfoo bar" (spaces are handled
+    # ok everywhere (or should))
+    # We add the S prefix to avoid that a slave interp called "Log"
+    # would smash our "Log" variable.
+    proc InterpStateName {slave} {
+	return "S$slave"
+    }
+
+    # Check that the given slave is "one of us"
+    proc IsInterp {slave} {
+	expr {[Exists [InterpStateName $slave]] && [::interp exists $slave]}
+    }
+
+    # returns the virtual token for directory number N
+    # if the slave argument is given, 
+    # it will return the corresponding master global variable name
+    proc PathToken {n {slave ""}} {
+	if {$slave ne ""} {
+	    return "[InterpStateName $slave](access_path,$n)"
+	} else {
+	    # We need to have a ":" in the token string so
+	    # [file join] on the mac won't turn it into a relative
+	    # path.
+	    return "p(:$n:)"
+	}
+    }
+    # returns the variable name of the complete path list
+    proc PathListName {slave} {
+	return "[InterpStateName $slave](access_path)"
+    }
+    # returns the variable name of the complete path list
+    proc VirtualPathListName {slave} {
+	return "[InterpStateName $slave](access_path_slave)"
+    }
+    # returns the variable name of the complete tm path list
+    proc TmPathListName {slave} {
+	return "[InterpStateName $slave](tm_path_slave)"
+    }
+    # returns the variable name of the number of items
+    proc PathNumberName {slave} {
+	return "[InterpStateName $slave](access_path,n)"
+    }
+    # returns the staticsok flag var name
+    proc StaticsOkName {slave} {
+	return "[InterpStateName $slave](staticsok)"
+    }
+    # returns the nestedok flag var name
+    proc NestedOkName {slave} {
+	return "[InterpStateName $slave](nestedok)"
+    }
+    # Run some code at the namespace toplevel
+    proc Toplevel {args} {
+	namespace eval [namespace current] $args
+    }
+    # set/get values
+    proc Set {args} {
+	Toplevel set {*}$args
+    }
+    # lappend on toplevel vars
+    proc Lappend {args} {
+	Toplevel lappend {*}$args
+    }
+    # unset a var/token (currently just an global level eval)
+    proc Unset {args} {
+	Toplevel unset {*}$args
+    }
+    # test existance 
+    proc Exists {varname} {
+	Toplevel info exists $varname
+    }
+    # short cut for access path getting
+    proc GetAccessPath {slave} {
+	Set [PathListName $slave]
+    }
+    # short cut for statics ok flag getting
+    proc StaticsOk {slave} {
+	Set [StaticsOkName $slave]
+    }
+    # short cut for getting the multiples interps sub loading ok flag
+    proc NestedOk {slave} {
+	Set [NestedOkName $slave]
+    }
+    # interp deletion storing hook name
+    proc DeleteHookName {slave} {
+	return [InterpStateName $slave](cleanupHook)
+    }
+
+    #
+    # translate virtual path into real path
+    #
+    proc TranslatePath {slave path} {
+	# somehow strip the namespaces 'functionality' out (the danger
+	# is that we would strip valid macintosh "../" queries... :
+	if {[string match "*::*" $path] || [string match "*..*" $path]} {
+	    error "invalid characters in path $path"
+	}
+	set n [expr {[Set [PathNumberName $slave]]-1}]
+	for {} {$n>=0} {incr n -1} {
+	    # fill the token virtual names with their real value
+	    set [PathToken $n] [Set [PathToken $n $slave]]
+	}
+	# replaces the token by their value
+	subst -nobackslashes -nocommands $path
+    }
+
+
+    # Log eventually log an error
+    # to enable error logging, set Log to {puts stderr} for instance
+    proc Log {slave msg {type ERROR}} {
+	variable Log
+	if {[info exists Log] && [llength $Log]} {
+	    {*}$Log "$type for slave $slave : $msg"
+	}
+    }
+
+
+    # file name control (limit access to files/ressources that should be
+    # a valid tcl source file)
+    proc CheckFileName {slave file} {
+	# This used to limit what can be sourced to ".tcl" and forbid files
+	# with more than 1 dot and longer than 14 chars, but I changed that
+	# for 8.4 as a safe interp has enough internal protection already
+	# to allow sourcing anything. - hobbs
+
+	if {![file exists $file]} {
+	    # don't tell the file path
+	    error "no such file or directory"
+	}
+
+	if {![file readable $file]} {
+	    # don't tell the file path
+	    error "not readable"
+	}
+    }
+
+    # AliasGlob is the target of the "glob" alias in safe interpreters.
+
+    proc AliasGlob {slave args} {
+	Log $slave "GLOB ! $args" NOTICE
+	set cmd {}
+	set at 0
+
+	set dir        {}
+	set virtualdir {}
+
+	while {$at < [llength $args]} {
+	    switch -glob -- [set opt [lindex $args $at]] {
+		-nocomplain -
+		-join       { lappend cmd $opt ; incr at }
+		-directory  {
+		    lappend cmd $opt ; incr at
+		    set virtualdir [lindex $args $at]
+
+		    # get the real path from the virtual one.
+		    if {[catch {set dir [TranslatePath $slave $virtualdir]} msg]} {
+			Log $slave $msg
+			return -code error "permission denied"
+		    }
+		    # check that the path is in the access path of that slave
+		    if {[catch {DirInAccessPath $slave $dir} msg]} {
+			Log $slave $msg
+			return -code error "permission denied"
+		    }
+		    lappend cmd $dir ; incr at
+		}
+		pkgIndex.tcl {
+		    # Oops, this is globbing a subdirectory in regular
+		    # package search. That is not wanted. Abort,
+		    # handler does catch already (because glob was not
+		    # defined before). See package.tcl, lines 484ff in
+		    # tclPkgUnknown.
+		    error "unknown command glob"
+		}
+		-* {
+		    Log $slave "Safe base rejecting glob option '$opt'"
+		    error      "Safe base rejecting glob option '$opt'"
+		}
+		default {
+		    lappend cmd $opt ; incr at
+		}
+	    }
+	}
+
+	Log $slave "GLOB = $cmd" NOTICE
+
+	if {[catch {::interp invokehidden $slave glob {*}$cmd} msg]} {
+	    Log $slave $msg
+	    return -code error "script error"
+	}
+
+	Log $slave "GLOB @ $msg" NOTICE
+
+	# Translate path back to what the slave should see.
+	set res {}
+	foreach p $msg {
+	    regsub -- ^$dir $p $virtualdir p
+	    lappend res $p
+	}
+
+	Log $slave "GLOB @ $res" NOTICE
+	return $res
+    }
+
+    # AliasSource is the target of the "source" alias in safe interpreters.
+
+    proc AliasSource {slave args} {
+
+	set argc [llength $args]
+	# Extended for handling of Tcl Modules to allow not only
+	# "source filename", but "source -encoding E filename" as
+	# well.
+	if {[lindex $args 0] eq "-encoding"} {
+	    incr argc -2
+	    set encoding [lrange $args 0 1]
+	    set at 2
+	} else {
+	    set at 0
+	    set encoding {}
+	}
+	if {$argc != 1} {
+	    set msg "wrong # args: should be \"source ?-encoding E? fileName\""
+	    Log $slave "$msg ($args)"
+	    return -code error $msg
+	}
+	set file [lindex $args $at]
+	
+	# get the real path from the virtual one.
+	if {[catch {set file [TranslatePath $slave $file]} msg]} {
+	    Log $slave $msg
+	    return -code error "permission denied"
+	}
+	
+	# check that the path is in the access path of that slave
+	if {[catch {FileInAccessPath $slave $file} msg]} {
+	    Log $slave $msg
+	    return -code error "permission denied"
+	}
+
+	# do the checks on the filename :
+	if {[catch {CheckFileName $slave $file} msg]} {
+	    Log $slave "$file:$msg"
+	    return -code error $msg
+	}
+
+	# passed all the tests , lets source it:
+	if {[catch {::interp invokehidden $slave source {*}$encoding $file} msg]} {
+	    Log $slave $msg
+	    return -code error "script error"
+	}
+	return $msg
+    }
+
+    # AliasLoad is the target of the "load" alias in safe interpreters.
+
+    proc AliasLoad {slave file args} {
+
+	set argc [llength $args]
+	if {$argc > 2} {
+	    set msg "load error: too many arguments"
+	    Log $slave "$msg ($argc) {$file $args}"
+	    return -code error $msg
+	}
+
+	# package name (can be empty if file is not).
+	set package [lindex $args 0]
+
+	# Determine where to load. load use a relative interp path
+	# and {} means self, so we can directly and safely use passed arg.
+	set target [lindex $args 1]
+	if {$target ne ""} {
+	    # we will try to load into a sub sub interp
+	    # check that we want to authorize that.
+	    if {![NestedOk $slave]} {
+		Log $slave "loading to a sub interp (nestedok)\
+			disabled (trying to load $package to $target)"
+		return -code error "permission denied (nested load)"
+	    }
+	    
+	}
+
+	# Determine what kind of load is requested
+	if {$file eq ""} {
+	    # static package loading
+	    if {$package eq ""} {
+		set msg "load error: empty filename and no package name"
+		Log $slave $msg
+		return -code error $msg
+	    }
+	    if {![StaticsOk $slave]} {
+		Log $slave "static packages loading disabled\
+			(trying to load $package to $target)"
+		return -code error "permission denied (static package)"
+	    }
+	} else {
+	    # file loading
+
+	    # get the real path from the virtual one.
+	    if {[catch {set file [TranslatePath $slave $file]} msg]} {
+		Log $slave $msg
+		return -code error "permission denied"
+	    }
+
+	    # check the translated path
+	    if {[catch {FileInAccessPath $slave $file} msg]} {
+		Log $slave $msg
+		return -code error "permission denied (path)"
+	    }
+	}
+
+	if {[catch {::interp invokehidden\
+		$slave load $file $package $target} msg]} {
+	    Log $slave $msg
+	    return -code error $msg
+	}
+
+	return $msg
+    }
+
+    # FileInAccessPath raises an error if the file is not found in
+    # the list of directories contained in the (master side recorded) slave's
+    # access path.
+
+    # the security here relies on "file dirname" answering the proper
+    # result.... needs checking ?
+    proc FileInAccessPath {slave file} {
+
+	set access_path [GetAccessPath $slave]
+
+	if {[file isdirectory $file]} {
+	    error "\"$file\": is a directory"
+	}
+	set parent [file dirname $file]
+
+	# Normalize paths for comparison since lsearch knows nothing of
+	# potential pathname anomalies.
+	set norm_parent [file normalize $parent]
+	foreach path $access_path {
+	    lappend norm_access_path [file normalize $path]
+	}
+
+	if {[lsearch -exact $norm_access_path $norm_parent] == -1} {
+	    error "\"$file\": not in access_path"
+	}
+    }
+
+    proc DirInAccessPath {slave dir} {
+	set access_path [GetAccessPath $slave]
+
+	if {[file isfile $dir]} {
+	    error "\"$dir\": is a file"
+	}
+
+	# Normalize paths for comparison since lsearch knows nothing of
+	# potential pathname anomalies.
+	set norm_dir [file normalize $dir]
+	foreach path $access_path {
+	    lappend norm_access_path [file normalize $path]
+	}
+
+	if {[lsearch -exact $norm_access_path $norm_dir] == -1} {
+	    error "\"$dir\": not in access_path"
+	}
+    }
+
+    # This procedure enables access from a safe interpreter to only a subset of
+    # the subcommands of a command:
+
+    proc Subset {slave command okpat args} {
+	set subcommand [lindex $args 0]
+	if {[regexp $okpat $subcommand]} {
+	    return [$command {*}$args]
+	}
+	set msg "not allowed to invoke subcommand $subcommand of $command"
+	Log $slave $msg
+	error $msg
+    }
+
+    # This procedure installs an alias in a slave that invokes "safesubset"
+    # in the master to execute allowed subcommands. It precomputes the pattern
+    # of allowed subcommands; you can use wildcards in the pattern if you wish
+    # to allow subcommand abbreviation.
+    #
+    # Syntax is: AliasSubset slave alias target subcommand1 subcommand2...
+
+    proc AliasSubset {slave alias target args} {
+	set pat ^(; set sep ""
+	foreach sub $args {
+	    append pat $sep$sub
+	    set sep |
+	}
+	append pat )\$
+	::interp alias $slave $alias {}\
+		[namespace current]::Subset $slave $target $pat
+    }
+
+    # AliasEncoding is the target of the "encoding" alias in safe interpreters.
+
+    proc AliasEncoding {slave args} {
+
+	set argc [llength $args]
+
+	set okpat "^(name.*|convert.*)\$"
+	set subcommand [lindex $args 0]
+
+	if {[regexp $okpat $subcommand]} {
+	    return [::interp invokehidden $slave encoding {*}$args]
+	}
+
+	if {[string first $subcommand system] == 0} {
+	    if {$argc == 1} {
+		# passed all the tests , lets source it:
+		if {[catch {::interp invokehidden \
+			$slave encoding system} msg]} {
+		    Log $slave $msg
+		    return -code error "script error"
+		}
+	    } else {
+		set msg "wrong # args: should be \"encoding system\""
+		Log $slave $msg
+		error $msg
+	    }
+	} else {
+	    set msg "wrong # args: should be \"encoding option ?arg ...?\""
+	    Log $slave $msg
+	    error $msg
+	}
+
+	return $msg
+    }
+
+}