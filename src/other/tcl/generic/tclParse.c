--- conflicted
+++ resolved
@@ -12,6 +12,7 @@
  * See the file "license.terms" for information on usage and redistribution of
  * this file, and for a DISCLAIMER OF ALL WARRANTIES.
  *
+ * RCS: @(#) $Id$
  */
 
 #include "tclInt.h"
@@ -899,21 +900,21 @@
 	 */
 
 	if (isdigit(UCHAR(*p)) && (UCHAR(*p) < '8')) {	/* INTL: digit */
-	    result = UCHAR(*p - '0');
+	    result = (unsigned char)(*p - '0');
 	    p++;
 	    if ((numBytes == 2) || !isdigit(UCHAR(*p))	/* INTL: digit */
 		    || (UCHAR(*p) >= '8')) {
 		break;
 	    }
 	    count = 3;
-	    result = UCHAR((result << 3) + (*p - '0'));
+	    result = (unsigned char)((result << 3) + (*p - '0'));
 	    p++;
 	    if ((numBytes == 3) || !isdigit(UCHAR(*p))	/* INTL: digit */
 		    || (UCHAR(*p) >= '8')) {
 		break;
 	    }
 	    count = 4;
-	    result = UCHAR((result << 3) + (*p - '0'));
+	    result = (unsigned char)((result << 3) + (*p - '0'));
 	    break;
 	}
 
@@ -1879,41 +1880,33 @@
 /*
  *----------------------------------------------------------------------
  *
- * TclSubstParse --
- *
- *	Token parser used by the [subst] command.  Parses the string made
- *	up of 'numBytes' bytes starting at 'bytes'.  Parsing is controlled
- *	by the flags argument to provide support for the -nobackslashes,
- *	-nocommands, and -novariables options, as represented by the flag
- * 	values TCL_SUBST_BACKSLASHES, TCL_SUBST_COMMANDS, TCL_SUBST_VARIABLES.
- *	
+ * Tcl_SubstObj --
+ *
+ *	This function performs the substitutions specified on the given string
+ *	as described in the user documentation for the "subst" Tcl command.
+ *
  * Results:
- *	None.
+ *	A Tcl_Obj* containing the substituted string, or NULL to indicate that
+ *	an error occurred.
  *
  * Side effects:
- *	The Tcl_Parse struct '*parsePtr' is filled with parse results.
- *	The caller is expected to eventually call Tcl_FreeParse() to
- *	properly cleanup the value written there.
- *	If a parse error occurs, the Tcl_InterpState value '*statePtr'
- *	is filled with the state created by that error.  When *statePtr
- *	is written to, the caller is expected to make the required calls
- *	to either Tcl_RestoreInterpState() or Tcl_DiscardInterpState()
- *	to dispose of the value written there.
+ *	See the user documentation.
  *
  *----------------------------------------------------------------------
  */
 
-void
-TclSubstParse(
-    Tcl_Interp *interp,
-    const char *bytes,
-    int numBytes,
-    int flags,
-    Tcl_Parse *parsePtr,
-    Tcl_InterpState *statePtr)
+Tcl_Obj *
+Tcl_SubstObj(
+    Tcl_Interp *interp,		/* Interpreter in which substitution occurs */
+    Tcl_Obj *objPtr,		/* The value to be substituted. */
+    int flags)			/* What substitutions to do. */
 {
-    int length = numBytes;
-    const char *p = bytes;
+    int length, tokensLeft, code;
+    Tcl_Token *endTokenPtr;
+    Tcl_Obj *result, *errMsg = NULL;
+    const char *p = TclGetStringFromObj(objPtr, &length);
+    Tcl_Parse *parsePtr = (Tcl_Parse *)
+	    TclStackAlloc(interp, sizeof(Tcl_Parse));
 
     TclParseInit(interp, p, length, parsePtr);
 
@@ -1925,11 +1918,12 @@
 
     if (TCL_OK != ParseTokens(p, length, /* mask */ 0, flags, parsePtr)) {
 	/*
-	 * There was a parse error. Save the interpreter state for possible
-	 * error reporting later.
+	 * There was a parse error. Save the error message for possible
+	 * reporting later.
 	 */
 
-	*statePtr = Tcl_SaveInterpState(interp, TCL_ERROR);
+	errMsg = Tcl_GetObjResult(interp);
+	Tcl_IncrRefCount(errMsg);
 
 	/*
 	 * We need to re-parse to get the portion of the string we can [subst]
@@ -1995,10 +1989,10 @@
 			parsePtr->tokenPtr + parsePtr->numTokens - 2;
 
 		if (varTokenPtr->type != TCL_TOKEN_VARIABLE) {
-		    Tcl_Panic("TclSubstParse: programming error");
+		    Tcl_Panic("Tcl_SubstObj: programming error");
 		}
 		if (varTokenPtr[1].type != TCL_TOKEN_TEXT) {
-		    Tcl_Panic("TclSubstParse: programming error");
+		    Tcl_Panic("Tcl_SubstObj: programming error");
 		}
 		parsePtr->numTokens -= 2;
 	    }
@@ -2072,10 +2066,6 @@
 	    break;
 
 	default:
-<<<<<<< HEAD
-	    Tcl_Panic("bad parse in TclSubstParse: %c", p[length]);
-	}
-=======
 	    Tcl_Panic("bad parse in Tcl_SubstObj: %c", p[length]);
 	}
     }
@@ -2133,7 +2123,6 @@
 
 	code = TclSubstTokens(interp, endTokenPtr - tokensLeft, tokensLeft,
 		&tokensLeft, 1, NULL, NULL);
->>>>>>> 24fe335f
     }
 }
 @@ -2174,11 +2163,7 @@
 				 * left to be substituted will be written */
     int line,			/* The line the script starts on. */
     int*  clNextOuter,       /* Information about an outer context for */
-<<<<<<< HEAD
-    const char* outerScript) /* continuation line data. This is set by
-=======
     CONST char* outerScript) /* continuation line data. This is set by
->>>>>>> 24fe335f
 			      * EvalEx() to properly handle [...]-nested
 			      * commands. The 'outerScript' refers to the
 			      * most-outer script containing the embedded
@@ -2198,11 +2183,7 @@
     int code = TCL_OK;
 #define NUM_STATIC_POS 20
     int isLiteral, maxNumCL, numCL, i, adjust;
-<<<<<<< HEAD
-    int *clPosition = NULL;
-=======
     int* clPosition = NULL;
->>>>>>> 24fe335f
     Interp* iPtr = (Interp*) interp;
     int inFile = iPtr->evalFlags & TCL_EVAL_FILE;
 
@@ -2258,10 +2239,6 @@
 	    appendByteLength = Tcl_UtfBackslash(tokenPtr->start, NULL,
 		    utfCharBytes);
 	    append = utfCharBytes;
-<<<<<<< HEAD
-
-=======
->>>>>>> 24fe335f
 	    /*
 	     * If the backslash sequence we found is in a literal, and
 	     * represented a continuation line, we compute and store its
@@ -2300,16 +2277,8 @@
 	    break;
 
 	case TCL_TOKEN_COMMAND: {
-	    /* TIP #280: Transfer line information to nested command */
- 	    iPtr->numLevels++;
-  	    code = TclInterpReady(interp);
-  	    if (code == TCL_OK) {
-		/*
-		 * Test cases: info-30.{6,8,9}
-		 */
-
-<<<<<<< HEAD
-=======
+	    Interp *iPtr = (Interp *) interp;
+
 	    iPtr->numLevels++;
 	    code = TclInterpReady(interp);
 	    if (code == TCL_OK) {
@@ -2317,23 +2286,13 @@
 		 * Test cases: info-30.{6,8,9}
 		 */
 
->>>>>>> 24fe335f
 		int theline;
 		TclAdvanceContinuations (&line, &clNextOuter,
 					 tokenPtr->start - outerScript);
 		theline = line + adjust;
-<<<<<<< HEAD
-		code = TclEvalEx(interp, tokenPtr->start+1, tokenPtr->size-2,
-			0, theline, clNextOuter, outerScript);
-
-		TclAdvanceLines(&line, tokenPtr->start+1,
-			tokenPtr->start + tokenPtr->size - 1);
-
-=======
 		/* TIP #280: Transfer line information to nested command */
 		code = TclEvalEx(interp, tokenPtr->start+1, tokenPtr->size-2,
 			0, theline, clNextOuter, outerScript);
->>>>>>> 24fe335f
 		/*
 		 * Restore flag reset by nested eval for future bracketed
 		 * commands and their cmdframe setup
@@ -2343,7 +2302,6 @@
 		}
 	    }
 	    iPtr->numLevels--;
-	    TclResetCancellation(interp, 0);
 	    appendObj = Tcl_GetObjResult(interp);
 	    break;
 	}
