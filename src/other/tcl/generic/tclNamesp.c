/*
 * tclNamesp.c --
 *
 *	Contains support for namespaces, which provide a separate context of
 *	commands and global variables. The global :: namespace is the
 *	traditional Tcl "global" scope. Other namespaces are created as
 *	children of the global namespace. These other namespaces contain
 *	special-purpose commands and variables for packages.
 *
 * Copyright (c) 1993-1997 Lucent Technologies.
 * Copyright (c) 1997 Sun Microsystems, Inc.
 * Copyright (c) 1998-1999 by Scriptics Corporation.
 * Copyright (c) 2002-2005 Donal K. Fellows.
 * Copyright (c) 2006 Neil Madden.
 * Contributions from Don Porter, NIST, 2007. (not subject to US copyright)
 *
 * Originally implemented by
 *   Michael J. McLennan
 *   Bell Labs Innovations for Lucent Technologies
 *   mmclennan@lucent.com
 *
 * See the file "license.terms" for information on usage and redistribution of
 * this file, and for a DISCLAIMER OF ALL WARRANTIES.
 */

#include "tclInt.h"
#include "tclCompile.h" /* for TclLogCommandInfo visibility */

/*
 * Thread-local storage used to avoid having a global lock on data that is not
 * limited to a single interpreter.
 */

typedef struct ThreadSpecificData {
    long numNsCreated;		/* Count of the number of namespaces created
				 * within the thread. This value is used as a
				 * unique id for each namespace. Cannot be
				 * per-interp because the nsId is used to
				 * distinguish objects which can be passed
				 * around between interps in the same thread,
				 * but does not need to be global because
				 * object internal reps are always per-thread
				 * anyway. */
} ThreadSpecificData;

static Tcl_ThreadDataKey dataKey;

/*
 * This structure contains a cached pointer to a namespace that is the result
 * of resolving the namespace's name in some other namespace. It is the
 * internal representation for a nsName object. It contains the pointer along
 * with some information that is used to check the cached pointer's validity.
 */

typedef struct ResolvedNsName {
    Namespace *nsPtr;		/* A cached pointer to the Namespace that the
				 * name resolved to. */
    Namespace *refNsPtr;	/* Points to the namespace context in which
				 * the name was resolved. NULL if the name is
				 * fully qualified and thus the resolution
				 * does not depend on the context. */
    int refCount;		/* Reference count: 1 for each nsName object
				 * that has a pointer to this ResolvedNsName
				 * structure as its internal rep. This
				 * structure can be freed when refCount
				 * becomes zero. */
} ResolvedNsName;

/*
 * Declarations for functions local to this file:
 */

static void		DeleteImportedCmd(ClientData clientData);
static int		DoImport(Tcl_Interp *interp,
			    Namespace *nsPtr, Tcl_HashEntry *hPtr,
			    const char *cmdName, const char *pattern,
			    Namespace *importNsPtr, int allowOverwrite);
static void		DupNsNameInternalRep(Tcl_Obj *objPtr,Tcl_Obj *copyPtr);
static char *		ErrorCodeRead(ClientData clientData,Tcl_Interp *interp,
			    const char *name1, const char *name2, int flags);
static char *		ErrorInfoRead(ClientData clientData,Tcl_Interp *interp,
			    const char *name1, const char *name2, int flags);
static char *		EstablishErrorCodeTraces(ClientData clientData,
			    Tcl_Interp *interp, const char *name1,
			    const char *name2, int flags);
static char *		EstablishErrorInfoTraces(ClientData clientData,
			    Tcl_Interp *interp, const char *name1,
			    const char *name2, int flags);
static void		FreeNsNameInternalRep(Tcl_Obj *objPtr);
static int		GetNamespaceFromObj(Tcl_Interp *interp,
			    Tcl_Obj *objPtr, Tcl_Namespace **nsPtrPtr);
static int		InvokeImportedCmd(ClientData clientData,
			    Tcl_Interp *interp,int objc,Tcl_Obj *const objv[]);
static int		InvokeImportedNRCmd(ClientData clientData,
			    Tcl_Interp *interp,int objc,Tcl_Obj *const objv[]);
static int		NamespaceChildrenCmd(ClientData dummy,
			    Tcl_Interp *interp,int objc,Tcl_Obj *const objv[]);
static int		NamespaceCodeCmd(ClientData dummy, Tcl_Interp *interp,
			    int objc, Tcl_Obj *const objv[]);
static int		NamespaceCurrentCmd(ClientData dummy,
			    Tcl_Interp *interp,int objc,Tcl_Obj *const objv[]);
static int		NamespaceDeleteCmd(ClientData dummy,Tcl_Interp *interp,
			    int objc, Tcl_Obj *const objv[]);
static int		NamespaceEvalCmd(ClientData dummy, Tcl_Interp *interp,
			    int objc, Tcl_Obj *const objv[]);
static int		NRNamespaceEvalCmd(ClientData dummy,
			    Tcl_Interp *interp,int objc,Tcl_Obj *const objv[]);
static int		NamespaceExistsCmd(ClientData dummy,Tcl_Interp *interp,
			    int objc, Tcl_Obj *const objv[]);
static int		NamespaceExportCmd(ClientData dummy,Tcl_Interp *interp,
			    int objc, Tcl_Obj *const objv[]);
static int		NamespaceForgetCmd(ClientData dummy,Tcl_Interp *interp,
			    int objc, Tcl_Obj *const objv[]);
static void		NamespaceFree(Namespace *nsPtr);
static int		NamespaceImportCmd(ClientData dummy,Tcl_Interp *interp,
			    int objc, Tcl_Obj *const objv[]);
static int		NamespaceInscopeCmd(ClientData dummy,
			    Tcl_Interp *interp,int objc,Tcl_Obj *const objv[]);
static int		NRNamespaceInscopeCmd(ClientData dummy,
			    Tcl_Interp *interp,int objc,Tcl_Obj *const objv[]);
static int		NamespaceOriginCmd(ClientData dummy,Tcl_Interp *interp,
			    int objc, Tcl_Obj *const objv[]);
static int		NamespaceParentCmd(ClientData dummy,Tcl_Interp *interp,
			    int objc, Tcl_Obj *const objv[]);
static int		NamespacePathCmd(ClientData dummy, Tcl_Interp *interp,
			    int objc, Tcl_Obj *const objv[]);
static int		NamespaceQualifiersCmd(ClientData dummy,
			    Tcl_Interp *interp,int objc,Tcl_Obj *const objv[]);
static int		NamespaceTailCmd(ClientData dummy, Tcl_Interp *interp,
			    int objc, Tcl_Obj *const objv[]);
static int		NamespaceUpvarCmd(ClientData dummy, Tcl_Interp *interp,
			    int objc, Tcl_Obj *const objv[]);
static int		NamespaceUnknownCmd(ClientData dummy,
			    Tcl_Interp *interp,int objc,Tcl_Obj *const objv[]);
static int		NamespaceWhichCmd(ClientData dummy, Tcl_Interp *interp,
			    int objc, Tcl_Obj *const objv[]);
static int		SetNsNameFromAny(Tcl_Interp *interp, Tcl_Obj *objPtr);
static void		UnlinkNsPath(Namespace *nsPtr);

static Tcl_NRPostProc NsEval_Callback;

/*
 * This structure defines a Tcl object type that contains a namespace
 * reference. It is used in commands that take the name of a namespace as an
 * argument. The namespace reference is resolved, and the result in cached in
 * the object.
 */

static const Tcl_ObjType nsNameType = {
    "nsName",			/* the type's name */
    FreeNsNameInternalRep,	/* freeIntRepProc */
    DupNsNameInternalRep,	/* dupIntRepProc */
    NULL,			/* updateStringProc */
    SetNsNameFromAny		/* setFromAnyProc */
};

/*
 * Array of values describing how to implement each standard subcommand of the
 * "namespace" command.
 */

static const EnsembleImplMap defaultNamespaceMap[] = {
    {"children",   NamespaceChildrenCmd, TclCompileBasic0To2ArgCmd, NULL, NULL, 0},
    {"code",	   NamespaceCodeCmd,	TclCompileNamespaceCodeCmd, NULL, NULL, 0},
    {"current",	   NamespaceCurrentCmd,	TclCompileNamespaceCurrentCmd, NULL, NULL, 0},
    {"delete",	   NamespaceDeleteCmd,	TclCompileBasicMin0ArgCmd, NULL, NULL, 0},
    {"ensemble",   TclNamespaceEnsembleCmd, NULL, NULL, NULL, 0},
    {"eval",	   NamespaceEvalCmd,	NULL, NRNamespaceEvalCmd, NULL, 0},
    {"exists",	   NamespaceExistsCmd,	TclCompileBasic1ArgCmd, NULL, NULL, 0},
    {"export",	   NamespaceExportCmd,	TclCompileBasicMin0ArgCmd, NULL, NULL, 0},
    {"forget",	   NamespaceForgetCmd,	TclCompileBasicMin0ArgCmd, NULL, NULL, 0},
    {"import",	   NamespaceImportCmd,	TclCompileBasicMin0ArgCmd, NULL, NULL, 0},
    {"inscope",	   NamespaceInscopeCmd,	NULL, NRNamespaceInscopeCmd, NULL, 0},
    {"origin",	   NamespaceOriginCmd,	TclCompileNamespaceOriginCmd, NULL, NULL, 0},
    {"parent",	   NamespaceParentCmd,	TclCompileBasic0Or1ArgCmd, NULL, NULL, 0},
    {"path",	   NamespacePathCmd,	TclCompileBasic0Or1ArgCmd, NULL, NULL, 0},
    {"qualifiers", NamespaceQualifiersCmd, TclCompileNamespaceQualifiersCmd, NULL, NULL, 0},
    {"tail",	   NamespaceTailCmd,	TclCompileNamespaceTailCmd, NULL, NULL, 0},
    {"unknown",	   NamespaceUnknownCmd, TclCompileBasic0Or1ArgCmd, NULL, NULL, 0},
    {"upvar",	   NamespaceUpvarCmd,	TclCompileNamespaceUpvarCmd, NULL, NULL, 0},
    {"which",	   NamespaceWhichCmd,	TclCompileNamespaceWhichCmd, NULL, NULL, 0},
    {NULL, NULL, NULL, NULL, NULL, 0}
};

/*
 *----------------------------------------------------------------------
 *
 * TclInitNamespaceSubsystem --
 *
 *	This function is called to initialize all the structures that are used
 *	by namespaces on a per-process basis.
 *
 * Results:
 *	None.
 *
 * Side effects:
 *	None.
 *
 *----------------------------------------------------------------------
 */

void
TclInitNamespaceSubsystem(void)
{
    /*
     * Does nothing for now.
     */
}

/*
 *----------------------------------------------------------------------
 *
 * Tcl_GetCurrentNamespace --
 *
 *	Returns a pointer to an interpreter's currently active namespace.
 *
 * Results:
 *	Returns a pointer to the interpreter's current namespace.
 *
 * Side effects:
 *	None.
 *
 *----------------------------------------------------------------------
 */

Tcl_Namespace *
Tcl_GetCurrentNamespace(
    register Tcl_Interp *interp)/* Interpreter whose current namespace is
				 * being queried. */
{
    return TclGetCurrentNamespace(interp);
}

/*
 *----------------------------------------------------------------------
 *
 * Tcl_GetGlobalNamespace --
 *
 *	Returns a pointer to an interpreter's global :: namespace.
 *
 * Results:
 *	Returns a pointer to the specified interpreter's global namespace.
 *
 * Side effects:
 *	None.
 *
 *----------------------------------------------------------------------
 */

Tcl_Namespace *
Tcl_GetGlobalNamespace(
    register Tcl_Interp *interp)/* Interpreter whose global namespace should
				 * be returned. */
{
    return TclGetGlobalNamespace(interp);
}

/*
 *----------------------------------------------------------------------
 *
 * Tcl_PushCallFrame --
 *
 *	Pushes a new call frame onto the interpreter's Tcl call stack. Called
 *	when executing a Tcl procedure or a "namespace eval" or "namespace
 *	inscope" command.
 *
 * Results:
 *	Returns TCL_OK if successful, or TCL_ERROR (along with an error
 *	message in the interpreter's result object) if something goes wrong.
 *
 * Side effects:
 *	Modifies the interpreter's Tcl call stack.
 *
 *----------------------------------------------------------------------
 */

int
Tcl_PushCallFrame(
    Tcl_Interp *interp,		/* Interpreter in which the new call frame is
				 * to be pushed. */
    Tcl_CallFrame *callFramePtr,/* Points to a call frame structure to push.
				 * Storage for this has already been allocated
				 * by the caller; typically this is the
				 * address of a CallFrame structure allocated
				 * on the caller's C stack. The call frame
				 * will be initialized by this function. The
				 * caller can pop the frame later with
				 * Tcl_PopCallFrame, and it is responsible for
				 * freeing the frame's storage. */
    Tcl_Namespace *namespacePtr,/* Points to the namespace in which the frame
				 * will execute. If NULL, the interpreter's
				 * current namespace will be used. */
    int isProcCallFrame)	/* If nonzero, the frame represents a called
				 * Tcl procedure and may have local vars. Vars
				 * will ordinarily be looked up in the frame.
				 * If new variables are created, they will be
				 * created in the frame. If 0, the frame is
				 * for a "namespace eval" or "namespace
				 * inscope" command and var references are
				 * treated as references to namespace
				 * variables. */
{
    Interp *iPtr = (Interp *) interp;
    register CallFrame *framePtr = (CallFrame *) callFramePtr;
    register Namespace *nsPtr;

    if (namespacePtr == NULL) {
	nsPtr = (Namespace *) TclGetCurrentNamespace(interp);
    } else {
	nsPtr = (Namespace *) namespacePtr;

	/*
	 * TODO: Examine whether it would be better to guard based on NS_DYING
	 * or NS_KILLED. It appears that these are not tested because they can
	 * be set in a global interp that has been [namespace delete]d, but
	 * which never really completely goes away because of lingering global
	 * things like ::errorInfo and [::unknown] and hidden commands.
	 * Review of those designs might permit stricter checking here.
	 */

	if (nsPtr->flags & NS_DEAD) {
	    Tcl_Panic("Trying to push call frame for dead namespace");
	    /*NOTREACHED*/
	}
    }

    nsPtr->activationCount++;
    framePtr->nsPtr = nsPtr;
    framePtr->isProcCallFrame = isProcCallFrame;
    framePtr->objc = 0;
    framePtr->objv = NULL;
    framePtr->callerPtr = iPtr->framePtr;
    framePtr->callerVarPtr = iPtr->varFramePtr;
    if (iPtr->varFramePtr != NULL) {
	framePtr->level = (iPtr->varFramePtr->level + 1);
    } else {
	framePtr->level = 0;
    }
    framePtr->procPtr = NULL;		/* no called procedure */
    framePtr->varTablePtr = NULL;	/* and no local variables */
    framePtr->numCompiledLocals = 0;
    framePtr->compiledLocals = NULL;
    framePtr->clientData = NULL;
    framePtr->localCachePtr = NULL;
    framePtr->tailcallPtr = NULL;

    /*
     * Push the new call frame onto the interpreter's stack of procedure call
     * frames making it the current frame.
     */

    iPtr->framePtr = framePtr;
    iPtr->varFramePtr = framePtr;

    return TCL_OK;
}

/*
 *----------------------------------------------------------------------
 *
 * Tcl_PopCallFrame --
 *
 *	Removes a call frame from the Tcl call stack for the interpreter.
 *	Called to remove a frame previously pushed by Tcl_PushCallFrame.
 *
 * Results:
 *	None.
 *
 * Side effects:
 *	Modifies the call stack of the interpreter. Resets various fields of
 *	the popped call frame. If a namespace has been deleted and has no more
 *	activations on the call stack, the namespace is destroyed.
 *
 *----------------------------------------------------------------------
 */

void
Tcl_PopCallFrame(
    Tcl_Interp *interp)		/* Interpreter with call frame to pop. */
{
    register Interp *iPtr = (Interp *) interp;
    register CallFrame *framePtr = iPtr->framePtr;
    Namespace *nsPtr;

    /*
     * It's important to remove the call frame from the interpreter's stack of
     * call frames before deleting local variables, so that traces invoked by
     * the variable deletion don't see the partially-deleted frame.
     */

    if (framePtr->callerPtr) {
	iPtr->framePtr = framePtr->callerPtr;
	iPtr->varFramePtr = framePtr->callerVarPtr;
    } else {
	/* Tcl_PopCallFrame: trying to pop rootCallFrame! */
    }

    if (framePtr->varTablePtr != NULL) {
	TclDeleteVars(iPtr, framePtr->varTablePtr);
	ckfree(framePtr->varTablePtr);
	framePtr->varTablePtr = NULL;
    }
    if (framePtr->numCompiledLocals > 0) {
	TclDeleteCompiledLocalVars(iPtr, framePtr);
	if (--framePtr->localCachePtr->refCount == 0) {
	    TclFreeLocalCache(interp, framePtr->localCachePtr);
	}
	framePtr->localCachePtr = NULL;
    }

    /*
     * Decrement the namespace's count of active call frames. If the namespace
     * is "dying" and there are no more active call frames, call
     * Tcl_DeleteNamespace to destroy it.
     */

    nsPtr = framePtr->nsPtr;
    nsPtr->activationCount--;
    if ((nsPtr->flags & NS_DYING)
	    && (nsPtr->activationCount - (nsPtr == iPtr->globalNsPtr) == 0)) {
	Tcl_DeleteNamespace((Tcl_Namespace *) nsPtr);
    }
    framePtr->nsPtr = NULL;

    if (framePtr->tailcallPtr) {
	TclSetTailcall(interp, framePtr->tailcallPtr);
    }
}

/*
 *----------------------------------------------------------------------
 *
 * TclPushStackFrame --
 *
 *	Allocates a new call frame in the interpreter's execution stack, then
 *	pushes it onto the interpreter's Tcl call stack. Called when executing
 *	a Tcl procedure or a "namespace eval" or "namespace inscope" command.
 *
 * Results:
 *	Returns TCL_OK if successful, or TCL_ERROR (along with an error
 *	message in the interpreter's result object) if something goes wrong.
 *
 * Side effects:
 *	Modifies the interpreter's Tcl call stack.
 *
 *----------------------------------------------------------------------
 */

int
TclPushStackFrame(
    Tcl_Interp *interp,		/* Interpreter in which the new call frame is
				 * to be pushed. */
    Tcl_CallFrame **framePtrPtr,/* Place to store a pointer to the stack
				 * allocated call frame. */
    Tcl_Namespace *namespacePtr,/* Points to the namespace in which the frame
				 * will execute. If NULL, the interpreter's
				 * current namespace will be used. */
    int isProcCallFrame)	/* If nonzero, the frame represents a called
				 * Tcl procedure and may have local vars. Vars
				 * will ordinarily be looked up in the frame.
				 * If new variables are created, they will be
				 * created in the frame. If 0, the frame is
				 * for a "namespace eval" or "namespace
				 * inscope" command and var references are
				 * treated as references to namespace
				 * variables. */
{
    *framePtrPtr = TclStackAlloc(interp, sizeof(CallFrame));
    return Tcl_PushCallFrame(interp, *framePtrPtr, namespacePtr,
	    isProcCallFrame);
}

void
TclPopStackFrame(
    Tcl_Interp *interp)		/* Interpreter with call frame to pop. */
{
    CallFrame *freePtr = ((Interp *) interp)->framePtr;

    Tcl_PopCallFrame(interp);
    TclStackFree(interp, freePtr);
}

/*
 *----------------------------------------------------------------------
 *
 * EstablishErrorCodeTraces --
 *
 *	Creates traces on the ::errorCode variable to keep its value
 *	consistent with the expectations of legacy code.
 *
 * Results:
 *	None.
 *
 * Side effects:
 *	Read and unset traces are established on ::errorCode.
 *
 *----------------------------------------------------------------------
 */

static char *
EstablishErrorCodeTraces(
    ClientData clientData,
    Tcl_Interp *interp,
    const char *name1,
    const char *name2,
    int flags)
{
    Tcl_TraceVar2(interp, "errorCode", NULL, TCL_GLOBAL_ONLY|TCL_TRACE_READS,
	    ErrorCodeRead, NULL);
    Tcl_TraceVar2(interp, "errorCode", NULL, TCL_GLOBAL_ONLY|TCL_TRACE_UNSETS,
	    EstablishErrorCodeTraces, NULL);
    return NULL;
}

/*
 *----------------------------------------------------------------------
 *
 * ErrorCodeRead --
 *
 *	Called when the ::errorCode variable is read. Copies the current value
 *	of the interp's errorCode field into ::errorCode.
 *
 * Results:
 *	None.
 *
 * Side effects:
 *	None.
 *
 *----------------------------------------------------------------------
 */

static char *
ErrorCodeRead(
    ClientData clientData,
    Tcl_Interp *interp,
    const char *name1,
    const char *name2,
    int flags)
{
    Interp *iPtr = (Interp *) interp;

    if (Tcl_InterpDeleted(interp) || !(iPtr->flags & ERR_LEGACY_COPY)) {
	return NULL;
    }
    if (iPtr->errorCode) {
	Tcl_ObjSetVar2(interp, iPtr->ecVar, NULL,
		iPtr->errorCode, TCL_GLOBAL_ONLY);
	return NULL;
    }
    if (NULL == Tcl_ObjGetVar2(interp, iPtr->ecVar, NULL, TCL_GLOBAL_ONLY)) {
	Tcl_ObjSetVar2(interp, iPtr->ecVar, NULL,
		Tcl_NewObj(), TCL_GLOBAL_ONLY);
    }
    return NULL;
}

/*
 *----------------------------------------------------------------------
 *
 * EstablishErrorInfoTraces --
 *
 *	Creates traces on the ::errorInfo variable to keep its value
 *	consistent with the expectations of legacy code.
 *
 * Results:
 *	None.
 *
 * Side effects:
 *	Read and unset traces are established on ::errorInfo.
 *
 *----------------------------------------------------------------------
 */

static char *
EstablishErrorInfoTraces(
    ClientData clientData,
    Tcl_Interp *interp,
    const char *name1,
    const char *name2,
    int flags)
{
    Tcl_TraceVar2(interp, "errorInfo", NULL, TCL_GLOBAL_ONLY|TCL_TRACE_READS,
	    ErrorInfoRead, NULL);
    Tcl_TraceVar2(interp, "errorInfo", NULL, TCL_GLOBAL_ONLY|TCL_TRACE_UNSETS,
	    EstablishErrorInfoTraces, NULL);
    return NULL;
}

/*
 *----------------------------------------------------------------------
 *
 * ErrorInfoRead --
 *
 *	Called when the ::errorInfo variable is read. Copies the current value
 *	of the interp's errorInfo field into ::errorInfo.
 *
 * Results:
 *	None.
 *
 * Side effects:
 *	None.
 *
 *----------------------------------------------------------------------
 */

static char *
ErrorInfoRead(
    ClientData clientData,
    Tcl_Interp *interp,
    const char *name1,
    const char *name2,
    int flags)
{
    Interp *iPtr = (Interp *) interp;

    if (Tcl_InterpDeleted(interp) || !(iPtr->flags & ERR_LEGACY_COPY)) {
	return NULL;
    }
    if (iPtr->errorInfo) {
	Tcl_ObjSetVar2(interp, iPtr->eiVar, NULL,
		iPtr->errorInfo, TCL_GLOBAL_ONLY);
	return NULL;
    }
    if (NULL == Tcl_ObjGetVar2(interp, iPtr->eiVar, NULL, TCL_GLOBAL_ONLY)) {
	Tcl_ObjSetVar2(interp, iPtr->eiVar, NULL,
		Tcl_NewObj(), TCL_GLOBAL_ONLY);
    }
    return NULL;
}

/*
 *----------------------------------------------------------------------
 *
 * Tcl_CreateNamespace --
 *
 *	Creates a new namespace with the given name. If there is no active
 *	namespace (i.e., the interpreter is being initialized), the global ::
 *	namespace is created and returned.
 *
 * Results:
 *	Returns a pointer to the new namespace if successful. If the namespace
 *	already exists or if another error occurs, this routine returns NULL,
 *	along with an error message in the interpreter's result object.
 *
 * Side effects:
 *	If the name contains "::" qualifiers and a parent namespace does not
 *	already exist, it is automatically created.
 *
 *----------------------------------------------------------------------
 */

Tcl_Namespace *
Tcl_CreateNamespace(
    Tcl_Interp *interp,		/* Interpreter in which a new namespace is
				 * being created. Also used for error
				 * reporting. */
    const char *name,		/* Name for the new namespace. May be a
				 * qualified name with names of ancestor
				 * namespaces separated by "::"s. */
    ClientData clientData,	/* One-word value to store with namespace. */
    Tcl_NamespaceDeleteProc *deleteProc)
				/* Function called to delete client data when
				 * the namespace is deleted. NULL if no
				 * function should be called. */
{
    Interp *iPtr = (Interp *) interp;
    register Namespace *nsPtr, *ancestorPtr;
    Namespace *parentPtr, *dummy1Ptr, *dummy2Ptr;
    Namespace *globalNsPtr = iPtr->globalNsPtr;
    const char *simpleName;
    Tcl_HashEntry *entryPtr;
    Tcl_DString buffer1, buffer2;
    Tcl_DString *namePtr, *buffPtr;
    int newEntry, nameLen;
    ThreadSpecificData *tsdPtr = TCL_TSD_INIT(&dataKey);
    const char *nameStr;
    Tcl_DString tmpBuffer;

    Tcl_DStringInit(&tmpBuffer);

    /*
     * If there is no active namespace, the interpreter is being initialized.
     */

    if ((globalNsPtr == NULL) && (iPtr->varFramePtr == NULL)) {
	/*
	 * Treat this namespace as the global namespace, and avoid looking for
	 * a parent.
	 */

	parentPtr = NULL;
	simpleName = "";
	goto doCreate;
    }

    /*
     * Ensure that there are no trailing colons as that causes chaos when a
     * deleteProc is specified. [Bug d614d63989]
     */

    if (deleteProc != NULL) {
	nameStr = name + strlen(name) - 2;
	if (nameStr >= name && nameStr[1] == ':' && nameStr[0] == ':') {
	    Tcl_DStringAppend(&tmpBuffer, name, -1);
	    while ((nameLen = Tcl_DStringLength(&tmpBuffer)) > 0
		    && Tcl_DStringValue(&tmpBuffer)[nameLen-1] == ':') {
		Tcl_DStringSetLength(&tmpBuffer, nameLen-1);
	    }
	    name = Tcl_DStringValue(&tmpBuffer);
	}
    }

    /*
     * If we've ended up with an empty string now, we're attempting to create
     * the global namespace despite the global namespace existing. That's
     * naughty!
     */

    if (*name == '\0') {
	Tcl_SetObjResult(interp, Tcl_NewStringObj("can't create namespace"
                " \"\": only global namespace can have empty name", -1));
	Tcl_SetErrorCode(interp, "TCL", "OPERATION", "NAMESPACE",
		"CREATEGLOBAL", NULL);
	Tcl_DStringFree(&tmpBuffer);
	return NULL;
    }

    /*
     * Find the parent for the new namespace.
     */

    TclGetNamespaceForQualName(interp, name, NULL, TCL_CREATE_NS_IF_UNKNOWN,
	    &parentPtr, &dummy1Ptr, &dummy2Ptr, &simpleName);

    /*
     * If the unqualified name at the end is empty, there were trailing "::"s
     * after the namespace's name which we ignore. The new namespace was
     * already (recursively) created and is pointed to by parentPtr.
     */

    if (*simpleName == '\0') {
	Tcl_DStringFree(&tmpBuffer);
	return (Tcl_Namespace *) parentPtr;
    }

    /*
     * Check for a bad namespace name and make sure that the name does not
     * already exist in the parent namespace.
     */

    if (
#ifndef BREAK_NAMESPACE_COMPAT
	Tcl_FindHashEntry(&parentPtr->childTable, simpleName) != NULL
#else
	parentPtr->childTablePtr != NULL &&
	Tcl_FindHashEntry(parentPtr->childTablePtr, simpleName) != NULL
#endif
    ) {
	Tcl_SetObjResult(interp, Tcl_ObjPrintf(
		"can't create namespace \"%s\": already exists", name));
	Tcl_SetErrorCode(interp, "TCL", "OPERATION", "NAMESPACE",
		"CREATEEXISTING", NULL);
	Tcl_DStringFree(&tmpBuffer);
	return NULL;
    }

    /*
     * Create the new namespace and root it in its parent. Increment the count
     * of namespaces created.
     */

  doCreate:
    nsPtr = ckalloc(sizeof(Namespace));
    nameLen = strlen(simpleName) + 1;
    nsPtr->name = ckalloc(nameLen);
    memcpy(nsPtr->name, simpleName, nameLen);
    nsPtr->fullName = NULL;		/* Set below. */
    nsPtr->clientData = clientData;
    nsPtr->deleteProc = deleteProc;
    nsPtr->parentPtr = parentPtr;
#ifndef BREAK_NAMESPACE_COMPAT
    Tcl_InitHashTable(&nsPtr->childTable, TCL_STRING_KEYS);
#else
    nsPtr->childTablePtr = NULL;
#endif
    nsPtr->nsId = ++(tsdPtr->numNsCreated);
    nsPtr->interp = interp;
    nsPtr->flags = 0;
    nsPtr->activationCount = 0;
    nsPtr->refCount = 0;
    Tcl_InitHashTable(&nsPtr->cmdTable, TCL_STRING_KEYS);
    TclInitVarHashTable(&nsPtr->varTable, nsPtr);
    nsPtr->exportArrayPtr = NULL;
    nsPtr->numExportPatterns = 0;
    nsPtr->maxExportPatterns = 0;
    nsPtr->cmdRefEpoch = 0;
    nsPtr->resolverEpoch = 0;
    nsPtr->cmdResProc = NULL;
    nsPtr->varResProc = NULL;
    nsPtr->compiledVarResProc = NULL;
    nsPtr->exportLookupEpoch = 0;
    nsPtr->ensembles = NULL;
    nsPtr->unknownHandlerPtr = NULL;
    nsPtr->commandPathLength = 0;
    nsPtr->commandPathArray = NULL;
    nsPtr->commandPathSourceList = NULL;
    nsPtr->earlyDeleteProc = NULL;

    if (parentPtr != NULL) {
	entryPtr = Tcl_CreateHashEntry(
		TclGetNamespaceChildTable((Tcl_Namespace *) parentPtr),
		simpleName, &newEntry);
	Tcl_SetHashValue(entryPtr, nsPtr);
    } else {
	/*
	 * In the global namespace create traces to maintain the ::errorInfo
	 * and ::errorCode variables.
	 */

	iPtr->globalNsPtr = nsPtr;
	EstablishErrorInfoTraces(NULL, interp, NULL, NULL, 0);
	EstablishErrorCodeTraces(NULL, interp, NULL, NULL, 0);
    }

    /*
     * Build the fully qualified name for this namespace.
     */

    Tcl_DStringInit(&buffer1);
    Tcl_DStringInit(&buffer2);
    namePtr = &buffer1;
    buffPtr = &buffer2;
    for (ancestorPtr = nsPtr; ancestorPtr != NULL;
	    ancestorPtr = ancestorPtr->parentPtr) {
	if (ancestorPtr != globalNsPtr) {
	    register Tcl_DString *tempPtr = namePtr;

	    TclDStringAppendLiteral(buffPtr, "::");
	    Tcl_DStringAppend(buffPtr, ancestorPtr->name, -1);
	    TclDStringAppendDString(buffPtr, namePtr);

	    /*
	     * Clear the unwanted buffer or we end up appending to previous
	     * results, making the namespace fullNames of nested namespaces
	     * very wrong (and strange).
	     */

	    TclDStringClear(namePtr);

	    /*
	     * Now swap the buffer pointers so that we build in the other
	     * buffer. This is faster than repeated copying back and forth
	     * between buffers.
	     */

	    namePtr = buffPtr;
	    buffPtr = tempPtr;
	}
    }

    name = Tcl_DStringValue(namePtr);
    nameLen = Tcl_DStringLength(namePtr);
    nsPtr->fullName = ckalloc(nameLen + 1);
    memcpy(nsPtr->fullName, name, (unsigned) nameLen + 1);

    Tcl_DStringFree(&buffer1);
    Tcl_DStringFree(&buffer2);
    Tcl_DStringFree(&tmpBuffer);

    /*
     * If compilation of commands originating from the parent NS is
     * suppressed, suppress it for commands originating in this one too.
     */

    if (nsPtr->parentPtr != NULL &&
	    nsPtr->parentPtr->flags & NS_SUPPRESS_COMPILATION) {
	nsPtr->flags |= NS_SUPPRESS_COMPILATION;
    }

    /*
     * Return a pointer to the new namespace.
     */

    return (Tcl_Namespace *) nsPtr;
}

/*
 *----------------------------------------------------------------------
 *
 * Tcl_DeleteNamespace --
 *
 *	Deletes a namespace and all of the commands, variables, and other
 *	namespaces within it.
 *
 * Results:
 *	None.
 *
 * Side effects:
 *	When a namespace is deleted, it is automatically removed as a child of
 *	its parent namespace. Also, all its commands, variables and child
 *	namespaces are deleted.
 *
 *----------------------------------------------------------------------
 */

void
Tcl_DeleteNamespace(
    Tcl_Namespace *namespacePtr)/* Points to the namespace to delete. */
{
    register Namespace *nsPtr = (Namespace *) namespacePtr;
    Interp *iPtr = (Interp *) nsPtr->interp;
    Namespace *globalNsPtr = (Namespace *)
	    TclGetGlobalNamespace((Tcl_Interp *) iPtr);
    Tcl_HashEntry *entryPtr;
    Tcl_HashSearch search;
    Command *cmdPtr;

    /*
     * Ensure that this namespace doesn't get deallocated in the meantime.
     */
    nsPtr->refCount++;

    /*
     * Give anyone interested - notably TclOO - a chance to use this namespace
     * normally despite the fact that the namespace is going to go. Allows the
     * calling of destructors. Will only be called once (unless re-established
     * by the called function). [Bug 2950259]
     *
     * Note that setting this field requires access to the internal definition
     * of namespaces, so it should only be accessed by code that knows about
     * being careful with reentrancy.
     */

    if (nsPtr->earlyDeleteProc != NULL) {
	Tcl_NamespaceDeleteProc *earlyDeleteProc = nsPtr->earlyDeleteProc;

	nsPtr->earlyDeleteProc = NULL;
	nsPtr->activationCount++;
	earlyDeleteProc(nsPtr->clientData);
	nsPtr->activationCount--;
    }

    /*
     * Delete all coroutine commands now: break the circular ref cycle between
     * the namespace and the coroutine command [Bug 2724403]. This code is
     * essentially duplicated in TclTeardownNamespace() for all other
     * commands. Don't optimize to Tcl_NextHashEntry() because of traces.
     *
     * NOTE: we could avoid traversing the ns's command list by keeping a
     * separate list of coros.
     */

    for (entryPtr = Tcl_FirstHashEntry(&nsPtr->cmdTable, &search);
	    entryPtr != NULL;) {
	cmdPtr = Tcl_GetHashValue(entryPtr);
	if (cmdPtr->nreProc == TclNRInterpCoroutine) {
	    Tcl_DeleteCommandFromToken((Tcl_Interp *) iPtr,
		    (Tcl_Command) cmdPtr);
	    entryPtr = Tcl_FirstHashEntry(&nsPtr->cmdTable, &search);
	} else {
	    entryPtr = Tcl_NextHashEntry(&search);
	}
    }

    /*
     * If the namespace has associated ensemble commands, delete them first.
     * This leaves the actual contents of the namespace alone (unless they are
     * linked ensemble commands, of course). Note that this code is actually
     * reentrant so command delete traces won't purturb things badly.
     */

    while (nsPtr->ensembles != NULL) {
	EnsembleConfig *ensemblePtr = (EnsembleConfig *) nsPtr->ensembles;

	/*
	 * Splice out and link to indicate that we've already been killed.
	 */

	nsPtr->ensembles = (Tcl_Ensemble *) ensemblePtr->next;
	ensemblePtr->next = ensemblePtr;
	Tcl_DeleteCommandFromToken(nsPtr->interp, ensemblePtr->token);
    }

    /*
     * If the namespace has a registered unknown handler (TIP 181), then free
     * it here.
     */

    if (nsPtr->unknownHandlerPtr != NULL) {
	Tcl_DecrRefCount(nsPtr->unknownHandlerPtr);
	nsPtr->unknownHandlerPtr = NULL;
    }

    /*
     * If the namespace is on the call frame stack, it is marked as "dying"
     * (NS_DYING is OR'd into its flags): the namespace can't be looked up by
     * name but its commands and variables are still usable by those active
     * call frames. When all active call frames referring to the namespace
     * have been popped from the Tcl stack, Tcl_PopCallFrame will call this
     * function again to delete everything in the namespace. If no nsName
     * objects refer to the namespace (i.e., if its refCount is zero), its
     * commands and variables are deleted and the storage for its namespace
     * structure is freed. Otherwise, if its refCount is nonzero, the
     * namespace's commands and variables are deleted but the structure isn't
     * freed. Instead, NS_DEAD is OR'd into the structure's flags to allow the
     * namespace resolution code to recognize that the namespace is "deleted".
     * The structure's storage is freed by FreeNsNameInternalRep when its
     * refCount reaches 0.
     */

    if (nsPtr->activationCount - (nsPtr == globalNsPtr) > 0) {
	nsPtr->flags |= NS_DYING;
	if (nsPtr->parentPtr != NULL) {
	    entryPtr = Tcl_FindHashEntry(
		    TclGetNamespaceChildTable((Tcl_Namespace *)
			    nsPtr->parentPtr), nsPtr->name);
	    if (entryPtr != NULL) {
		Tcl_DeleteHashEntry(entryPtr);
	    }
	}
	nsPtr->parentPtr = NULL;
    } else if (!(nsPtr->flags & NS_KILLED)) {
	/*
	 * Delete the namespace and everything in it. If this is the global
	 * namespace, then clear it but don't free its storage unless the
	 * interpreter is being torn down. Set the NS_KILLED flag to avoid
	 * recursive calls here - if the namespace is really in the process of
	 * being deleted, ignore any second call.
	 */

	nsPtr->flags |= (NS_DYING|NS_KILLED);

	TclTeardownNamespace(nsPtr);

	if ((nsPtr != globalNsPtr) || (iPtr->flags & DELETED)) {
	    /*
	     * If this is the global namespace, then it may have residual
	     * "errorInfo" and "errorCode" variables for errors that occurred
	     * while it was being torn down. Try to clear the variable list
	     * one last time.
	     */

	    TclDeleteNamespaceVars(nsPtr);

#ifndef BREAK_NAMESPACE_COMPAT
	    Tcl_DeleteHashTable(&nsPtr->childTable);
#else
	    if (nsPtr->childTablePtr != NULL) {
		Tcl_DeleteHashTable(nsPtr->childTablePtr);
		ckfree(nsPtr->childTablePtr);
	    }
#endif
	    Tcl_DeleteHashTable(&nsPtr->cmdTable);

	    nsPtr ->flags |= NS_DEAD;
	} else {
	    /*
	     * Restore the ::errorInfo and ::errorCode traces.
	     */

	    EstablishErrorInfoTraces(NULL, nsPtr->interp, NULL, NULL, 0);
	    EstablishErrorCodeTraces(NULL, nsPtr->interp, NULL, NULL, 0);

	    /*
	     * We didn't really kill it, so remove the KILLED marks, so it can
	     * get killed later, avoiding mem leaks.
	     */

	    nsPtr->flags &= ~(NS_DYING|NS_KILLED);
	}
    }
    TclNsDecrRefCount(nsPtr);
}

int
TclNamespaceDeleted(
    Namespace *nsPtr)
{
    return (nsPtr->flags & NS_DYING) ? 1 : 0;
}

/*
 *----------------------------------------------------------------------
 *
 * TclTeardownNamespace --
 *
 *	Used internally to dismantle and unlink a namespace when it is
 *	deleted. Divorces the namespace from its parent, and deletes all
 *	commands, variables, and child namespaces.
 *
 *	This is kept separate from Tcl_DeleteNamespace so that the global
 *	namespace can be handled specially.
 *
 * Results:
 *	None.
 *
 * Side effects:
 *	Removes this namespace from its parent's child namespace hashtable.
 *	Deletes all commands, variables and namespaces in this namespace.
 *
 *----------------------------------------------------------------------
 */

void
TclTeardownNamespace(
    register Namespace *nsPtr)	/* Points to the namespace to be dismantled
				 * and unlinked from its parent. */
{
    Interp *iPtr = (Interp *) nsPtr->interp;
    register Tcl_HashEntry *entryPtr;
    Tcl_HashSearch search;
    int i;

    /*
     * Start by destroying the namespace's variable table, since variables
     * might trigger traces. Variable table should be cleared but not freed!
     * TclDeleteNamespaceVars frees it, so we reinitialize it afterwards.
     */

    TclDeleteNamespaceVars(nsPtr);
    TclInitVarHashTable(&nsPtr->varTable, nsPtr);

    /*
     * Delete all commands in this namespace. Be careful when traversing the
     * hash table: when each command is deleted, it removes itself from the
     * command table. Because of traces (and the desire to avoid the quadratic
     * problems of just using Tcl_FirstHashEntry over and over, [Bug
     * f97d4ee020]) we copy to a temporary array and then delete all those
     * commands.
     */

    while (nsPtr->cmdTable.numEntries > 0) {
	int length = nsPtr->cmdTable.numEntries;
	Command **cmds = TclStackAlloc((Tcl_Interp *) iPtr,
		sizeof(Command *) * length);

	i = 0;
	for (entryPtr = Tcl_FirstHashEntry(&nsPtr->cmdTable, &search);
		entryPtr != NULL;
		entryPtr = Tcl_NextHashEntry(&search)) {
	    cmds[i] = Tcl_GetHashValue(entryPtr);
	    cmds[i]->refCount++;
	    i++;
	}
	for (i = 0 ; i < length ; i++) {
	    Tcl_DeleteCommandFromToken((Tcl_Interp *) iPtr,
		    (Tcl_Command) cmds[i]);
	    TclCleanupCommandMacro(cmds[i]);
	}
	TclStackFree((Tcl_Interp *) iPtr, cmds);
    }
    Tcl_DeleteHashTable(&nsPtr->cmdTable);
    Tcl_InitHashTable(&nsPtr->cmdTable, TCL_STRING_KEYS);

    /*
     * Remove the namespace from its parent's child hashtable.
     */

    if (nsPtr->parentPtr != NULL) {
	entryPtr = Tcl_FindHashEntry(
		TclGetNamespaceChildTable((Tcl_Namespace *)
			nsPtr->parentPtr), nsPtr->name);
	if (entryPtr != NULL) {
	    Tcl_DeleteHashEntry(entryPtr);
	}
    }
    nsPtr->parentPtr = NULL;

    /*
     * Delete the namespace path if one is installed.
     */

    if (nsPtr->commandPathLength != 0) {
	UnlinkNsPath(nsPtr);
	nsPtr->commandPathLength = 0;
    }
    if (nsPtr->commandPathSourceList != NULL) {
	NamespacePathEntry *nsPathPtr = nsPtr->commandPathSourceList;

	do {
	    if (nsPathPtr->nsPtr != NULL && nsPathPtr->creatorNsPtr != NULL) {
		nsPathPtr->creatorNsPtr->cmdRefEpoch++;
	    }
	    nsPathPtr->nsPtr = NULL;
	    nsPathPtr = nsPathPtr->nextPtr;
	} while (nsPathPtr != NULL);
	nsPtr->commandPathSourceList = NULL;
    }

    /*
     * Delete all the child namespaces.
     *
     * BE CAREFUL: When each child is deleted, it will divorce itself from its
     * parent. You can't traverse a hash table properly if its elements are
     * being deleted.  Because of traces (and the desire to avoid the
     * quadratic problems of just using Tcl_FirstHashEntry over and over, [Bug
     * f97d4ee020]) we copy to a temporary array and then delete all those
     * namespaces.
     *
     * Important: leave the hash table itself still live.
     */

#ifndef BREAK_NAMESPACE_COMPAT
    while (nsPtr->childTable.numEntries > 0) {
	int length = nsPtr->childTable.numEntries;
	Namespace **children = TclStackAlloc((Tcl_Interp *) iPtr,
		sizeof(Namespace *) * length);

	i = 0;
	for (entryPtr = Tcl_FirstHashEntry(&nsPtr->childTable, &search);
		entryPtr != NULL;
		entryPtr = Tcl_NextHashEntry(&search)) {
	    children[i] = Tcl_GetHashValue(entryPtr);
	    children[i]->refCount++;
	    i++;
	}
	for (i = 0 ; i < length ; i++) {
	    Tcl_DeleteNamespace((Tcl_Namespace *) children[i]);
	    TclNsDecrRefCount(children[i]);
	}
	TclStackFree((Tcl_Interp *) iPtr, children);
    }
#else
    if (nsPtr->childTablePtr != NULL) {
	while (nsPtr->childTablePtr->numEntries > 0) {
	    int length = nsPtr->childTablePtr->numEntries;
	    Namespace **children = TclStackAlloc((Tcl_Interp *) iPtr,
		    sizeof(Namespace *) * length);

	    i = 0;
	    for (entryPtr = Tcl_FirstHashEntry(nsPtr->childTablePtr, &search);
		    entryPtr != NULL;
		    entryPtr = Tcl_NextHashEntry(&search)) {
		children[i] = Tcl_GetHashValue(entryPtr);
		children[i]->refCount++;
		i++;
	    }
	    for (i = 0 ; i < length ; i++) {
		Tcl_DeleteNamespace((Tcl_Namespace *) children[i]);
		TclNsDecrRefCount(children[i]);
	    }
	    TclStackFree((Tcl_Interp *) iPtr, children);
	}
    }
#endif

    /*
     * Free the namespace's export pattern array.
     */

    if (nsPtr->exportArrayPtr != NULL) {
	for (i = 0;  i < nsPtr->numExportPatterns;  i++) {
	    ckfree(nsPtr->exportArrayPtr[i]);
	}
	ckfree(nsPtr->exportArrayPtr);
	nsPtr->exportArrayPtr = NULL;
	nsPtr->numExportPatterns = 0;
	nsPtr->maxExportPatterns = 0;
    }

    /*
     * Free any client data associated with the namespace.
     */

    if (nsPtr->deleteProc != NULL) {
	nsPtr->deleteProc(nsPtr->clientData);
    }
    nsPtr->deleteProc = NULL;
    nsPtr->clientData = NULL;

    /*
     * Reset the namespace's id field to ensure that this namespace won't be
     * interpreted as valid by, e.g., the cache validation code for cached
     * command references in Tcl_GetCommandFromObj.
     */

    nsPtr->nsId = 0;
}

/*
 *----------------------------------------------------------------------
 *
 * NamespaceFree --
 *
 *	Called after a namespace has been deleted, when its reference count
 *	reaches 0. Frees the data structure representing the namespace.
 *
 * Results:
 *	None.
 *
 * Side effects:
 *	None.
 *
 *----------------------------------------------------------------------
 */

static void
NamespaceFree(
    register Namespace *nsPtr)	/* Points to the namespace to free. */
{
    /*
     * Most of the namespace's contents are freed when the namespace is
     * deleted by Tcl_DeleteNamespace. All that remains is to free its names
     * (for error messages), and the structure itself.
     */

    ckfree(nsPtr->name);
    ckfree(nsPtr->fullName);
    ckfree(nsPtr);
}

/*
 *----------------------------------------------------------------------
 *
 * TclNsDecrRefCount --
 *
 *	Drops a reference to a namespace and frees it if the namespace has
 *	been deleted and the last reference has just been dropped.
 *
 * Results:
 *	None.
 *
 * Side effects:
 *	None.
 *
 *----------------------------------------------------------------------
 */

void
TclNsDecrRefCount(
    Namespace *nsPtr)
{
    nsPtr->refCount--;
    if ((nsPtr->refCount == 0) && (nsPtr->flags & NS_DEAD)) {
	NamespaceFree(nsPtr);
    }
}

/*
 *----------------------------------------------------------------------
 *
 * Tcl_Export --
 *
 *	Makes all the commands matching a pattern available to later be
 *	imported from the namespace specified by namespacePtr (or the current
 *	namespace if namespacePtr is NULL). The specified pattern is appended
 *	onto the namespace's export pattern list, which is optionally cleared
 *	beforehand.
 *
 * Results:
 *	Returns TCL_OK if successful, or TCL_ERROR (along with an error
 *	message in the interpreter's result) if something goes wrong.
 *
 * Side effects:
 *	Appends the export pattern onto the namespace's export list.
 *	Optionally reset the namespace's export pattern list.
 *
 *----------------------------------------------------------------------
 */

int
Tcl_Export(
    Tcl_Interp *interp,		/* Current interpreter. */
    Tcl_Namespace *namespacePtr,/* Points to the namespace from which commands
				 * are to be exported. NULL for the current
				 * namespace. */
    const char *pattern,	/* String pattern indicating which commands to
				 * export. This pattern may not include any
				 * namespace qualifiers; only commands in the
				 * specified namespace may be exported. */
    int resetListFirst)		/* If nonzero, resets the namespace's export
				 * list before appending. */
{
#define INIT_EXPORT_PATTERNS 5
    Namespace *nsPtr, *exportNsPtr, *dummyPtr;
    Namespace *currNsPtr = (Namespace *) TclGetCurrentNamespace(interp);
    const char *simplePattern;
    char *patternCpy;
    int neededElems, len, i;

    /*
     * If the specified namespace is NULL, use the current namespace.
     */

    if (namespacePtr == NULL) {
	nsPtr = (Namespace *) currNsPtr;
    } else {
	nsPtr = (Namespace *) namespacePtr;
    }

    /*
     * If resetListFirst is true (nonzero), clear the namespace's export
     * pattern list.
     */

    if (resetListFirst) {
	if (nsPtr->exportArrayPtr != NULL) {
	    for (i = 0;  i < nsPtr->numExportPatterns;  i++) {
		ckfree(nsPtr->exportArrayPtr[i]);
	    }
	    ckfree(nsPtr->exportArrayPtr);
	    nsPtr->exportArrayPtr = NULL;
	    TclInvalidateNsCmdLookup(nsPtr);
	    nsPtr->numExportPatterns = 0;
	    nsPtr->maxExportPatterns = 0;
	}
    }

    /*
     * Check that the pattern doesn't have namespace qualifiers.
     */

    TclGetNamespaceForQualName(interp, pattern, nsPtr, TCL_NAMESPACE_ONLY,
	    &exportNsPtr, &dummyPtr, &dummyPtr, &simplePattern);

    if ((exportNsPtr != nsPtr) || (strcmp(pattern, simplePattern) != 0)) {
	Tcl_SetObjResult(interp, Tcl_ObjPrintf("invalid export pattern"
                " \"%s\": pattern can't specify a namespace", pattern));
	Tcl_SetErrorCode(interp, "TCL", "EXPORT", "INVALID", NULL);
	return TCL_ERROR;
    }

    /*
     * Make sure that we don't already have the pattern in the array
     */

    if (nsPtr->exportArrayPtr != NULL) {
	for (i = 0;  i < nsPtr->numExportPatterns;  i++) {
	    if (strcmp(pattern, nsPtr->exportArrayPtr[i]) == 0) {
		/*
		 * The pattern already exists in the list.
		 */

		return TCL_OK;
	    }
	}
    }

    /*
     * Make sure there is room in the namespace's pattern array for the new
     * pattern.
     */

    neededElems = nsPtr->numExportPatterns + 1;
    if (neededElems > nsPtr->maxExportPatterns) {
	nsPtr->maxExportPatterns = nsPtr->maxExportPatterns ?
		2 * nsPtr->maxExportPatterns : INIT_EXPORT_PATTERNS;
	nsPtr->exportArrayPtr = ckrealloc(nsPtr->exportArrayPtr,
		sizeof(char *) * nsPtr->maxExportPatterns);
    }

    /*
     * Add the pattern to the namespace's array of export patterns.
     */

    len = strlen(pattern);
    patternCpy = ckalloc(len + 1);
    memcpy(patternCpy, pattern, (unsigned) len + 1);

    nsPtr->exportArrayPtr[nsPtr->numExportPatterns] = patternCpy;
    nsPtr->numExportPatterns++;

    /*
     * The list of commands actually exported from the namespace might have
     * changed (probably will have!) However, we do not need to recompute this
     * just yet; next time we need the info will be soon enough.
     */

    TclInvalidateNsCmdLookup(nsPtr);

    return TCL_OK;
#undef INIT_EXPORT_PATTERNS
}

/*
 *----------------------------------------------------------------------
 *
 * Tcl_AppendExportList --
 *
 *	Appends onto the argument object the list of export patterns for the
 *	specified namespace.
 *
 * Results:
 *	The return value is normally TCL_OK; in this case the object
 *	referenced by objPtr has each export pattern appended to it. If an
 *	error occurs, TCL_ERROR is returned and the interpreter's result holds
 *	an error message.
 *
 * Side effects:
 *	If necessary, the object referenced by objPtr is converted into a list
 *	object.
 *
 *----------------------------------------------------------------------
 */

int
Tcl_AppendExportList(
    Tcl_Interp *interp,		/* Interpreter used for error reporting. */
    Tcl_Namespace *namespacePtr,/* Points to the namespace whose export
				 * pattern list is appended onto objPtr. NULL
				 * for the current namespace. */
    Tcl_Obj *objPtr)		/* Points to the Tcl object onto which the
				 * export pattern list is appended. */
{
    Namespace *nsPtr;
    int i, result;

    /*
     * If the specified namespace is NULL, use the current namespace.
     */

    if (namespacePtr == NULL) {
	nsPtr = (Namespace *) TclGetCurrentNamespace(interp);
    } else {
	nsPtr = (Namespace *) namespacePtr;
    }

    /*
     * Append the export pattern list onto objPtr.
     */

    for (i = 0;  i < nsPtr->numExportPatterns;  i++) {
	result = Tcl_ListObjAppendElement(interp, objPtr,
		Tcl_NewStringObj(nsPtr->exportArrayPtr[i], -1));
	if (result != TCL_OK) {
	    return result;
	}
    }
    return TCL_OK;
}

/*
 *----------------------------------------------------------------------
 *
 * Tcl_Import --
 *
 *	Imports all of the commands matching a pattern into the namespace
 *	specified by namespacePtr (or the current namespace if contextNsPtr is
 *	NULL). This is done by creating a new command (the "imported command")
 *	that points to the real command in its original namespace.
 *
 *	If matching commands are on the autoload path but haven't been loaded
 *	yet, this command forces them to be loaded, then creates the links to
 *	them.
 *
 * Results:
 *	Returns TCL_OK if successful, or TCL_ERROR (along with an error
 *	message in the interpreter's result) if something goes wrong.
 *
 * Side effects:
 *	Creates new commands in the importing namespace. These indirect calls
 *	back to the real command and are deleted if the real commands are
 *	deleted.
 *
 *----------------------------------------------------------------------
 */

int
Tcl_Import(
    Tcl_Interp *interp,		/* Current interpreter. */
    Tcl_Namespace *namespacePtr,/* Points to the namespace into which the
				 * commands are to be imported. NULL for the
				 * current namespace. */
    const char *pattern,	/* String pattern indicating which commands to
				 * import. This pattern should be qualified by
				 * the name of the namespace from which to
				 * import the command(s). */
    int allowOverwrite)		/* If nonzero, allow existing commands to be
				 * overwritten by imported commands. If 0,
				 * return an error if an imported cmd
				 * conflicts with an existing one. */
{
    Namespace *nsPtr, *importNsPtr, *dummyPtr;
    const char *simplePattern;
    register Tcl_HashEntry *hPtr;
    Tcl_HashSearch search;

    /*
     * If the specified namespace is NULL, use the current namespace.
     */

    if (namespacePtr == NULL) {
	nsPtr = (Namespace *) TclGetCurrentNamespace(interp);
    } else {
	nsPtr = (Namespace *) namespacePtr;
    }

    /*
     * First, invoke the "auto_import" command with the pattern being
     * imported. This command is part of the Tcl library. It looks for
     * imported commands in autoloaded libraries and loads them in. That way,
     * they will be found when we try to create links below.
     *
     * Note that we don't just call Tcl_EvalObjv() directly because we do not
     * want absence of the command to be a failure case.
     */

    if (Tcl_FindCommand(interp,"auto_import",NULL,TCL_GLOBAL_ONLY) != NULL) {
	Tcl_Obj *objv[2];
	int result;

	TclNewLiteralStringObj(objv[0], "auto_import");
	objv[1] = Tcl_NewStringObj(pattern, -1);

	Tcl_IncrRefCount(objv[0]);
	Tcl_IncrRefCount(objv[1]);
	result = Tcl_EvalObjv(interp, 2, objv, TCL_GLOBAL_ONLY);
	Tcl_DecrRefCount(objv[0]);
	Tcl_DecrRefCount(objv[1]);

	if (result != TCL_OK) {
	    return TCL_ERROR;
	}
	Tcl_ResetResult(interp);
    }

    /*
     * From the pattern, find the namespace from which we are importing and
     * get the simple pattern (no namespace qualifiers or ::'s) at the end.
     */

    if (strlen(pattern) == 0) {
	Tcl_SetObjResult(interp, Tcl_NewStringObj("empty import pattern",-1));
	Tcl_SetErrorCode(interp, "TCL", "IMPORT", "EMPTY", NULL);
	return TCL_ERROR;
    }
    TclGetNamespaceForQualName(interp, pattern, nsPtr, TCL_NAMESPACE_ONLY,
	    &importNsPtr, &dummyPtr, &dummyPtr, &simplePattern);

    if (importNsPtr == NULL) {
	Tcl_SetObjResult(interp, Tcl_ObjPrintf(
                "unknown namespace in import pattern \"%s\"", pattern));
	Tcl_SetErrorCode(interp, "TCL", "LOOKUP", "NAMESPACE", pattern, NULL);
	return TCL_ERROR;
    }
    if (importNsPtr == nsPtr) {
	if (pattern == simplePattern) {
	    Tcl_SetObjResult(interp, Tcl_ObjPrintf(
		    "no namespace specified in import pattern \"%s\"",
                    pattern));
	    Tcl_SetErrorCode(interp, "TCL", "IMPORT", "ORIGIN", NULL);
	} else {
	    Tcl_SetObjResult(interp, Tcl_ObjPrintf(
                    "import pattern \"%s\" tries to import from namespace"
                    " \"%s\" into itself", pattern, importNsPtr->name));
	    Tcl_SetErrorCode(interp, "TCL", "IMPORT", "SELF", NULL);
	}
	return TCL_ERROR;
    }

    /*
     * Scan through the command table in the source namespace and look for
     * exported commands that match the string pattern. Create an "imported
     * command" in the current namespace for each imported command; these
     * commands redirect their invocations to the "real" command.
     */

    if ((simplePattern != NULL) && TclMatchIsTrivial(simplePattern)) {
	hPtr = Tcl_FindHashEntry(&importNsPtr->cmdTable, simplePattern);
	if (hPtr == NULL) {
	    return TCL_OK;
	}
	return DoImport(interp, nsPtr, hPtr, simplePattern, pattern,
		importNsPtr, allowOverwrite);
    }
    for (hPtr = Tcl_FirstHashEntry(&importNsPtr->cmdTable, &search);
	    (hPtr != NULL); hPtr = Tcl_NextHashEntry(&search)) {
	char *cmdName = Tcl_GetHashKey(&importNsPtr->cmdTable, hPtr);

	if (Tcl_StringMatch(cmdName, simplePattern) &&
		DoImport(interp, nsPtr, hPtr, cmdName, pattern, importNsPtr,
		allowOverwrite) == TCL_ERROR) {
	    return TCL_ERROR;
	}
    }
    return TCL_OK;
}

/*
 *----------------------------------------------------------------------
 *
 * DoImport --
 *
 *	Import a particular command from one namespace into another. Helper
 *	for Tcl_Import().
 *
 * Results:
 *	Standard Tcl result code. If TCL_ERROR, appends an error message to
 *	the interpreter result.
 *
 * Side effects:
 *	A new command is created in the target namespace unless this is a
 *	reimport of exactly the same command as before.
 *
 *----------------------------------------------------------------------
 */

static int
DoImport(
    Tcl_Interp *interp,
    Namespace *nsPtr,
    Tcl_HashEntry *hPtr,
    const char *cmdName,
    const char *pattern,
    Namespace *importNsPtr,
    int allowOverwrite)
{
    int i = 0, exported = 0;
    Tcl_HashEntry *found;

    /*
     * The command cmdName in the source namespace matches the pattern. Check
     * whether it was exported. If it wasn't, we ignore it.
     */

    while (!exported && (i < importNsPtr->numExportPatterns)) {
	exported |= Tcl_StringMatch(cmdName,
		importNsPtr->exportArrayPtr[i++]);
    }
    if (!exported) {
	return TCL_OK;
    }

    /*
     * Unless there is a name clash, create an imported command in the current
     * namespace that refers to cmdPtr.
     */

    found = Tcl_FindHashEntry(&nsPtr->cmdTable, cmdName);
    if ((found == NULL) || allowOverwrite) {
	/*
	 * Create the imported command and its client data. To create the new
	 * command in the current namespace, generate a fully qualified name
	 * for it.
	 */

	Tcl_DString ds;
	Tcl_Command importedCmd;
	ImportedCmdData *dataPtr;
	Command *cmdPtr;
	ImportRef *refPtr;

	Tcl_DStringInit(&ds);
	Tcl_DStringAppend(&ds, nsPtr->fullName, -1);
	if (nsPtr != ((Interp *) interp)->globalNsPtr) {
	    TclDStringAppendLiteral(&ds, "::");
	}
	Tcl_DStringAppend(&ds, cmdName, -1);

	/*
	 * Check whether creating the new imported command in the current
	 * namespace would create a cycle of imported command references.
	 */

	cmdPtr = Tcl_GetHashValue(hPtr);
	if (found != NULL && cmdPtr->deleteProc == DeleteImportedCmd) {
	    Command *overwrite = Tcl_GetHashValue(found);
	    Command *linkCmd = cmdPtr;

	    while (linkCmd->deleteProc == DeleteImportedCmd) {
		dataPtr = linkCmd->objClientData;
		linkCmd = dataPtr->realCmdPtr;
		if (overwrite == linkCmd) {
		    Tcl_SetObjResult(interp, Tcl_ObjPrintf(
                            "import pattern \"%s\" would create a loop"
                            " containing command \"%s\"",
                            pattern, Tcl_DStringValue(&ds)));
		    Tcl_DStringFree(&ds);
		    Tcl_SetErrorCode(interp, "TCL", "IMPORT", "LOOP", NULL);
		    return TCL_ERROR;
		}
	    }
	}

	dataPtr = ckalloc(sizeof(ImportedCmdData));
	importedCmd = Tcl_NRCreateCommand(interp, Tcl_DStringValue(&ds),
		InvokeImportedCmd, InvokeImportedNRCmd, dataPtr,
		DeleteImportedCmd);
	dataPtr->realCmdPtr = cmdPtr;
	dataPtr->selfPtr = (Command *) importedCmd;
	dataPtr->selfPtr->compileProc = cmdPtr->compileProc;
	Tcl_DStringFree(&ds);

	/*
	 * Create an ImportRef structure describing this new import command
	 * and add it to the import ref list in the "real" command.
	 */

	refPtr = ckalloc(sizeof(ImportRef));
	refPtr->importedCmdPtr = (Command *) importedCmd;
	refPtr->nextPtr = cmdPtr->importRefPtr;
	cmdPtr->importRefPtr = refPtr;
    } else {
	Command *overwrite = Tcl_GetHashValue(found);

	if (overwrite->deleteProc == DeleteImportedCmd) {
	    ImportedCmdData *dataPtr = overwrite->objClientData;

	    if (dataPtr->realCmdPtr == Tcl_GetHashValue(hPtr)) {
		/*
		 * Repeated import of same command is acceptable.
		 */

		return TCL_OK;
	    }
	}
	Tcl_SetObjResult(interp, Tcl_ObjPrintf(
                "can't import command \"%s\": already exists", cmdName));
	Tcl_SetErrorCode(interp, "TCL", "IMPORT", "OVERWRITE", NULL);
	return TCL_ERROR;
    }
    return TCL_OK;
}

/*
 *----------------------------------------------------------------------
 *
 * Tcl_ForgetImport --
 *
 *	Deletes commands previously imported into the namespace indicated.
 *	The by namespacePtr, or the current namespace of interp, when
 *	namespacePtr is NULL. The pattern controls which imported commands are
 *	deleted. A simple pattern, one without namespace separators, matches
 *	the current command names of imported commands in the namespace.
 *	Matching imported commands are deleted. A qualified pattern is
 *	interpreted as deletion selection on the basis of where the command is
 *	imported from. The original command and "first link" command for each
 *	imported command are determined, and they are matched against the
 *	pattern. A match leads to deletion of the imported command.
 *
 * Results:
 *	Returns TCL_ERROR and records an error message in the interp result if
 *	a namespace qualified pattern refers to a namespace that does not
 *	exist. Otherwise, returns TCL_OK.
 *
 * Side effects:
 *	May delete commands.
 *
 *----------------------------------------------------------------------
 */

int
Tcl_ForgetImport(
    Tcl_Interp *interp,		/* Current interpreter. */
    Tcl_Namespace *namespacePtr,/* Points to the namespace from which
				 * previously imported commands should be
				 * removed. NULL for current namespace. */
    const char *pattern)	/* String pattern indicating which imported
				 * commands to remove. */
{
    Namespace *nsPtr, *sourceNsPtr, *dummyPtr;
    const char *simplePattern;
    char *cmdName;
    register Tcl_HashEntry *hPtr;
    Tcl_HashSearch search;

    /*
     * If the specified namespace is NULL, use the current namespace.
     */

    if (namespacePtr == NULL) {
	nsPtr = (Namespace *) TclGetCurrentNamespace(interp);
    } else {
	nsPtr = (Namespace *) namespacePtr;
    }

    /*
     * Parse the pattern into its namespace-qualification (if any) and the
     * simple pattern.
     */

    TclGetNamespaceForQualName(interp, pattern, nsPtr, TCL_NAMESPACE_ONLY,
	    &sourceNsPtr, &dummyPtr, &dummyPtr, &simplePattern);

    if (sourceNsPtr == NULL) {
	Tcl_SetObjResult(interp, Tcl_ObjPrintf(
		"unknown namespace in namespace forget pattern \"%s\"",
		pattern));
	Tcl_SetErrorCode(interp, "TCL", "LOOKUP", "NAMESPACE", pattern, NULL);
	return TCL_ERROR;
    }

    if (strcmp(pattern, simplePattern) == 0) {
	/*
	 * The pattern is simple. Delete any imported commands that match it.
	 */

	if (TclMatchIsTrivial(simplePattern)) {
	    hPtr = Tcl_FindHashEntry(&nsPtr->cmdTable, simplePattern);
	    if (hPtr != NULL) {
		Command *cmdPtr = Tcl_GetHashValue(hPtr);

		if (cmdPtr && (cmdPtr->deleteProc == DeleteImportedCmd)) {
		    Tcl_DeleteCommandFromToken(interp, (Tcl_Command) cmdPtr);
		}
	    }
	    return TCL_OK;
	}
	for (hPtr = Tcl_FirstHashEntry(&nsPtr->cmdTable, &search);
		(hPtr != NULL); hPtr = Tcl_NextHashEntry(&search)) {
	    Command *cmdPtr = Tcl_GetHashValue(hPtr);

	    if (cmdPtr->deleteProc != DeleteImportedCmd) {
		continue;
	    }
	    cmdName = Tcl_GetHashKey(&nsPtr->cmdTable, hPtr);
	    if (Tcl_StringMatch(cmdName, simplePattern)) {
		Tcl_DeleteCommandFromToken(interp, (Tcl_Command) cmdPtr);
	    }
	}
	return TCL_OK;
    }

    /*
     * The pattern was namespace-qualified.
     */

    for (hPtr = Tcl_FirstHashEntry(&nsPtr->cmdTable, &search); (hPtr != NULL);
	    hPtr = Tcl_NextHashEntry(&search)) {
	Tcl_CmdInfo info;
	Tcl_Command token = Tcl_GetHashValue(hPtr);
	Tcl_Command origin = TclGetOriginalCommand(token);

	if (Tcl_GetCommandInfoFromToken(origin, &info) == 0) {
	    continue;			/* Not an imported command. */
	}
	if (info.namespacePtr != (Tcl_Namespace *) sourceNsPtr) {
	    /*
	     * Original not in namespace we're matching. Check the first link
	     * in the import chain.
	     */

	    Command *cmdPtr = (Command *) token;
	    ImportedCmdData *dataPtr = cmdPtr->objClientData;
	    Tcl_Command firstToken = (Tcl_Command) dataPtr->realCmdPtr;

	    if (firstToken == origin) {
		continue;
	    }
	    Tcl_GetCommandInfoFromToken(firstToken, &info);
	    if (info.namespacePtr != (Tcl_Namespace *) sourceNsPtr) {
		continue;
	    }
	    origin = firstToken;
	}
	if (Tcl_StringMatch(Tcl_GetCommandName(NULL, origin), simplePattern)){
	    Tcl_DeleteCommandFromToken(interp, token);
	}
    }
    return TCL_OK;
}

/*
 *----------------------------------------------------------------------
 *
 * TclGetOriginalCommand --
 *
 *	An imported command is created in an namespace when a "real" command
 *	is imported from another namespace. If the specified command is an
 *	imported command, this function returns the original command it refers
 *	to.
 *
 * Results:
 *	If the command was imported into a sequence of namespaces a, b,...,n
 *	where each successive namespace just imports the command from the
 *	previous namespace, this function returns the Tcl_Command token in the
 *	first namespace, a. Otherwise, if the specified command is not an
 *	imported command, the function returns NULL.
 *
 * Side effects:
 *	None.
 *
 *----------------------------------------------------------------------
 */

Tcl_Command
TclGetOriginalCommand(
    Tcl_Command command)	/* The imported command for which the original
				 * command should be returned. */
{
    register Command *cmdPtr = (Command *) command;
    ImportedCmdData *dataPtr;

    if (cmdPtr->deleteProc != DeleteImportedCmd) {
	return NULL;
    }

    while (cmdPtr->deleteProc == DeleteImportedCmd) {
	dataPtr = cmdPtr->objClientData;
	cmdPtr = dataPtr->realCmdPtr;
    }
    return (Tcl_Command) cmdPtr;
}

/*
 *----------------------------------------------------------------------
 *
 * InvokeImportedCmd --
 *
 *	Invoked by Tcl whenever the user calls an imported command that was
 *	created by Tcl_Import. Finds the "real" command (in another
 *	namespace), and passes control to it.
 *
 * Results:
 *	Returns TCL_OK if successful, and TCL_ERROR if anything goes wrong.
 *
 * Side effects:
 *	Returns a result in the interpreter's result object. If anything goes
 *	wrong, the result object is set to an error message.
 *
 *----------------------------------------------------------------------
 */

static int
InvokeImportedNRCmd(
    ClientData clientData,	/* Points to the imported command's
				 * ImportedCmdData structure. */
    Tcl_Interp *interp,		/* Current interpreter. */
    int objc,			/* Number of arguments. */
    Tcl_Obj *const objv[])	/* The argument objects. */
{
    ImportedCmdData *dataPtr = clientData;
    Command *realCmdPtr = dataPtr->realCmdPtr;

    TclSkipTailcall(interp);
    return TclNREvalObjv(interp, objc, objv, TCL_EVAL_NOERR, realCmdPtr);
}

static int
InvokeImportedCmd(
    ClientData clientData,	/* Points to the imported command's
				 * ImportedCmdData structure. */
    Tcl_Interp *interp,		/* Current interpreter. */
    int objc,			/* Number of arguments. */
    Tcl_Obj *const objv[])	/* The argument objects. */
{
    return Tcl_NRCallObjProc(interp, InvokeImportedNRCmd, clientData,
	    objc, objv);
}

/*
 *----------------------------------------------------------------------
 *
 * DeleteImportedCmd --
 *
 *	Invoked by Tcl whenever an imported command is deleted. The "real"
 *	command keeps a list of all the imported commands that refer to it, so
 *	those imported commands can be deleted when the real command is
 *	deleted. This function removes the imported command reference from the
 *	real command's list, and frees up the memory associated with the
 *	imported command.
 *
 * Results:
 *	None.
 *
 * Side effects:
 *	Removes the imported command from the real command's import list.
 *
 *----------------------------------------------------------------------
 */

static void
DeleteImportedCmd(
    ClientData clientData)	/* Points to the imported command's
				 * ImportedCmdData structure. */
{
    ImportedCmdData *dataPtr = clientData;
    Command *realCmdPtr = dataPtr->realCmdPtr;
    Command *selfPtr = dataPtr->selfPtr;
    register ImportRef *refPtr, *prevPtr;

    prevPtr = NULL;
    for (refPtr = realCmdPtr->importRefPtr; refPtr != NULL;
	    refPtr = refPtr->nextPtr) {
	if (refPtr->importedCmdPtr == selfPtr) {
	    /*
	     * Remove *refPtr from real command's list of imported commands
	     * that refer to it.
	     */

	    if (prevPtr == NULL) { /* refPtr is first in list. */
		realCmdPtr->importRefPtr = refPtr->nextPtr;
	    } else {
		prevPtr->nextPtr = refPtr->nextPtr;
	    }
	    ckfree(refPtr);
	    ckfree(dataPtr);
	    return;
	}
	prevPtr = refPtr;
    }

    Tcl_Panic("DeleteImportedCmd: did not find cmd in real cmd's list of import references");
}

/*
 *----------------------------------------------------------------------
 *
 * TclGetNamespaceForQualName --
 *
 *	Given a qualified name specifying a command, variable, or namespace,
 *	and a namespace in which to resolve the name, this function returns a
 *	pointer to the namespace that contains the item. A qualified name
 *	consists of the "simple" name of an item qualified by the names of an
 *	arbitrary number of containing namespace separated by "::"s. If the
 *	qualified name starts with "::", it is interpreted absolutely from the
 *	global namespace. Otherwise, it is interpreted relative to the
 *	namespace specified by cxtNsPtr if it is non-NULL. If cxtNsPtr is
 *	NULL, the name is interpreted relative to the current namespace.
 *
 *	A relative name like "foo::bar::x" can be found starting in either the
 *	current namespace or in the global namespace. So each search usually
 *	follows two tracks, and two possible namespaces are returned. If the
 *	function sets either *nsPtrPtr or *altNsPtrPtr to NULL, then that path
 *	failed.
 *
 *	If "flags" contains TCL_GLOBAL_ONLY, the relative qualified name is
 *	sought only in the global :: namespace. The alternate search (also)
 *	starting from the global namespace is ignored and *altNsPtrPtr is set
 *	NULL.
 *
 *	If "flags" contains TCL_NAMESPACE_ONLY, the relative qualified name is
 *	sought only in the namespace specified by cxtNsPtr. The alternate
 *	search starting from the global namespace is ignored and *altNsPtrPtr
 *	is set NULL. If both TCL_GLOBAL_ONLY and TCL_NAMESPACE_ONLY are
 *	specified, TCL_GLOBAL_ONLY is ignored and the search starts from the
 *	namespace specified by cxtNsPtr.
 *
 *	If "flags" contains TCL_CREATE_NS_IF_UNKNOWN, all namespace components
 *	of the qualified name that cannot be found are automatically created
 *	within their specified parent. This makes sure that functions like
 *	Tcl_CreateCommand always succeed. There is no alternate search path,
 *	so *altNsPtrPtr is set NULL.
 *
 *	If "flags" contains TCL_FIND_ONLY_NS, the qualified name is treated as
 *	a reference to a namespace, and the entire qualified name is followed.
 *	If the name is relative, the namespace is looked up only in the
 *	current namespace. A pointer to the namespace is stored in *nsPtrPtr
 *	and NULL is stored in *simpleNamePtr. Otherwise, if TCL_FIND_ONLY_NS
 *	is not specified, only the leading components are treated as namespace
 *	names, and a pointer to the simple name of the final component is
 *	stored in *simpleNamePtr.
 *
 * Results:
 *	It sets *nsPtrPtr and *altNsPtrPtr to point to the two possible
 *	namespaces which represent the last (containing) namespace in the
 *	qualified name. If the function sets either *nsPtrPtr or *altNsPtrPtr
 *	to NULL, then the search along that path failed. The function also
 *	stores a pointer to the simple name of the final component in
 *	*simpleNamePtr. If the qualified name is "::" or was treated as a
 *	namespace reference (TCL_FIND_ONLY_NS), the function stores a pointer
 *	to the namespace in *nsPtrPtr, NULL in *altNsPtrPtr, and sets
 *	*simpleNamePtr to point to an empty string.
 *
 *	If there is an error, this function returns TCL_ERROR. If "flags"
 *	contains TCL_LEAVE_ERR_MSG, an error message is returned in the
 *	interpreter's result object. Otherwise, the interpreter's result
 *	object is left unchanged.
 *
 *	*actualCxtPtrPtr is set to the actual context namespace. It is set to
 *	the input context namespace pointer in cxtNsPtr. If cxtNsPtr is NULL,
 *	it is set to the current namespace context.
 *
 *	For backwards compatibility with the TclPro byte code loader, this
 *	function always returns TCL_OK.
 *
 * Side effects:
 *	If "flags" contains TCL_CREATE_NS_IF_UNKNOWN, new namespaces may be
 *	created.
 *
 *----------------------------------------------------------------------
 */

int
TclGetNamespaceForQualName(
    Tcl_Interp *interp,		/* Interpreter in which to find the namespace
				 * containing qualName. */
    const char *qualName,	/* A namespace-qualified name of an command,
				 * variable, or namespace. */
    Namespace *cxtNsPtr,	/* The namespace in which to start the search
				 * for qualName's namespace. If NULL start
				 * from the current namespace. Ignored if
				 * TCL_GLOBAL_ONLY is set. */
    int flags,			/* Flags controlling the search: an OR'd
				 * combination of TCL_GLOBAL_ONLY,
				 * TCL_NAMESPACE_ONLY, TCL_FIND_ONLY_NS, and
				 * TCL_CREATE_NS_IF_UNKNOWN. */
    Namespace **nsPtrPtr,	/* Address where function stores a pointer to
				 * containing namespace if qualName is found
				 * starting from *cxtNsPtr or, if
				 * TCL_GLOBAL_ONLY is set, if qualName is
				 * found in the global :: namespace. NULL is
				 * stored otherwise. */
    Namespace **altNsPtrPtr,	/* Address where function stores a pointer to
				 * containing namespace if qualName is found
				 * starting from the global :: namespace.
				 * NULL is stored if qualName isn't found
				 * starting from :: or if the TCL_GLOBAL_ONLY,
				 * TCL_NAMESPACE_ONLY, TCL_FIND_ONLY_NS,
				 * TCL_CREATE_NS_IF_UNKNOWN flag is set. */
    Namespace **actualCxtPtrPtr,/* Address where function stores a pointer to
				 * the actual namespace from which the search
				 * started. This is either cxtNsPtr, the ::
				 * namespace if TCL_GLOBAL_ONLY was specified,
				 * or the current namespace if cxtNsPtr was
				 * NULL. */
    const char **simpleNamePtr) /* Address where function stores the simple
				 * name at end of the qualName, or NULL if
				 * qualName is "::" or the flag
				 * TCL_FIND_ONLY_NS was specified. */
{
    Interp *iPtr = (Interp *) interp;
    Namespace *nsPtr = cxtNsPtr;
    Namespace *altNsPtr;
    Namespace *globalNsPtr = iPtr->globalNsPtr;
    const char *start, *end;
    const char *nsName;
    Tcl_HashEntry *entryPtr;
    Tcl_DString buffer;
    int len;

    /*
     * Determine the context namespace nsPtr in which to start the primary
     * search. If the qualName name starts with a "::" or TCL_GLOBAL_ONLY was
     * specified, search from the global namespace. Otherwise, use the
     * namespace given in cxtNsPtr, or if that is NULL, use the current
     * namespace context. Note that we always treat two or more adjacent ":"s
     * as a namespace separator.
     */

    if (flags & TCL_GLOBAL_ONLY) {
	nsPtr = globalNsPtr;
    } else if (nsPtr == NULL) {
	nsPtr = iPtr->varFramePtr->nsPtr;
    }

    start = qualName;			/* Points to start of qualifying
					 * namespace. */
    if ((*qualName == ':') && (*(qualName+1) == ':')) {
	start = qualName+2;		/* Skip over the initial :: */
	while (*start == ':') {
	    start++;			/* Skip over a subsequent : */
	}
	nsPtr = globalNsPtr;
	if (*start == '\0') {		/* qualName is just two or more
					 * ":"s. */
	    *nsPtrPtr = globalNsPtr;
	    *altNsPtrPtr = NULL;
	    *actualCxtPtrPtr = globalNsPtr;
	    *simpleNamePtr = start;	/* Points to empty string. */
	    return TCL_OK;
	}
    }
    *actualCxtPtrPtr = nsPtr;

    /*
     * Start an alternate search path starting with the global namespace.
     * However, if the starting context is the global namespace, or if the
     * flag is set to search only the namespace *cxtNsPtr, ignore the
     * alternate search path.
     */

    altNsPtr = globalNsPtr;
    if ((nsPtr == globalNsPtr)
	    || (flags & (TCL_NAMESPACE_ONLY | TCL_FIND_ONLY_NS))) {
	altNsPtr = NULL;
    }

    /*
     * Loop to resolve each namespace qualifier in qualName.
     */

    Tcl_DStringInit(&buffer);
    end = start;
    while (*start != '\0') {
	/*
	 * Find the next namespace qualifier (i.e., a name ending in "::") or
	 * the end of the qualified name (i.e., a name ending in "\0"). Set
	 * len to the number of characters, starting from start, in the name;
	 * set end to point after the "::"s or at the "\0".
	 */

	len = 0;
	for (end = start;  *end != '\0';  end++) {
	    if ((*end == ':') && (*(end+1) == ':')) {
		end += 2;		/* Skip over the initial :: */
		while (*end == ':') {
		    end++;		/* Skip over the subsequent : */
		}
		break;			/* Exit for loop; end is after ::'s */
	    }
	    len++;
	}

	if (*end=='\0' && !(end-start>=2 && *(end-1)==':' && *(end-2)==':')) {
	    /*
	     * qualName ended with a simple name at start. If TCL_FIND_ONLY_NS
	     * was specified, look this up as a namespace. Otherwise, start is
	     * the name of a cmd or var and we are done.
	     */

	    if (flags & TCL_FIND_ONLY_NS) {
		nsName = start;
	    } else {
		*nsPtrPtr = nsPtr;
		*altNsPtrPtr = altNsPtr;
		*simpleNamePtr = start;
		Tcl_DStringFree(&buffer);
		return TCL_OK;
	    }
	} else {
	    /*
	     * start points to the beginning of a namespace qualifier ending
	     * in "::". end points to the start of a name in that namespace
	     * that might be empty. Copy the namespace qualifier to a buffer
	     * so it can be null terminated. We can't modify the incoming
	     * qualName since it may be a string constant.
	     */

	    TclDStringClear(&buffer);
	    Tcl_DStringAppend(&buffer, start, len);
	    nsName = Tcl_DStringValue(&buffer);
	}

	/*
	 * Look up the namespace qualifier nsName in the current namespace
	 * context. If it isn't found but TCL_CREATE_NS_IF_UNKNOWN is set,
	 * create that qualifying namespace. This is needed for functions like
	 * Tcl_CreateCommand that cannot fail.
	 */

	if (nsPtr != NULL) {
#ifndef BREAK_NAMESPACE_COMPAT
	    entryPtr = Tcl_FindHashEntry(&nsPtr->childTable, nsName);
#else
	    if (nsPtr->childTablePtr == NULL) {
		entryPtr = NULL;
	    } else {
		entryPtr = Tcl_FindHashEntry(nsPtr->childTablePtr, nsName);
	    }
#endif
	    if (entryPtr != NULL) {
		nsPtr = Tcl_GetHashValue(entryPtr);
	    } else if (flags & TCL_CREATE_NS_IF_UNKNOWN) {
		Tcl_CallFrame *framePtr;

		(void) TclPushStackFrame(interp, &framePtr,
			(Tcl_Namespace *) nsPtr, /*isProcCallFrame*/ 0);

		nsPtr = (Namespace *)
			Tcl_CreateNamespace(interp, nsName, NULL, NULL);
		TclPopStackFrame(interp);

		if (nsPtr == NULL) {
		    Tcl_Panic("Could not create namespace '%s'", nsName);
		}
	    } else {			/* Namespace not found and was not
					 * created. */
		nsPtr = NULL;
	    }
	}

	/*
	 * Look up the namespace qualifier in the alternate search path too.
	 */

	if (altNsPtr != NULL) {
#ifndef BREAK_NAMESPACE_COMPAT
	    entryPtr = Tcl_FindHashEntry(&altNsPtr->childTable, nsName);
#else
	    if (altNsPtr->childTablePtr != NULL) {
		entryPtr = Tcl_FindHashEntry(altNsPtr->childTablePtr, nsName);
	    } else {
		entryPtr = NULL;
	    }
#endif
	    if (entryPtr != NULL) {
		altNsPtr = Tcl_GetHashValue(entryPtr);
	    } else {
		altNsPtr = NULL;
	    }
	}

	/*
	 * If both search paths have failed, return NULL results.
	 */

	if ((nsPtr == NULL) && (altNsPtr == NULL)) {
	    *nsPtrPtr = NULL;
	    *altNsPtrPtr = NULL;
	    *simpleNamePtr = NULL;
	    Tcl_DStringFree(&buffer);
	    return TCL_OK;
	}

	start = end;
    }

    /*
     * We ignore trailing "::"s in a namespace name, but in a command or
     * variable name, trailing "::"s refer to the cmd or var named {}.
     */

    if ((flags & TCL_FIND_ONLY_NS) || (end>start && *(end-1)!=':')) {
	*simpleNamePtr = NULL;		/* Found namespace name. */
    } else {
	*simpleNamePtr = end;		/* Found cmd/var: points to empty
					 * string. */
    }

    /*
     * As a special case, if we are looking for a namespace and qualName is ""
     * and the current active namespace (nsPtr) is not the global namespace,
     * return NULL (no namespace was found). This is because namespaces can
     * not have empty names except for the global namespace.
     */

    if ((flags & TCL_FIND_ONLY_NS) && (*qualName == '\0')
	    && (nsPtr != globalNsPtr)) {
	nsPtr = NULL;
    }

    *nsPtrPtr = nsPtr;
    *altNsPtrPtr = altNsPtr;
    Tcl_DStringFree(&buffer);
    return TCL_OK;
}

/*
 *----------------------------------------------------------------------
 *
 * TclEnsureNamespace --
 *
 *	Provide a namespace that is not deleted.
 *
 * Value
 *
 *	namespacePtr, if it is not scheduled for deletion, or a pointer to a
 *	new namespace with the same name otherwise.
 *
 * Effect
 *	None.
 *
 *----------------------------------------------------------------------
 */
Tcl_Namespace *
TclEnsureNamespace(
    Tcl_Interp *interp,
    Tcl_Namespace *namespacePtr)
{
    Namespace *nsPtr = (Namespace *) namespacePtr;
    if (!(nsPtr->flags & NS_DYING)) {
	    return namespacePtr;
    }
    return Tcl_CreateNamespace(interp, nsPtr->fullName, NULL, NULL);
}

/*
 *----------------------------------------------------------------------
 *
 * Tcl_FindNamespace --
 *
 *	Searches for a namespace.
 *
 * Results:
 *	Returns a pointer to the namespace if it is found. Otherwise, returns
 *	NULL and leaves an error message in the interpreter's result object if
 *	"flags" contains TCL_LEAVE_ERR_MSG.
 *
 * Side effects:
 *	None.
 *
 *----------------------------------------------------------------------
 */

Tcl_Namespace *
Tcl_FindNamespace(
    Tcl_Interp *interp,		/* The interpreter in which to find the
				 * namespace. */
    const char *name,		/* Namespace name. If it starts with "::",
				 * will be looked up in global namespace.
				 * Else, looked up first in contextNsPtr
				 * (current namespace if contextNsPtr is
				 * NULL), then in global namespace. */
    Tcl_Namespace *contextNsPtr,/* Ignored if TCL_GLOBAL_ONLY flag is set or
				 * if the name starts with "::". Otherwise,
				 * points to namespace in which to resolve
				 * name; if NULL, look up name in the current
				 * namespace. */
    register int flags)		/* Flags controlling namespace lookup: an OR'd
				 * combination of TCL_GLOBAL_ONLY and
				 * TCL_LEAVE_ERR_MSG flags. */
{
    Namespace *nsPtr, *dummy1Ptr, *dummy2Ptr;
    const char *dummy;

    /*
     * Find the namespace(s) that contain the specified namespace name. Add
     * the TCL_FIND_ONLY_NS flag to resolve the name all the way down to its
     * last component, a namespace.
     */

    TclGetNamespaceForQualName(interp, name, (Namespace *) contextNsPtr,
	    flags|TCL_FIND_ONLY_NS, &nsPtr, &dummy1Ptr, &dummy2Ptr, &dummy);

    if (nsPtr != NULL) {
	return (Tcl_Namespace *) nsPtr;
    }

    if (flags & TCL_LEAVE_ERR_MSG) {
	Tcl_SetObjResult(interp, Tcl_ObjPrintf(
                "unknown namespace \"%s\"", name));
	Tcl_SetErrorCode(interp, "TCL", "LOOKUP", "NAMESPACE", name, NULL);
    }
    return NULL;
}

/*
 *----------------------------------------------------------------------
 *
 * Tcl_FindCommand --
 *
 *	Searches for a command.
 *
 * Results:
 *	Returns a token for the command if it is found. Otherwise, if it can't
 *	be found or there is an error, returns NULL and leaves an error
 *	message in the interpreter's result object if "flags" contains
 *	TCL_LEAVE_ERR_MSG.
 *
 * Side effects:
 *	None.
 *
 *----------------------------------------------------------------------
 */

Tcl_Command
Tcl_FindCommand(
    Tcl_Interp *interp,		/* The interpreter in which to find the
				 * command and to report errors. */
    const char *name,		/* Command's name. If it starts with "::",
				 * will be looked up in global namespace.
				 * Else, looked up first in contextNsPtr
				 * (current namespace if contextNsPtr is
				 * NULL), then in global namespace. */
    Tcl_Namespace *contextNsPtr,/* Ignored if TCL_GLOBAL_ONLY flag set.
				 * Otherwise, points to namespace in which to
				 * resolve name. If NULL, look up name in the
				 * current namespace. */
    int flags)			/* An OR'd combination of flags:
				 * TCL_GLOBAL_ONLY (look up name only in
				 * global namespace), TCL_NAMESPACE_ONLY (look
				 * up only in contextNsPtr, or the current
				 * namespace if contextNsPtr is NULL), and
				 * TCL_LEAVE_ERR_MSG. If both TCL_GLOBAL_ONLY
				 * and TCL_NAMESPACE_ONLY are given,
				 * TCL_GLOBAL_ONLY is ignored. */
{
    Interp *iPtr = (Interp *) interp;
    Namespace *cxtNsPtr;
    register Tcl_HashEntry *entryPtr;
    register Command *cmdPtr;
    const char *simpleName;
    int result;

    /*
     * If this namespace has a command resolver, then give it first crack at
     * the command resolution. If the interpreter has any command resolvers,
     * consult them next. The command resolver functions may return a
     * Tcl_Command value, they may signal to continue onward, or they may
     * signal an error.
     */

    if ((flags & TCL_GLOBAL_ONLY) || !strncmp(name, "::", 2)) {
	cxtNsPtr = (Namespace *) TclGetGlobalNamespace(interp);
    } else if (contextNsPtr != NULL) {
	cxtNsPtr = (Namespace *) contextNsPtr;
    } else {
	cxtNsPtr = (Namespace *) TclGetCurrentNamespace(interp);
    }

    if (cxtNsPtr->cmdResProc != NULL || iPtr->resolverPtr != NULL) {
	ResolverScheme *resPtr = iPtr->resolverPtr;
	Tcl_Command cmd;

	if (cxtNsPtr->cmdResProc) {
	    result = cxtNsPtr->cmdResProc(interp, name,
		    (Tcl_Namespace *) cxtNsPtr, flags, &cmd);
	} else {
	    result = TCL_CONTINUE;
	}

	while (result == TCL_CONTINUE && resPtr) {
	    if (resPtr->cmdResProc) {
		result = resPtr->cmdResProc(interp, name,
			(Tcl_Namespace *) cxtNsPtr, flags, &cmd);
	    }
	    resPtr = resPtr->nextPtr;
	}

	if (result == TCL_OK) {
	    ((Command *)cmd)->flags |= CMD_VIA_RESOLVER;
	    return cmd;

	} else if (result != TCL_CONTINUE) {
	    return NULL;
	}
    }

    /*
     * Find the namespace(s) that contain the command.
     */

    cmdPtr = NULL;
    if (cxtNsPtr->commandPathLength!=0 && strncmp(name, "::", 2)
	    && !(flags & TCL_NAMESPACE_ONLY)) {
	int i;
	Namespace *pathNsPtr, *realNsPtr, *dummyNsPtr;

	(void) TclGetNamespaceForQualName(interp, name, cxtNsPtr,
		TCL_NAMESPACE_ONLY, &realNsPtr, &dummyNsPtr, &dummyNsPtr,
		&simpleName);
	if ((realNsPtr != NULL) && (simpleName != NULL)) {
	    if ((cxtNsPtr == realNsPtr)
		    || !(realNsPtr->flags & NS_DYING)) {
		entryPtr = Tcl_FindHashEntry(&realNsPtr->cmdTable, simpleName);
		if (entryPtr != NULL) {
		    cmdPtr = Tcl_GetHashValue(entryPtr);
		}
	    }
	}

	/*
	 * Next, check along the path.
	 */

	for (i=0 ; i<cxtNsPtr->commandPathLength && cmdPtr==NULL ; i++) {
	    pathNsPtr = cxtNsPtr->commandPathArray[i].nsPtr;
	    if (pathNsPtr == NULL) {
		continue;
	    }
	    (void) TclGetNamespaceForQualName(interp, name, pathNsPtr,
		    TCL_NAMESPACE_ONLY, &realNsPtr, &dummyNsPtr, &dummyNsPtr,
		    &simpleName);
	    if ((realNsPtr != NULL) && (simpleName != NULL)
		    && !(realNsPtr->flags & NS_DYING)) {
		entryPtr = Tcl_FindHashEntry(&realNsPtr->cmdTable, simpleName);
		if (entryPtr != NULL) {
		    cmdPtr = Tcl_GetHashValue(entryPtr);
		}
	    }
	}

	/*
	 * If we've still not found the command, look in the global namespace
	 * as a last resort.
	 */

	if (cmdPtr == NULL) {
	    (void) TclGetNamespaceForQualName(interp, name, NULL,
		    TCL_GLOBAL_ONLY, &realNsPtr, &dummyNsPtr, &dummyNsPtr,
		    &simpleName);
	    if ((realNsPtr != NULL) && (simpleName != NULL)
		    && !(realNsPtr->flags & NS_DYING)) {
		entryPtr = Tcl_FindHashEntry(&realNsPtr->cmdTable, simpleName);
		if (entryPtr != NULL) {
		    cmdPtr = Tcl_GetHashValue(entryPtr);
		}
	    }
	}
    } else {
	Namespace *nsPtr[2];
	register int search;

	TclGetNamespaceForQualName(interp, name, cxtNsPtr,
		flags, &nsPtr[0], &nsPtr[1], &cxtNsPtr, &simpleName);

	/*
	 * Look for the command in the command table of its namespace. Be sure
	 * to check both possible search paths: from the specified namespace
	 * context and from the global namespace.
	 */

	for (search = 0;  (search < 2) && (cmdPtr == NULL);  search++) {
	    if ((nsPtr[search] != NULL) && (simpleName != NULL)) {
		entryPtr = Tcl_FindHashEntry(&nsPtr[search]->cmdTable,
			simpleName);
		if (entryPtr != NULL) {
		    cmdPtr = Tcl_GetHashValue(entryPtr);
		}
	    }
	}
    }

    if (cmdPtr != NULL) {
	cmdPtr->flags  &= ~CMD_VIA_RESOLVER;
	return (Tcl_Command) cmdPtr;
    }

    if (flags & TCL_LEAVE_ERR_MSG) {
	Tcl_SetObjResult(interp, Tcl_ObjPrintf(
                "unknown command \"%s\"", name));
	Tcl_SetErrorCode(interp, "TCL", "LOOKUP", "COMMAND", name, NULL);
    }
    return NULL;
}

/*
 *----------------------------------------------------------------------
 *
 * TclResetShadowedCmdRefs --
 *
 *	Called when a command is added to a namespace to check for existing
 *	command references that the new command may invalidate. Consider the
 *	following cases that could happen when you add a command "foo" to a
 *	namespace "b":
 *	   1. It could shadow a command named "foo" at the global scope. If
 *	      it does, all command references in the namespace "b" are
 *	      suspect.
 *	   2. Suppose the namespace "b" resides in a namespace "a". Then to
 *	      "a" the new command "b::foo" could shadow another command
 *	      "b::foo" in the global namespace. If so, then all command
 *	      references in "a" * are suspect.
 *	The same checks are applied to all parent namespaces, until we reach
 *	the global :: namespace.
 *
 * Results:
 *	None.
 *
 * Side effects:
 *	If the new command shadows an existing command, the cmdRefEpoch
 *	counter is incremented in each namespace that sees the shadow. This
 *	invalidates all command references that were previously cached in that
 *	namespace. The next time the commands are used, they are resolved from
 *	scratch.
 *
 *----------------------------------------------------------------------
 */

void
TclResetShadowedCmdRefs(
    Tcl_Interp *interp,		/* Interpreter containing the new command. */
    Command *newCmdPtr)		/* Points to the new command. */
{
    char *cmdName;
    Tcl_HashEntry *hPtr;
    register Namespace *nsPtr;
    Namespace *trailNsPtr, *shadowNsPtr;
    Namespace *globalNsPtr = (Namespace *) TclGetGlobalNamespace(interp);
    int found, i;
    int trailFront = -1;
    int trailSize = 5;		/* Formerly NUM_TRAIL_ELEMS. */
    Namespace **trailPtr = TclStackAlloc(interp,
	    trailSize * sizeof(Namespace *));

    /*
     * Start at the namespace containing the new command, and work up through
     * the list of parents. Stop just before the global namespace, since the
     * global namespace can't "shadow" its own entries.
     *
     * The namespace "trail" list we build consists of the names of each
     * namespace that encloses the new command, in order from outermost to
     * innermost: for example, "a" then "b". Each iteration of this loop
     * eventually extends the trail upwards by one namespace, nsPtr. We use
     * this trail list to see if nsPtr (e.g. "a" in 2. above) could have
     * now-invalid cached command references. This will happen if nsPtr
     * (e.g. "a") contains a sequence of child namespaces (e.g. "b") such that
     * there is a identically-named sequence of child namespaces starting from
     * :: (e.g. "::b") whose tail namespace contains a command also named
     * cmdName.
     */

    cmdName = Tcl_GetHashKey(newCmdPtr->hPtr->tablePtr, newCmdPtr->hPtr);
    for (nsPtr=newCmdPtr->nsPtr ; (nsPtr!=NULL) && (nsPtr!=globalNsPtr) ;
	    nsPtr=nsPtr->parentPtr) {
	/*
	 * Find the maximal sequence of child namespaces contained in nsPtr
	 * such that there is a identically-named sequence of child namespaces
	 * starting from ::. shadowNsPtr will be the tail of this sequence, or
	 * the deepest namespace under :: that might contain a command now
	 * shadowed by cmdName. We check below if shadowNsPtr actually
	 * contains a command cmdName.
	 */

	found = 1;
	shadowNsPtr = globalNsPtr;

	for (i = trailFront;  i >= 0;  i--) {
	    trailNsPtr = trailPtr[i];
#ifndef BREAK_NAMESPACE_COMPAT
	    hPtr = Tcl_FindHashEntry(&shadowNsPtr->childTable,
		    trailNsPtr->name);
#else
	    if (shadowNsPtr->childTablePtr != NULL) {
		hPtr = Tcl_FindHashEntry(shadowNsPtr->childTablePtr,
			trailNsPtr->name);
	    } else {
		hPtr = NULL;
	    }
#endif
	    if (hPtr != NULL) {
		shadowNsPtr = Tcl_GetHashValue(hPtr);
	    } else {
		found = 0;
		break;
	    }
	}

	/*
	 * If shadowNsPtr contains a command named cmdName, we invalidate all
	 * of the command refs cached in nsPtr. As a boundary case,
	 * shadowNsPtr is initially :: and we check for case 1. above.
	 */

	if (found) {
	    hPtr = Tcl_FindHashEntry(&shadowNsPtr->cmdTable, cmdName);
	    if (hPtr != NULL) {
		nsPtr->cmdRefEpoch++;
		TclInvalidateNsPath(nsPtr);

		/*
		 * If the shadowed command was compiled to bytecodes, we
		 * invalidate all the bytecodes in nsPtr, to force a new
		 * compilation. We use the resolverEpoch to signal the need
		 * for a fresh compilation of every bytecode.
		 */

		if (((Command *)Tcl_GetHashValue(hPtr))->compileProc != NULL){
		    nsPtr->resolverEpoch++;
		}
	    }
	}

	/*
	 * Insert nsPtr at the front of the trail list: i.e., at the end of
	 * the trailPtr array.
	 */

	trailFront++;
	if (trailFront == trailSize) {
	    int newSize = 2 * trailSize;

	    trailPtr = TclStackRealloc(interp, trailPtr,
		    newSize * sizeof(Namespace *));
	    trailSize = newSize;
	}
	trailPtr[trailFront] = nsPtr;
    }
    TclStackFree(interp, trailPtr);
}

/*
 *----------------------------------------------------------------------
 *
 * TclGetNamespaceFromObj, GetNamespaceFromObj --
 *
 *	Gets the namespace specified by the name in a Tcl_Obj.
 *
 * Results:
 *	Returns TCL_OK if the namespace was resolved successfully, and stores
 *	a pointer to the namespace in the location specified by nsPtrPtr. If
 *	the namespace can't be found, or anything else goes wrong, this
 *	function returns TCL_ERROR and writes an error message to interp,
 *	if non-NULL.
 *
 * Side effects:
 *	May update the internal representation for the object, caching the
 *	namespace reference. The next time this function is called, the
 *	namespace value can be found quickly.
 *
 *----------------------------------------------------------------------
 */

int
TclGetNamespaceFromObj(
    Tcl_Interp *interp,		/* The current interpreter. */
    Tcl_Obj *objPtr,		/* The object to be resolved as the name of a
				 * namespace. */
    Tcl_Namespace **nsPtrPtr)	/* Result namespace pointer goes here. */
{
    if (GetNamespaceFromObj(interp, objPtr, nsPtrPtr) == TCL_ERROR) {
	const char *name = TclGetString(objPtr);

	if ((name[0] == ':') && (name[1] == ':')) {
	    Tcl_SetObjResult(interp, Tcl_ObjPrintf(
		    "namespace \"%s\" not found", name));
	} else {
	    /*
	     * Get the current namespace name.
	     */

	    NamespaceCurrentCmd(NULL, interp, 1, NULL);
	    Tcl_SetObjResult(interp, Tcl_ObjPrintf(
		    "namespace \"%s\" not found in \"%s\"", name,
		    Tcl_GetStringResult(interp)));
	}
	Tcl_SetErrorCode(interp, "TCL", "LOOKUP", "NAMESPACE", name, NULL);
	return TCL_ERROR;
    }
    return TCL_OK;
}

static int
GetNamespaceFromObj(
    Tcl_Interp *interp,		/* The current interpreter. */
    Tcl_Obj *objPtr,		/* The object to be resolved as the name of a
				 * namespace. */
    Tcl_Namespace **nsPtrPtr)	/* Result namespace pointer goes here. */
{
    ResolvedNsName *resNamePtr;
    Namespace *nsPtr, *refNsPtr;

    if (objPtr->typePtr == &nsNameType) {
	/*
	 * Check that the ResolvedNsName is still valid; avoid letting the ref
	 * cross interps.
	 */

	resNamePtr = objPtr->internalRep.twoPtrValue.ptr1;
	nsPtr = resNamePtr->nsPtr;
	refNsPtr = resNamePtr->refNsPtr;
	if (!(nsPtr->flags & NS_DYING) && (interp == nsPtr->interp) &&
		(!refNsPtr || ((interp == refNsPtr->interp) &&
		(refNsPtr== (Namespace *) Tcl_GetCurrentNamespace(interp))))){
	    *nsPtrPtr = (Tcl_Namespace *) nsPtr;
	    return TCL_OK;
	}
    }
    if (SetNsNameFromAny(interp, objPtr) == TCL_OK) {
	resNamePtr = objPtr->internalRep.twoPtrValue.ptr1;
	*nsPtrPtr = (Tcl_Namespace *) resNamePtr->nsPtr;
	return TCL_OK;
    }
    return TCL_ERROR;
}

/*
 *----------------------------------------------------------------------
 *
 * TclInitNamespaceCmd --
 *
 *	This function is called to create the "namespace" Tcl command. See the
 *	user documentation for details on what it does.
 *
 * Results:
 *	Handle for the namespace command, or NULL on failure.
 *
 * Side effects:
 *	none
 *
 *----------------------------------------------------------------------
 */

Tcl_Command
TclInitNamespaceCmd(
    Tcl_Interp *interp)		/* Current interpreter. */
{
    return TclMakeEnsemble(interp, "namespace", defaultNamespaceMap);
}

/*
 *----------------------------------------------------------------------
 *
 * NamespaceChildrenCmd --
 *
 *	Invoked to implement the "namespace children" command that returns a
 *	list containing the fully-qualified names of the child namespaces of a
 *	given namespace. Handles the following syntax:
 *
 *	    namespace children ?name? ?pattern?
 *
 * Results:
 *	Returns TCL_OK if successful, and TCL_ERROR if anything goes wrong.
 *
 * Side effects:
 *	Returns a result in the interpreter's result object. If anything goes
 *	wrong, the result is an error message.
 *
 *----------------------------------------------------------------------
 */

static int
NamespaceChildrenCmd(
    ClientData dummy,		/* Not used. */
    Tcl_Interp *interp,		/* Current interpreter. */
    int objc,			/* Number of arguments. */
    Tcl_Obj *const objv[])	/* Argument objects. */
{
    Tcl_Namespace *namespacePtr;
    Namespace *nsPtr, *childNsPtr;
    Namespace *globalNsPtr = (Namespace *) TclGetGlobalNamespace(interp);
    const char *pattern = NULL;
    Tcl_DString buffer;
    register Tcl_HashEntry *entryPtr;
    Tcl_HashSearch search;
    Tcl_Obj *listPtr, *elemPtr;

    /*
     * Get a pointer to the specified namespace, or the current namespace.
     */

    if (objc == 1) {
	nsPtr = (Namespace *) TclGetCurrentNamespace(interp);
    } else if ((objc == 2) || (objc == 3)) {
	if (TclGetNamespaceFromObj(interp, objv[1], &namespacePtr) != TCL_OK){
	    return TCL_ERROR;
	}
	nsPtr = (Namespace *) namespacePtr;
    } else {
	Tcl_WrongNumArgs(interp, 1, objv, "?name? ?pattern?");
	return TCL_ERROR;
    }

    /*
     * Get the glob-style pattern, if any, used to narrow the search.
     */

    Tcl_DStringInit(&buffer);
    if (objc == 3) {
	const char *name = TclGetString(objv[2]);

	if ((*name == ':') && (*(name+1) == ':')) {
	    pattern = name;
	} else {
	    Tcl_DStringAppend(&buffer, nsPtr->fullName, -1);
	    if (nsPtr != globalNsPtr) {
		TclDStringAppendLiteral(&buffer, "::");
	    }
	    Tcl_DStringAppend(&buffer, name, -1);
	    pattern = Tcl_DStringValue(&buffer);
	}
    }

    /*
     * Create a list containing the full names of all child namespaces whose
     * names match the specified pattern, if any.
     */

    listPtr = Tcl_NewListObj(0, NULL);
    if ((pattern != NULL) && TclMatchIsTrivial(pattern)) {
	unsigned int length = strlen(nsPtr->fullName);

	if (strncmp(pattern, nsPtr->fullName, length) != 0) {
	    goto searchDone;
	}
	if (
#ifndef BREAK_NAMESPACE_COMPAT
	    Tcl_FindHashEntry(&nsPtr->childTable, pattern+length) != NULL
#else
	    nsPtr->childTablePtr != NULL &&
	    Tcl_FindHashEntry(nsPtr->childTablePtr, pattern+length) != NULL
#endif
	) {
	    Tcl_ListObjAppendElement(interp, listPtr,
		    Tcl_NewStringObj(pattern, -1));
	}
	goto searchDone;
    }
#ifndef BREAK_NAMESPACE_COMPAT
    entryPtr = Tcl_FirstHashEntry(&nsPtr->childTable, &search);
#else
    if (nsPtr->childTablePtr == NULL) {
	goto searchDone;
    }
    entryPtr = Tcl_FirstHashEntry(nsPtr->childTablePtr, &search);
#endif
    while (entryPtr != NULL) {
	childNsPtr = Tcl_GetHashValue(entryPtr);
	if ((pattern == NULL)
		|| Tcl_StringMatch(childNsPtr->fullName, pattern)) {
	    elemPtr = Tcl_NewStringObj(childNsPtr->fullName, -1);
	    Tcl_ListObjAppendElement(interp, listPtr, elemPtr);
	}
	entryPtr = Tcl_NextHashEntry(&search);
    }

  searchDone:
    Tcl_SetObjResult(interp, listPtr);
    Tcl_DStringFree(&buffer);
    return TCL_OK;
}

/*
 *----------------------------------------------------------------------
 *
 * NamespaceCodeCmd --
 *
 *	Invoked to implement the "namespace code" command to capture the
 *	namespace context of a command. Handles the following syntax:
 *
 *	    namespace code arg
 *
 *	Here "arg" can be a list. "namespace code arg" produces a result
 *	equivalent to that produced by the command
 *
 *	    list ::namespace inscope [namespace current] $arg
 *
 *	However, if "arg" is itself a scoped value starting with "::namespace
 *	inscope", then the result is just "arg".
 *
 * Results:
 *	Returns TCL_OK if successful, and TCL_ERROR if anything goes wrong.
 *
 * Side effects:
 *	If anything goes wrong, this function returns an error message as the
 *	result in the interpreter's result object.
 *
 *----------------------------------------------------------------------
 */

static int
NamespaceCodeCmd(
    ClientData dummy,		/* Not used. */
    Tcl_Interp *interp,		/* Current interpreter. */
    int objc,			/* Number of arguments. */
    Tcl_Obj *const objv[])	/* Argument objects. */
{
    Namespace *currNsPtr;
    Tcl_Obj *listPtr, *objPtr;
    register const char *arg;
    int length;

    if (objc != 2) {
	Tcl_WrongNumArgs(interp, 1, objv, "arg");
	return TCL_ERROR;
    }

    /*
     * If "arg" is already a scoped value, then return it directly.
     * Take care to only check for scoping in precisely the style that
     * [::namespace code] generates it.  Anything more forgiving can have
     * the effect of failing in namespaces that contain their own custom
     " "namespace" command.  [Bug 3202171].
     */

    arg = TclGetStringFromObj(objv[1], &length);
    if (*arg==':' && length > 20
	    && strncmp(arg, "::namespace inscope ", 20) == 0) {
	Tcl_SetObjResult(interp, objv[1]);
	return TCL_OK;
    }

    /*
     * Otherwise, construct a scoped command by building a list with
     * "namespace inscope", the full name of the current namespace, and the
     * argument "arg". By constructing a list, we ensure that scoped commands
     * are interpreted properly when they are executed later, by the
     * "namespace inscope" command.
     */

    TclNewObj(listPtr);
    TclNewLiteralStringObj(objPtr, "::namespace");
    Tcl_ListObjAppendElement(interp, listPtr, objPtr);
    TclNewLiteralStringObj(objPtr, "inscope");
    Tcl_ListObjAppendElement(interp, listPtr, objPtr);

    currNsPtr = (Namespace *) TclGetCurrentNamespace(interp);
    if (currNsPtr == (Namespace *) TclGetGlobalNamespace(interp)) {
	TclNewLiteralStringObj(objPtr, "::");
    } else {
	objPtr = Tcl_NewStringObj(currNsPtr->fullName, -1);
    }
    Tcl_ListObjAppendElement(interp, listPtr, objPtr);

    Tcl_ListObjAppendElement(interp, listPtr, objv[1]);

    Tcl_SetObjResult(interp, listPtr);
    return TCL_OK;
}

/*
 *----------------------------------------------------------------------
 *
 * NamespaceCurrentCmd --
 *
 *	Invoked to implement the "namespace current" command which returns the
 *	fully-qualified name of the current namespace. Handles the following
 *	syntax:
 *
 *	    namespace current
 *
 * Results:
 *	Returns TCL_OK if successful, and TCL_ERROR if anything goes wrong.
 *
 * Side effects:
 *	Returns a result in the interpreter's result object. If anything goes
 *	wrong, the result is an error message.
 *
 *----------------------------------------------------------------------
 */

static int
NamespaceCurrentCmd(
    ClientData dummy,		/* Not used. */
    Tcl_Interp *interp,		/* Current interpreter. */
    int objc,			/* Number of arguments. */
    Tcl_Obj *const objv[])	/* Argument objects. */
{
    register Namespace *currNsPtr;

    if (objc != 1) {
	Tcl_WrongNumArgs(interp, 1, objv, NULL);
	return TCL_ERROR;
    }

    /*
     * The "real" name of the global namespace ("::") is the null string, but
     * we return "::" for it as a convenience to programmers. Note that "" and
     * "::" are treated as synonyms by the namespace code so that it is still
     * easy to do things like:
     *
     *    namespace [namespace current]::bar { ... }
     */

    currNsPtr = (Namespace *) TclGetCurrentNamespace(interp);
    if (currNsPtr == (Namespace *) TclGetGlobalNamespace(interp)) {
	Tcl_SetObjResult(interp, Tcl_NewStringObj("::", 2));
    } else {
	Tcl_SetObjResult(interp, Tcl_NewStringObj(currNsPtr->fullName, -1));
    }
    return TCL_OK;
}

/*
 *----------------------------------------------------------------------
 *
 * NamespaceDeleteCmd --
 *
 *	Invoked to implement the "namespace delete" command to delete
 *	namespace(s). Handles the following syntax:
 *
 *	    namespace delete ?name name...?
 *
 *	Each name identifies a namespace. It may include a sequence of
 *	namespace qualifiers separated by "::"s. If a namespace is found, it
 *	is deleted: all variables and procedures contained in that namespace
 *	are deleted. If that namespace is being used on the call stack, it is
 *	kept alive (but logically deleted) until it is removed from the call
 *	stack: that is, it can no longer be referenced by name but any
 *	currently executing procedure that refers to it is allowed to do so
 *	until the procedure returns. If the namespace can't be found, this
 *	function returns an error. If no namespaces are specified, this
 *	command does nothing.
 *
 * Results:
 *	Returns TCL_OK if successful, and TCL_ERROR if anything goes wrong.
 *
 * Side effects:
 *	Deletes the specified namespaces. If anything goes wrong, this
 *	function returns an error message in the interpreter's result object.
 *
 *----------------------------------------------------------------------
 */

static int
NamespaceDeleteCmd(
    ClientData dummy,		/* Not used. */
    Tcl_Interp *interp,		/* Current interpreter. */
    int objc,			/* Number of arguments. */
    Tcl_Obj *const objv[])	/* Argument objects. */
{
    Tcl_Namespace *namespacePtr;
    const char *name;
    register int i;

    if (objc < 1) {
	Tcl_WrongNumArgs(interp, 1, objv, "?name name...?");
	return TCL_ERROR;
    }

    /*
     * Destroying one namespace may cause another to be destroyed. Break this
     * into two passes: first check to make sure that all namespaces on the
     * command line are valid, and report any errors.
     */

    for (i = 1;  i < objc;  i++) {
	name = TclGetString(objv[i]);
	namespacePtr = Tcl_FindNamespace(interp, name, NULL, /*flags*/ 0);
	if ((namespacePtr == NULL)
		|| (((Namespace *) namespacePtr)->flags & NS_KILLED)) {
	    Tcl_SetObjResult(interp, Tcl_ObjPrintf(
                    "unknown namespace \"%s\" in namespace delete command",
		    TclGetString(objv[i])));
	    Tcl_SetErrorCode(interp, "TCL", "LOOKUP", "NAMESPACE",
		    TclGetString(objv[i]), NULL);
	    return TCL_ERROR;
	}
    }

    /*
     * Okay, now delete each namespace.
     */

    for (i = 1;  i < objc;  i++) {
	name = TclGetString(objv[i]);
	namespacePtr = Tcl_FindNamespace(interp, name, NULL, /* flags */ 0);
	if (namespacePtr) {
	    Tcl_DeleteNamespace(namespacePtr);
	}
    }
    return TCL_OK;
}

/*
 *----------------------------------------------------------------------
 *
 * NamespaceEvalCmd --
 *
 *	Invoked to implement the "namespace eval" command. Executes commands
 *	in a namespace. If the namespace does not already exist, it is
 *	created. Handles the following syntax:
 *
 *	    namespace eval name arg ?arg...?
 *
 *	If more than one arg argument is specified, the command that is
 *	executed is the result of concatenating the arguments together with a
 *	space between each argument.
 *
 * Results:
 *	Returns TCL_OK if the namespace is found and the commands are executed
 *	successfully. Returns TCL_ERROR if anything goes wrong.
 *
 * Side effects:
 *	Returns the result of the command in the interpreter's result object.
 *	If anything goes wrong, this function returns an error message as the
 *	result.
 *
 *----------------------------------------------------------------------
 */

static int
NamespaceEvalCmd(
    ClientData clientData,	/* Arbitrary value passed to cmd. */
    Tcl_Interp *interp,		/* Current interpreter. */
    int objc,			/* Number of arguments. */
    Tcl_Obj *const objv[])	/* Argument objects. */
{
    return Tcl_NRCallObjProc(interp, NRNamespaceEvalCmd, clientData, objc,
	    objv);
}

static int
NRNamespaceEvalCmd(
    ClientData dummy,		/* Not used. */
    Tcl_Interp *interp,		/* Current interpreter. */
    int objc,			/* Number of arguments. */
    Tcl_Obj *const objv[])	/* Argument objects. */
{
    Interp *iPtr = (Interp *) interp;
    CmdFrame *invoker;
    int word;
    Tcl_Namespace *namespacePtr;
    CallFrame *framePtr, **framePtrPtr;
    Tcl_Obj *objPtr;
    int result;

    if (objc < 3) {
	Tcl_WrongNumArgs(interp, 1, objv, "name arg ?arg...?");
	return TCL_ERROR;
    }

    /*
     * Try to resolve the namespace reference, caching the result in the
     * namespace object along the way.
     */

    result = GetNamespaceFromObj(interp, objv[1], &namespacePtr);

    /*
     * If the namespace wasn't found, try to create it.
     */

    if (result == TCL_ERROR) {
	const char *name = TclGetString(objv[1]);

	namespacePtr = Tcl_CreateNamespace(interp, name, NULL, NULL);
	if (namespacePtr == NULL) {
	    return TCL_ERROR;
	}
    }

    /*
     * Make the specified namespace the current namespace and evaluate the
     * command(s).
     */

    /* This is needed to satisfy GCC 3.3's strict aliasing rules */
    framePtrPtr = &framePtr;
    (void) TclPushStackFrame(interp, (Tcl_CallFrame **) framePtrPtr,
	    namespacePtr, /*isProcCallFrame*/ 0);

    framePtr->objv = TclFetchEnsembleRoot(interp, objv, objc, &framePtr->objc);

    if (objc == 3) {
	/*
	 * TIP #280: Make actual argument location available to eval'd script.
	 */

	objPtr = objv[2];
	invoker = iPtr->cmdFramePtr;
	word = 3;
	TclArgumentGet(interp, objPtr, &invoker, &word);
    } else {
	/*
	 * More than one argument: concatenate them together with spaces
	 * between, then evaluate the result. Tcl_EvalObjEx will delete the
	 * object when it decrements its refcount after eval'ing it.
	 */

	objPtr = Tcl_ConcatObj(objc-2, objv+2);
	invoker = NULL;
	word = 0;
    }

    /*
     * TIP #280: Make invoking context available to eval'd script.
     */

    TclNRAddCallback(interp, NsEval_Callback, namespacePtr, "eval",
	    NULL, NULL);
    return TclNREvalObjEx(interp, objPtr, 0, invoker, word);
}

static int
NsEval_Callback(
    ClientData data[],
    Tcl_Interp *interp,
    int result)
{
    Tcl_Namespace *namespacePtr = data[0];

    if (result == TCL_ERROR) {
	int length = strlen(namespacePtr->fullName);
	int limit = 200;
	int overflow = (length > limit);
	char *cmd = data[1];

	Tcl_AppendObjToErrorInfo(interp, Tcl_ObjPrintf(
		"\n    (in namespace %s \"%.*s%s\" script line %d)",
		cmd,
		(overflow ? limit : length), namespacePtr->fullName,
		(overflow ? "..." : ""), Tcl_GetErrorLine(interp)));
    }

    /*
     * Restore the previous "current" namespace.
     */

    TclPopStackFrame(interp);
    return result;
}

/*
 *----------------------------------------------------------------------
 *
 * NamespaceExistsCmd --
 *
 *	Invoked to implement the "namespace exists" command that returns true
 *	if the given namespace currently exists, and false otherwise. Handles
 *	the following syntax:
 *
 *	    namespace exists name
 *
 * Results:
 *	Returns TCL_OK if successful, and TCL_ERROR if anything goes wrong.
 *
 * Side effects:
 *	Returns a result in the interpreter's result object. If anything goes
 *	wrong, the result is an error message.
 *
 *----------------------------------------------------------------------
 */

static int
NamespaceExistsCmd(
    ClientData dummy,		/* Not used. */
    Tcl_Interp *interp,		/* Current interpreter. */
    int objc,			/* Number of arguments. */
    Tcl_Obj *const objv[])	/* Argument objects. */
{
    Tcl_Namespace *namespacePtr;

    if (objc != 2) {
	Tcl_WrongNumArgs(interp, 1, objv, "name");
	return TCL_ERROR;
    }

    Tcl_SetObjResult(interp, Tcl_NewBooleanObj(
	    GetNamespaceFromObj(interp, objv[1], &namespacePtr) == TCL_OK));
    return TCL_OK;
}

/*
 *----------------------------------------------------------------------
 *
 * NamespaceExportCmd --
 *
 *	Invoked to implement the "namespace export" command that specifies
 *	which commands are exported from a namespace. The exported commands
 *	are those that can be imported into another namespace using "namespace
 *	import". Both commands defined in a namespace and commands the
 *	namespace has imported can be exported by a namespace. This command
 *	has the following syntax:
 *
 *	    namespace export ?-clear? ?pattern pattern...?
 *
 *	Each pattern may contain "string match"-style pattern matching special
 *	characters, but the pattern may not include any namespace qualifiers:
 *	that is, the pattern must specify commands in the current (exporting)
 *	namespace. The specified patterns are appended onto the namespace's
 *	list of export patterns.
 *
 *	To reset the namespace's export pattern list, specify the "-clear"
 *	flag.
 *
 *	If there are no export patterns and the "-clear" flag isn't given,
 *	this command returns the namespace's current export list.
 *
 * Results:
 *	Returns TCL_OK if successful, and TCL_ERROR if anything goes wrong.
 *
 * Side effects:
 *	Returns a result in the interpreter's result object. If anything goes
 *	wrong, the result is an error message.
 *
 *----------------------------------------------------------------------
 */

static int
NamespaceExportCmd(
    ClientData dummy,		/* Not used. */
    Tcl_Interp *interp,		/* Current interpreter. */
    int objc,			/* Number of arguments. */
    Tcl_Obj *const objv[])	/* Argument objects. */
{
    int firstArg, i;

    if (objc < 1) {
	Tcl_WrongNumArgs(interp, 1, objv, "?-clear? ?pattern pattern...?");
	return TCL_ERROR;
    }

    /*
     * If no pattern arguments are given, and "-clear" isn't specified, return
     * the namespace's current export pattern list.
     */

    if (objc == 1) {
	Tcl_Obj *listPtr = Tcl_NewObj();

	(void) Tcl_AppendExportList(interp, NULL, listPtr);
	Tcl_SetObjResult(interp, listPtr);
	return TCL_OK;
    }

    /*
     * Process the optional "-clear" argument.
     */

    firstArg = 1;
    if (strcmp("-clear", Tcl_GetString(objv[firstArg])) == 0) {
	Tcl_Export(interp, NULL, "::", 1);
	Tcl_ResetResult(interp);
	firstArg++;
    }

    /*
     * Add each pattern to the namespace's export pattern list.
     */

    for (i = firstArg;  i < objc;  i++) {
	int result = Tcl_Export(interp, NULL, Tcl_GetString(objv[i]), 0);
	if (result != TCL_OK) {
	    return result;
	}
    }
    return TCL_OK;
}

/*
 *----------------------------------------------------------------------
 *
 * NamespaceForgetCmd --
 *
 *	Invoked to implement the "namespace forget" command to remove imported
 *	commands from a namespace. Handles the following syntax:
 *
 *	    namespace forget ?pattern pattern...?
 *
 *	Each pattern is a name like "foo::*" or "a::b::x*". That is, the
 *	pattern may include the special pattern matching characters recognized
 *	by the "string match" command, but only in the command name at the end
 *	of the qualified name; the special pattern characters may not appear
 *	in a namespace name. All of the commands that match that pattern are
 *	checked to see if they have an imported command in the current
 *	namespace that refers to the matched command. If there is an alias, it
 *	is removed.
 *
 * Results:
 *	Returns TCL_OK if successful, and TCL_ERROR if anything goes wrong.
 *
 * Side effects:
 *	Imported commands are removed from the current namespace. If anything
 *	goes wrong, this function returns an error message in the
 *	interpreter's result object.
 *
 *----------------------------------------------------------------------
 */

static int
NamespaceForgetCmd(
    ClientData dummy,		/* Not used. */
    Tcl_Interp *interp,		/* Current interpreter. */
    int objc,			/* Number of arguments. */
    Tcl_Obj *const objv[])	/* Argument objects. */
{
    const char *pattern;
    register int i, result;

    if (objc < 1) {
	Tcl_WrongNumArgs(interp, 1, objv, "?pattern pattern...?");
	return TCL_ERROR;
    }

    for (i = 1;  i < objc;  i++) {
	pattern = TclGetString(objv[i]);
	result = Tcl_ForgetImport(interp, NULL, pattern);
	if (result != TCL_OK) {
	    return result;
	}
    }
    return TCL_OK;
}

/*
 *----------------------------------------------------------------------
 *
 * NamespaceImportCmd --
 *
 *	Invoked to implement the "namespace import" command that imports
 *	commands into a namespace. Handles the following syntax:
 *
 *	    namespace import ?-force? ?pattern pattern...?
 *
 *	Each pattern is a namespace-qualified name like "foo::*", "a::b::x*",
 *	or "bar::p". That is, the pattern may include the special pattern
 *	matching characters recognized by the "string match" command, but only
 *	in the command name at the end of the qualified name; the special
 *	pattern characters may not appear in a namespace name. All of the
 *	commands that match the pattern and which are exported from their
 *	namespace are made accessible from the current namespace context. This
 *	is done by creating a new "imported command" in the current namespace
 *	that points to the real command in its original namespace; when the
 *	imported command is called, it invokes the real command.
 *
 *	If an imported command conflicts with an existing command, it is
 *	treated as an error. But if the "-force" option is included, then
 *	existing commands are overwritten by the imported commands.
 *
 *	If there are no pattern arguments and the "-force" flag isn't given,
 *	this command returns the list of commands currently imported in
 *	the current namespace.
 *
 * Results:
 *	Returns TCL_OK if successful, and TCL_ERROR if anything goes wrong.
 *
 * Side effects:
 *	Adds imported commands to the current namespace. If anything goes
 *	wrong, this function returns an error message in the interpreter's
 *	result object.
 *
 *----------------------------------------------------------------------
 */

static int
NamespaceImportCmd(
    ClientData dummy,		/* Not used. */
    Tcl_Interp *interp,		/* Current interpreter. */
    int objc,			/* Number of arguments. */
    Tcl_Obj *const objv[])	/* Argument objects. */
{
    int allowOverwrite = 0;
    const char *string, *pattern;
    register int i, result;
    int firstArg;

    if (objc < 1) {
	Tcl_WrongNumArgs(interp, 1, objv, "?-force? ?pattern pattern...?");
	return TCL_ERROR;
    }

    /*
     * Skip over the optional "-force" as the first argument.
     */

    firstArg = 1;
    if (firstArg < objc) {
	string = TclGetString(objv[firstArg]);
	if ((*string == '-') && (strcmp(string, "-force") == 0)) {
	    allowOverwrite = 1;
	    firstArg++;
	}
    } else {
	/*
	 * When objc == 1, command is just [namespace import]. Introspection
	 * form to return list of imported commands.
	 */

	Tcl_HashEntry *hPtr;
	Tcl_HashSearch search;
	Namespace *nsPtr = (Namespace *) TclGetCurrentNamespace(interp);
	Tcl_Obj *listPtr;

	TclNewObj(listPtr);
	for (hPtr = Tcl_FirstHashEntry(&nsPtr->cmdTable, &search);
		hPtr != NULL; hPtr = Tcl_NextHashEntry(&search)) {
	    Command *cmdPtr = Tcl_GetHashValue(hPtr);

	    if (cmdPtr->deleteProc == DeleteImportedCmd) {
		Tcl_ListObjAppendElement(NULL, listPtr, Tcl_NewStringObj(
			Tcl_GetHashKey(&nsPtr->cmdTable, hPtr) ,-1));
	    }
	}
	Tcl_SetObjResult(interp, listPtr);
	return TCL_OK;
    }

    /*
     * Handle the imports for each of the patterns.
     */

    for (i = firstArg;  i < objc;  i++) {
	pattern = TclGetString(objv[i]);
	result = Tcl_Import(interp, NULL, pattern, allowOverwrite);
	if (result != TCL_OK) {
	    return result;
	}
    }
    return TCL_OK;
}

/*
 *----------------------------------------------------------------------
 *
 * NamespaceInscopeCmd --
 *
 *	Invoked to implement the "namespace inscope" command that executes a
 *	script in the context of a particular namespace. This command is not
 *	expected to be used directly by programmers; calls to it are generated
 *	implicitly when programs use "namespace code" commands to register
 *	callback scripts. Handles the following syntax:
 *
 *	    namespace inscope name arg ?arg...?
 *
 *	The "namespace inscope" command is much like the "namespace eval"
 *	command except that it has lappend semantics and the namespace must
 *	already exist. It treats the first argument as a list, and appends any
 *	arguments after the first onto the end as proper list elements. For
 *	example,
 *
 *	    namespace inscope ::foo {a b} c d e
 *
 *	is equivalent to
 *
 *	    namespace eval ::foo [concat {a b} [list c d e]]
 *
 *	This lappend semantics is important because many callback scripts are
 *	actually prefixes.
 *
 * Results:
 *	Returns TCL_OK to indicate success, or TCL_ERROR to indicate failure.
 *
 * Side effects:
 *	Returns a result in the Tcl interpreter's result object.
 *
 *----------------------------------------------------------------------
 */

static int
NamespaceInscopeCmd(
    ClientData clientData,	/* Arbitrary value passed to cmd. */
    Tcl_Interp *interp,		/* Current interpreter. */
    int objc,			/* Number of arguments. */
    Tcl_Obj *const objv[])	/* Argument objects. */
{
    return Tcl_NRCallObjProc(interp, NRNamespaceInscopeCmd, clientData, objc,
	    objv);
}

static int
NRNamespaceInscopeCmd(
    ClientData dummy,		/* Not used. */
    Tcl_Interp *interp,		/* Current interpreter. */
    int objc,			/* Number of arguments. */
    Tcl_Obj *const objv[])	/* Argument objects. */
{
    Tcl_Namespace *namespacePtr;
    CallFrame *framePtr, **framePtrPtr;
    int i;
    Tcl_Obj *cmdObjPtr;

    if (objc < 3) {
	Tcl_WrongNumArgs(interp, 1, objv, "name arg ?arg...?");
	return TCL_ERROR;
    }

    /*
     * Resolve the namespace reference.
     */

    if (TclGetNamespaceFromObj(interp, objv[1], &namespacePtr) != TCL_OK) {
	return TCL_ERROR;
    }

    /*
     * Make the specified namespace the current namespace.
     */

    framePtrPtr = &framePtr;		/* This is needed to satisfy GCC's
					 * strict aliasing rules. */
    (void) TclPushStackFrame(interp, (Tcl_CallFrame **) framePtrPtr,
	    namespacePtr, /*isProcCallFrame*/ 0);

    framePtr->objv = TclFetchEnsembleRoot(interp, objv, objc, &framePtr->objc);

    /*
     * Execute the command. If there is just one argument, just treat it as a
     * script and evaluate it. Otherwise, create a list from the arguments
     * after the first one, then concatenate the first argument and the list
     * of extra arguments to form the command to evaluate.
     */

    if (objc == 3) {
	cmdObjPtr = objv[2];
    } else {
	Tcl_Obj *concatObjv[2];
	register Tcl_Obj *listPtr;

	listPtr = Tcl_NewListObj(0, NULL);
	for (i = 3;  i < objc;  i++) {
	    if (Tcl_ListObjAppendElement(interp, listPtr, objv[i]) != TCL_OK){
		Tcl_DecrRefCount(listPtr);	/* Free unneeded obj. */
		return TCL_ERROR;
	    }
	}

	concatObjv[0] = objv[2];
	concatObjv[1] = listPtr;
	cmdObjPtr = Tcl_ConcatObj(2, concatObjv);
	Tcl_DecrRefCount(listPtr);    /* We're done with the list object. */
    }

    TclNRAddCallback(interp, NsEval_Callback, namespacePtr, "inscope",
	    NULL, NULL);
    return TclNREvalObjEx(interp, cmdObjPtr, 0, NULL, 0);
}

/*
 *----------------------------------------------------------------------
 *
 * NamespaceOriginCmd --
 *
 *	Invoked to implement the "namespace origin" command to return the
 *	fully-qualified name of the "real" command to which the specified
 *	"imported command" refers. Handles the following syntax:
 *
 *	    namespace origin name
 *
 * Results:
 *	An imported command is created in an namespace when that namespace
 *	imports a command from another namespace. If a command is imported
 *	into a sequence of namespaces a, b,...,n where each successive
 *	namespace just imports the command from the previous namespace, this
 *	command returns the fully-qualified name of the original command in
 *	the first namespace, a. If "name" does not refer to an alias, its
 *	fully-qualified name is returned. The returned name is stored in the
 *	interpreter's result object. This function returns TCL_OK if
 *	successful, and TCL_ERROR if anything goes wrong.
 *
 * Side effects:
 *	If anything goes wrong, this function returns an error message in the
 *	interpreter's result object.
 *
 *----------------------------------------------------------------------
 */

static int
NamespaceOriginCmd(
    ClientData dummy,		/* Not used. */
    Tcl_Interp *interp,		/* Current interpreter. */
    int objc,			/* Number of arguments. */
    Tcl_Obj *const objv[])	/* Argument objects. */
{
    Tcl_Command command, origCommand;
    Tcl_Obj *resultPtr;

    if (objc != 2) {
	Tcl_WrongNumArgs(interp, 1, objv, "name");
	return TCL_ERROR;
    }

    command = Tcl_GetCommandFromObj(interp, objv[1]);
    if (command == NULL) {
	Tcl_SetObjResult(interp, Tcl_ObjPrintf(
                "invalid command name \"%s\"", TclGetString(objv[1])));
	Tcl_SetErrorCode(interp, "TCL", "LOOKUP", "COMMAND",
		TclGetString(objv[1]), NULL);
	return TCL_ERROR;
    }
    origCommand = TclGetOriginalCommand(command);
    TclNewObj(resultPtr);
    if (origCommand == NULL) {
	/*
	 * The specified command isn't an imported command. Return the
	 * command's name qualified by the full name of the namespace it was
	 * defined in.
	 */

	Tcl_GetCommandFullName(interp, command, resultPtr);
    } else {
	Tcl_GetCommandFullName(interp, origCommand, resultPtr);
    }
    Tcl_SetObjResult(interp, resultPtr);
    return TCL_OK;
}

/*
 *----------------------------------------------------------------------
 *
 * NamespaceParentCmd --
 *
 *	Invoked to implement the "namespace parent" command that returns the
 *	fully-qualified name of the parent namespace for a specified
 *	namespace. Handles the following syntax:
 *
 *	    namespace parent ?name?
 *
 * Results:
 *	Returns TCL_OK if successful, and TCL_ERROR if anything goes wrong.
 *
 * Side effects:
 *	Returns a result in the interpreter's result object. If anything goes
 *	wrong, the result is an error message.
 *
 *----------------------------------------------------------------------
 */

static int
NamespaceParentCmd(
    ClientData dummy,		/* Not used. */
    Tcl_Interp *interp,		/* Current interpreter. */
    int objc,			/* Number of arguments. */
    Tcl_Obj *const objv[])	/* Argument objects. */
{
    Tcl_Namespace *nsPtr;

    if (objc == 1) {
	nsPtr = TclGetCurrentNamespace(interp);
    } else if (objc == 2) {
	if (TclGetNamespaceFromObj(interp, objv[1], &nsPtr) != TCL_OK) {
	    return TCL_ERROR;
	}
    } else {
	Tcl_WrongNumArgs(interp, 1, objv, "?name?");
	return TCL_ERROR;
    }

    /*
     * Report the parent of the specified namespace.
     */

    if (nsPtr->parentPtr != NULL) {
	Tcl_SetObjResult(interp, Tcl_NewStringObj(
		nsPtr->parentPtr->fullName, -1));
    }
    return TCL_OK;
}

/*
 *----------------------------------------------------------------------
 *
 * NamespacePathCmd --
 *
 *	Invoked to implement the "namespace path" command that reads and
 *	writes the current namespace's command resolution path. Has one
 *	optional argument: if present, it is a list of named namespaces to set
 *	the path to, and if absent, the current path should be returned.
 *	Handles the following syntax:
 *
 *	    namespace path ?nsList?
 *
 * Results:
 *	Returns TCL_OK if successful, and TCL_ERROR if anything goes wrong
 *	(most notably if the namespace list contains the name of something
 *	other than a namespace). In the successful-exit case, may set the
 *	interpreter result to the list of names of the namespaces on the
 *	current namespace's path.
 *
 * Side effects:
 *	May update the namespace path (triggering a recomputing of all command
 *	names that depend on the namespace for resolution).
 *
 *----------------------------------------------------------------------
 */

static int
NamespacePathCmd(
    ClientData dummy,		/* Not used. */
    Tcl_Interp *interp,		/* Current interpreter. */
    int objc,			/* Number of arguments. */
    Tcl_Obj *const objv[])	/* Argument objects. */
{
    Namespace *nsPtr = (Namespace *) TclGetCurrentNamespace(interp);
    int i, nsObjc, result = TCL_ERROR;
    Tcl_Obj **nsObjv;
    Tcl_Namespace **namespaceList = NULL;

    if (objc > 2) {
	Tcl_WrongNumArgs(interp, 1, objv, "?pathList?");
	return TCL_ERROR;
    }

    /*
     * If no path is given, return the current path.
     */

    if (objc == 1) {
	Tcl_Obj *resultObj = Tcl_NewObj();

	for (i=0 ; i<nsPtr->commandPathLength ; i++) {
	    if (nsPtr->commandPathArray[i].nsPtr != NULL) {
		Tcl_ListObjAppendElement(NULL, resultObj, Tcl_NewStringObj(
			nsPtr->commandPathArray[i].nsPtr->fullName, -1));
	    }
	}
	Tcl_SetObjResult(interp, resultObj);
	return TCL_OK;
    }

    /*
     * There is a path given, so parse it into an array of namespace pointers.
     */

    if (TclListObjGetElements(interp, objv[1], &nsObjc, &nsObjv) != TCL_OK) {
	goto badNamespace;
    }
    if (nsObjc != 0) {
	namespaceList = TclStackAlloc(interp,
		sizeof(Tcl_Namespace *) * nsObjc);

	for (i=0 ; i<nsObjc ; i++) {
	    if (TclGetNamespaceFromObj(interp, nsObjv[i],
		    &namespaceList[i]) != TCL_OK) {
		goto badNamespace;
	    }
	}
    }

    /*
     * Now we have the list of valid namespaces, install it as the path.
     */

    TclSetNsPath(nsPtr, nsObjc, namespaceList);

    result = TCL_OK;
  badNamespace:
    if (namespaceList != NULL) {
	TclStackFree(interp, namespaceList);
    }
    return result;
}

/*
 *----------------------------------------------------------------------
 *
 * TclSetNsPath --
 *
 *	Sets the namespace command name resolution path to the given list of
 *	namespaces. If the list is empty (of zero length) the path is set to
 *	empty and the default old-style behaviour of command name resolution
 *	is used.
 *
 * Results:
 *	nothing
 *
 * Side effects:
 *	Invalidates the command name resolution caches for any command
 *	resolved in the given namespace.
 *
 *----------------------------------------------------------------------
 */

void
TclSetNsPath(
    Namespace *nsPtr,		/* Namespace whose path is to be set. */
    int pathLength,		/* Length of pathAry. */
    Tcl_Namespace *pathAry[])	/* Array of namespaces that are the path. */
{
    if (pathLength != 0) {
	NamespacePathEntry *tmpPathArray =
		ckalloc(sizeof(NamespacePathEntry) * pathLength);
	int i;

	for (i=0 ; i<pathLength ; i++) {
	    tmpPathArray[i].nsPtr = (Namespace *) pathAry[i];
	    tmpPathArray[i].creatorNsPtr = nsPtr;
	    tmpPathArray[i].prevPtr = NULL;
	    tmpPathArray[i].nextPtr =
		    tmpPathArray[i].nsPtr->commandPathSourceList;
	    if (tmpPathArray[i].nextPtr != NULL) {
		tmpPathArray[i].nextPtr->prevPtr = &tmpPathArray[i];
	    }
	    tmpPathArray[i].nsPtr->commandPathSourceList = &tmpPathArray[i];
	}
	if (nsPtr->commandPathLength != 0) {
	    UnlinkNsPath(nsPtr);
	}
	nsPtr->commandPathArray = tmpPathArray;
    } else {
	if (nsPtr->commandPathLength != 0) {
	    UnlinkNsPath(nsPtr);
	}
    }

    nsPtr->commandPathLength = pathLength;
    nsPtr->cmdRefEpoch++;
    nsPtr->resolverEpoch++;
}

/*
 *----------------------------------------------------------------------
 *
 * UnlinkNsPath --
 *
 *	Delete the given namespace's command name resolution path. Only call
 *	if the path is non-empty. Caller must reset the counter containing the
 *	path size.
 *
 * Results:
 *	nothing
 *
 * Side effects:
 *	Deletes the array of path entries and unlinks those path entries from
 *	the target namespace's list of interested namespaces.
 *
 *----------------------------------------------------------------------
 */

static void
UnlinkNsPath(
    Namespace *nsPtr)
{
    int i;
    for (i=0 ; i<nsPtr->commandPathLength ; i++) {
	NamespacePathEntry *nsPathPtr = &nsPtr->commandPathArray[i];

	if (nsPathPtr->prevPtr != NULL) {
	    nsPathPtr->prevPtr->nextPtr = nsPathPtr->nextPtr;
	}
	if (nsPathPtr->nextPtr != NULL) {
	    nsPathPtr->nextPtr->prevPtr = nsPathPtr->prevPtr;
	}
	if (nsPathPtr->nsPtr != NULL) {
	    if (nsPathPtr->nsPtr->commandPathSourceList == nsPathPtr) {
		nsPathPtr->nsPtr->commandPathSourceList = nsPathPtr->nextPtr;
	    }
	}
    }
    ckfree(nsPtr->commandPathArray);
}

/*
 *----------------------------------------------------------------------
 *
 * TclInvalidateNsPath --
 *
 *	Invalidate the name resolution caches for all names looked up in
 *	namespaces whose name path includes the given namespace.
 *
 * Results:
 *	nothing
 *
 * Side effects:
 *	Increments the command reference epoch in each namespace whose path
 *	includes the given namespace. This causes any cached resolved names
 *	whose root cacheing context starts at that namespace to be recomputed
 *	the next time they are used.
 *
 *----------------------------------------------------------------------
 */

void
TclInvalidateNsPath(
    Namespace *nsPtr)
{
    NamespacePathEntry *nsPathPtr = nsPtr->commandPathSourceList;

    while (nsPathPtr != NULL) {
	if (nsPathPtr->nsPtr != NULL) {
	    nsPathPtr->creatorNsPtr->cmdRefEpoch++;
	}
	nsPathPtr = nsPathPtr->nextPtr;
    }
}

/*
 *----------------------------------------------------------------------
 *
 * NamespaceQualifiersCmd --
 *
 *	Invoked to implement the "namespace qualifiers" command that returns
 *	any leading namespace qualifiers in a string. These qualifiers are
 *	namespace names separated by "::"s. For example, for "::foo::p" this
 *	command returns "::foo", and for "::" it returns "". This command is
 *	the complement of the "namespace tail" command. Note that this command
 *	does not check whether the "namespace" names are, in fact, the names
 *	of currently defined namespaces. Handles the following syntax:
 *
 *	    namespace qualifiers string
 *
 * Results:
 *	Returns TCL_OK if successful, and TCL_ERROR if anything goes wrong.
 *
 * Side effects:
 *	Returns a result in the interpreter's result object. If anything goes
 *	wrong, the result is an error message.
 *
 *----------------------------------------------------------------------
 */

static int
NamespaceQualifiersCmd(
    ClientData dummy,		/* Not used. */
    Tcl_Interp *interp,		/* Current interpreter. */
    int objc,			/* Number of arguments. */
    Tcl_Obj *const objv[])	/* Argument objects. */
{
    register const char *name, *p;
    int length;

    if (objc != 2) {
	Tcl_WrongNumArgs(interp, 1, objv, "string");
	return TCL_ERROR;
    }

    /*
     * Find the end of the string, then work backward and find the start of
     * the last "::" qualifier.
     */

    name = TclGetString(objv[1]);
    for (p = name;  *p != '\0';  p++) {
	/* empty body */
    }
    while (--p >= name) {
	if ((*p == ':') && (p > name) && (*(p-1) == ':')) {
	    p -= 2;			/* Back up over the :: */
	    while ((p >= name) && (*p == ':')) {
		p--;			/* Back up over the preceeding : */
	    }
	    break;
	}
    }

    if (p >= name) {
	length = p-name+1;
	Tcl_SetObjResult(interp, Tcl_NewStringObj(name, length));
    }
    return TCL_OK;
}

/*
 *----------------------------------------------------------------------
 *
 * NamespaceUnknownCmd --
 *
 *	Invoked to implement the "namespace unknown" command (TIP 181) that
 *	sets or queries a per-namespace unknown command handler. This handler
 *	is called when command lookup fails (current and global ns). The
 *	default handler for the global namespace is ::unknown. The default
 *	handler for other namespaces is to call the global namespace unknown
 *	handler. Passing an empty list results in resetting the handler to its
 *	default.
 *
 *	    namespace unknown ?handler?
 *
 * Results:
 *	Returns TCL_OK if successful, and TCL_ERROR if anything goes wrong.
 *
 * Side effects:
 *	If no handler is specified, returns a result in the interpreter's
 *	result object, otherwise it sets the unknown handler pointer in the
 *	current namespace to the script fragment provided. If anything goes
 *	wrong, the result is an error message.
 *
 *----------------------------------------------------------------------
 */

static int
NamespaceUnknownCmd(
    ClientData dummy,		/* Not used. */
    Tcl_Interp *interp,		/* Current interpreter. */
    int objc,			/* Number of arguments. */
    Tcl_Obj *const objv[])	/* Argument objects. */
{
    Tcl_Namespace *currNsPtr;
    Tcl_Obj *resultPtr;
    int rc;

    if (objc > 2) {
	Tcl_WrongNumArgs(interp, 1, objv, "?script?");
	return TCL_ERROR;
    }

    currNsPtr = TclGetCurrentNamespace(interp);

    if (objc == 1) {
	/*
	 * Introspection - return the current namespace handler.
	 */

	resultPtr = Tcl_GetNamespaceUnknownHandler(interp, currNsPtr);
	if (resultPtr == NULL) {
	    TclNewObj(resultPtr);
	}
	Tcl_SetObjResult(interp, resultPtr);
    } else {
	rc = Tcl_SetNamespaceUnknownHandler(interp, currNsPtr, objv[1]);
	if (rc == TCL_OK) {
	    Tcl_SetObjResult(interp, objv[1]);
	}
	return rc;
    }
    return TCL_OK;
}

/*
 *----------------------------------------------------------------------
 *
 * Tcl_GetNamespaceUnknownHandler --
 *
 *	Returns the unknown command handler registered for the given
 *	namespace.
 *
 * Results:
 *	Returns the current unknown command handler, or NULL if none exists
 *	for the namespace.
 *
 * Side effects:
 *	None.
 *
 *----------------------------------------------------------------------
 */

Tcl_Obj *
Tcl_GetNamespaceUnknownHandler(
    Tcl_Interp *interp,		/* The interpreter in which the namespace
				 * exists. */
    Tcl_Namespace *nsPtr)	/* The namespace. */
{
    Namespace *currNsPtr = (Namespace *) nsPtr;

    if (currNsPtr->unknownHandlerPtr == NULL &&
	    currNsPtr == ((Interp *) interp)->globalNsPtr) {
	/*
	 * Default handler for global namespace is "::unknown". For all other
	 * namespaces, it is NULL (which falls back on the global unknown
	 * handler).
	 */

	TclNewLiteralStringObj(currNsPtr->unknownHandlerPtr, "::unknown");
	Tcl_IncrRefCount(currNsPtr->unknownHandlerPtr);
    }
    return currNsPtr->unknownHandlerPtr;
}

/*
 *----------------------------------------------------------------------
 *
 * Tcl_SetNamespaceUnknownHandler --
 *
 *	Sets the unknown command handler for the given namespace to the
 *	command prefix passed.
 *
 * Results:
 *	Returns TCL_OK if successful, and TCL_ERROR if anything goes wrong.
 *
 * Side effects:
 *	Sets the namespace unknown command handler. If the passed in handler
 *	is NULL or an empty list, then the handler is reset to its default. If
 *	an error occurs, then an error message is left in the interpreter
 *	result.
 *
 *----------------------------------------------------------------------
 */

int
Tcl_SetNamespaceUnknownHandler(
    Tcl_Interp *interp,		/* Interpreter in which the namespace
				 * exists. */
    Tcl_Namespace *nsPtr,	/* Namespace which is being updated. */
    Tcl_Obj *handlerPtr)	/* The new handler, or NULL to reset. */
{
    int lstlen = 0;
    Namespace *currNsPtr = (Namespace *) nsPtr;

    /*
     * Ensure that we check for errors *first* before we change anything.
     */

    if (handlerPtr != NULL) {
	if (TclListObjLength(interp, handlerPtr, &lstlen) != TCL_OK) {
	    /*
	     * Not a list.
	     */

	    return TCL_ERROR;
	}
	if (lstlen > 0) {
	    /*
	     * We are going to be saving this handler. Increment the reference
	     * count before decrementing the refcount on the previous handler,
	     * so that nothing strange can happen if we are told to set the
	     * handler to the previous value.
	     */

	    Tcl_IncrRefCount(handlerPtr);
	}
    }

    /*
     * Remove old handler next.
     */

    if (currNsPtr->unknownHandlerPtr != NULL) {
	Tcl_DecrRefCount(currNsPtr->unknownHandlerPtr);
    }

    /*
     * Install the new handler.
     */

    if (lstlen > 0) {
	/*
	 * Just store the handler. It already has the correct reference count.
	 */

	currNsPtr->unknownHandlerPtr = handlerPtr;
    } else {
	/*
	 * If NULL or an empty list is passed, this resets to the default
	 * handler.
	 */

	currNsPtr->unknownHandlerPtr = NULL;
    }
    return TCL_OK;
}

/*
 *----------------------------------------------------------------------
 *
 * NamespaceTailCmd --
 *
 *	Invoked to implement the "namespace tail" command that returns the
 *	trailing name at the end of a string with "::" namespace qualifiers.
 *	These qualifiers are namespace names separated by "::"s. For example,
 *	for "::foo::p" this command returns "p", and for "::" it returns "".
 *	This command is the complement of the "namespace qualifiers" command.
 *	Note that this command does not check whether the "namespace" names
 *	are, in fact, the names of currently defined namespaces. Handles the
 *	following syntax:
 *
 *	    namespace tail string
 *
 * Results:
 *	Returns TCL_OK if successful, and TCL_ERROR if anything goes wrong.
 *
 * Side effects:
 *	Returns a result in the interpreter's result object. If anything goes
 *	wrong, the result is an error message.
 *
 *----------------------------------------------------------------------
 */

static int
NamespaceTailCmd(
    ClientData dummy,		/* Not used. */
    Tcl_Interp *interp,		/* Current interpreter. */
    int objc,			/* Number of arguments. */
    Tcl_Obj *const objv[])	/* Argument objects. */
{
    register const char *name, *p;

    if (objc != 2) {
	Tcl_WrongNumArgs(interp, 1, objv, "string");
	return TCL_ERROR;
    }

    /*
     * Find the end of the string, then work backward and find the last "::"
     * qualifier.
     */

    name = TclGetString(objv[1]);
    for (p = name;  *p != '\0';  p++) {
	/* empty body */
    }
    while (--p > name) {
	if ((*p == ':') && (*(p-1) == ':')) {
	    p++;			/* Just after the last "::" */
	    break;
	}
    }

    if (p >= name) {
	Tcl_SetObjResult(interp, Tcl_NewStringObj(p, -1));
    }
    return TCL_OK;
}

/*
 *----------------------------------------------------------------------
 *
 * NamespaceUpvarCmd --
 *
 *	Invoked to implement the "namespace upvar" command, that creates
 *	variables in the current scope linked to variables in another
 *	namespace. Handles the following syntax:
 *
 *	    namespace upvar ns otherVar myVar ?otherVar myVar ...?
 *
 * Results:
 *	Returns TCL_OK if successful, and TCL_ERROR if anything goes wrong.
 *
 * Side effects:
 *	Creates new variables in the current scope, linked to the
 *	corresponding variables in the stipulated nmamespace. If anything goes
 *	wrong, the result is an error message.
 *
 *----------------------------------------------------------------------
 */

static int
NamespaceUpvarCmd(
    ClientData dummy,		/* Not used. */
    Tcl_Interp *interp,		/* Current interpreter. */
    int objc,			/* Number of arguments. */
    Tcl_Obj *const objv[])	/* Argument objects. */
{
    Interp *iPtr = (Interp *) interp;
    Tcl_Namespace *nsPtr, *savedNsPtr;
    Var *otherPtr, *arrayPtr;
    const char *myName;

    if (objc < 2 || (objc & 1)) {
	Tcl_WrongNumArgs(interp, 1, objv, "ns ?otherVar myVar ...?");
	return TCL_ERROR;
    }

    if (TclGetNamespaceFromObj(interp, objv[1], &nsPtr) != TCL_OK) {
	return TCL_ERROR;
    }

    objc -= 2;
    objv += 2;

    for (; objc>0 ; objc-=2, objv+=2) {
	/*
	 * Locate the other variable.
	 */

	savedNsPtr = (Tcl_Namespace *) iPtr->varFramePtr->nsPtr;
	iPtr->varFramePtr->nsPtr = (Namespace *) nsPtr;
	otherPtr = TclObjLookupVarEx(interp, objv[0], NULL,
		(TCL_NAMESPACE_ONLY|TCL_LEAVE_ERR_MSG|TCL_AVOID_RESOLVERS),
		"access", /*createPart1*/ 1, /*createPart2*/ 1, &arrayPtr);
	iPtr->varFramePtr->nsPtr = (Namespace *) savedNsPtr;
	if (otherPtr == NULL) {
	    return TCL_ERROR;
	}

	/*
	 * Create the new variable and link it to otherPtr.
	 */

	myName = TclGetString(objv[1]);
	if (TclPtrMakeUpvar(interp, otherPtr, myName, 0, -1) != TCL_OK) {
	    return TCL_ERROR;
	}
    }

    return TCL_OK;
}

/*
 *----------------------------------------------------------------------
 *
 * NamespaceWhichCmd --
 *
 *	Invoked to implement the "namespace which" command that returns the
 *	fully-qualified name of a command or variable. If the specified
 *	command or variable does not exist, it returns "". Handles the
 *	following syntax:
 *
 *	    namespace which ?-command? ?-variable? name
 *
 * Results:
 *	Returns TCL_OK if successful, and TCL_ERROR if anything goes wrong.
 *
 * Side effects:
 *	Returns a result in the interpreter's result object. If anything goes
 *	wrong, the result is an error message.
 *
 *----------------------------------------------------------------------
 */

static int
NamespaceWhichCmd(
    ClientData dummy,		/* Not used. */
    Tcl_Interp *interp,		/* Current interpreter. */
    int objc,			/* Number of arguments. */
    Tcl_Obj *const objv[])	/* Argument objects. */
{
    static const char *const opts[] = {
	"-command", "-variable", NULL
    };
    int lookupType = 0;
    Tcl_Obj *resultPtr;

    if (objc < 2 || objc > 3) {
    badArgs:
	Tcl_WrongNumArgs(interp, 1, objv, "?-command? ?-variable? name");
	return TCL_ERROR;
    } else if (objc == 3) {
	/*
	 * Look for a flag controlling the lookup.
	 */

	if (Tcl_GetIndexFromObj(interp, objv[1], opts, "option", 0,
		&lookupType) != TCL_OK) {
	    /*
	     * Preserve old style of error message!
	     */

	    Tcl_ResetResult(interp);
	    goto badArgs;
	}
    }

    TclNewObj(resultPtr);
    switch (lookupType) {
    case 0: {				/* -command */
	Tcl_Command cmd = Tcl_GetCommandFromObj(interp, objv[objc-1]);

	if (cmd != NULL) {
	    Tcl_GetCommandFullName(interp, cmd, resultPtr);
	}
	break;
    }
    case 1: {				/* -variable */
	Tcl_Var var = Tcl_FindNamespaceVar(interp,
		TclGetString(objv[objc-1]), NULL, /*flags*/ 0);

	if (var != NULL) {
	    Tcl_GetVariableFullName(interp, var, resultPtr);
	}
	break;
    }
    }
    Tcl_SetObjResult(interp, resultPtr);
    return TCL_OK;
}

/*
 *----------------------------------------------------------------------
 *
 * FreeNsNameInternalRep --
 *
 *	Frees the resources associated with a nsName object's internal
 *	representation.
 *
 * Results:
 *	None.
 *
 * Side effects:
 *	Decrements the ref count of any Namespace structure pointed to by the
 *	nsName's internal representation. If there are no more references to
 *	the namespace, it's structure will be freed.
 *
 *----------------------------------------------------------------------
 */

static void
FreeNsNameInternalRep(
    register Tcl_Obj *objPtr)	/* nsName object with internal representation
				 * to free. */
{
    ResolvedNsName *resNamePtr = objPtr->internalRep.twoPtrValue.ptr1;

    /*
     * Decrement the reference count of the namespace. If there are no more
     * references, free it up.
     */

    resNamePtr->refCount--;
    if (resNamePtr->refCount == 0) {
	/*
	 * Decrement the reference count for the cached namespace. If the
	 * namespace is dead, and there are no more references to it, free
	 * it.
	 */

	TclNsDecrRefCount(resNamePtr->nsPtr);
	ckfree(resNamePtr);
    }
    objPtr->typePtr = NULL;
}

/*
 *----------------------------------------------------------------------
 *
 * DupNsNameInternalRep --
 *
 *	Initializes the internal representation of a nsName object to a copy
 *	of the internal representation of another nsName object.
 *
 * Results:
 *	None.
 *
 * Side effects:
 *	copyPtr's internal rep is set to refer to the same namespace
 *	referenced by srcPtr's internal rep. Increments the ref count of the
 *	ResolvedNsName structure used to hold the namespace reference.
 *
 *----------------------------------------------------------------------
 */

static void
DupNsNameInternalRep(
    Tcl_Obj *srcPtr,		/* Object with internal rep to copy. */
    register Tcl_Obj *copyPtr)	/* Object with internal rep to set. */
{
    ResolvedNsName *resNamePtr = srcPtr->internalRep.twoPtrValue.ptr1;

    copyPtr->internalRep.twoPtrValue.ptr1 = resNamePtr;
    resNamePtr->refCount++;
    copyPtr->typePtr = &nsNameType;
}

/*
 *----------------------------------------------------------------------
 *
 * SetNsNameFromAny --
 *
 *	Attempt to generate a nsName internal representation for a Tcl object.
 *
 * Results:
 *	Returns TCL_OK if the value could be converted to a proper namespace
 *	reference. Otherwise, it returns TCL_ERROR, along with an error
 *	message in the interpreter's result object.
 *
 * Side effects:
 *	If successful, the object is made a nsName object. Its internal rep is
 *	set to point to a ResolvedNsName, which contains a cached pointer to
 *	the Namespace. Reference counts are kept on both the ResolvedNsName
 *	and the Namespace, so we can keep track of their usage and free them
 *	when appropriate.
 *
 *----------------------------------------------------------------------
 */

static int
SetNsNameFromAny(
    Tcl_Interp *interp,		/* Points to the namespace in which to resolve
				 * name. Also used for error reporting if not
				 * NULL. */
    register Tcl_Obj *objPtr)	/* The object to convert. */
{
    const char *dummy;
    Namespace *nsPtr, *dummy1Ptr, *dummy2Ptr;
    register ResolvedNsName *resNamePtr;
    const char *name;

    if (interp == NULL) {
	return TCL_ERROR;
    }

    name = TclGetString(objPtr);
    TclGetNamespaceForQualName(interp, name, NULL, TCL_FIND_ONLY_NS,
	     &nsPtr, &dummy1Ptr, &dummy2Ptr, &dummy);

    /*
     * If we found a namespace, then create a new ResolvedNsName structure
     * that holds a reference to it.
     */

    if ((nsPtr == NULL) || (nsPtr->flags & NS_DYING)) {
	/*
	 * Our failed lookup proves any previously cached nsName intrep is no
	 * longer valid. Get rid of it so we no longer waste memory storing
	 * it, nor time determining its invalidity again and again.
	 */

	if (objPtr->typePtr == &nsNameType) {
	    TclFreeIntRep(objPtr);
	}
	return TCL_ERROR;
    }

    nsPtr->refCount++;
    resNamePtr = ckalloc(sizeof(ResolvedNsName));
    resNamePtr->nsPtr = nsPtr;
    if ((name[0] == ':') && (name[1] == ':')) {
	resNamePtr->refNsPtr = NULL;
    } else {
	resNamePtr->refNsPtr = (Namespace *) Tcl_GetCurrentNamespace(interp);
    }
    resNamePtr->refCount = 1;
    TclFreeIntRep(objPtr);
    objPtr->internalRep.twoPtrValue.ptr1 = resNamePtr;
    objPtr->typePtr = &nsNameType;
    return TCL_OK;
}

/*
 *----------------------------------------------------------------------
 *
 * TclGetNamespaceCommandTable --
 *
 *	Returns the hash table of commands.
 *
 * Results:
 *	Pointer to the hash table.
 *
 * Side effects:
 *	None.
 *
 *----------------------------------------------------------------------
 */

Tcl_HashTable *
TclGetNamespaceCommandTable(
    Tcl_Namespace *nsPtr)
{
    return &((Namespace *) nsPtr)->cmdTable;
}

/*
 *----------------------------------------------------------------------
 *
 * TclGetNamespaceChildTable --
 *
 *	Returns the hash table of child namespaces.
 *
 * Results:
 *	Pointer to the hash table.
 *
 * Side effects:
 *	Might allocate memory.
 *
 *----------------------------------------------------------------------
 */

Tcl_HashTable *
TclGetNamespaceChildTable(
    Tcl_Namespace *nsPtr)
{
    Namespace *nPtr = (Namespace *) nsPtr;
#ifndef BREAK_NAMESPACE_COMPAT
    return &nPtr->childTable;
#else
    if (nPtr->childTablePtr == NULL) {
	nPtr->childTablePtr = ckalloc(sizeof(Tcl_HashTable));
	Tcl_InitHashTable(nPtr->childTablePtr, TCL_STRING_KEYS);
    }
    return nPtr->childTablePtr;
#endif
}

/*
 *----------------------------------------------------------------------
 *
 * TclLogCommandInfo --
 *
 *	This function is invoked after an error occurs in an interpreter. It
 *	adds information to iPtr->errorInfo/errorStack fields to describe the
 *	command that was being executed when the error occurred. When pc and
 *	tosPtr are non-NULL, conveying a bytecode execution "inner context",
 *	and the offending instruction is suitable, that inner context is
 *	recorded in errorStack.
 *
 * Results:
 *	None.
 *
 * Side effects:
 *	Information about the command is added to errorInfo/errorStack and the
 *	line number stored internally in the interpreter is set.
 *
 *----------------------------------------------------------------------
 */

void
TclLogCommandInfo(
    Tcl_Interp *interp,		/* Interpreter in which to log information. */
    const char *script,		/* First character in script containing
				 * command (must be <= command). */
    const char *command,	/* First character in command that generated
				 * the error. */
    int length,			/* Number of bytes in command (-1 means use
				 * all bytes up to first null byte). */
    const unsigned char *pc,    /* Current pc of bytecode execution context */
    Tcl_Obj **tosPtr)		/* Current stack of bytecode execution
				 * context */
{
    register const char *p;
    Interp *iPtr = (Interp *) interp;
    int overflow, limit = 150;
    Var *varPtr, *arrayPtr;

    if (iPtr->flags & ERR_ALREADY_LOGGED) {
	/*
	 * Someone else has already logged error information for this command;
	 * we shouldn't add anything more.
	 */

	return;
    }

    if (command != NULL) {
	/*
	 * Compute the line number where the error occurred.
	 */

	iPtr->errorLine = 1;
	for (p = script; p != command; p++) {
	    if (*p == '\n') {
		iPtr->errorLine++;
	    }
	}

	if (length < 0) {
	    length = strlen(command);
	}
	overflow = (length > limit);
	Tcl_AppendObjToErrorInfo(interp, Tcl_ObjPrintf(
		"\n    %s\n\"%.*s%s\"", ((iPtr->errorInfo == NULL)
		? "while executing" : "invoked from within"),
		(overflow ? limit : length), command,
		(overflow ? "..." : "")));

	varPtr = TclObjLookupVarEx(interp, iPtr->eiVar, NULL, TCL_GLOBAL_ONLY,
		NULL, 0, 0, &arrayPtr);
	if ((varPtr == NULL) || !TclIsVarTraced(varPtr)) {
	    /*
	     * Should not happen.
	     */

	    return;
	} else {
	    Tcl_HashEntry *hPtr
		    = Tcl_FindHashEntry(&iPtr->varTraces, (char *) varPtr);
	    VarTrace *tracePtr = Tcl_GetHashValue(hPtr);

	    if (tracePtr->traceProc != EstablishErrorInfoTraces) {
		/*
		 * The most recent trace set on ::errorInfo is not the one the
		 * core itself puts on last. This means some other code is
		 * tracing the variable, and the additional trace(s) might be
		 * write traces that expect the timing of writes to
		 * ::errorInfo that existed Tcl releases before 8.5. To
		 * satisfy that compatibility need, we write the current
		 * -errorinfo value to the ::errorInfo variable.
		 */

		Tcl_ObjSetVar2(interp, iPtr->eiVar, NULL, iPtr->errorInfo,
			TCL_GLOBAL_ONLY);
	    }
	}
    }

    /*
     * TIP #348
     */

    if (Tcl_IsShared(iPtr->errorStack)) {
	Tcl_Obj *newObj;

	newObj = Tcl_DuplicateObj(iPtr->errorStack);
	Tcl_DecrRefCount(iPtr->errorStack);
	Tcl_IncrRefCount(newObj);
	iPtr->errorStack = newObj;
    }
    if (iPtr->resetErrorStack) {
	int len;

	iPtr->resetErrorStack = 0;
	Tcl_ListObjLength(interp, iPtr->errorStack, &len);

	/*
	 * Reset while keeping the list intrep as much as possible.
	 */

	Tcl_ListObjReplace(interp, iPtr->errorStack, 0, len, 0, NULL);
	if (pc != NULL) {
	    Tcl_Obj *innerContext;

	    innerContext = TclGetInnerContext(interp, pc, tosPtr);
	    if (innerContext != NULL) {
		Tcl_ListObjAppendElement(NULL, iPtr->errorStack,
			iPtr->innerLiteral);
		Tcl_ListObjAppendElement(NULL, iPtr->errorStack, innerContext);
	    }
	} else if (command != NULL) {
	    Tcl_ListObjAppendElement(NULL, iPtr->errorStack,
		    iPtr->innerLiteral);
	    Tcl_ListObjAppendElement(NULL, iPtr->errorStack,
		    Tcl_NewStringObj(command, length));
	}
    }

    if (!iPtr->framePtr->objc) {
	/*
	 * Special frame, nothing to report.
	 */
    } else if (iPtr->varFramePtr != iPtr->framePtr) {
	/*
	 * uplevel case, [lappend errorstack UP $relativelevel]
	 */

	Tcl_ListObjAppendElement(NULL, iPtr->errorStack, iPtr->upLiteral);
	Tcl_ListObjAppendElement(NULL, iPtr->errorStack, Tcl_NewIntObj(
		iPtr->framePtr->level - iPtr->varFramePtr->level));
    } else if (iPtr->framePtr != iPtr->rootFramePtr) {
	/*
	 * normal case, [lappend errorstack CALL [info level 0]]
	 */

	Tcl_ListObjAppendElement(NULL, iPtr->errorStack, iPtr->callLiteral);
	Tcl_ListObjAppendElement(NULL, iPtr->errorStack, Tcl_NewListObj(
		iPtr->framePtr->objc, iPtr->framePtr->objv));
    }
}

/*
 *----------------------------------------------------------------------
 *
 * TclErrorStackResetIf --
 *
 *	The TIP 348 reset/no-bc part of TLCI, for specific use by
 *	TclCompileSyntaxError.
 *
 * Results:
 *	None.
 *
 * Side effects:
 *	Reset errorstack if it needs be, and in that case remember the
 *	passed-in error message as inner context.
 *
 *----------------------------------------------------------------------
 */

void
TclErrorStackResetIf(
    Tcl_Interp *interp,
    const char *msg,
    int length)
{
    Interp *iPtr = (Interp *) interp;

    if (Tcl_IsShared(iPtr->errorStack)) {
	Tcl_Obj *newObj;

	newObj = Tcl_DuplicateObj(iPtr->errorStack);
	Tcl_DecrRefCount(iPtr->errorStack);
	Tcl_IncrRefCount(newObj);
	iPtr->errorStack = newObj;
    }
    if (iPtr->resetErrorStack) {
	int len;

	iPtr->resetErrorStack = 0;
	Tcl_ListObjLength(interp, iPtr->errorStack, &len);

	/*
	 * Reset while keeping the list intrep as much as possible.
	 */

	Tcl_ListObjReplace(interp, iPtr->errorStack, 0, len, 0, NULL);
	Tcl_ListObjAppendElement(NULL, iPtr->errorStack, iPtr->innerLiteral);
	Tcl_ListObjAppendElement(NULL, iPtr->errorStack,
		Tcl_NewStringObj(msg, length));
    }
}

/*
 *----------------------------------------------------------------------
 *
 * Tcl_LogCommandInfo --
 *
 *	This function is invoked after an error occurs in an interpreter. It
 *	adds information to iPtr->errorInfo/errorStack fields to describe the
 *	command that was being executed when the error occurred.
 *
 * Results:
 *	None.
 *
 * Side effects:
<<<<<<< HEAD
 *	The ensemble is updated and marked for recompilation.
 *
 *----------------------------------------------------------------------
 */

int
Tcl_SetEnsembleUnknownHandler(
    Tcl_Interp *interp,
    Tcl_Command token,
    Tcl_Obj *unknownList)
{
    Command *cmdPtr = (Command *) token;
    EnsembleConfig *ensemblePtr;
    Tcl_Obj *oldList;

    if (cmdPtr->objProc != NsEnsembleImplementationCmd) {
	Tcl_AppendResult(interp, "command is not an ensemble", NULL);
	return TCL_ERROR;
    }
    if (unknownList != NULL) {
	int length;

	if (TclListObjLength(interp, unknownList, &length) != TCL_OK) {
	    return TCL_ERROR;
	}
	if (length < 1) {
	    unknownList = NULL;
	}
    }

    ensemblePtr = cmdPtr->objClientData;
    oldList = ensemblePtr->unknownHandler;
    ensemblePtr->unknownHandler = unknownList;
    if (unknownList != NULL) {
	Tcl_IncrRefCount(unknownList);
    }
    if (oldList != NULL) {
	TclDecrRefCount(oldList);
    }

    /*
     * Trigger an eventual recomputation of the ensemble command set. Note
     * that this is slightly tricky, as it means that we are not actually
     * counting the number of namespace export actions, but it is the simplest
     * way to go!
     */

    ensemblePtr->nsPtr->exportLookupEpoch++;

    return TCL_OK;
}

/*
 *----------------------------------------------------------------------
 *
 * Tcl_SetEnsembleFlags --
 *
 *	Set the flags for a particular ensemble.
 *
 * Results:
 *	Tcl result code (error if command token does not indicate an
 *	ensemble).
 *
 * Side effects:
 *	The ensemble is updated and marked for recompilation.
 *
 *----------------------------------------------------------------------
 */

int
Tcl_SetEnsembleFlags(
    Tcl_Interp *interp,
    Tcl_Command token,
    int flags)
{
    Command *cmdPtr = (Command *) token;
    EnsembleConfig *ensemblePtr;
    int wasCompiled;

    if (cmdPtr->objProc != NsEnsembleImplementationCmd) {
	Tcl_AppendResult(interp, "command is not an ensemble", NULL);
	return TCL_ERROR;
    }

    ensemblePtr = cmdPtr->objClientData;
    wasCompiled = ensemblePtr->flags & ENSEMBLE_COMPILE;

    /*
     * This API refuses to set the ENS_DEAD flag...
     */

    ensemblePtr->flags &= ENS_DEAD;
    ensemblePtr->flags |= flags & ~ENS_DEAD;

    /*
     * Trigger an eventual recomputation of the ensemble command set. Note
     * that this is slightly tricky, as it means that we are not actually
     * counting the number of namespace export actions, but it is the simplest
     * way to go!
     */

    ensemblePtr->nsPtr->exportLookupEpoch++;

    /*
     * If the ENSEMBLE_COMPILE flag status was changed, install or remove the
     * compiler function and bump the interpreter's compilation epoch so that
     * bytecode gets regenerated.
     */

    if (flags & ENSEMBLE_COMPILE) {
	if (!wasCompiled) {
	    ((Command*) ensemblePtr->token)->compileProc = TclCompileEnsemble;
	    ((Interp *) interp)->compileEpoch++;
	}
    } else {
	if (wasCompiled) {
	    ((Command*) ensemblePtr->token)->compileProc = NULL;
	    ((Interp *) interp)->compileEpoch++;
	}
    }

    return TCL_OK;
}

/*
 *----------------------------------------------------------------------
 *
 * Tcl_GetEnsembleSubcommandList --
 *
 *	Get the list of subcommands associated with a particular ensemble.
 *
 * Results:
 *	Tcl result code (error if command token does not indicate an
 *	ensemble). The list of subcommands is returned by updating the
 *	variable pointed to by the last parameter (NULL if this is to be
 *	derived from the mapping dictionary or the associated namespace's
 *	exported commands).
 *
 * Side effects:
 *	None
 *
 *----------------------------------------------------------------------
 */

int
Tcl_GetEnsembleSubcommandList(
    Tcl_Interp *interp,
    Tcl_Command token,
    Tcl_Obj **subcmdListPtr)
{
    Command *cmdPtr = (Command *) token;
    EnsembleConfig *ensemblePtr;

    if (cmdPtr->objProc != NsEnsembleImplementationCmd) {
	if (interp != NULL) {
	    Tcl_AppendResult(interp, "command is not an ensemble", NULL);
	}
	return TCL_ERROR;
    }

    ensemblePtr = cmdPtr->objClientData;
    *subcmdListPtr = ensemblePtr->subcmdList;
    return TCL_OK;
}

/*
 *----------------------------------------------------------------------
 *
 * Tcl_GetEnsembleMappingDict --
 *
 *	Get the command mapping dictionary associated with a particular
 *	ensemble.
 *
 * Results:
 *	Tcl result code (error if command token does not indicate an
 *	ensemble). The mapping dict is returned by updating the variable
 *	pointed to by the last parameter (NULL if none is installed).
 *
 * Side effects:
 *	None
 *
 *----------------------------------------------------------------------
 */

int
Tcl_GetEnsembleMappingDict(
    Tcl_Interp *interp,
    Tcl_Command token,
    Tcl_Obj **mapDictPtr)
{
    Command *cmdPtr = (Command *) token;
    EnsembleConfig *ensemblePtr;

    if (cmdPtr->objProc != NsEnsembleImplementationCmd) {
	if (interp != NULL) {
	    Tcl_AppendResult(interp, "command is not an ensemble", NULL);
	}
	return TCL_ERROR;
    }

    ensemblePtr = cmdPtr->objClientData;
    *mapDictPtr = ensemblePtr->subcommandDict;
    return TCL_OK;
}

/*
 *----------------------------------------------------------------------
 *
 * Tcl_GetEnsembleUnknownHandler --
 *
 *	Get the unknown handler associated with a particular ensemble.
 *
 * Results:
 *	Tcl result code (error if command token does not indicate an
 *	ensemble). The unknown handler is returned by updating the variable
 *	pointed to by the last parameter (NULL if no handler is installed).
 *
 * Side effects:
 *	None
 *
 *----------------------------------------------------------------------
 */

int
Tcl_GetEnsembleUnknownHandler(
    Tcl_Interp *interp,
    Tcl_Command token,
    Tcl_Obj **unknownListPtr)
{
    Command *cmdPtr = (Command *) token;
    EnsembleConfig *ensemblePtr;

    if (cmdPtr->objProc != NsEnsembleImplementationCmd) {
	if (interp != NULL) {
	    Tcl_AppendResult(interp, "command is not an ensemble", NULL);
	}
	return TCL_ERROR;
    }

    ensemblePtr = cmdPtr->objClientData;
    *unknownListPtr = ensemblePtr->unknownHandler;
    return TCL_OK;
}

/*
 *----------------------------------------------------------------------
 *
 * Tcl_GetEnsembleFlags --
 *
 *	Get the flags for a particular ensemble.
 *
 * Results:
 *	Tcl result code (error if command token does not indicate an
 *	ensemble). The flags are returned by updating the variable pointed to
 *	by the last parameter.
 *
 * Side effects:
 *	None
 *
 *----------------------------------------------------------------------
 */

int
Tcl_GetEnsembleFlags(
    Tcl_Interp *interp,
    Tcl_Command token,
    int *flagsPtr)
{
    Command *cmdPtr = (Command *) token;
    EnsembleConfig *ensemblePtr;

    if (cmdPtr->objProc != NsEnsembleImplementationCmd) {
	if (interp != NULL) {
	    Tcl_AppendResult(interp, "command is not an ensemble", NULL);
	}
	return TCL_ERROR;
    }

    ensemblePtr = cmdPtr->objClientData;
    *flagsPtr = ensemblePtr->flags;
    return TCL_OK;
}

/*
 *----------------------------------------------------------------------
 *
 * Tcl_GetEnsembleNamespace --
 *
 *	Get the namespace associated with a particular ensemble.
 *
 * Results:
 *	Tcl result code (error if command token does not indicate an
 *	ensemble). Namespace is returned by updating the variable pointed to
 *	by the last parameter.
 *
 * Side effects:
 *	None
 *
 *----------------------------------------------------------------------
 */

int
Tcl_GetEnsembleNamespace(
    Tcl_Interp *interp,
    Tcl_Command token,
    Tcl_Namespace **namespacePtrPtr)
{
    Command *cmdPtr = (Command *) token;
    EnsembleConfig *ensemblePtr;

    if (cmdPtr->objProc != NsEnsembleImplementationCmd) {
	if (interp != NULL) {
	    Tcl_AppendResult(interp, "command is not an ensemble", NULL);
	}
	return TCL_ERROR;
    }

    ensemblePtr = cmdPtr->objClientData;
    *namespacePtrPtr = (Tcl_Namespace *) ensemblePtr->nsPtr;
    return TCL_OK;
}

/*
 *----------------------------------------------------------------------
 *
 * Tcl_FindEnsemble --
 *
 *	Given a command name, get the ensemble token for it, allowing for
 *	[namespace import]s. [Bug 1017022]
 *
 * Results:
 *	The token for the ensemble command with the given name, or NULL if the
 *	command either does not exist or is not an ensemble (when an error
 *	message will be written into the interp if thats non-NULL).
 *
 * Side effects:
 *	None
 *
 *----------------------------------------------------------------------
 */

Tcl_Command
Tcl_FindEnsemble(
    Tcl_Interp *interp,		/* Where to do the lookup, and where to write
				 * the errors if TCL_LEAVE_ERR_MSG is set in
				 * the flags. */
    Tcl_Obj *cmdNameObj,	/* Name of command to look up. */
    int flags)			/* Either 0 or TCL_LEAVE_ERR_MSG; other flags
				 * are probably not useful. */
{
    Command *cmdPtr;

    cmdPtr = (Command *)
	    Tcl_FindCommand(interp, TclGetString(cmdNameObj), NULL, flags);
    if (cmdPtr == NULL) {
	return NULL;
    }

    if (cmdPtr->objProc != NsEnsembleImplementationCmd) {
	/*
	 * Reuse existing infrastructure for following import link chains
	 * rather than duplicating it.
	 */

	cmdPtr = (Command *) TclGetOriginalCommand((Tcl_Command) cmdPtr);

	if (cmdPtr == NULL || cmdPtr->objProc != NsEnsembleImplementationCmd) {
	    if (flags & TCL_LEAVE_ERR_MSG) {
		Tcl_AppendResult(interp, "\"", TclGetString(cmdNameObj),
			"\" is not an ensemble command", NULL);
		Tcl_SetErrorCode(interp, "TCL", "LOOKUP", "ENSEMBLE",
			TclGetString(cmdNameObj), NULL);
	    }
	    return NULL;
	}
    }

    return (Tcl_Command) cmdPtr;
}

/*
 *----------------------------------------------------------------------
 *
 * Tcl_IsEnsemble --
 *
 *	Simple test for ensemble-hood that takes into account imported
 *	ensemble commands as well.
 *
 * Results:
 *	Boolean value
 *
 * Side effects:
 *	None
 *
 *----------------------------------------------------------------------
 */

int
Tcl_IsEnsemble(
    Tcl_Command token)
{
    Command *cmdPtr = (Command *) token;
    if (cmdPtr->objProc == NsEnsembleImplementationCmd) {
	return 1;
    }
    cmdPtr = (Command *) TclGetOriginalCommand((Tcl_Command) cmdPtr);
    if (cmdPtr == NULL || cmdPtr->objProc != NsEnsembleImplementationCmd) {
	return 0;
    }
    return 1;
}

/*
 *----------------------------------------------------------------------
 *
 * TclMakeEnsemble --
 *
 *	Create an ensemble from a table of implementation commands. The
 *	ensemble will be subject to (limited) compilation if any of the
 *	implementation commands are compilable.
 *
 * Results:
 *	Handle for the ensemble, or NULL if creation of it fails.
 *
 * Side effects:
 *	May advance bytecode compilation epoch.
 *
 *----------------------------------------------------------------------
 */

Tcl_Command
TclMakeEnsemble(
    Tcl_Interp *interp,
    const char *name,
    const EnsembleImplMap map[])
{
    Tcl_Command ensemble;	/* The overall ensemble. */
    Tcl_Namespace *tclNsPtr;	/* Reference to the "::tcl" namespace. */
    Tcl_DString buf;

    tclNsPtr = Tcl_FindNamespace(interp, "::tcl", NULL,
	    TCL_CREATE_NS_IF_UNKNOWN);
    if (tclNsPtr == NULL) {
	Tcl_Panic("unable to find or create ::tcl namespace!");
    }
    Tcl_DStringInit(&buf);
    Tcl_DStringAppend(&buf, "::tcl::", -1);
    Tcl_DStringAppend(&buf, name, -1);
    tclNsPtr = Tcl_FindNamespace(interp, Tcl_DStringValue(&buf), NULL,
	    TCL_CREATE_NS_IF_UNKNOWN);
    if (tclNsPtr == NULL) {
	Tcl_Panic("unable to find or create %s namespace!",
		Tcl_DStringValue(&buf));
    }
    ensemble = Tcl_CreateEnsemble(interp, Tcl_DStringValue(&buf)+5, tclNsPtr,
	    TCL_ENSEMBLE_PREFIX);
    Tcl_DStringAppend(&buf, "::", -1);
    if (ensemble != NULL) {
	Tcl_Obj *mapDict;
	int i, compile = 0;

	TclNewObj(mapDict);
	for (i=0 ; map[i].name != NULL ; i++) {
	    Tcl_Obj *fromObj, *toObj;
	    Command *cmdPtr;

	    fromObj = Tcl_NewStringObj(map[i].name, -1);
	    TclNewStringObj(toObj, Tcl_DStringValue(&buf),
		    Tcl_DStringLength(&buf));
	    Tcl_AppendToObj(toObj, map[i].name, -1);
	    Tcl_DictObjPut(NULL, mapDict, fromObj, toObj);
	    cmdPtr = (Command *) Tcl_CreateObjCommand(interp,
		    TclGetString(toObj), map[i].proc, NULL, NULL);
	    cmdPtr->compileProc = map[i].compileProc;
	    compile |= (map[i].compileProc != NULL);
	}
	Tcl_SetEnsembleMappingDict(interp, ensemble, mapDict);
	if (compile) {
	    Tcl_SetEnsembleFlags(interp, ensemble,
		    TCL_ENSEMBLE_PREFIX | ENSEMBLE_COMPILE);
	}
    }
    Tcl_DStringFree(&buf);

    return ensemble;
}

/*
 *----------------------------------------------------------------------
 *
 * NsEnsembleImplementationCmd --
 *
 *	Implements an ensemble of commands (being those exported by a
 *	namespace other than the global namespace) as a command with the same
 *	(short) name as the namespace in the parent namespace.
 *
 * Results:
 *	A standard Tcl result code. Will be TCL_ERROR if the command is not an
 *	unambiguous prefix of any command exported by the ensemble's
 *	namespace.
 *
 * Side effects:
 *	Depends on the command within the namespace that gets executed. If the
 *	ensemble itself returns TCL_ERROR, a descriptive error message will be
 *	placed in the interpreter's result.
 *
 *----------------------------------------------------------------------
 */

static int
NsEnsembleImplementationCmd(
    ClientData clientData,
    Tcl_Interp *interp,
    int objc,
    Tcl_Obj *const objv[])
{
    EnsembleConfig *ensemblePtr = clientData;
				/* The ensemble itself. */
    Tcl_Obj **tempObjv;		/* Space used to construct the list of
				 * arguments to pass to the command that
				 * implements the ensemble subcommand. */
    int result;			/* The result of the subcommand execution. */
    Tcl_Obj *prefixObj;		/* An object containing the prefix words of
				 * the command that implements the
				 * subcommand. */
    Tcl_HashEntry *hPtr;	/* Used for efficient lookup of fully
				 * specified but not yet cached command
				 * names. */
    Tcl_Obj **prefixObjv;	/* The list of objects to substitute in as the
				 * target command prefix. */
    int prefixObjc;		/* Size of prefixObjv of course! */
    int reparseCount = 0;	/* Number of reparses. */

    if (objc < 2) {
	Tcl_WrongNumArgs(interp, 1, objv, "subcommand ?argument ...?");
	return TCL_ERROR;
    }

  restartEnsembleParse:
    if (ensemblePtr->nsPtr->flags & NS_DYING) {
	/*
	 * Don't know how we got here, but make things give up quickly.
	 */

	if (!Tcl_InterpDeleted(interp)) {
	    Tcl_AppendResult(interp,
		    "ensemble activated for deleted namespace", NULL);
	}
	return TCL_ERROR;
    }

    /*
     * Determine if the table of subcommands is right. If so, we can just look
     * up in there and go straight to dispatch.
     */

    if (ensemblePtr->epoch == ensemblePtr->nsPtr->exportLookupEpoch) {
	/*
	 * Table of subcommands is still valid; therefore there might be a
	 * valid cache of discovered information which we can reuse. Do the
	 * check here, and if we're still valid, we can jump straight to the
	 * part where we do the invocation of the subcommand.
	 */

	if (objv[1]->typePtr == &tclEnsembleCmdType) {
	    EnsembleCmdRep *ensembleCmd = objv[1]->internalRep.twoPtrValue.ptr1;

	    if (ensembleCmd->nsPtr == ensemblePtr->nsPtr &&
		    ensembleCmd->epoch == ensemblePtr->epoch &&
		    ensembleCmd->token == ensemblePtr->token) {
		prefixObj = ensembleCmd->realPrefixObj;
		Tcl_IncrRefCount(prefixObj);
		goto runResultingSubcommand;
	    }
	}
    } else {
	BuildEnsembleConfig(ensemblePtr);
	ensemblePtr->epoch = ensemblePtr->nsPtr->exportLookupEpoch;
    }

    /*
     * Look in the hashtable for the subcommand name; this is the fastest way
     * of all.
     */

    hPtr = Tcl_FindHashEntry(&ensemblePtr->subcommandTable,
	    TclGetString(objv[1]));
    if (hPtr != NULL) {
	char *fullName = Tcl_GetHashKey(&ensemblePtr->subcommandTable, hPtr);

	prefixObj = Tcl_GetHashValue(hPtr);

	/*
	 * Cache for later in the subcommand object.
	 */

	MakeCachedEnsembleCommand(objv[1], ensemblePtr, fullName, prefixObj);
    } else if (!(ensemblePtr->flags & TCL_ENSEMBLE_PREFIX)) {
	/*
	 * Could not map, no prefixing, go to unknown/error handling.
	 */

	goto unknownOrAmbiguousSubcommand;
    } else {
	/*
	 * If we've not already confirmed the command with the hash as part of
	 * building our export table, we need to scan the sorted array for
	 * matches.
	 */

	char *subcmdName;	/* Name of the subcommand, or unique prefix of
				 * it (will be an error for a non-unique
				 * prefix). */
	char *fullName = NULL;	/* Full name of the subcommand. */
	int stringLength, i;
	int tableLength = ensemblePtr->subcommandTable.numEntries;

	subcmdName = TclGetString(objv[1]);
	stringLength = objv[1]->length;
	for (i=0 ; i<tableLength ; i++) {
	    register int cmp = strncmp(subcmdName,
		    ensemblePtr->subcommandArrayPtr[i],
		    (unsigned) stringLength);

	    if (cmp == 0) {
		if (fullName != NULL) {
		    /*
		     * Since there's never the exact-match case to worry about
		     * (hash search filters this), getting here indicates that
		     * our subcommand is an ambiguous prefix of (at least) two
		     * exported subcommands, which is an error case.
		     */

		    goto unknownOrAmbiguousSubcommand;
		}
		fullName = ensemblePtr->subcommandArrayPtr[i];
	    } else if (cmp < 0) {
		/*
		 * Because we are searching a sorted table, we can now stop
		 * searching because we have gone past anything that could
		 * possibly match.
		 */

		break;
	    }
	}
	if (fullName == NULL) {
	    /*
	     * The subcommand is not a prefix of anything, so bail out!
	     */

	    goto unknownOrAmbiguousSubcommand;
	}
	hPtr = Tcl_FindHashEntry(&ensemblePtr->subcommandTable, fullName);
	if (hPtr == NULL) {
	    Tcl_Panic("full name %s not found in supposedly synchronized hash",
		    fullName);
	}
	prefixObj = Tcl_GetHashValue(hPtr);

	/*
	 * Cache for later in the subcommand object.
	 */

	MakeCachedEnsembleCommand(objv[1], ensemblePtr, fullName, prefixObj);
    }

    Tcl_IncrRefCount(prefixObj);
  runResultingSubcommand:

    /*
     * Do the real work of execution of the subcommand by building an array of
     * objects (note that this is potentially not the same length as the
     * number of arguments to this ensemble command), populating it and then
     * feeding it back through the main command-lookup engine. In theory, we
     * could look up the command in the namespace ourselves, as we already
     * have the namespace in which it is guaranteed to exist, but we don't do
     * that (the cacheing of the command object used should help with that.)
     */

    {
	Interp *iPtr = (Interp *) interp;
	int isRootEnsemble;
	Tcl_Obj *copyObj;

	/*
	 * Get the prefix that we're rewriting to. To do this we need to
	 * ensure that the internal representation of the list does not change
	 * so that we can safely keep the internal representations of the
	 * elements in the list.
	 */

	copyObj = TclListObjCopy(NULL, prefixObj);
	TclListObjGetElements(NULL, copyObj, &prefixObjc, &prefixObjv);

	/*
	 * Record what arguments the script sent in so that things like
	 * Tcl_WrongNumArgs can give the correct error message.
	 */

	isRootEnsemble = (iPtr->ensembleRewrite.sourceObjs == NULL);
	if (isRootEnsemble) {
	    iPtr->ensembleRewrite.sourceObjs = objv;
	    iPtr->ensembleRewrite.numRemovedObjs = 2;
	    iPtr->ensembleRewrite.numInsertedObjs = prefixObjc;
	} else {
	    int ni = iPtr->ensembleRewrite.numInsertedObjs;

	    if (ni < 2) {
		iPtr->ensembleRewrite.numRemovedObjs += 2 - ni;
		iPtr->ensembleRewrite.numInsertedObjs += prefixObjc-1;
	    } else {
		iPtr->ensembleRewrite.numInsertedObjs += prefixObjc-2;
	    }
	}

	/*
	 * Allocate a workspace and build the list of arguments to pass to the
	 * target command in it.
	 */

	tempObjv = (Tcl_Obj **) TclStackAlloc(interp,
		(int) sizeof(Tcl_Obj *) * (objc - 2 + prefixObjc));
	memcpy(tempObjv, prefixObjv, sizeof(Tcl_Obj *) * prefixObjc);
	memcpy(tempObjv+prefixObjc, objv+2, sizeof(Tcl_Obj *) * (objc-2));

	/*
	 * Hand off to the target command.
	 */

	result = Tcl_EvalObjv(interp, objc-2+prefixObjc, tempObjv,
		TCL_EVAL_INVOKE);

	/*
	 * Clean up.
	 */

	TclStackFree(interp, tempObjv);
	Tcl_DecrRefCount(copyObj);
	if (isRootEnsemble) {
	    iPtr->ensembleRewrite.sourceObjs = NULL;
	    iPtr->ensembleRewrite.numRemovedObjs = 0;
	    iPtr->ensembleRewrite.numInsertedObjs = 0;
	}
    }
    Tcl_DecrRefCount(prefixObj);
    return result;

  unknownOrAmbiguousSubcommand:
    /*
     * Have not been able to match the subcommand asked for with a real
     * subcommand that we export. See whether a handler has been registered
     * for dealing with this situation. Will only call (at most) once for any
     * particular ensemble invocation.
     */

    if (ensemblePtr->unknownHandler != NULL && reparseCount++ < 1) {
	int paramc, i;
	Tcl_Obj **paramv, *unknownCmd, *ensObj;

	unknownCmd = Tcl_DuplicateObj(ensemblePtr->unknownHandler);
	TclNewObj(ensObj);
	Tcl_GetCommandFullName(interp, ensemblePtr->token, ensObj);
	Tcl_ListObjAppendElement(NULL, unknownCmd, ensObj);
	for (i=1 ; i<objc ; i++) {
	    Tcl_ListObjAppendElement(NULL, unknownCmd, objv[i]);
	}
	TclListObjGetElements(NULL, unknownCmd, &paramc, &paramv);
	Tcl_Preserve(ensemblePtr);
	Tcl_IncrRefCount(unknownCmd);
	result = Tcl_EvalObjv(interp, paramc, paramv, 0);
	if (result == TCL_OK) {
	    prefixObj = Tcl_GetObjResult(interp);
	    Tcl_IncrRefCount(prefixObj);
	    Tcl_DecrRefCount(unknownCmd);
	    Tcl_Release(ensemblePtr);
	    Tcl_ResetResult(interp);
	    if (ensemblePtr->flags & ENS_DEAD) {
		Tcl_DecrRefCount(prefixObj);
		Tcl_SetResult(interp,
			"unknown subcommand handler deleted its ensemble",
			TCL_STATIC);
		return TCL_ERROR;
	    }

	    /*
	     * Namespace is still there. Check if the result is a valid list.
	     * If it is, and it is non-empty, that list is what we are using
	     * as our replacement.
	     */

	    if (TclListObjLength(interp, prefixObj, &prefixObjc) != TCL_OK) {
		Tcl_DecrRefCount(prefixObj);
		Tcl_AddErrorInfo(interp, "\n    while parsing result of "
			"ensemble unknown subcommand handler");
		return TCL_ERROR;
	    }
	    if (prefixObjc > 0) {
		goto runResultingSubcommand;
	    }

	    /*
	     * Namespace alive & empty result => reparse.
	     */

	    Tcl_DecrRefCount(prefixObj);
	    goto restartEnsembleParse;
	}
	if (!Tcl_InterpDeleted(interp)) {
	    if (result != TCL_ERROR) {
		char buf[TCL_INTEGER_SPACE];

		Tcl_ResetResult(interp);
		Tcl_SetResult(interp,
			"unknown subcommand handler returned bad code: ",
			TCL_STATIC);
		switch (result) {
		case TCL_RETURN:
		    Tcl_AppendResult(interp, "return", NULL);
		    break;
		case TCL_BREAK:
		    Tcl_AppendResult(interp, "break", NULL);
		    break;
		case TCL_CONTINUE:
		    Tcl_AppendResult(interp, "continue", NULL);
		    break;
		default:
		    sprintf(buf, "%d", result);
		    Tcl_AppendResult(interp, buf, NULL);
		}
		Tcl_AddErrorInfo(interp, "\n    result of "
			"ensemble unknown subcommand handler: ");
		Tcl_AddErrorInfo(interp, TclGetString(unknownCmd));
	    } else {
		Tcl_AddErrorInfo(interp,
			"\n    (ensemble unknown subcommand handler)");
	    }
	}
	Tcl_DecrRefCount(unknownCmd);
	Tcl_Release(ensemblePtr);
	return TCL_ERROR;
    }

    /*
     * We cannot determine what subcommand to hand off to, so generate a
     * (standard) failure message. Note the one odd case compared with
     * standard ensemble-like command, which is where a namespace has no
     * exported commands at all...
     */

    Tcl_ResetResult(interp);
    Tcl_SetErrorCode(interp, "TCL", "LOOKUP", "ENSEMBLE",
	    TclGetString(objv[1]), NULL);
    if (ensemblePtr->subcommandTable.numEntries == 0) {
	Tcl_AppendResult(interp, "unknown subcommand \"",TclGetString(objv[1]),
		"\": namespace ", ensemblePtr->nsPtr->fullName,
		" does not export any commands", NULL);
	Tcl_SetErrorCode(interp, "TCL", "LOOKUP", "SUBCOMMAND",
		TclGetString(objv[1]), NULL);
	return TCL_ERROR;
    }
    Tcl_AppendResult(interp, "unknown ",
	    (ensemblePtr->flags & TCL_ENSEMBLE_PREFIX ? "or ambiguous " : ""),
	    "subcommand \"", TclGetString(objv[1]), "\": must be ", NULL);
    if (ensemblePtr->subcommandTable.numEntries == 1) {
	Tcl_AppendResult(interp, ensemblePtr->subcommandArrayPtr[0], NULL);
    } else {
	int i;

	for (i=0 ; i<ensemblePtr->subcommandTable.numEntries-1 ; i++) {
	    Tcl_AppendResult(interp,
		    ensemblePtr->subcommandArrayPtr[i], ", ", NULL);
	}
	Tcl_AppendResult(interp, "or ",
		ensemblePtr->subcommandArrayPtr[i], NULL);
    }
    Tcl_SetErrorCode(interp, "TCL", "LOOKUP", "SUBCOMMAND",
	    TclGetString(objv[1]), NULL);
    return TCL_ERROR;
}

/*
 *----------------------------------------------------------------------
 *
 * MakeCachedEnsembleCommand --
 *
 *	Cache what we've computed so far; it's not nice to repeatedly copy
 *	strings about. Note that to do this, we start by deleting any old
 *	representation that there was (though if it was an out of date
 *	ensemble rep, we can skip some of the deallocation process.)
 *
 * Results:
 *	None
 *
 * Side effects:
 *	Alters the internal representation of the first object parameter.
 *
 *----------------------------------------------------------------------
 */

static void
MakeCachedEnsembleCommand(
    Tcl_Obj *objPtr,
    EnsembleConfig *ensemblePtr,
    const char *subcommandName,
    Tcl_Obj *prefixObjPtr)
{
    register EnsembleCmdRep *ensembleCmd;
    int length;

    if (objPtr->typePtr == &tclEnsembleCmdType) {
	ensembleCmd = objPtr->internalRep.twoPtrValue.ptr1;
	Tcl_DecrRefCount(ensembleCmd->realPrefixObj);
	ensembleCmd->nsPtr->refCount--;
	if ((ensembleCmd->nsPtr->refCount == 0)
		&& (ensembleCmd->nsPtr->flags & NS_DEAD)) {
	    NamespaceFree(ensembleCmd->nsPtr);
	}
	ckfree(ensembleCmd->fullSubcmdName);
    } else {
	/*
	 * Kill the old internal rep, and replace it with a brand new one of
	 * our own.
	 */

	TclFreeIntRep(objPtr);
	ensembleCmd = (EnsembleCmdRep *) ckalloc(sizeof(EnsembleCmdRep));
	objPtr->internalRep.twoPtrValue.ptr1 = ensembleCmd;
	objPtr->typePtr = &tclEnsembleCmdType;
    }

    /*
     * Populate the internal rep.
     */

    ensembleCmd->nsPtr = ensemblePtr->nsPtr;
    ensembleCmd->epoch = ensemblePtr->epoch;
    ensembleCmd->token = ensemblePtr->token;
    ensemblePtr->nsPtr->refCount++;
    ensembleCmd->realPrefixObj = prefixObjPtr;
    length = strlen(subcommandName)+1;
    ensembleCmd->fullSubcmdName = ckalloc((unsigned) length);
    memcpy(ensembleCmd->fullSubcmdName, subcommandName, (unsigned) length);
    Tcl_IncrRefCount(ensembleCmd->realPrefixObj);
}

/*
 *----------------------------------------------------------------------
 *
 * DeleteEnsembleConfig --
 *
 *	Destroys the data structure used to represent an ensemble. This is
 *	called when the ensemble's command is deleted (which happens
 *	automatically if the ensemble's namespace is deleted.) Maintainers
 *	should note that ensembles should be deleted by deleting their
 *	commands.
 *
 * Results:
 *	None.
 *
 * Side effects:
 *	Memory is (eventually) deallocated.
 *
 *----------------------------------------------------------------------
 */

static void
ClearTable(
    EnsembleConfig *ensemblePtr)
{
    Tcl_HashTable *hash = &ensemblePtr->subcommandTable;

    if (hash->numEntries != 0) {
	Tcl_HashSearch search;
	Tcl_HashEntry *hPtr = Tcl_FirstHashEntry(hash, &search);

	while (hPtr != NULL) {
	    Tcl_Obj *prefixObj = Tcl_GetHashValue(hPtr);
	    Tcl_DecrRefCount(prefixObj);
	    hPtr = Tcl_NextHashEntry(&search);
	}
	ckfree((char *) ensemblePtr->subcommandArrayPtr);
    }
    Tcl_DeleteHashTable(hash);
}

static void
DeleteEnsembleConfig(
    ClientData clientData)
{
    EnsembleConfig *ensemblePtr = clientData;
    Namespace *nsPtr = ensemblePtr->nsPtr;

    /*
     * Unlink from the ensemble chain if it has not been marked as having been
     * done already.
     */

    if (ensemblePtr->next != ensemblePtr) {
	EnsembleConfig *ensPtr = (EnsembleConfig *) nsPtr->ensembles;
	if (ensPtr == ensemblePtr) {
	    nsPtr->ensembles = (Tcl_Ensemble *) ensemblePtr->next;
	} else {
	    while (ensPtr != NULL) {
		if (ensPtr->next == ensemblePtr) {
		    ensPtr->next = ensemblePtr->next;
		    break;
		}
		ensPtr = ensPtr->next;
	    }
	}
    }

    /*
     * Mark the namespace as dead so code that uses Tcl_Preserve() can tell
     * whether disaster happened anyway.
     */

    ensemblePtr->flags |= ENS_DEAD;

    /*
     * Kill the pointer-containing fields.
     */

    ClearTable(ensemblePtr);

    if (ensemblePtr->subcmdList != NULL) {
	Tcl_DecrRefCount(ensemblePtr->subcmdList);
    }
    if (ensemblePtr->subcommandDict != NULL) {
	Tcl_DecrRefCount(ensemblePtr->subcommandDict);
    }
    if (ensemblePtr->unknownHandler != NULL) {
	Tcl_DecrRefCount(ensemblePtr->unknownHandler);
    }

    /*
     * Arrange for the structure to be reclaimed. Note that this is complex
     * because we have to make sure that we can react sensibly when an
     * ensemble is deleted during the process of initialising the ensemble
     * (especially the unknown callback.)
     */

    Tcl_EventuallyFree(ensemblePtr, TCL_DYNAMIC);
}

/*
 *----------------------------------------------------------------------
 *
 * BuildEnsembleConfig --
 *
 *	Create the internal data structures that describe how an ensemble
 *	looks, being a hash mapping from the full command name to the Tcl list
 *	that describes the implementation prefix words, and a sorted array of
 *	all the full command names to allow for reasonably efficient
 *	unambiguous prefix handling.
 *
 * Results:
 *	None.
 *
 * Side effects:
 *	Reallocates and rebuilds the hash table and array stored at the
 *	ensemblePtr argument. For large ensembles or large namespaces, this is
 *	a potentially expensive operation.
 *
 *----------------------------------------------------------------------
 */

static void
BuildEnsembleConfig(
    EnsembleConfig *ensemblePtr)
{
    Tcl_HashSearch search;	/* Used for scanning the set of commands in
				 * the namespace that backs up this
				 * ensemble. */
    int i, j, isNew;
    Tcl_HashTable *hash = &ensemblePtr->subcommandTable;
    Tcl_HashEntry *hPtr;
    Tcl_Obj *mapDict = ensemblePtr->subcommandDict;
    Tcl_Obj *subList = ensemblePtr->subcmdList;

    ClearTable(ensemblePtr);
    Tcl_InitHashTable(hash, TCL_STRING_KEYS);

    if (subList) {
	int subc;
	Tcl_Obj **subv, *target, *cmdObj, *cmdPrefixObj;
	char *name;

	/*
	 * There is a list of exactly what subcommands go in the table.
	 * Must determine the target for each.
	 */

	Tcl_ListObjGetElements(NULL, subList, &subc, &subv);
	if (subList == mapDict) {
	    /*
	     * Strange case where explicit list of subcommands is same value
	     * as the dict mapping to targets.
	     */

	    for (i = 0; i < subc; i += 2) {
		name = TclGetString(subv[i]);
		hPtr = Tcl_CreateHashEntry(hash, name, &isNew);
		if (!isNew) {
		    cmdObj = (Tcl_Obj *)Tcl_GetHashValue(hPtr);
		    Tcl_DecrRefCount(cmdObj);
		}
		Tcl_SetHashValue(hPtr, subv[i+1]);
		Tcl_IncrRefCount(subv[i+1]);

		name = TclGetString(subv[i+1]);
		hPtr = Tcl_CreateHashEntry(hash, name, &isNew);
		if (isNew) {
		    cmdObj = Tcl_NewStringObj(ensemblePtr->nsPtr->fullName, -1);
		    if (ensemblePtr->nsPtr->parentPtr != NULL) {
			Tcl_AppendStringsToObj(cmdObj, "::", name, NULL);
		    } else {
			Tcl_AppendStringsToObj(cmdObj, name, NULL);
		    }
		    cmdPrefixObj = Tcl_NewListObj(1, &cmdObj);
		    Tcl_SetHashValue(hPtr, cmdPrefixObj);
		    Tcl_IncrRefCount(cmdPrefixObj);
		}
	    }
	} else {
	    /* Usual case where we can freely act on the list and dict. */

	    for (i = 0; i < subc; i++) {
		name = TclGetString(subv[i]);
		hPtr = Tcl_CreateHashEntry(hash, name, &isNew);
		if (!isNew) {
		    continue;
		}

		/* Lookup target in the dictionary */
		if (mapDict) {
		    Tcl_DictObjGet(NULL, mapDict, subv[i], &target);
		    if (target) {
			Tcl_SetHashValue(hPtr, target);
			Tcl_IncrRefCount(target);
			continue;
		    }
		}

		/*
		 * target was not in the dictionary so map onto the namespace.
		 * Note in this case that we do not guarantee that the
		 * command is actually there; that is the programmer's
		 * responsibility (or [::unknown] of course).
		 */
		cmdObj = Tcl_NewStringObj(ensemblePtr->nsPtr->fullName, -1);
		if (ensemblePtr->nsPtr->parentPtr != NULL) {
		    Tcl_AppendStringsToObj(cmdObj, "::", name, NULL);
		} else {
		    Tcl_AppendStringsToObj(cmdObj, name, NULL);
		}
		cmdPrefixObj = Tcl_NewListObj(1, &cmdObj);
		Tcl_SetHashValue(hPtr, cmdPrefixObj);
		Tcl_IncrRefCount(cmdPrefixObj);
	    }
	}
    } else if (mapDict) {
        /*
         * No subcmd list, but we do have a mapping dictionary so we should
         * use the keys of that. Convert the dictionary's contents into the
         * form required for the ensemble's internal hashtable.
         */

        Tcl_DictSearch dictSearch;
        Tcl_Obj *keyObj, *valueObj;
        int done;

        Tcl_DictObjFirst(NULL, ensemblePtr->subcommandDict, &dictSearch,
                &keyObj, &valueObj, &done);
        while (!done) {
            char *name = TclGetString(keyObj);

            hPtr = Tcl_CreateHashEntry(hash, name, &isNew);
            Tcl_SetHashValue(hPtr, valueObj);
            Tcl_IncrRefCount(valueObj);
            Tcl_DictObjNext(&dictSearch, &keyObj, &valueObj, &done);
        }
    } else {
	/*
	 * Discover what commands are actually exported by the namespace.
	 * What we have is an array of patterns and a hash table whose keys
	 * are the command names exported by the namespace (the contents do
	 * not matter here.) We must find out what commands are actually
	 * exported by filtering each command in the namespace against each of
	 * the patterns in the export list. Note that we use an intermediate
	 * hash table to make memory management easier, and because that makes
	 * exact matching far easier too.
	 *
	 * Suggestion for future enhancement: compute the unique prefixes and
	 * place them in the hash too, which should make for even faster
	 * matching.
	 */

	hPtr = Tcl_FirstHashEntry(&ensemblePtr->nsPtr->cmdTable, &search);
	for (; hPtr!= NULL ; hPtr=Tcl_NextHashEntry(&search)) {
	    char *nsCmdName =		/* Name of command in namespace. */
		    Tcl_GetHashKey(&ensemblePtr->nsPtr->cmdTable, hPtr);

	    for (i=0 ; i<ensemblePtr->nsPtr->numExportPatterns ; i++) {
		if (Tcl_StringMatch(nsCmdName,
			ensemblePtr->nsPtr->exportArrayPtr[i])) {
		    hPtr = Tcl_CreateHashEntry(hash, nsCmdName, &isNew);

		    /*
		     * Remember, hash entries have a full reference to the
		     * substituted part of the command (as a list) as their
		     * content!
		     */

		    if (isNew) {
			Tcl_Obj *cmdObj, *cmdPrefixObj;

			TclNewObj(cmdObj);
			Tcl_AppendStringsToObj(cmdObj,
				ensemblePtr->nsPtr->fullName,
				(ensemblePtr->nsPtr->parentPtr ? "::" : ""),
				nsCmdName, NULL);
			cmdPrefixObj = Tcl_NewListObj(1, &cmdObj);
			Tcl_SetHashValue(hPtr, cmdPrefixObj);
			Tcl_IncrRefCount(cmdPrefixObj);
		    }
		    break;
		}
	    }
	}
    }

    if (hash->numEntries == 0) {
	ensemblePtr->subcommandArrayPtr = NULL;
	return;
    }

    /*
     * Create a sorted array of all subcommands in the ensemble; hash tables
     * are all very well for a quick look for an exact match, but they can't
     * determine things like whether a string is a prefix of another (not
     * without lots of preparation anyway) and they're no good for when we're
     * generating the error message either.
     *
     * We do this by filling an array with the names (we use the hash keys
     * directly to save a copy, since any time we change the array we change
     * the hash too, and vice versa) and running quicksort over the array.
     */

    ensemblePtr->subcommandArrayPtr = (char **)
	    ckalloc(sizeof(char *) * hash->numEntries);

    /*
     * Fill array from both ends as this makes us less likely to end up with
     * performance problems in qsort(), which is good. Note that doing this
     * makes this code much more opaque, but the naive alternatve:
     *
     * for (hPtr=Tcl_FirstHashEntry(hash,&search),i=0 ;
     *	       hPtr!=NULL ; hPtr=Tcl_NextHashEntry(&search),i++) {
     *     ensemblePtr->subcommandArrayPtr[i] = Tcl_GetHashKey(hash, &hPtr);
     * }
     *
     * can produce long runs of precisely ordered table entries when the
     * commands in the namespace are declared in a sorted fashion (an ordering
     * some people like) and the hashing functions (or the command names
     * themselves) are fairly unfortunate. By filling from both ends, it
     * requires active malice (and probably a debugger) to get qsort() to have
     * awful runtime behaviour.
     */

    i = 0;
    j = hash->numEntries;
    hPtr = Tcl_FirstHashEntry(hash, &search);
    while (hPtr != NULL) {
	ensemblePtr->subcommandArrayPtr[i++] = Tcl_GetHashKey(hash, hPtr);
	hPtr = Tcl_NextHashEntry(&search);
	if (hPtr == NULL) {
	    break;
	}
	ensemblePtr->subcommandArrayPtr[--j] = Tcl_GetHashKey(hash, hPtr);
	hPtr = Tcl_NextHashEntry(&search);
    }
    if (hash->numEntries > 1) {
	qsort(ensemblePtr->subcommandArrayPtr, (unsigned)hash->numEntries,
		sizeof(char *), NsEnsembleStringOrder);
    }
}

/*
 *----------------------------------------------------------------------
 *
 * NsEnsembleStringOrder --
 *
 *	Helper function to compare two pointers to two strings for use with
 *	qsort().
 *
 * Results:
 *	-1 if the first string is smaller, 1 if the second string is smaller,
 *	and 0 if they are equal.
 *
 * Side effects:
 *	None.
 *
 *----------------------------------------------------------------------
 */

static int
NsEnsembleStringOrder(
    const void *strPtr1,
    const void *strPtr2)
{
    return strcmp(*(const char **)strPtr1, *(const char **)strPtr2);
}

/*
 *----------------------------------------------------------------------
 *
 * FreeEnsembleCmdRep --
 *
 *	Destroys the internal representation of a Tcl_Obj that has been
 *	holding information about a command in an ensemble.
 *
 * Results:
 *	None.
 *
 * Side effects:
 *	Memory is deallocated. If this held the last reference to a
 *	namespace's main structure, that main structure will also be
 *	destroyed.
 *
 *----------------------------------------------------------------------
 */

static void
FreeEnsembleCmdRep(
    Tcl_Obj *objPtr)
{
    EnsembleCmdRep *ensembleCmd = objPtr->internalRep.twoPtrValue.ptr1;

    Tcl_DecrRefCount(ensembleCmd->realPrefixObj);
    ckfree(ensembleCmd->fullSubcmdName);
    ensembleCmd->nsPtr->refCount--;
    if ((ensembleCmd->nsPtr->refCount == 0)
	    && (ensembleCmd->nsPtr->flags & NS_DEAD)) {
	NamespaceFree(ensembleCmd->nsPtr);
    }
    ckfree((char *) ensembleCmd);
}

/*
 *----------------------------------------------------------------------
 *
 * DupEnsembleCmdRep --
 *
 *	Makes one Tcl_Obj into a copy of another that is a subcommand of an
 *	ensemble.
 *
 * Results:
 *	None.
 *
 * Side effects:
 *	Memory is allocated, and the namespace that the ensemble is built on
 *	top of gains another reference.
 *
 *----------------------------------------------------------------------
 */

static void
DupEnsembleCmdRep(
    Tcl_Obj *objPtr,
    Tcl_Obj *copyPtr)
{
    EnsembleCmdRep *ensembleCmd = objPtr->internalRep.twoPtrValue.ptr1;
    EnsembleCmdRep *ensembleCopy = (EnsembleCmdRep *)
	    ckalloc(sizeof(EnsembleCmdRep));
    int length = strlen(ensembleCmd->fullSubcmdName);

    copyPtr->typePtr = &tclEnsembleCmdType;
    copyPtr->internalRep.twoPtrValue.ptr1 = ensembleCopy;
    ensembleCopy->nsPtr = ensembleCmd->nsPtr;
    ensembleCopy->epoch = ensembleCmd->epoch;
    ensembleCopy->token = ensembleCmd->token;
    ensembleCopy->nsPtr->refCount++;
    ensembleCopy->realPrefixObj = ensembleCmd->realPrefixObj;
    Tcl_IncrRefCount(ensembleCopy->realPrefixObj);
    ensembleCopy->fullSubcmdName = ckalloc((unsigned) length+1);
    memcpy(ensembleCopy->fullSubcmdName, ensembleCmd->fullSubcmdName,
	    (unsigned) length+1);
}

/*
 *----------------------------------------------------------------------
 *
 * StringOfEnsembleCmdRep --
 *
 *	Creates a string representation of a Tcl_Obj that holds a subcommand
 *	of an ensemble.
 *
 * Results:
 *	None.
 *
 * Side effects:
 *	The object gains a string (UTF-8) representation.
 *
 *----------------------------------------------------------------------
 */

static void
StringOfEnsembleCmdRep(
    Tcl_Obj *objPtr)
{
    EnsembleCmdRep *ensembleCmd = objPtr->internalRep.twoPtrValue.ptr1;
    int length = strlen(ensembleCmd->fullSubcmdName);

    objPtr->length = length;
    objPtr->bytes = ckalloc((unsigned) length+1);
    memcpy(objPtr->bytes, ensembleCmd->fullSubcmdName, (unsigned) length+1);
}

/*
 *----------------------------------------------------------------------
 *
 * Tcl_LogCommandInfo --
 *
 *	This function is invoked after an error occurs in an interpreter. It
 *	adds information to iPtr->errorInfo field to describe the command that
 *	was being executed when the error occurred.
 *
 * Results:
 *	None.
 *
 * Side effects:
 *	Information about the command is added to errorInfo and the line
 *	number stored internally in the interpreter is set.
=======
 *	Information about the command is added to errorInfo/errorStack and the
 *	line number stored internally in the interpreter is set.
>>>>>>> 60304d81
 *
 *----------------------------------------------------------------------
 */

void
Tcl_LogCommandInfo(
    Tcl_Interp *interp,		/* Interpreter in which to log information. */
    const char *script,		/* First character in script containing
				 * command (must be <= command). */
    const char *command,	/* First character in command that generated
				 * the error. */
    int length)			/* Number of bytes in command (-1 means use
				 * all bytes up to first null byte). */
{
    TclLogCommandInfo(interp, script, command, length, NULL, NULL);
}


/*
 * Local Variables:
 * mode: c
 * c-basic-offset: 4
 * fill-column: 78
 * tab-width: 8
 * End:
 */<|MERGE_RESOLUTION|>--- conflicted
+++ resolved
@@ -5168,1464 +5168,8 @@
  *	None.
  *
  * Side effects:
-<<<<<<< HEAD
- *	The ensemble is updated and marked for recompilation.
- *
- *----------------------------------------------------------------------
- */
-
-int
-Tcl_SetEnsembleUnknownHandler(
-    Tcl_Interp *interp,
-    Tcl_Command token,
-    Tcl_Obj *unknownList)
-{
-    Command *cmdPtr = (Command *) token;
-    EnsembleConfig *ensemblePtr;
-    Tcl_Obj *oldList;
-
-    if (cmdPtr->objProc != NsEnsembleImplementationCmd) {
-	Tcl_AppendResult(interp, "command is not an ensemble", NULL);
-	return TCL_ERROR;
-    }
-    if (unknownList != NULL) {
-	int length;
-
-	if (TclListObjLength(interp, unknownList, &length) != TCL_OK) {
-	    return TCL_ERROR;
-	}
-	if (length < 1) {
-	    unknownList = NULL;
-	}
-    }
-
-    ensemblePtr = cmdPtr->objClientData;
-    oldList = ensemblePtr->unknownHandler;
-    ensemblePtr->unknownHandler = unknownList;
-    if (unknownList != NULL) {
-	Tcl_IncrRefCount(unknownList);
-    }
-    if (oldList != NULL) {
-	TclDecrRefCount(oldList);
-    }
-
-    /*
-     * Trigger an eventual recomputation of the ensemble command set. Note
-     * that this is slightly tricky, as it means that we are not actually
-     * counting the number of namespace export actions, but it is the simplest
-     * way to go!
-     */
-
-    ensemblePtr->nsPtr->exportLookupEpoch++;
-
-    return TCL_OK;
-}
--
-/*
- *----------------------------------------------------------------------
- *
- * Tcl_SetEnsembleFlags --
- *
- *	Set the flags for a particular ensemble.
- *
- * Results:
- *	Tcl result code (error if command token does not indicate an
- *	ensemble).
- *
- * Side effects:
- *	The ensemble is updated and marked for recompilation.
- *
- *----------------------------------------------------------------------
- */
-
-int
-Tcl_SetEnsembleFlags(
-    Tcl_Interp *interp,
-    Tcl_Command token,
-    int flags)
-{
-    Command *cmdPtr = (Command *) token;
-    EnsembleConfig *ensemblePtr;
-    int wasCompiled;
-
-    if (cmdPtr->objProc != NsEnsembleImplementationCmd) {
-	Tcl_AppendResult(interp, "command is not an ensemble", NULL);
-	return TCL_ERROR;
-    }
-
-    ensemblePtr = cmdPtr->objClientData;
-    wasCompiled = ensemblePtr->flags & ENSEMBLE_COMPILE;
-
-    /*
-     * This API refuses to set the ENS_DEAD flag...
-     */
-
-    ensemblePtr->flags &= ENS_DEAD;
-    ensemblePtr->flags |= flags & ~ENS_DEAD;
-
-    /*
-     * Trigger an eventual recomputation of the ensemble command set. Note
-     * that this is slightly tricky, as it means that we are not actually
-     * counting the number of namespace export actions, but it is the simplest
-     * way to go!
-     */
-
-    ensemblePtr->nsPtr->exportLookupEpoch++;
-
-    /*
-     * If the ENSEMBLE_COMPILE flag status was changed, install or remove the
-     * compiler function and bump the interpreter's compilation epoch so that
-     * bytecode gets regenerated.
-     */
-
-    if (flags & ENSEMBLE_COMPILE) {
-	if (!wasCompiled) {
-	    ((Command*) ensemblePtr->token)->compileProc = TclCompileEnsemble;
-	    ((Interp *) interp)->compileEpoch++;
-	}
-    } else {
-	if (wasCompiled) {
-	    ((Command*) ensemblePtr->token)->compileProc = NULL;
-	    ((Interp *) interp)->compileEpoch++;
-	}
-    }
-
-    return TCL_OK;
-}
--
-/*
- *----------------------------------------------------------------------
- *
- * Tcl_GetEnsembleSubcommandList --
- *
- *	Get the list of subcommands associated with a particular ensemble.
- *
- * Results:
- *	Tcl result code (error if command token does not indicate an
- *	ensemble). The list of subcommands is returned by updating the
- *	variable pointed to by the last parameter (NULL if this is to be
- *	derived from the mapping dictionary or the associated namespace's
- *	exported commands).
- *
- * Side effects:
- *	None
- *
- *----------------------------------------------------------------------
- */
-
-int
-Tcl_GetEnsembleSubcommandList(
-    Tcl_Interp *interp,
-    Tcl_Command token,
-    Tcl_Obj **subcmdListPtr)
-{
-    Command *cmdPtr = (Command *) token;
-    EnsembleConfig *ensemblePtr;
-
-    if (cmdPtr->objProc != NsEnsembleImplementationCmd) {
-	if (interp != NULL) {
-	    Tcl_AppendResult(interp, "command is not an ensemble", NULL);
-	}
-	return TCL_ERROR;
-    }
-
-    ensemblePtr = cmdPtr->objClientData;
-    *subcmdListPtr = ensemblePtr->subcmdList;
-    return TCL_OK;
-}
--
-/*
- *----------------------------------------------------------------------
- *
- * Tcl_GetEnsembleMappingDict --
- *
- *	Get the command mapping dictionary associated with a particular
- *	ensemble.
- *
- * Results:
- *	Tcl result code (error if command token does not indicate an
- *	ensemble). The mapping dict is returned by updating the variable
- *	pointed to by the last parameter (NULL if none is installed).
- *
- * Side effects:
- *	None
- *
- *----------------------------------------------------------------------
- */
-
-int
-Tcl_GetEnsembleMappingDict(
-    Tcl_Interp *interp,
-    Tcl_Command token,
-    Tcl_Obj **mapDictPtr)
-{
-    Command *cmdPtr = (Command *) token;
-    EnsembleConfig *ensemblePtr;
-
-    if (cmdPtr->objProc != NsEnsembleImplementationCmd) {
-	if (interp != NULL) {
-	    Tcl_AppendResult(interp, "command is not an ensemble", NULL);
-	}
-	return TCL_ERROR;
-    }
-
-    ensemblePtr = cmdPtr->objClientData;
-    *mapDictPtr = ensemblePtr->subcommandDict;
-    return TCL_OK;
-}
--
-/*
- *----------------------------------------------------------------------
- *
- * Tcl_GetEnsembleUnknownHandler --
- *
- *	Get the unknown handler associated with a particular ensemble.
- *
- * Results:
- *	Tcl result code (error if command token does not indicate an
- *	ensemble). The unknown handler is returned by updating the variable
- *	pointed to by the last parameter (NULL if no handler is installed).
- *
- * Side effects:
- *	None
- *
- *----------------------------------------------------------------------
- */
-
-int
-Tcl_GetEnsembleUnknownHandler(
-    Tcl_Interp *interp,
-    Tcl_Command token,
-    Tcl_Obj **unknownListPtr)
-{
-    Command *cmdPtr = (Command *) token;
-    EnsembleConfig *ensemblePtr;
-
-    if (cmdPtr->objProc != NsEnsembleImplementationCmd) {
-	if (interp != NULL) {
-	    Tcl_AppendResult(interp, "command is not an ensemble", NULL);
-	}
-	return TCL_ERROR;
-    }
-
-    ensemblePtr = cmdPtr->objClientData;
-    *unknownListPtr = ensemblePtr->unknownHandler;
-    return TCL_OK;
-}
--
-/*
- *----------------------------------------------------------------------
- *
- * Tcl_GetEnsembleFlags --
- *
- *	Get the flags for a particular ensemble.
- *
- * Results:
- *	Tcl result code (error if command token does not indicate an
- *	ensemble). The flags are returned by updating the variable pointed to
- *	by the last parameter.
- *
- * Side effects:
- *	None
- *
- *----------------------------------------------------------------------
- */
-
-int
-Tcl_GetEnsembleFlags(
-    Tcl_Interp *interp,
-    Tcl_Command token,
-    int *flagsPtr)
-{
-    Command *cmdPtr = (Command *) token;
-    EnsembleConfig *ensemblePtr;
-
-    if (cmdPtr->objProc != NsEnsembleImplementationCmd) {
-	if (interp != NULL) {
-	    Tcl_AppendResult(interp, "command is not an ensemble", NULL);
-	}
-	return TCL_ERROR;
-    }
-
-    ensemblePtr = cmdPtr->objClientData;
-    *flagsPtr = ensemblePtr->flags;
-    return TCL_OK;
-}
--
-/*
- *----------------------------------------------------------------------
- *
- * Tcl_GetEnsembleNamespace --
- *
- *	Get the namespace associated with a particular ensemble.
- *
- * Results:
- *	Tcl result code (error if command token does not indicate an
- *	ensemble). Namespace is returned by updating the variable pointed to
- *	by the last parameter.
- *
- * Side effects:
- *	None
- *
- *----------------------------------------------------------------------
- */
-
-int
-Tcl_GetEnsembleNamespace(
-    Tcl_Interp *interp,
-    Tcl_Command token,
-    Tcl_Namespace **namespacePtrPtr)
-{
-    Command *cmdPtr = (Command *) token;
-    EnsembleConfig *ensemblePtr;
-
-    if (cmdPtr->objProc != NsEnsembleImplementationCmd) {
-	if (interp != NULL) {
-	    Tcl_AppendResult(interp, "command is not an ensemble", NULL);
-	}
-	return TCL_ERROR;
-    }
-
-    ensemblePtr = cmdPtr->objClientData;
-    *namespacePtrPtr = (Tcl_Namespace *) ensemblePtr->nsPtr;
-    return TCL_OK;
-}
--
-/*
- *----------------------------------------------------------------------
- *
- * Tcl_FindEnsemble --
- *
- *	Given a command name, get the ensemble token for it, allowing for
- *	[namespace import]s. [Bug 1017022]
- *
- * Results:
- *	The token for the ensemble command with the given name, or NULL if the
- *	command either does not exist or is not an ensemble (when an error
- *	message will be written into the interp if thats non-NULL).
- *
- * Side effects:
- *	None
- *
- *----------------------------------------------------------------------
- */
-
-Tcl_Command
-Tcl_FindEnsemble(
-    Tcl_Interp *interp,		/* Where to do the lookup, and where to write
-				 * the errors if TCL_LEAVE_ERR_MSG is set in
-				 * the flags. */
-    Tcl_Obj *cmdNameObj,	/* Name of command to look up. */
-    int flags)			/* Either 0 or TCL_LEAVE_ERR_MSG; other flags
-				 * are probably not useful. */
-{
-    Command *cmdPtr;
-
-    cmdPtr = (Command *)
-	    Tcl_FindCommand(interp, TclGetString(cmdNameObj), NULL, flags);
-    if (cmdPtr == NULL) {
-	return NULL;
-    }
-
-    if (cmdPtr->objProc != NsEnsembleImplementationCmd) {
-	/*
-	 * Reuse existing infrastructure for following import link chains
-	 * rather than duplicating it.
-	 */
-
-	cmdPtr = (Command *) TclGetOriginalCommand((Tcl_Command) cmdPtr);
-
-	if (cmdPtr == NULL || cmdPtr->objProc != NsEnsembleImplementationCmd) {
-	    if (flags & TCL_LEAVE_ERR_MSG) {
-		Tcl_AppendResult(interp, "\"", TclGetString(cmdNameObj),
-			"\" is not an ensemble command", NULL);
-		Tcl_SetErrorCode(interp, "TCL", "LOOKUP", "ENSEMBLE",
-			TclGetString(cmdNameObj), NULL);
-	    }
-	    return NULL;
-	}
-    }
-
-    return (Tcl_Command) cmdPtr;
-}
--
-/*
- *----------------------------------------------------------------------
- *
- * Tcl_IsEnsemble --
- *
- *	Simple test for ensemble-hood that takes into account imported
- *	ensemble commands as well.
- *
- * Results:
- *	Boolean value
- *
- * Side effects:
- *	None
- *
- *----------------------------------------------------------------------
- */
-
-int
-Tcl_IsEnsemble(
-    Tcl_Command token)
-{
-    Command *cmdPtr = (Command *) token;
-    if (cmdPtr->objProc == NsEnsembleImplementationCmd) {
-	return 1;
-    }
-    cmdPtr = (Command *) TclGetOriginalCommand((Tcl_Command) cmdPtr);
-    if (cmdPtr == NULL || cmdPtr->objProc != NsEnsembleImplementationCmd) {
-	return 0;
-    }
-    return 1;
-}
--
-/*
- *----------------------------------------------------------------------
- *
- * TclMakeEnsemble --
- *
- *	Create an ensemble from a table of implementation commands. The
- *	ensemble will be subject to (limited) compilation if any of the
- *	implementation commands are compilable.
- *
- * Results:
- *	Handle for the ensemble, or NULL if creation of it fails.
- *
- * Side effects:
- *	May advance bytecode compilation epoch.
- *
- *----------------------------------------------------------------------
- */
-
-Tcl_Command
-TclMakeEnsemble(
-    Tcl_Interp *interp,
-    const char *name,
-    const EnsembleImplMap map[])
-{
-    Tcl_Command ensemble;	/* The overall ensemble. */
-    Tcl_Namespace *tclNsPtr;	/* Reference to the "::tcl" namespace. */
-    Tcl_DString buf;
-
-    tclNsPtr = Tcl_FindNamespace(interp, "::tcl", NULL,
-	    TCL_CREATE_NS_IF_UNKNOWN);
-    if (tclNsPtr == NULL) {
-	Tcl_Panic("unable to find or create ::tcl namespace!");
-    }
-    Tcl_DStringInit(&buf);
-    Tcl_DStringAppend(&buf, "::tcl::", -1);
-    Tcl_DStringAppend(&buf, name, -1);
-    tclNsPtr = Tcl_FindNamespace(interp, Tcl_DStringValue(&buf), NULL,
-	    TCL_CREATE_NS_IF_UNKNOWN);
-    if (tclNsPtr == NULL) {
-	Tcl_Panic("unable to find or create %s namespace!",
-		Tcl_DStringValue(&buf));
-    }
-    ensemble = Tcl_CreateEnsemble(interp, Tcl_DStringValue(&buf)+5, tclNsPtr,
-	    TCL_ENSEMBLE_PREFIX);
-    Tcl_DStringAppend(&buf, "::", -1);
-    if (ensemble != NULL) {
-	Tcl_Obj *mapDict;
-	int i, compile = 0;
-
-	TclNewObj(mapDict);
-	for (i=0 ; map[i].name != NULL ; i++) {
-	    Tcl_Obj *fromObj, *toObj;
-	    Command *cmdPtr;
-
-	    fromObj = Tcl_NewStringObj(map[i].name, -1);
-	    TclNewStringObj(toObj, Tcl_DStringValue(&buf),
-		    Tcl_DStringLength(&buf));
-	    Tcl_AppendToObj(toObj, map[i].name, -1);
-	    Tcl_DictObjPut(NULL, mapDict, fromObj, toObj);
-	    cmdPtr = (Command *) Tcl_CreateObjCommand(interp,
-		    TclGetString(toObj), map[i].proc, NULL, NULL);
-	    cmdPtr->compileProc = map[i].compileProc;
-	    compile |= (map[i].compileProc != NULL);
-	}
-	Tcl_SetEnsembleMappingDict(interp, ensemble, mapDict);
-	if (compile) {
-	    Tcl_SetEnsembleFlags(interp, ensemble,
-		    TCL_ENSEMBLE_PREFIX | ENSEMBLE_COMPILE);
-	}
-    }
-    Tcl_DStringFree(&buf);
-
-    return ensemble;
-}
--
-/*
- *----------------------------------------------------------------------
- *
- * NsEnsembleImplementationCmd --
- *
- *	Implements an ensemble of commands (being those exported by a
- *	namespace other than the global namespace) as a command with the same
- *	(short) name as the namespace in the parent namespace.
- *
- * Results:
- *	A standard Tcl result code. Will be TCL_ERROR if the command is not an
- *	unambiguous prefix of any command exported by the ensemble's
- *	namespace.
- *
- * Side effects:
- *	Depends on the command within the namespace that gets executed. If the
- *	ensemble itself returns TCL_ERROR, a descriptive error message will be
- *	placed in the interpreter's result.
- *
- *----------------------------------------------------------------------
- */
-
-static int
-NsEnsembleImplementationCmd(
-    ClientData clientData,
-    Tcl_Interp *interp,
-    int objc,
-    Tcl_Obj *const objv[])
-{
-    EnsembleConfig *ensemblePtr = clientData;
-				/* The ensemble itself. */
-    Tcl_Obj **tempObjv;		/* Space used to construct the list of
-				 * arguments to pass to the command that
-				 * implements the ensemble subcommand. */
-    int result;			/* The result of the subcommand execution. */
-    Tcl_Obj *prefixObj;		/* An object containing the prefix words of
-				 * the command that implements the
-				 * subcommand. */
-    Tcl_HashEntry *hPtr;	/* Used for efficient lookup of fully
-				 * specified but not yet cached command
-				 * names. */
-    Tcl_Obj **prefixObjv;	/* The list of objects to substitute in as the
-				 * target command prefix. */
-    int prefixObjc;		/* Size of prefixObjv of course! */
-    int reparseCount = 0;	/* Number of reparses. */
-
-    if (objc < 2) {
-	Tcl_WrongNumArgs(interp, 1, objv, "subcommand ?argument ...?");
-	return TCL_ERROR;
-    }
-
-  restartEnsembleParse:
-    if (ensemblePtr->nsPtr->flags & NS_DYING) {
-	/*
-	 * Don't know how we got here, but make things give up quickly.
-	 */
-
-	if (!Tcl_InterpDeleted(interp)) {
-	    Tcl_AppendResult(interp,
-		    "ensemble activated for deleted namespace", NULL);
-	}
-	return TCL_ERROR;
-    }
-
-    /*
-     * Determine if the table of subcommands is right. If so, we can just look
-     * up in there and go straight to dispatch.
-     */
-
-    if (ensemblePtr->epoch == ensemblePtr->nsPtr->exportLookupEpoch) {
-	/*
-	 * Table of subcommands is still valid; therefore there might be a
-	 * valid cache of discovered information which we can reuse. Do the
-	 * check here, and if we're still valid, we can jump straight to the
-	 * part where we do the invocation of the subcommand.
-	 */
-
-	if (objv[1]->typePtr == &tclEnsembleCmdType) {
-	    EnsembleCmdRep *ensembleCmd = objv[1]->internalRep.twoPtrValue.ptr1;
-
-	    if (ensembleCmd->nsPtr == ensemblePtr->nsPtr &&
-		    ensembleCmd->epoch == ensemblePtr->epoch &&
-		    ensembleCmd->token == ensemblePtr->token) {
-		prefixObj = ensembleCmd->realPrefixObj;
-		Tcl_IncrRefCount(prefixObj);
-		goto runResultingSubcommand;
-	    }
-	}
-    } else {
-	BuildEnsembleConfig(ensemblePtr);
-	ensemblePtr->epoch = ensemblePtr->nsPtr->exportLookupEpoch;
-    }
-
-    /*
-     * Look in the hashtable for the subcommand name; this is the fastest way
-     * of all.
-     */
-
-    hPtr = Tcl_FindHashEntry(&ensemblePtr->subcommandTable,
-	    TclGetString(objv[1]));
-    if (hPtr != NULL) {
-	char *fullName = Tcl_GetHashKey(&ensemblePtr->subcommandTable, hPtr);
-
-	prefixObj = Tcl_GetHashValue(hPtr);
-
-	/*
-	 * Cache for later in the subcommand object.
-	 */
-
-	MakeCachedEnsembleCommand(objv[1], ensemblePtr, fullName, prefixObj);
-    } else if (!(ensemblePtr->flags & TCL_ENSEMBLE_PREFIX)) {
-	/*
-	 * Could not map, no prefixing, go to unknown/error handling.
-	 */
-
-	goto unknownOrAmbiguousSubcommand;
-    } else {
-	/*
-	 * If we've not already confirmed the command with the hash as part of
-	 * building our export table, we need to scan the sorted array for
-	 * matches.
-	 */
-
-	char *subcmdName;	/* Name of the subcommand, or unique prefix of
-				 * it (will be an error for a non-unique
-				 * prefix). */
-	char *fullName = NULL;	/* Full name of the subcommand. */
-	int stringLength, i;
-	int tableLength = ensemblePtr->subcommandTable.numEntries;
-
-	subcmdName = TclGetString(objv[1]);
-	stringLength = objv[1]->length;
-	for (i=0 ; i<tableLength ; i++) {
-	    register int cmp = strncmp(subcmdName,
-		    ensemblePtr->subcommandArrayPtr[i],
-		    (unsigned) stringLength);
-
-	    if (cmp == 0) {
-		if (fullName != NULL) {
-		    /*
-		     * Since there's never the exact-match case to worry about
-		     * (hash search filters this), getting here indicates that
-		     * our subcommand is an ambiguous prefix of (at least) two
-		     * exported subcommands, which is an error case.
-		     */
-
-		    goto unknownOrAmbiguousSubcommand;
-		}
-		fullName = ensemblePtr->subcommandArrayPtr[i];
-	    } else if (cmp < 0) {
-		/*
-		 * Because we are searching a sorted table, we can now stop
-		 * searching because we have gone past anything that could
-		 * possibly match.
-		 */
-
-		break;
-	    }
-	}
-	if (fullName == NULL) {
-	    /*
-	     * The subcommand is not a prefix of anything, so bail out!
-	     */
-
-	    goto unknownOrAmbiguousSubcommand;
-	}
-	hPtr = Tcl_FindHashEntry(&ensemblePtr->subcommandTable, fullName);
-	if (hPtr == NULL) {
-	    Tcl_Panic("full name %s not found in supposedly synchronized hash",
-		    fullName);
-	}
-	prefixObj = Tcl_GetHashValue(hPtr);
-
-	/*
-	 * Cache for later in the subcommand object.
-	 */
-
-	MakeCachedEnsembleCommand(objv[1], ensemblePtr, fullName, prefixObj);
-    }
-
-    Tcl_IncrRefCount(prefixObj);
-  runResultingSubcommand:
-
-    /*
-     * Do the real work of execution of the subcommand by building an array of
-     * objects (note that this is potentially not the same length as the
-     * number of arguments to this ensemble command), populating it and then
-     * feeding it back through the main command-lookup engine. In theory, we
-     * could look up the command in the namespace ourselves, as we already
-     * have the namespace in which it is guaranteed to exist, but we don't do
-     * that (the cacheing of the command object used should help with that.)
-     */
-
-    {
-	Interp *iPtr = (Interp *) interp;
-	int isRootEnsemble;
-	Tcl_Obj *copyObj;
-
-	/*
-	 * Get the prefix that we're rewriting to. To do this we need to
-	 * ensure that the internal representation of the list does not change
-	 * so that we can safely keep the internal representations of the
-	 * elements in the list.
-	 */
-
-	copyObj = TclListObjCopy(NULL, prefixObj);
-	TclListObjGetElements(NULL, copyObj, &prefixObjc, &prefixObjv);
-
-	/*
-	 * Record what arguments the script sent in so that things like
-	 * Tcl_WrongNumArgs can give the correct error message.
-	 */
-
-	isRootEnsemble = (iPtr->ensembleRewrite.sourceObjs == NULL);
-	if (isRootEnsemble) {
-	    iPtr->ensembleRewrite.sourceObjs = objv;
-	    iPtr->ensembleRewrite.numRemovedObjs = 2;
-	    iPtr->ensembleRewrite.numInsertedObjs = prefixObjc;
-	} else {
-	    int ni = iPtr->ensembleRewrite.numInsertedObjs;
-
-	    if (ni < 2) {
-		iPtr->ensembleRewrite.numRemovedObjs += 2 - ni;
-		iPtr->ensembleRewrite.numInsertedObjs += prefixObjc-1;
-	    } else {
-		iPtr->ensembleRewrite.numInsertedObjs += prefixObjc-2;
-	    }
-	}
-
-	/*
-	 * Allocate a workspace and build the list of arguments to pass to the
-	 * target command in it.
-	 */
-
-	tempObjv = (Tcl_Obj **) TclStackAlloc(interp,
-		(int) sizeof(Tcl_Obj *) * (objc - 2 + prefixObjc));
-	memcpy(tempObjv, prefixObjv, sizeof(Tcl_Obj *) * prefixObjc);
-	memcpy(tempObjv+prefixObjc, objv+2, sizeof(Tcl_Obj *) * (objc-2));
-
-	/*
-	 * Hand off to the target command.
-	 */
-
-	result = Tcl_EvalObjv(interp, objc-2+prefixObjc, tempObjv,
-		TCL_EVAL_INVOKE);
-
-	/*
-	 * Clean up.
-	 */
-
-	TclStackFree(interp, tempObjv);
-	Tcl_DecrRefCount(copyObj);
-	if (isRootEnsemble) {
-	    iPtr->ensembleRewrite.sourceObjs = NULL;
-	    iPtr->ensembleRewrite.numRemovedObjs = 0;
-	    iPtr->ensembleRewrite.numInsertedObjs = 0;
-	}
-    }
-    Tcl_DecrRefCount(prefixObj);
-    return result;
-
-  unknownOrAmbiguousSubcommand:
-    /*
-     * Have not been able to match the subcommand asked for with a real
-     * subcommand that we export. See whether a handler has been registered
-     * for dealing with this situation. Will only call (at most) once for any
-     * particular ensemble invocation.
-     */
-
-    if (ensemblePtr->unknownHandler != NULL && reparseCount++ < 1) {
-	int paramc, i;
-	Tcl_Obj **paramv, *unknownCmd, *ensObj;
-
-	unknownCmd = Tcl_DuplicateObj(ensemblePtr->unknownHandler);
-	TclNewObj(ensObj);
-	Tcl_GetCommandFullName(interp, ensemblePtr->token, ensObj);
-	Tcl_ListObjAppendElement(NULL, unknownCmd, ensObj);
-	for (i=1 ; i<objc ; i++) {
-	    Tcl_ListObjAppendElement(NULL, unknownCmd, objv[i]);
-	}
-	TclListObjGetElements(NULL, unknownCmd, &paramc, &paramv);
-	Tcl_Preserve(ensemblePtr);
-	Tcl_IncrRefCount(unknownCmd);
-	result = Tcl_EvalObjv(interp, paramc, paramv, 0);
-	if (result == TCL_OK) {
-	    prefixObj = Tcl_GetObjResult(interp);
-	    Tcl_IncrRefCount(prefixObj);
-	    Tcl_DecrRefCount(unknownCmd);
-	    Tcl_Release(ensemblePtr);
-	    Tcl_ResetResult(interp);
-	    if (ensemblePtr->flags & ENS_DEAD) {
-		Tcl_DecrRefCount(prefixObj);
-		Tcl_SetResult(interp,
-			"unknown subcommand handler deleted its ensemble",
-			TCL_STATIC);
-		return TCL_ERROR;
-	    }
-
-	    /*
-	     * Namespace is still there. Check if the result is a valid list.
-	     * If it is, and it is non-empty, that list is what we are using
-	     * as our replacement.
-	     */
-
-	    if (TclListObjLength(interp, prefixObj, &prefixObjc) != TCL_OK) {
-		Tcl_DecrRefCount(prefixObj);
-		Tcl_AddErrorInfo(interp, "\n    while parsing result of "
-			"ensemble unknown subcommand handler");
-		return TCL_ERROR;
-	    }
-	    if (prefixObjc > 0) {
-		goto runResultingSubcommand;
-	    }
-
-	    /*
-	     * Namespace alive & empty result => reparse.
-	     */
-
-	    Tcl_DecrRefCount(prefixObj);
-	    goto restartEnsembleParse;
-	}
-	if (!Tcl_InterpDeleted(interp)) {
-	    if (result != TCL_ERROR) {
-		char buf[TCL_INTEGER_SPACE];
-
-		Tcl_ResetResult(interp);
-		Tcl_SetResult(interp,
-			"unknown subcommand handler returned bad code: ",
-			TCL_STATIC);
-		switch (result) {
-		case TCL_RETURN:
-		    Tcl_AppendResult(interp, "return", NULL);
-		    break;
-		case TCL_BREAK:
-		    Tcl_AppendResult(interp, "break", NULL);
-		    break;
-		case TCL_CONTINUE:
-		    Tcl_AppendResult(interp, "continue", NULL);
-		    break;
-		default:
-		    sprintf(buf, "%d", result);
-		    Tcl_AppendResult(interp, buf, NULL);
-		}
-		Tcl_AddErrorInfo(interp, "\n    result of "
-			"ensemble unknown subcommand handler: ");
-		Tcl_AddErrorInfo(interp, TclGetString(unknownCmd));
-	    } else {
-		Tcl_AddErrorInfo(interp,
-			"\n    (ensemble unknown subcommand handler)");
-	    }
-	}
-	Tcl_DecrRefCount(unknownCmd);
-	Tcl_Release(ensemblePtr);
-	return TCL_ERROR;
-    }
-
-    /*
-     * We cannot determine what subcommand to hand off to, so generate a
-     * (standard) failure message. Note the one odd case compared with
-     * standard ensemble-like command, which is where a namespace has no
-     * exported commands at all...
-     */
-
-    Tcl_ResetResult(interp);
-    Tcl_SetErrorCode(interp, "TCL", "LOOKUP", "ENSEMBLE",
-	    TclGetString(objv[1]), NULL);
-    if (ensemblePtr->subcommandTable.numEntries == 0) {
-	Tcl_AppendResult(interp, "unknown subcommand \"",TclGetString(objv[1]),
-		"\": namespace ", ensemblePtr->nsPtr->fullName,
-		" does not export any commands", NULL);
-	Tcl_SetErrorCode(interp, "TCL", "LOOKUP", "SUBCOMMAND",
-		TclGetString(objv[1]), NULL);
-	return TCL_ERROR;
-    }
-    Tcl_AppendResult(interp, "unknown ",
-	    (ensemblePtr->flags & TCL_ENSEMBLE_PREFIX ? "or ambiguous " : ""),
-	    "subcommand \"", TclGetString(objv[1]), "\": must be ", NULL);
-    if (ensemblePtr->subcommandTable.numEntries == 1) {
-	Tcl_AppendResult(interp, ensemblePtr->subcommandArrayPtr[0], NULL);
-    } else {
-	int i;
-
-	for (i=0 ; i<ensemblePtr->subcommandTable.numEntries-1 ; i++) {
-	    Tcl_AppendResult(interp,
-		    ensemblePtr->subcommandArrayPtr[i], ", ", NULL);
-	}
-	Tcl_AppendResult(interp, "or ",
-		ensemblePtr->subcommandArrayPtr[i], NULL);
-    }
-    Tcl_SetErrorCode(interp, "TCL", "LOOKUP", "SUBCOMMAND",
-	    TclGetString(objv[1]), NULL);
-    return TCL_ERROR;
-}
--
-/*
- *----------------------------------------------------------------------
- *
- * MakeCachedEnsembleCommand --
- *
- *	Cache what we've computed so far; it's not nice to repeatedly copy
- *	strings about. Note that to do this, we start by deleting any old
- *	representation that there was (though if it was an out of date
- *	ensemble rep, we can skip some of the deallocation process.)
- *
- * Results:
- *	None
- *
- * Side effects:
- *	Alters the internal representation of the first object parameter.
- *
- *----------------------------------------------------------------------
- */
-
-static void
-MakeCachedEnsembleCommand(
-    Tcl_Obj *objPtr,
-    EnsembleConfig *ensemblePtr,
-    const char *subcommandName,
-    Tcl_Obj *prefixObjPtr)
-{
-    register EnsembleCmdRep *ensembleCmd;
-    int length;
-
-    if (objPtr->typePtr == &tclEnsembleCmdType) {
-	ensembleCmd = objPtr->internalRep.twoPtrValue.ptr1;
-	Tcl_DecrRefCount(ensembleCmd->realPrefixObj);
-	ensembleCmd->nsPtr->refCount--;
-	if ((ensembleCmd->nsPtr->refCount == 0)
-		&& (ensembleCmd->nsPtr->flags & NS_DEAD)) {
-	    NamespaceFree(ensembleCmd->nsPtr);
-	}
-	ckfree(ensembleCmd->fullSubcmdName);
-    } else {
-	/*
-	 * Kill the old internal rep, and replace it with a brand new one of
-	 * our own.
-	 */
-
-	TclFreeIntRep(objPtr);
-	ensembleCmd = (EnsembleCmdRep *) ckalloc(sizeof(EnsembleCmdRep));
-	objPtr->internalRep.twoPtrValue.ptr1 = ensembleCmd;
-	objPtr->typePtr = &tclEnsembleCmdType;
-    }
-
-    /*
-     * Populate the internal rep.
-     */
-
-    ensembleCmd->nsPtr = ensemblePtr->nsPtr;
-    ensembleCmd->epoch = ensemblePtr->epoch;
-    ensembleCmd->token = ensemblePtr->token;
-    ensemblePtr->nsPtr->refCount++;
-    ensembleCmd->realPrefixObj = prefixObjPtr;
-    length = strlen(subcommandName)+1;
-    ensembleCmd->fullSubcmdName = ckalloc((unsigned) length);
-    memcpy(ensembleCmd->fullSubcmdName, subcommandName, (unsigned) length);
-    Tcl_IncrRefCount(ensembleCmd->realPrefixObj);
-}
--
-/*
- *----------------------------------------------------------------------
- *
- * DeleteEnsembleConfig --
- *
- *	Destroys the data structure used to represent an ensemble. This is
- *	called when the ensemble's command is deleted (which happens
- *	automatically if the ensemble's namespace is deleted.) Maintainers
- *	should note that ensembles should be deleted by deleting their
- *	commands.
- *
- * Results:
- *	None.
- *
- * Side effects:
- *	Memory is (eventually) deallocated.
- *
- *----------------------------------------------------------------------
- */
-
-static void
-ClearTable(
-    EnsembleConfig *ensemblePtr)
-{
-    Tcl_HashTable *hash = &ensemblePtr->subcommandTable;
-
-    if (hash->numEntries != 0) {
-	Tcl_HashSearch search;
-	Tcl_HashEntry *hPtr = Tcl_FirstHashEntry(hash, &search);
-
-	while (hPtr != NULL) {
-	    Tcl_Obj *prefixObj = Tcl_GetHashValue(hPtr);
-	    Tcl_DecrRefCount(prefixObj);
-	    hPtr = Tcl_NextHashEntry(&search);
-	}
-	ckfree((char *) ensemblePtr->subcommandArrayPtr);
-    }
-    Tcl_DeleteHashTable(hash);
-}
-
-static void
-DeleteEnsembleConfig(
-    ClientData clientData)
-{
-    EnsembleConfig *ensemblePtr = clientData;
-    Namespace *nsPtr = ensemblePtr->nsPtr;
-
-    /*
-     * Unlink from the ensemble chain if it has not been marked as having been
-     * done already.
-     */
-
-    if (ensemblePtr->next != ensemblePtr) {
-	EnsembleConfig *ensPtr = (EnsembleConfig *) nsPtr->ensembles;
-	if (ensPtr == ensemblePtr) {
-	    nsPtr->ensembles = (Tcl_Ensemble *) ensemblePtr->next;
-	} else {
-	    while (ensPtr != NULL) {
-		if (ensPtr->next == ensemblePtr) {
-		    ensPtr->next = ensemblePtr->next;
-		    break;
-		}
-		ensPtr = ensPtr->next;
-	    }
-	}
-    }
-
-    /*
-     * Mark the namespace as dead so code that uses Tcl_Preserve() can tell
-     * whether disaster happened anyway.
-     */
-
-    ensemblePtr->flags |= ENS_DEAD;
-
-    /*
-     * Kill the pointer-containing fields.
-     */
-
-    ClearTable(ensemblePtr);
-
-    if (ensemblePtr->subcmdList != NULL) {
-	Tcl_DecrRefCount(ensemblePtr->subcmdList);
-    }
-    if (ensemblePtr->subcommandDict != NULL) {
-	Tcl_DecrRefCount(ensemblePtr->subcommandDict);
-    }
-    if (ensemblePtr->unknownHandler != NULL) {
-	Tcl_DecrRefCount(ensemblePtr->unknownHandler);
-    }
-
-    /*
-     * Arrange for the structure to be reclaimed. Note that this is complex
-     * because we have to make sure that we can react sensibly when an
-     * ensemble is deleted during the process of initialising the ensemble
-     * (especially the unknown callback.)
-     */
-
-    Tcl_EventuallyFree(ensemblePtr, TCL_DYNAMIC);
-}
--
-/*
- *----------------------------------------------------------------------
- *
- * BuildEnsembleConfig --
- *
- *	Create the internal data structures that describe how an ensemble
- *	looks, being a hash mapping from the full command name to the Tcl list
- *	that describes the implementation prefix words, and a sorted array of
- *	all the full command names to allow for reasonably efficient
- *	unambiguous prefix handling.
- *
- * Results:
- *	None.
- *
- * Side effects:
- *	Reallocates and rebuilds the hash table and array stored at the
- *	ensemblePtr argument. For large ensembles or large namespaces, this is
- *	a potentially expensive operation.
- *
- *----------------------------------------------------------------------
- */
-
-static void
-BuildEnsembleConfig(
-    EnsembleConfig *ensemblePtr)
-{
-    Tcl_HashSearch search;	/* Used for scanning the set of commands in
-				 * the namespace that backs up this
-				 * ensemble. */
-    int i, j, isNew;
-    Tcl_HashTable *hash = &ensemblePtr->subcommandTable;
-    Tcl_HashEntry *hPtr;
-    Tcl_Obj *mapDict = ensemblePtr->subcommandDict;
-    Tcl_Obj *subList = ensemblePtr->subcmdList;
-
-    ClearTable(ensemblePtr);
-    Tcl_InitHashTable(hash, TCL_STRING_KEYS);
-
-    if (subList) {
-	int subc;
-	Tcl_Obj **subv, *target, *cmdObj, *cmdPrefixObj;
-	char *name;
-
-	/*
-	 * There is a list of exactly what subcommands go in the table.
-	 * Must determine the target for each.
-	 */
-
-	Tcl_ListObjGetElements(NULL, subList, &subc, &subv);
-	if (subList == mapDict) {
-	    /*
-	     * Strange case where explicit list of subcommands is same value
-	     * as the dict mapping to targets.
-	     */
-
-	    for (i = 0; i < subc; i += 2) {
-		name = TclGetString(subv[i]);
-		hPtr = Tcl_CreateHashEntry(hash, name, &isNew);
-		if (!isNew) {
-		    cmdObj = (Tcl_Obj *)Tcl_GetHashValue(hPtr);
-		    Tcl_DecrRefCount(cmdObj);
-		}
-		Tcl_SetHashValue(hPtr, subv[i+1]);
-		Tcl_IncrRefCount(subv[i+1]);
-
-		name = TclGetString(subv[i+1]);
-		hPtr = Tcl_CreateHashEntry(hash, name, &isNew);
-		if (isNew) {
-		    cmdObj = Tcl_NewStringObj(ensemblePtr->nsPtr->fullName, -1);
-		    if (ensemblePtr->nsPtr->parentPtr != NULL) {
-			Tcl_AppendStringsToObj(cmdObj, "::", name, NULL);
-		    } else {
-			Tcl_AppendStringsToObj(cmdObj, name, NULL);
-		    }
-		    cmdPrefixObj = Tcl_NewListObj(1, &cmdObj);
-		    Tcl_SetHashValue(hPtr, cmdPrefixObj);
-		    Tcl_IncrRefCount(cmdPrefixObj);
-		}
-	    }
-	} else {
-	    /* Usual case where we can freely act on the list and dict. */
-
-	    for (i = 0; i < subc; i++) {
-		name = TclGetString(subv[i]);
-		hPtr = Tcl_CreateHashEntry(hash, name, &isNew);
-		if (!isNew) {
-		    continue;
-		}
-
-		/* Lookup target in the dictionary */
-		if (mapDict) {
-		    Tcl_DictObjGet(NULL, mapDict, subv[i], &target);
-		    if (target) {
-			Tcl_SetHashValue(hPtr, target);
-			Tcl_IncrRefCount(target);
-			continue;
-		    }
-		}
-
-		/*
-		 * target was not in the dictionary so map onto the namespace.
-		 * Note in this case that we do not guarantee that the
-		 * command is actually there; that is the programmer's
-		 * responsibility (or [::unknown] of course).
-		 */
-		cmdObj = Tcl_NewStringObj(ensemblePtr->nsPtr->fullName, -1);
-		if (ensemblePtr->nsPtr->parentPtr != NULL) {
-		    Tcl_AppendStringsToObj(cmdObj, "::", name, NULL);
-		} else {
-		    Tcl_AppendStringsToObj(cmdObj, name, NULL);
-		}
-		cmdPrefixObj = Tcl_NewListObj(1, &cmdObj);
-		Tcl_SetHashValue(hPtr, cmdPrefixObj);
-		Tcl_IncrRefCount(cmdPrefixObj);
-	    }
-	}
-    } else if (mapDict) {
-        /*
-         * No subcmd list, but we do have a mapping dictionary so we should
-         * use the keys of that. Convert the dictionary's contents into the
-         * form required for the ensemble's internal hashtable.
-         */
-
-        Tcl_DictSearch dictSearch;
-        Tcl_Obj *keyObj, *valueObj;
-        int done;
-
-        Tcl_DictObjFirst(NULL, ensemblePtr->subcommandDict, &dictSearch,
-                &keyObj, &valueObj, &done);
-        while (!done) {
-            char *name = TclGetString(keyObj);
-
-            hPtr = Tcl_CreateHashEntry(hash, name, &isNew);
-            Tcl_SetHashValue(hPtr, valueObj);
-            Tcl_IncrRefCount(valueObj);
-            Tcl_DictObjNext(&dictSearch, &keyObj, &valueObj, &done);
-        }
-    } else {
-	/*
-	 * Discover what commands are actually exported by the namespace.
-	 * What we have is an array of patterns and a hash table whose keys
-	 * are the command names exported by the namespace (the contents do
-	 * not matter here.) We must find out what commands are actually
-	 * exported by filtering each command in the namespace against each of
-	 * the patterns in the export list. Note that we use an intermediate
-	 * hash table to make memory management easier, and because that makes
-	 * exact matching far easier too.
-	 *
-	 * Suggestion for future enhancement: compute the unique prefixes and
-	 * place them in the hash too, which should make for even faster
-	 * matching.
-	 */
-
-	hPtr = Tcl_FirstHashEntry(&ensemblePtr->nsPtr->cmdTable, &search);
-	for (; hPtr!= NULL ; hPtr=Tcl_NextHashEntry(&search)) {
-	    char *nsCmdName =		/* Name of command in namespace. */
-		    Tcl_GetHashKey(&ensemblePtr->nsPtr->cmdTable, hPtr);
-
-	    for (i=0 ; i<ensemblePtr->nsPtr->numExportPatterns ; i++) {
-		if (Tcl_StringMatch(nsCmdName,
-			ensemblePtr->nsPtr->exportArrayPtr[i])) {
-		    hPtr = Tcl_CreateHashEntry(hash, nsCmdName, &isNew);
-
-		    /*
-		     * Remember, hash entries have a full reference to the
-		     * substituted part of the command (as a list) as their
-		     * content!
-		     */
-
-		    if (isNew) {
-			Tcl_Obj *cmdObj, *cmdPrefixObj;
-
-			TclNewObj(cmdObj);
-			Tcl_AppendStringsToObj(cmdObj,
-				ensemblePtr->nsPtr->fullName,
-				(ensemblePtr->nsPtr->parentPtr ? "::" : ""),
-				nsCmdName, NULL);
-			cmdPrefixObj = Tcl_NewListObj(1, &cmdObj);
-			Tcl_SetHashValue(hPtr, cmdPrefixObj);
-			Tcl_IncrRefCount(cmdPrefixObj);
-		    }
-		    break;
-		}
-	    }
-	}
-    }
-
-    if (hash->numEntries == 0) {
-	ensemblePtr->subcommandArrayPtr = NULL;
-	return;
-    }
-
-    /*
-     * Create a sorted array of all subcommands in the ensemble; hash tables
-     * are all very well for a quick look for an exact match, but they can't
-     * determine things like whether a string is a prefix of another (not
-     * without lots of preparation anyway) and they're no good for when we're
-     * generating the error message either.
-     *
-     * We do this by filling an array with the names (we use the hash keys
-     * directly to save a copy, since any time we change the array we change
-     * the hash too, and vice versa) and running quicksort over the array.
-     */
-
-    ensemblePtr->subcommandArrayPtr = (char **)
-	    ckalloc(sizeof(char *) * hash->numEntries);
-
-    /*
-     * Fill array from both ends as this makes us less likely to end up with
-     * performance problems in qsort(), which is good. Note that doing this
-     * makes this code much more opaque, but the naive alternatve:
-     *
-     * for (hPtr=Tcl_FirstHashEntry(hash,&search),i=0 ;
-     *	       hPtr!=NULL ; hPtr=Tcl_NextHashEntry(&search),i++) {
-     *     ensemblePtr->subcommandArrayPtr[i] = Tcl_GetHashKey(hash, &hPtr);
-     * }
-     *
-     * can produce long runs of precisely ordered table entries when the
-     * commands in the namespace are declared in a sorted fashion (an ordering
-     * some people like) and the hashing functions (or the command names
-     * themselves) are fairly unfortunate. By filling from both ends, it
-     * requires active malice (and probably a debugger) to get qsort() to have
-     * awful runtime behaviour.
-     */
-
-    i = 0;
-    j = hash->numEntries;
-    hPtr = Tcl_FirstHashEntry(hash, &search);
-    while (hPtr != NULL) {
-	ensemblePtr->subcommandArrayPtr[i++] = Tcl_GetHashKey(hash, hPtr);
-	hPtr = Tcl_NextHashEntry(&search);
-	if (hPtr == NULL) {
-	    break;
-	}
-	ensemblePtr->subcommandArrayPtr[--j] = Tcl_GetHashKey(hash, hPtr);
-	hPtr = Tcl_NextHashEntry(&search);
-    }
-    if (hash->numEntries > 1) {
-	qsort(ensemblePtr->subcommandArrayPtr, (unsigned)hash->numEntries,
-		sizeof(char *), NsEnsembleStringOrder);
-    }
-}
--
-/*
- *----------------------------------------------------------------------
- *
- * NsEnsembleStringOrder --
- *
- *	Helper function to compare two pointers to two strings for use with
- *	qsort().
- *
- * Results:
- *	-1 if the first string is smaller, 1 if the second string is smaller,
- *	and 0 if they are equal.
- *
- * Side effects:
- *	None.
- *
- *----------------------------------------------------------------------
- */
-
-static int
-NsEnsembleStringOrder(
-    const void *strPtr1,
-    const void *strPtr2)
-{
-    return strcmp(*(const char **)strPtr1, *(const char **)strPtr2);
-}
--
-/*
- *----------------------------------------------------------------------
- *
- * FreeEnsembleCmdRep --
- *
- *	Destroys the internal representation of a Tcl_Obj that has been
- *	holding information about a command in an ensemble.
- *
- * Results:
- *	None.
- *
- * Side effects:
- *	Memory is deallocated. If this held the last reference to a
- *	namespace's main structure, that main structure will also be
- *	destroyed.
- *
- *----------------------------------------------------------------------
- */
-
-static void
-FreeEnsembleCmdRep(
-    Tcl_Obj *objPtr)
-{
-    EnsembleCmdRep *ensembleCmd = objPtr->internalRep.twoPtrValue.ptr1;
-
-    Tcl_DecrRefCount(ensembleCmd->realPrefixObj);
-    ckfree(ensembleCmd->fullSubcmdName);
-    ensembleCmd->nsPtr->refCount--;
-    if ((ensembleCmd->nsPtr->refCount == 0)
-	    && (ensembleCmd->nsPtr->flags & NS_DEAD)) {
-	NamespaceFree(ensembleCmd->nsPtr);
-    }
-    ckfree((char *) ensembleCmd);
-}
--
-/*
- *----------------------------------------------------------------------
- *
- * DupEnsembleCmdRep --
- *
- *	Makes one Tcl_Obj into a copy of another that is a subcommand of an
- *	ensemble.
- *
- * Results:
- *	None.
- *
- * Side effects:
- *	Memory is allocated, and the namespace that the ensemble is built on
- *	top of gains another reference.
- *
- *----------------------------------------------------------------------
- */
-
-static void
-DupEnsembleCmdRep(
-    Tcl_Obj *objPtr,
-    Tcl_Obj *copyPtr)
-{
-    EnsembleCmdRep *ensembleCmd = objPtr->internalRep.twoPtrValue.ptr1;
-    EnsembleCmdRep *ensembleCopy = (EnsembleCmdRep *)
-	    ckalloc(sizeof(EnsembleCmdRep));
-    int length = strlen(ensembleCmd->fullSubcmdName);
-
-    copyPtr->typePtr = &tclEnsembleCmdType;
-    copyPtr->internalRep.twoPtrValue.ptr1 = ensembleCopy;
-    ensembleCopy->nsPtr = ensembleCmd->nsPtr;
-    ensembleCopy->epoch = ensembleCmd->epoch;
-    ensembleCopy->token = ensembleCmd->token;
-    ensembleCopy->nsPtr->refCount++;
-    ensembleCopy->realPrefixObj = ensembleCmd->realPrefixObj;
-    Tcl_IncrRefCount(ensembleCopy->realPrefixObj);
-    ensembleCopy->fullSubcmdName = ckalloc((unsigned) length+1);
-    memcpy(ensembleCopy->fullSubcmdName, ensembleCmd->fullSubcmdName,
-	    (unsigned) length+1);
-}
--
-/*
- *----------------------------------------------------------------------
- *
- * StringOfEnsembleCmdRep --
- *
- *	Creates a string representation of a Tcl_Obj that holds a subcommand
- *	of an ensemble.
- *
- * Results:
- *	None.
- *
- * Side effects:
- *	The object gains a string (UTF-8) representation.
- *
- *----------------------------------------------------------------------
- */
-
-static void
-StringOfEnsembleCmdRep(
-    Tcl_Obj *objPtr)
-{
-    EnsembleCmdRep *ensembleCmd = objPtr->internalRep.twoPtrValue.ptr1;
-    int length = strlen(ensembleCmd->fullSubcmdName);
-
-    objPtr->length = length;
-    objPtr->bytes = ckalloc((unsigned) length+1);
-    memcpy(objPtr->bytes, ensembleCmd->fullSubcmdName, (unsigned) length+1);
-}
--
-/*
- *----------------------------------------------------------------------
- *
- * Tcl_LogCommandInfo --
- *
- *	This function is invoked after an error occurs in an interpreter. It
- *	adds information to iPtr->errorInfo field to describe the command that
- *	was being executed when the error occurred.
- *
- * Results:
- *	None.
- *
- * Side effects:
- *	Information about the command is added to errorInfo and the line
- *	number stored internally in the interpreter is set.
-=======
  *	Information about the command is added to errorInfo/errorStack and the
  *	line number stored internally in the interpreter is set.
->>>>>>> 60304d81
  *
  *----------------------------------------------------------------------
  */
