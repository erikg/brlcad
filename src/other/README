BRL-CAD bundles and maintains a number of external libraries and tools
critical to its functionality.

1.  Un-installed tools

lemon		http://www.hwaci.com/sw/lemon/			Parser generator, used by obj and step converters
perplex		BRL-CAD project					Tool to simplify creating re2c scanners, used by obj and step converters
re2c		http://re2c.org/				Scanner/lexer generator, used by obj and step converters
xmltools	http://xmlsoft.org/				Verify DocBook inputs and generate DocBook outputs

2.  Header-only libraries

Eigen		http://eigen.tuxfamily.org			Linear algebra - used by NURBS code
<<<<<<< HEAD
tnt		http://math.nist.gov/tnt/overview.html		Linear algebra - used by NURBS, plan is to replace with Eigen
=======
boost		http://www.boost.org				C++ utilties - used by libpc and obj converter
>>>>>>> f4a16994

3.  Installed libraries

clipper		http://www.angusj.com/delphi/clipper.php	Boolean clipping - intersection, union, difference & 
								exclusive-or - on 2D polygons.  Used by Archer GUI.
libpng		http://www.libpng.org/pub/png/libpng.html	Portable Network Graphics library, used extensively.
libregex	http://www.arglist.com/regex			Regular expression library.  It might be interesting to try something
								like re2  PCRE here - this libregex isn't really maintained and
	                                                        has a nasty habit of colliding with Tcl's regex and/or system regex
								functionality.  Used by the red command, as well as search in librt and
                	                                        src/conv/proe-g.c
libtermlib	early bsd termlib from vi			Used by burst and libcursor, possibly others - long term goal is to 
								move away from this API as it does not work on Windows (and neither 
								do any of the tools using it.)
libutahrle							Utah run length encoded format - used by image processing tools, (?)
libvds		http://vdslib.virginia.edu			View dependent simplification.  Used for MGED/Archer level of detail control
libz		http://zlib.net/				zlib data compression library. Used widely - png and openNURBS 
								requirement, etc.
openNURBS	http://www.opennurbs.org			Non-Uniform Rational B-Splines support in libbrep, librt
poly2tri	fork of git://github.com/jhasse/poly2tri.git,	poly2tri is a constrained Delaunay triangulation library, and is
		which was in turn based on 			used during NURBS tessellation.
		http://code.google.com/p/poly2tri/
step		http://stepcode.org				Derived from NIST STEP Class Libraries, with many modifications from
								BRL-CAD and other parts, this library supports STEP geometry conversion
tcl		http://www.tcl.tk/				Tool Command Language (TCL) - foundation of MGED's command language
tk		http://www.tcl.tk/				Graphical toolkit for Tk - currently used for most graphical BRL-CAD programs.

4.  Installed tools

URToolkit							These are tools that were part of the original UtahRLE distribution.  Traditionally
								we distribute them, but it's not clear if they are ever used in standard BRL-CAD workflows

5.  Tcl/Tk packages
								The plan is to switch to using the full browser and its capabilities (like searching.)
incrTcl		http://incrtcl.sourceforge.net/			Object oriented extension for Tcl/Tk - all Archer GUI work uses these extensions
iwidgets	http://incrtcl.sourceforge.net/iwidgets		Part of the incrTcl project, used by Archer
tkhtml		fork of http://tkhtml.tcl.tk/tkhtml.html 	Used by MGED and Archer help systems.
tkpng		http://www.muonics.com/FreeStuff/TkPNG/ 	PNG photo image support for Tk - used by Archer
tktable		http://tktable.sourceforge.net/			High performing table widget for Tcl/Tk, used by Archer

6.  Misc
osl
<|MERGE_RESOLUTION|>--- conflicted
+++ resolved
@@ -11,11 +11,6 @@
 2.  Header-only libraries
 
 Eigen		http://eigen.tuxfamily.org			Linear algebra - used by NURBS code
-<<<<<<< HEAD
-tnt		http://math.nist.gov/tnt/overview.html		Linear algebra - used by NURBS, plan is to replace with Eigen
-=======
-boost		http://www.boost.org				C++ utilties - used by libpc and obj converter
->>>>>>> f4a16994
 
 3.  Installed libraries
 
