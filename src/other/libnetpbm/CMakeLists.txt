# Copyright (c) 2010-2016 United States Government as represented by
# the U.S. Army Research Laboratory.
#
# Redistribution and use in source and binary forms, with or without
# modification, are permitted provided that the following conditions
# are met:
#
# 1. Redistributions of source code must retain the above copyright
# notice, this list of conditions and the following disclaimer.
#
# 2. Redistributions in binary form must reproduce the above
# copyright notice, this list of conditions and the following
# disclaimer in the documentation and/or other materials provided
# with the distribution.
#
# 3. The name of the author may not be used to endorse or promote
# products derived from this software without specific prior written
# permission.
#
# THIS SOFTWARE IS PROVIDED BY THE AUTHOR ``AS IS'' AND ANY EXPRESS
# OR IMPLIED WARRANTIES, INCLUDING, BUT NOT LIMITED TO, THE IMPLIED
# WARRANTIES OF MERCHANTABILITY AND FITNESS FOR A PARTICULAR PURPOSE
# ARE DISCLAIMED. IN NO EVENT SHALL THE AUTHOR BE LIABLE FOR ANY
# DIRECT, INDIRECT, INCIDENTAL, SPECIAL, EXEMPLARY, OR CONSEQUENTIAL
# DAMAGES (INCLUDING, BUT NOT LIMITED TO, PROCUREMENT OF SUBSTITUTE
# GOODS OR SERVICES; LOSS OF USE, DATA, OR PROFITS; OR BUSINESS
# INTERRUPTION) HOWEVER CAUSED AND ON ANY THEORY OF LIABILITY,
# WHETHER IN CONTRACT, STRICT LIABILITY, OR TORT (INCLUDING
# NEGLIGENCE OR OTHERWISE) ARISING IN ANY WAY OUT OF THE USE OF THIS
# SOFTWARE, EVEN IF ADVISED OF THE POSSIBILITY OF SUCH DAMAGE.

# *******************************************************************
# ***                libnetpbm CMakeLists.txt                     ***
# *******************************************************************

# Minimum required version of CMake
cmake_minimum_required(VERSION 3.1.3)

# set CMake project name
project(NETPBM)

<<<<<<< HEAD
if(NOT BIN_DIR)
=======
if (NOT BIN_DIR)
>>>>>>> 60304d81
  set(BIN_DIR bin)
endif (NOT BIN_DIR)
if (NOT LIB_DIR)
  set(LIB_DIR lib)
endif (NOT LIB_DIR)
if (NOT INCLUDE_DIR)
  set(INCLUDE_DIR include)
endif (NOT INCLUDE_DIR)

include_directories(
  ${CMAKE_CURRENT_BINARY_DIR}
  ${CMAKE_CURRENT_SOURCE_DIR}
  ${CMAKE_CURRENT_SOURCE_DIR}/util
  )

set(NETPBM_VERSION 10.35.98)
configure_file(version.h.in ${CMAKE_CURRENT_BINARY_DIR}/version_new.h)
execute_process(COMMAND ${CMAKE_COMMAND} -E copy_if_different ${CMAKE_CURRENT_BINARY_DIR}/version_new.h ${CMAKE_CURRENT_BINARY_DIR}/version.h)
execute_process(COMMAND ${CMAKE_COMMAND} -E remove ${CMAKE_CURRENT_BINARY_DIR}/version_new.h)
#string(TIMESTAMP TIME_STAMP)
set(TIME_STAMP "0000")
configure_file(compile.h.in ${CMAKE_CURRENT_BINARY_DIR}/compile_new.h)
execute_process(COMMAND ${CMAKE_COMMAND} -E copy_if_different ${CMAKE_CURRENT_BINARY_DIR}/compile_new.h ${CMAKE_CURRENT_BINARY_DIR}/compile.h)
execute_process(COMMAND ${CMAKE_COMMAND} -E remove ${CMAKE_CURRENT_BINARY_DIR}/compile_new.h)

include(CheckIncludeFiles)
check_include_files(inttypes.h HAVE_INTTYPES_H)
check_include_files(stdint.h HAVE_STDINT_H)
check_include_files(unistd.h HAVE_UNISTD_H)
check_include_files(fcntl.h HAVE_FCNTL_H)
check_include_files(sys/stat.h HAVE_SYS_STAT_H)
check_include_files(sys/types.h HAVE_SYS_STAT_H)

include(CheckTypeSize)
check_type_size(ssize_t HAVE_SSIZE_T)
check_type_size(int64_t HAVE_INT64)
check_type_size(long LONG_SIZE)
check_type_size(int INT_SIZE)
if(${INT_SIZE} GREATER ${LONG_SIZE})
  math(EXPR BITS_PER_WORD "${INT_SIZE} * 8")
else(${INT_SIZE} GREATER ${LONG_SIZE})
  math(EXPR BITS_PER_WORD "${LONG_SIZE} * 8")
endif(${INT_SIZE} GREATER ${LONG_SIZE})

configure_file(pm_config.h.in ${CMAKE_CURRENT_BINARY_DIR}/pm_config_new.h)
execute_process(COMMAND ${CMAKE_COMMAND} -E copy_if_different ${CMAKE_CURRENT_BINARY_DIR}/pm_config_new.h ${CMAKE_CURRENT_BINARY_DIR}/pm_config.h)
execute_process(COMMAND ${CMAKE_COMMAND} -E remove ${CMAKE_CURRENT_BINARY_DIR}/pm_config_new.h)

set(NETPBM_SRCS
  libpm.cxx
  fileio.c
  bitio.c
  colorname.c
  libpbm1.c
  libpbm2.c
  libpbm3.c
  libpbmfont.c
  libpgm1.c
  libpgm2.c
  libppm1.c
  libppm2.c
  libppmcmap.c
  libppmcolor.c
  libppmfuzzy.c
  libppmd.c
  ppmdfont.c
  standardppmdfont.c
  path.c
  libppmfloyd.c
  libpnm1.c
  libpnm2.c
  libpnm3.c
  libpam.c
  libpamread.c
  libpamwrite.c
  libpamn.c
  libpammap.c
  libpamcolor.c
  )

set(NETPBM_HEADERS
  bitio.h
  colorname.h
  pam.h
  pammap.h
  pbm.h
  pbmfont.h
  pgm.h
  pm.h
  pm_gamma.h
  pm_system.h
  pnm.h
  ppm.h
  ppmcmap.h
  ppmfloyd.h
  )

if (NOT SKIP_INSTALL_HEADERS)
  install (FILES ${NETPBM_HEADERS} DESTINATION ${INCLUDE_DIR}/netpbm)
endif (NOT SKIP_INSTALL_HEADERS)


if (NOT DEFINED BUILD_SHARED_LIBS)
  set(BUILD_SHARED_LIBS ON)
endif (NOT DEFINED BUILD_SHARED_LIBS)

if (BUILD_SHARED_LIBS)
  add_library(netpbm SHARED ${NETPBM_SRCS})
  install(TARGETS netpbm
    RUNTIME DESTINATION ${BIN_DIR}
    LIBRARY DESTINATION ${LIB_DIR}
    ARCHIVE DESTINATION ${LIB_DIR})
endif (BUILD_SHARED_LIBS)

if(MSVC)
  # msvc does not append 'lib' - do it here to have consistent name
  set_target_properties(netpbm PROPERTIES PREFIX "lib")
  set_target_properties(netpbm PROPERTIES IMPORT_PREFIX "lib")
  set_property(TARGET netpbm APPEND PROPERTY COMPILE_DEFINITIONS "NETPBM_DLL_EXPORTS")
endif(MSVC)

if (BUILD_STATIC_LIBS)
  add_library(netpbm-static STATIC ${NETPBM_SRCS})
<<<<<<< HEAD
  if(MSVC)
    # msvc does not append 'lib' - do it here to have consistent name
    set_target_properties(netpbm-static PROPERTIES PREFIX "lib")
  else(MSVC)
    set_target_properties(netpbm-static PROPERTIES OUTPUT_NAME "netpbm")
  endif(MSVC)
=======
  if (MSVC)
    # msvc does not append 'lib' - do it here to have consistent name
    set_target_properties(netpbm-static PROPERTIES PREFIX "lib")
  else (MSVC)
    set_target_properties(netpbm-static PROPERTIES OUTPUT_NAME "netpbm")
  endif (MSVC)
>>>>>>> 60304d81
  install(TARGETS netpbm-static
    RUNTIME DESTINATION ${BIN_DIR}
    LIBRARY DESTINATION ${LIB_DIR}
    ARCHIVE DESTINATION ${LIB_DIR})
endif (BUILD_STATIC_LIBS)


# Local Variables:
# tab-width: 8
# mode: cmake
# indent-tabs-mode: t
# End:
# ex: shiftwidth=2 tabstop=8
<|MERGE_RESOLUTION|>--- conflicted
+++ resolved
@@ -39,11 +39,7 @@
 # set CMake project name
 project(NETPBM)
 
-<<<<<<< HEAD
-if(NOT BIN_DIR)
-=======
 if (NOT BIN_DIR)
->>>>>>> 60304d81
   set(BIN_DIR bin)
 endif (NOT BIN_DIR)
 if (NOT LIB_DIR)
@@ -167,21 +163,12 @@
 
 if (BUILD_STATIC_LIBS)
   add_library(netpbm-static STATIC ${NETPBM_SRCS})
-<<<<<<< HEAD
-  if(MSVC)
-    # msvc does not append 'lib' - do it here to have consistent name
-    set_target_properties(netpbm-static PROPERTIES PREFIX "lib")
-  else(MSVC)
-    set_target_properties(netpbm-static PROPERTIES OUTPUT_NAME "netpbm")
-  endif(MSVC)
-=======
   if (MSVC)
     # msvc does not append 'lib' - do it here to have consistent name
     set_target_properties(netpbm-static PROPERTIES PREFIX "lib")
   else (MSVC)
     set_target_properties(netpbm-static PROPERTIES OUTPUT_NAME "netpbm")
   endif (MSVC)
->>>>>>> 60304d81
   install(TARGETS netpbm-static
     RUNTIME DESTINATION ${BIN_DIR}
     LIBRARY DESTINATION ${LIB_DIR}
