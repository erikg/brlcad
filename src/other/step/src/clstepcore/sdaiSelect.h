#ifndef _STEPSELECT_H
#define _STEPSELECT_H

/*
* NIST STEP Core Class Library
* clstepcore/sdaiSelect.h
* April 1997
* Dave Helfrick
* KC Morris

* Development of this software was funded by the United States Government,
* and is not subject to copyright.
*/

<<<<<<< HEAD
/* $Id: sdaiSelect.h,v 1.5 1997/11/05 21:59:15 sauderd DP3.1 $ */

/**********
	class definition for the select superclass SCLP23_NAME(Select).
**********/
class SCLP23_NAME(Select) {
  protected:
        const SelectTypeDescriptor *_type;
        const TypeDescriptor *      underlying_type;
	BASE_TYPE 		    base_type; // used by the subtypes

	// it looks like this member, val, is not used anywhere 9/27/96 - DAS
	SCLP23_NAME(String) val;
	ErrorDescriptor _error;

        const TypeDescriptor * SetUnderlyingType (const TypeDescriptor *);

        const TypeDescriptor * CanBe (const char *) const;
        const TypeDescriptor * CanBe (BASE_TYPE) const;
	const TypeDescriptor * CanBe (const TypeDescriptor * td) const;
	const TypeDescriptor * CanBeSet (const char *, const char *) const;

        const int IsUnique(const BASE_TYPE bt) const;
    
	virtual const TypeDescriptor * AssignEntity (SCLP23_NAME(Application_instance) * se) =0;
	virtual SCLP23_NAME(Select) * NewSelect () =0;
  public:
	Severity severity() const;
	Severity severity( Severity );
	const char *Error();
	void Error( char * );
		// clears select's error  
	void ClearError();
		// clears error

        virtual BASE_TYPE ValueType() const =0;

  // constructors
        SCLP23_NAME(Select) (const SelectTypeDescriptor * s =0, 
		     const TypeDescriptor * td =0);
	virtual ~SCLP23_NAME(Select) ();

  // from SDAI binding
        SCLP23_NAME(String) UnderlyingTypeName () const;
	const TypeDescriptor * CurrentUnderlyingType() const;
	bool exists() const;
	void nullify();

	Severity SelectValidLevel(const char *attrValue, ErrorDescriptor *err, 
				  InstMgr *im, int clearError);

  // reading and writing
        const char * STEPwrite (std::string& s, const char *currSch =0) const;
        void STEPwrite (ostream& out =cout, const char *currSch =0) const;

  // IMS 8/2/95: added as part of new select implementation
        virtual void STEPwrite_verbose (ostream& out =cout, const char * =0)
	               const;
    
        virtual void STEPwrite_content (ostream& out, const char * =0) const =0;
//	char * asStr() const;


	Severity StrToVal(const char *val, const char *selectType, 
			  ErrorDescriptor *err, InstMgr * instances =0);
        virtual Severity StrToVal_content (const char *, 
					   InstMgr * instances =0) =0;

	Severity STEPread(istream& in, ErrorDescriptor *err, 
			  InstMgr * instances =0, const char* utype =0, 
			  int addFileId =0, const char * =NULL);

		// abstract function
        virtual Severity STEPread_content (istream& in =cin,
					   InstMgr * instances =0,
					   const char *utype =0,
					   int addFileId =0,
					   const char *currSch =0) =0;

	virtual SCLP23_NAME(Select)& operator =( const SCLP23_NAME(Select)& ) =0; 

	int set_null();
	int is_null();

};	/** end class  **/

typedef SCLP23_NAME(Select) * SCLP23_NAME(Select_ptr) ;
typedef SCLP23_NAME(Select_ptr) SCLP23_NAME(Select_var) ;
=======
/**
 ** \file sdaiSelect.h class definition for the select superclass SDAI_Select.
 **/
class SDAI_Select  {
    protected:
        const SelectTypeDescriptor * _type;
        const TypeDescriptor    *   underlying_type;
        BASE_TYPE                     base_type; // used by the subtypes

        // it looks like this member, val, is not used anywhere 9/27/96 - DAS
        SDAI_String val;
        ErrorDescriptor _error;

        const TypeDescriptor * SetUnderlyingType( const TypeDescriptor * );

        const TypeDescriptor * CanBe( const char * ) const;
        const TypeDescriptor * CanBe( BASE_TYPE ) const;
        const TypeDescriptor * CanBe( const TypeDescriptor * td ) const;
        const TypeDescriptor * CanBeSet( const char *, const char * ) const;

        int IsUnique( const BASE_TYPE bt ) const;

        virtual const TypeDescriptor * AssignEntity( SDAI_Application_instance * se ) = 0;
        virtual SDAI_Select * NewSelect() = 0;
    public:
        Severity severity() const;
        Severity severity( Severity );
	std::string Error();
        void Error( const char * );
        // clears select's error
        void ClearError();
        // clears error

        virtual BASE_TYPE ValueType() const = 0;

        // constructors
        SDAI_Select( const SelectTypeDescriptor * s = 0,
                     const TypeDescriptor * td = 0 );
        virtual ~SDAI_Select();

        // from SDAI binding
        SDAI_String UnderlyingTypeName() const;
        const TypeDescriptor * CurrentUnderlyingType() const;
        bool exists() const;
        void nullify();

        Severity SelectValidLevel( const char * attrValue, ErrorDescriptor * err,
                                   InstMgr * im, int clearError );

        // reading and writing
        const char * STEPwrite( std::string & s, const char * currSch = 0 ) const;
        void STEPwrite( ostream & out = cout, const char * currSch = 0 ) const;

        // IMS 8/2/95: added as part of new select implementation
        virtual void STEPwrite_verbose( ostream & out = cout, const char * = 0 )
        const;

        virtual void STEPwrite_content( ostream & out, const char * = 0 ) const = 0;


        Severity StrToVal( const char * val, const char * selectType,
                           ErrorDescriptor * err, InstMgr * instances = 0 );
        virtual Severity StrToVal_content( const char *,
                                           InstMgr * instances = 0 ) = 0;

        Severity STEPread( istream & in, ErrorDescriptor * err,
                           InstMgr * instances = 0, const char * utype = 0,
                           int addFileId = 0, const char * = NULL );

        // abstract function
        virtual Severity STEPread_content( istream & in = cin,
                                           InstMgr * instances = 0,
                                           const char * utype = 0,
                                           int addFileId = 0,
                                           const char * currSch = 0 ) = 0;

        virtual SDAI_Select  & operator =( const SDAI_Select  & ) = 0;

        int set_null();
        int is_null();

};        /** end class  **/

typedef SDAI_Select * SDAI_Select_ptr ;
typedef SDAI_Select_ptr SDAI_Select_var ;
>>>>>>> beb05185

#endif<|MERGE_RESOLUTION|>--- conflicted
+++ resolved
@@ -12,96 +12,6 @@
 * and is not subject to copyright.
 */
 
-<<<<<<< HEAD
-/* $Id: sdaiSelect.h,v 1.5 1997/11/05 21:59:15 sauderd DP3.1 $ */
-
-/**********
-	class definition for the select superclass SCLP23_NAME(Select).
-**********/
-class SCLP23_NAME(Select) {
-  protected:
-        const SelectTypeDescriptor *_type;
-        const TypeDescriptor *      underlying_type;
-	BASE_TYPE 		    base_type; // used by the subtypes
-
-	// it looks like this member, val, is not used anywhere 9/27/96 - DAS
-	SCLP23_NAME(String) val;
-	ErrorDescriptor _error;
-
-        const TypeDescriptor * SetUnderlyingType (const TypeDescriptor *);
-
-        const TypeDescriptor * CanBe (const char *) const;
-        const TypeDescriptor * CanBe (BASE_TYPE) const;
-	const TypeDescriptor * CanBe (const TypeDescriptor * td) const;
-	const TypeDescriptor * CanBeSet (const char *, const char *) const;
-
-        const int IsUnique(const BASE_TYPE bt) const;
-    
-	virtual const TypeDescriptor * AssignEntity (SCLP23_NAME(Application_instance) * se) =0;
-	virtual SCLP23_NAME(Select) * NewSelect () =0;
-  public:
-	Severity severity() const;
-	Severity severity( Severity );
-	const char *Error();
-	void Error( char * );
-		// clears select's error  
-	void ClearError();
-		// clears error
-
-        virtual BASE_TYPE ValueType() const =0;
-
-  // constructors
-        SCLP23_NAME(Select) (const SelectTypeDescriptor * s =0, 
-		     const TypeDescriptor * td =0);
-	virtual ~SCLP23_NAME(Select) ();
-
-  // from SDAI binding
-        SCLP23_NAME(String) UnderlyingTypeName () const;
-	const TypeDescriptor * CurrentUnderlyingType() const;
-	bool exists() const;
-	void nullify();
-
-	Severity SelectValidLevel(const char *attrValue, ErrorDescriptor *err, 
-				  InstMgr *im, int clearError);
-
-  // reading and writing
-        const char * STEPwrite (std::string& s, const char *currSch =0) const;
-        void STEPwrite (ostream& out =cout, const char *currSch =0) const;
-
-  // IMS 8/2/95: added as part of new select implementation
-        virtual void STEPwrite_verbose (ostream& out =cout, const char * =0)
-	               const;
-    
-        virtual void STEPwrite_content (ostream& out, const char * =0) const =0;
-//	char * asStr() const;
-
-
-	Severity StrToVal(const char *val, const char *selectType, 
-			  ErrorDescriptor *err, InstMgr * instances =0);
-        virtual Severity StrToVal_content (const char *, 
-					   InstMgr * instances =0) =0;
-
-	Severity STEPread(istream& in, ErrorDescriptor *err, 
-			  InstMgr * instances =0, const char* utype =0, 
-			  int addFileId =0, const char * =NULL);
-
-		// abstract function
-        virtual Severity STEPread_content (istream& in =cin,
-					   InstMgr * instances =0,
-					   const char *utype =0,
-					   int addFileId =0,
-					   const char *currSch =0) =0;
-
-	virtual SCLP23_NAME(Select)& operator =( const SCLP23_NAME(Select)& ) =0; 
-
-	int set_null();
-	int is_null();
-
-};	/** end class  **/
-
-typedef SCLP23_NAME(Select) * SCLP23_NAME(Select_ptr) ;
-typedef SCLP23_NAME(Select_ptr) SCLP23_NAME(Select_var) ;
-=======
 /**
  ** \file sdaiSelect.h class definition for the select superclass SDAI_Select.
  **/
@@ -187,6 +97,5 @@
 
 typedef SDAI_Select * SDAI_Select_ptr ;
 typedef SDAI_Select_ptr SDAI_Select_var ;
->>>>>>> beb05185
 
 #endif