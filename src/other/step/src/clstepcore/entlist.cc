/*****************************************************************************
 * entlist.cc                                                                *
 *                                                                           *
 * Description: EntList is a class type which supports the concept of com-   *
 *              plex inheritance.  EntLists capture information on the       *
 *              allowable types of complex entities.  They represent this    *
 *              information internally and may be used to validate a user    *
 *              attempt to instantiate a complex instance.  This file con-   *
 *              tains member function definitions for EntList and for its    *
 *              SimpleList subtype.                                          *
 *                                                                           *
 * Created by:  David Rosenfeld                                              *
 * Date:        9/18/96                                                      *
 *****************************************************************************/

#include "complexSupport.h"

int EntList::siblings()
    /*
     * Returns the number of EntLists in this's list (EntList->next, next->next
     * etc.) including this.
     */
{
    int count;
    EntList *el;

    for ( count=1, el=next; el; count++, el= el->next )
      ;
    return count;
}

EntList *EntList::firstNot( JoinType j )
    /*
     * Returns the first EntList not of type join, starting from this.
     */
{
    EntList *sibling = this;

    while ( sibling != NULL && sibling->join == j ) {
	sibling = sibling->next;
    }
    return sibling;  // (may = NULL)
}

EntList *EntList::firstWanted( MatchType match )
    /*
     * Returns the first EntList where viable = match, starting from this.
     */
{
    EntList *sibling = this;

    while ( sibling != NULL && sibling->viable != match ) {
	sibling = sibling->next;
    }
    return sibling;  // (may = NULL)
}

EntList *EntList::lastNot( JoinType j )
    /*
     * Returns the last EntList not of type join, searching backwards from
     * this.
     */
{
    EntList *sibling = this;

    while ( sibling != NULL && sibling->join == j ) {
	sibling = sibling->prev;
    }
    return sibling;  // (may = NULL)
}

EntList *EntList::lastWanted( MatchType match )
    /*
     * Returns the last EntList where viable = match, searching backwards from
     * this.
     */
{
    EntList *sibling = this;

    while ( sibling != NULL && sibling->viable != match ) {
	sibling = sibling->prev;
    }
    return sibling;  // (may = NULL)
}


void SimpleList::unmarkAll( EntNode *ents )
    /*
     * Unmarks the node that was marked by this List.  Normally called when
     * undoing an OR choice to try out another.
     */
{
    EntNode *eptr = ents;
    int comp = -1;

    if ( viable < MATCHSOME ) return;

    while ( eptr != NULL && (comp = strcmp( eptr->name, name )) < 0 ) {
	eptr = eptr->next;
    }
    // (We assume we have a match now since viable >= MATCHSOME.)
    if ( eptr->mark <= I_marked ) {
	// Only unmark if we gave it the strongest mark:
	eptr->setmark( NOMARK );
    }
    // Either way (whether or not another List's mark remains), we no longer
    // marked:
    I_marked = NOMARK;
}

<<<<<<< HEAD
int SimpleList::acceptChoice( EntNode *ents )
    /*
     * Marks whichever node we can mark.  We assume there is a match because
     * this function is only called by a parent MultList if its child had a
     * viable val of MATCHSOME.  Return TRUE if we mark a previously unmarked
     * node; otherwise FALSE.
     */
{
    EntNode *eptr = ents;
    int comp;

    while ( eptr != NULL ) {
	if ( (comp = strcmp( name, eptr->name )) == 0 ) {
	    if ( ! eptr->marked() ) {
		eptr->setmark( ORMARK );
		I_marked = ORMARK;
		// Remember that we're the one who marked this.  (Nec. in case
		// we have to unmark later to try out another OR branch.)
		return TRUE;
	    }
	    return FALSE;  // we didn't mark
	}
	if ( comp < 0 ) {
	    // We're beyond name in the ents list.  No more checking to do.
	    return FALSE;
	}
	eptr = eptr->next;
=======
/**
 * Marks whichever node we can mark.  We assume there is a match because
 * this function is only called by a parent MultList if its child had a
 * viable val of MATCHSOME.  Return true if we mark a previously unmarked
 * node; otherwise false.
 */
bool SimpleList::acceptChoice( EntNode * ents ) {
    EntNode * eptr = ents;
    int comp;

    while( eptr != NULL ) {
        if( ( comp = strcmp( name, eptr->name ) ) == 0 ) {
            if( ! eptr->marked() ) {
                eptr->setmark( ORMARK );
                I_marked = ORMARK;
                // Remember that we're the one who marked this.  (Nec. in case
                // we have to unmark later to try out another OR branch.)
                return true;
            }
            return false;  // we didn't mark
        }
        if( comp < 0 ) {
            // We're beyond name in the ents list.  No more checking to do.
            return false;
        }
        eptr = eptr->next;
>>>>>>> beb05185
    }
    return false;
}<|MERGE_RESOLUTION|>--- conflicted
+++ resolved
@@ -16,127 +16,96 @@
 #include "complexSupport.h"
 
 int EntList::siblings()
-    /*
-     * Returns the number of EntLists in this's list (EntList->next, next->next
-     * etc.) including this.
-     */
+/*
+ * Returns the number of EntLists in this's list (EntList->next, next->next
+ * etc.) including this.
+ */
 {
     int count;
-    EntList *el;
+    EntList * el;
 
-    for ( count=1, el=next; el; count++, el= el->next )
-      ;
+    for( count = 1, el = next; el; count++, el = el->next ) {
+        ;
+    }
     return count;
 }
 
-EntList *EntList::firstNot( JoinType j )
-    /*
-     * Returns the first EntList not of type join, starting from this.
-     */
-{
-    EntList *sibling = this;
+/**
+ * Returns the first EntList not of type join, starting from this.
+ */
+EntList * EntList::firstNot( JoinType j ) {
+    EntList * sibling = this;
 
-    while ( sibling != NULL && sibling->join == j ) {
-	sibling = sibling->next;
+    while( sibling != NULL && sibling->join == j ) {
+        sibling = sibling->next;
     }
     return sibling;  // (may = NULL)
 }
 
-EntList *EntList::firstWanted( MatchType match )
-    /*
-     * Returns the first EntList where viable = match, starting from this.
-     */
-{
-    EntList *sibling = this;
+/**
+ * Returns the first EntList where viable = match, starting from this.
+ */
+EntList * EntList::firstWanted( MatchType match ) {
+    EntList * sibling = this;
 
-    while ( sibling != NULL && sibling->viable != match ) {
-	sibling = sibling->next;
+    while( sibling != NULL && sibling->viable != match ) {
+        sibling = sibling->next;
     }
     return sibling;  // (may = NULL)
 }
 
-EntList *EntList::lastNot( JoinType j )
-    /*
-     * Returns the last EntList not of type join, searching backwards from
-     * this.
-     */
-{
-    EntList *sibling = this;
+/**
+ * Returns the last EntList not of type join, searching backwards from
+ * this.
+ */
+EntList * EntList::lastNot( JoinType j ) {
+    EntList * sibling = this;
 
-    while ( sibling != NULL && sibling->join == j ) {
-	sibling = sibling->prev;
+    while( sibling != NULL && sibling->join == j ) {
+        sibling = sibling->prev;
     }
     return sibling;  // (may = NULL)
 }
 
-EntList *EntList::lastWanted( MatchType match )
-    /*
-     * Returns the last EntList where viable = match, searching backwards from
-     * this.
-     */
-{
-    EntList *sibling = this;
+/**
+ * Returns the last EntList where viable = match, searching backwards from
+ * this.
+ */
+EntList * EntList::lastWanted( MatchType match ) {
+    EntList * sibling = this;
 
-    while ( sibling != NULL && sibling->viable != match ) {
-	sibling = sibling->prev;
+    while( sibling != NULL && sibling->viable != match ) {
+        sibling = sibling->prev;
     }
     return sibling;  // (may = NULL)
 }
 
 
-void SimpleList::unmarkAll( EntNode *ents )
-    /*
-     * Unmarks the node that was marked by this List.  Normally called when
-     * undoing an OR choice to try out another.
-     */
-{
-    EntNode *eptr = ents;
+/**
+ * Unmarks the node that was marked by this List.  Normally called when
+ * undoing an OR choice to try out another.
+ */
+void SimpleList::unmarkAll( EntNode * ents ) {
+    EntNode * eptr = ents;
     int comp = -1;
 
-    if ( viable < MATCHSOME ) return;
+    if( viable < MATCHSOME ) {
+        return;
+    }
 
-    while ( eptr != NULL && (comp = strcmp( eptr->name, name )) < 0 ) {
-	eptr = eptr->next;
+    while( eptr != NULL && ( comp = strcmp( eptr->name, name ) ) < 0 ) {
+        eptr = eptr->next;
     }
     // (We assume we have a match now since viable >= MATCHSOME.)
-    if ( eptr->mark <= I_marked ) {
-	// Only unmark if we gave it the strongest mark:
-	eptr->setmark( NOMARK );
+    if( eptr->mark <= I_marked ) {
+        // Only unmark if we gave it the strongest mark:
+        eptr->setmark( NOMARK );
     }
     // Either way (whether or not another List's mark remains), we no longer
     // marked:
     I_marked = NOMARK;
 }
 
-<<<<<<< HEAD
-int SimpleList::acceptChoice( EntNode *ents )
-    /*
-     * Marks whichever node we can mark.  We assume there is a match because
-     * this function is only called by a parent MultList if its child had a
-     * viable val of MATCHSOME.  Return TRUE if we mark a previously unmarked
-     * node; otherwise FALSE.
-     */
-{
-    EntNode *eptr = ents;
-    int comp;
-
-    while ( eptr != NULL ) {
-	if ( (comp = strcmp( name, eptr->name )) == 0 ) {
-	    if ( ! eptr->marked() ) {
-		eptr->setmark( ORMARK );
-		I_marked = ORMARK;
-		// Remember that we're the one who marked this.  (Nec. in case
-		// we have to unmark later to try out another OR branch.)
-		return TRUE;
-	    }
-	    return FALSE;  // we didn't mark
-	}
-	if ( comp < 0 ) {
-	    // We're beyond name in the ents list.  No more checking to do.
-	    return FALSE;
-	}
-	eptr = eptr->next;
-=======
 /**
  * Marks whichever node we can mark.  We assume there is a match because
  * this function is only called by a parent MultList if its child had a
@@ -163,7 +132,6 @@
             return false;
         }
         eptr = eptr->next;
->>>>>>> beb05185
     }
     return false;
 }