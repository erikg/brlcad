--- conflicted
+++ resolved
@@ -61,27 +61,6 @@
 TERMLIBDIR=
 endif
 
-if WITH_OPENGL
-TOGL_MAKE=$(MAKE)
-else
-TOGL_MAKE=:
-endif
-
-togl-all:
-	cd togl && ${TOGL_MAKE} $(AM_MAKEFLAGS) LIBS="${X_LIBS} ${LIBGL} -lXmu" all
-
-togl-install:
-	cd togl && ${TOGL_MAKE} $(AM_MAKEFLAGS) LIBS="${X_LIBS} ${LIBGL} -lXmu" install
-
-togl-clean:
-	cd togl && ${TOGL_MAKE} $(AM_MAKEFLAGS) LIBS="${X_LIBS} ${LIBGL} -lXmu" clean
-
-togl-distclean:
-	cd togl && ${TOGL_MAKE} $(AM_MAKEFLAGS) LIBS="${X_LIBS} ${LIBGL} -lXmu" distclean
-
-togl-uninstall:
-	cd togl && ${TOGL_MAKE} $(AM_MAKEFLAGS) LIBS="${X_LIBS} ${LIBGL} -lXmu" uninstall
-
 if BUILD_DOCS
 if BUILD_TKHTML3
 if WITH_TK
@@ -114,12 +93,6 @@
 endif
 else !BUILD_TKPNG
 TKPNGDIR=
-endif
-
-if BUILD_GOBLIN
-GOBLINDIR=goblin
-else !BUILD_GOBLIN
-GOBLINDIR=
 endif
 
 if BUILD_OPENNURBS
@@ -175,16 +148,11 @@
 	${IWIDGETSDIR} \
 	${TERMLIBDIR} \
 	${JOVEDIR} \
-	${GOBLINDIR} \
-	${OPENNURBSDIR} \
 	${STEPDIR} \
 	${TKPNGDIR} \
 	${TKHTMLDIR} \
-<<<<<<< HEAD
-=======
 	${TOGLDIR} \
 	${OPENNURBSDIR} \
->>>>>>> 24fe335f
 	${TNTDIR} \
 	awf
 
@@ -195,7 +163,7 @@
 # end ONLY_BENCHMARK
 
 EXTRA_DIST = \
-	boost 
+	boost
 
 # FIXME: need to only traverse tcl/tk if configured
 DIST_SUBDIRS = \
