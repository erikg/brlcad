--- conflicted
+++ resolved
@@ -97,7 +97,6 @@
 ")
 set(REGEX_PREFIX_STR "brl_")
 THIRD_PARTY(libregex REGEX regex regex_DESCRIPTION ALIASES ENABLE_REGEX)
-<<<<<<< HEAD
 BRLCAD_INCLUDE_FILE(regex.h HAVE_REGEX_H)
 SetTargetFolder(regex "Third Party Libraries")
 SetTargetFolder(regex-static "Third Party Libraries")
@@ -107,52 +106,11 @@
 
 # Same deal for zlib Library - common requirement, deal with it up front
 set(zlib_DESCRIPTION "
-=======
-
-if (${CMAKE_PROJECT_NAME}_REGEX_BUILD)
-
-  # Platform differences in default linker behavior make it difficult to
-  # guarantee that our libregex symbols will override libc. We'll avoid the
-  # issue by renaming our libregex symbols to be incompatible with libc.
-  ExternalProject_Add(REGEX_BLD
-    SOURCE_DIR "${CMAKE_CURRENT_SOURCE_DIR}/libregex"
-    BUILD_ALWAYS ${EXTERNAL_BUILD_UPDATE}
-    CMAKE_ARGS -DCMAKE_INSTALL_PREFIX=${CMAKE_BINARY_DIR} -DLIB_DIR=${LIB_DIR} -DBIN_DIR=${BIN_DIR}
-    -DCMAKE_INSTALL_RPATH=${CMAKE_BUILD_RPATH} -DBUILD_STATIC_LIBS=${BUILD_STATIC_LIBS}
-    -DREGEX_PREFIX_STR=libregex_
-    )
-
-  ExternalProject_Target(regex REGEX_BLD
-    OUTPUT_FILE libregex${CMAKE_SHARED_LIBRARY_SUFFIX}.1.0.4
-    STATIC_OUTPUT_FILE libregex${CMAKE_STATIC_LIBRARY_SUFFIX}
-    SYMLINKS "${LIB_DIR}/libregex${CMAKE_SHARED_LIBRARY_SUFFIX};${LIB_DIR}/libregex${CMAKE_SHARED_LIBRARY_SUFFIX}.1"
-    LINK_TARGET "libregex${CMAKE_SHARED_LIBRARY_SUFFIX}"
-    STATIC_LINK_TARGET "libregex${CMAKE_STATIC_LIBRARY_SUFFIX}"
-    )
-  ExternalProject_ByProducts(REGEX_BLD ${INCLUDE_DIR}
-    regex.h
-    )
-
-  set(REGEX_LIBRARIES regex CACHE STRING "Building bundled libregex" FORCE)
-  set(REGEX_INCLUDE_DIRS "${BRLCAD_SOURCE_DIR}/${INCLUDE_DIR}" CACHE STRING "Directory containing regex headers." FORCE)
-
-  SetTargetFolder(REGEX_BLD "Third Party Libraries")
-  SetTargetFolder(regex "Third Party Libraries")
-
-endif (${CMAKE_PROJECT_NAME}_REGEX_BUILD)
-
-###############################################################################
-#                 zlib compression/decompression library
-###############################################################################
-
-set (zlib_DESCRIPTION "
->>>>>>> 3b3d4802
 Option for enabling and disabling compilation of the zlib library
 provided with BRL-CAD's source distribution.  Default is AUTO,
 responsive to the toplevel BRLCAD_BUNDLED_LIBS option and testing
 first for a system version if BRLCAD_BUNDLED_LIBS is also AUTO.
 ")
-<<<<<<< HEAD
 set(Z_PREFIX_STR "brl_")
 THIRD_PARTY(libz ZLIB zlib zlib_DESCRIPTION ALIASES ENABLE_ZLIB ENABLE_LIBZ FIND_NAME BRLCADZLIB)
 DISTCLEAN("${CMAKE_CURRENT_BINARY_DIR}/libz/CTestTestfile.cmake")
@@ -172,55 +130,6 @@
 endif(BRLCAD_ZLIB_BUILD)
 
 # LZ4 compression/decompression library
-=======
-
-THIRD_PARTY(libz ZLIB zlib zlib_DESCRIPTION ALIASES ENABLE_ZLIB ENABLE_LIBZ)
-
-if (${CMAKE_PROJECT_NAME}_ZLIB_BUILD)
-
-  set(ZLIB_VERSION 1.2.11)
-
-  ExternalProject_Add(ZLIB_BLD
-    SOURCE_DIR "${CMAKE_CURRENT_SOURCE_DIR}/libz"
-    BUILD_ALWAYS ${EXTERNAL_BUILD_UPDATE}
-    CMAKE_ARGS -DCMAKE_INSTALL_PREFIX=${CMAKE_BINARY_DIR} -DLIB_DIR=${LIB_DIR} -DBIN_DIR=${BIN_DIR}
-               -DCMAKE_INSTALL_RPATH=${CMAKE_BUILD_RPATH} -DBUILD_STATIC_LIBS=${BUILD_STATIC_LIBS}
-	       -DZ_PREFIX_STR=brl_
-    )
-  if (NOT MSVC)
-    ExternalProject_Target(zlib ZLIB_BLD
-      OUTPUT_FILE libz${CMAKE_SHARED_LIBRARY_SUFFIX}.${ZLIB_VERSION}
-      STATIC_OUTPUT_FILE libz${CMAKE_STATIC_LIBRARY_SUFFIX}
-      SYMLINKS "${LIB_DIR}/libz${CMAKE_SHARED_LIBRARY_SUFFIX};${LIB_DIR}/libz${CMAKE_SHARED_LIBRARY_SUFFIX}.1"
-      LINK_TARGET "libz${CMAKE_SHARED_LIBRARY_SUFFIX}"
-      )
-  else (NOT MSVC)
-    ExternalProject_Target(zlib ZLIB_BLD
-      OUTPUT_FILE zlib${CMAKE_SHARED_LIBRARY_SUFFIX}
-      STATIC_OUTPUT_FILE zlibstatic${CMAKE_STATIC_LIBRARY_SUFFIX}
-      LINK_TARGET_DEBUG "zlibd${CMAKE_SHARED_LIBRARY_SUFFIX}"
-      STATIC_LINK_TARGET_DEBUG "zlibstaticd${CMAKE_STATIC_LIBRARY_SUFFIX}"
-      )
-  endif (NOT MSVC)
-
-  ExternalProject_ByProducts(ZLIB_BLD ${INCLUDE_DIR}
-    zconf.h
-    zlib.h
-    )
-
-  set(ZLIB_LIBRARIES zlib CACHE STRING "Building bundled zlib" FORCE)
-  set(ZLIB_INCLUDE_DIRS "${BRLCAD_SOURCE_DIR}/${INCLUDE_DIR}" CACHE STRING "Directory containing zlib headers." FORCE)
-
-  SetTargetFolder(ZLIB_BLD "Third Party Libraries")
-  SetTargetFolder(zlib "Third Party Libraries")
-
-endif (${CMAKE_PROJECT_NAME}_ZLIB_BUILD)
-
-###############################################################################
-#                 LZ4 compression/decompression library
-###############################################################################
-
->>>>>>> 3b3d4802
 set(lz4_DESCRIPTION "
 Option for enabling and disabling compilation of the lz4 data
 compression library provided with BRL-CAD's source code.  Default
@@ -240,7 +149,6 @@
 endif(BRLCAD_LZ4_BUILD)
 
 
-<<<<<<< HEAD
 # FreeType Libraries
 set(freetype_DESCRIPTION "
 Option for enabling and disabling compilation of the FreeType
@@ -256,18 +164,6 @@
   set(FREETYPE_INCLUDE_DIR_freetype2
     "${BRLCAD_SOURCE_DIR}/src/other/freetype/include"
     CACHE STRING "FreeType freetype2 include dir" FORCE
-=======
-  ExternalProject_Add(LZ4_BLD
-    SOURCE_DIR "${CMAKE_CURRENT_SOURCE_DIR}/lz4"
-    BUILD_ALWAYS ${EXTERNAL_BUILD_UPDATE}
-    CMAKE_ARGS -DCMAKE_INSTALL_PREFIX=${CMAKE_BINARY_DIR} -DLIB_DIR=${LIB_DIR} -DBIN_DIR=${BIN_DIR}
-               -DCMAKE_INSTALL_RPATH=${CMAKE_BUILD_RPATH} -DBUILD_STATIC_LIBS=${BUILD_STATIC_LIBS}
-    )
-  ExternalProject_Target(lz4 LZ4_BLD
-    OUTPUT_FILE liblz4${CMAKE_SHARED_LIBRARY_SUFFIX}
-    STATIC_OUTPUT_FILE liblz4${CMAKE_STATIC_LIBRARY_SUFFIX}
-    RPATH
->>>>>>> 3b3d4802
     )
   set(FREETYPE_INCLUDE_DIR_ft2build
     "${CMAKE_CURRENT_BINARY_DIR}/freetype/include"
@@ -304,7 +200,6 @@
 version if BRLCAD_BUNDLED_LIBS is also AUTO.
 ")
 THIRD_PARTY(libnetpbm NETPBM netpbm netpbm_DESCRIPTION REQUIRED_VARS BRLCAD_LEVEL2 ALIASES ENABLE_NETPBM)
-<<<<<<< HEAD
 if(BRLCAD_NETPBM_BUILD)
   SetTargetFolder(libnetpbm "Third Party Libraries")
   SetTargetFolder(libnetpbm-static "Third Party Libraries")
@@ -346,57 +241,6 @@
 mark_as_advanced(DFA_XTRA)
 mark_as_advanced(AWK)
 set(CMAKE_INSTALL_LIBDIR ${LIB_DIR})
-=======
-
-if (${CMAKE_PROJECT_NAME}_NETPBM_BUILD)
-
-  ExternalProject_Add(NETPBM_BLD
-    SOURCE_DIR "${CMAKE_CURRENT_SOURCE_DIR}/libnetpbm"
-    BUILD_ALWAYS ${EXTERNAL_BUILD_UPDATE}
-    CMAKE_ARGS -DCMAKE_INSTALL_PREFIX=${CMAKE_BINARY_DIR} -DLIB_DIR=${LIB_DIR} -DBIN_DIR=${BIN_DIR}
-               -DCMAKE_INSTALL_RPATH=${CMAKE_BUILD_RPATH} -DBUILD_STATIC_LIBS=${BUILD_STATIC_LIBS}
-    )
-  ExternalProject_Target(netpbm NETPBM_BLD
-    OUTPUT_FILE libnetpbm${CMAKE_SHARED_LIBRARY_SUFFIX}
-    STATIC_OUTPUT_FILE libnetpbm${CMAKE_STATIC_LIBRARY_SUFFIX}
-    RPATH
-    )
-
-  ExternalProject_ByProducts(NETPBM_BLD ${INCLUDE_DIR}
-    netpbm/bitio.h
-    netpbm/colorname.h
-    netpbm/pam.h
-    netpbm/pammap.h
-    netpbm/pbm.h
-    netpbm/pbmfont.h
-    netpbm/pgm.h
-    netpbm/pm.h
-    netpbm/pm_gamma.h
-    netpbm/pm_system.h
-    netpbm/pnm.h
-    netpbm/ppm.h
-    netpbm/ppmcmap.h
-    netpbm/ppmfloyd.h
-    )
-
-  set(NETPBM_LIBRARIES netpbm CACHE STRING "Building bundled netpbm" FORCE)
-  set(NETPBM_INCLUDE_DIRS "${BRLCAD_SOURCE_DIR}/${INCLUDE_DIR}/netpbm" CACHE STRING "Directory containing netpbm headers." FORCE)
-
-  SetTargetFolder(NETPBM_BLD "Third Party Libraries")
-  SetTargetFolder(netpbm "Third Party Libraries")
-
-endif (${CMAKE_PROJECT_NAME}_NETPBM_BUILD)
-
-
-###############################################################################
-#           libpng - Portable Network Graphics image file support
-###############################################################################
-
-# NOTE: we need to have libpng's internal call to find_package looking for zlib
-# locate our local copy if we have one.  Defining the ZLIB_ROOT prefix for
-# find_package is intended to do this (requires CMake 3.12).
-
->>>>>>> 3b3d4802
 set(png_DESCRIPTION "
 Option for enabling and disabling compilation of the Portable Network
 Graphics library provided with BRL-CAD's source distribution.  Default
@@ -409,7 +253,6 @@
 # once we know what PNG_LIB_NAME is.
 set(CMAKE_FIND_FRAMEWORK LAST)
 THIRD_PARTY(libpng PNG png png_DESCRIPTION REQUIRED_VARS BRLCAD_LEVEL2 ALIASES ENABLE_PNG)
-<<<<<<< HEAD
 if(BRLCAD_PNG_BUILD)
 
   set(PNG_LIBRARY png CACHE STRING "PNG_LIBRARY" FORCE)
@@ -429,41 +272,6 @@
   # enabling XFT.
   set(TK_DISABLE_XFT 1 CACHE STRING "Disable due to building local libpng" FORCE)
   mark_as_advanced(TK_DISABLE_XFT)
-=======
-set(PNG_VERSION_MAJOR 16)
-set(PNG_VERSION_MINOR 37)
-
-if (${CMAKE_PROJECT_NAME}_PNG_BUILD)
-  ExternalProject_Add(PNG_BLD
-    SOURCE_DIR "${CMAKE_CURRENT_SOURCE_DIR}/libpng"
-    CMAKE_ARGS -DCMAKE_INSTALL_PREFIX=${CMAKE_BINARY_DIR} -DCMAKE_INSTALL_LIBDIR=${LIB_DIR}
-    	       -DCMAKE_PREFIX_PATH=${CMAKE_BINARY_DIR}/${LIB_DIR} -DCMAKE_INSTALL_RPATH=${CMAKE_BUILD_RPATH}
-	       -DPNG_STATIC=${BUILD_STATIC_LIBS} -DZLIB_ROOT=${CMAKE_BINARY_DIR} -DSKIP_INSTALL_FILES=ON
-	       -DSKIP_INSTALL_EXECUTABLES=ON -DSKIP_INSTALL_EXPORT=ON -DPNG_TESTS=OFF -Dld-version-script=OFF
-	       -DPNG_PREFIX=brl_
-
-    DEPENDS ${ZLIB_LIBRARIES}
-    )
-  ExternalProject_Target(png PNG_BLD
-    OUTPUT_FILE libpng${PNG_VERSION_MAJOR}${CMAKE_SHARED_LIBRARY_SUFFIX}.${PNG_VERSION_MAJOR}.${PNG_VERSION_MINOR}.0
-    STATIC_OUTPUT_FILE libpng16${CMAKE_STATIC_LIBRARY_SUFFIX}
-    SYMLINKS "${LIB_DIR}/libpng${CMAKE_SHARED_LIBRARY_SUFFIX};${LIB_DIR}/libpng${PNG_VERSION_MAJOR}${CMAKE_SHARED_LIBRARY_SUFFIX};${LIB_DIR}/libpng${PNG_VERSION_MAJOR}${CMAKE_SHARED_LIBRARY_SUFFIX}.${PNG_VERSION_MAJOR};${LIB_DIR}/libpng${CMAKE_STATIC_LIBRARY_SUFFIX}"
-    LINK_TARGET "libpng${CMAKE_SHARED_LIBRARY_SUFFIX}"
-    STATIC_LINK_TARGET "libpng${CMAKE_STATIC_LIBRARY_SUFFIX}"
-    RPATH
-    )
-  ExternalProject_ByProducts(PNG_BLD ${INCLUDE_DIR}
-    png.h
-    pngconf.h
-    pnglibconf.h
-    libpng${PNG_VERSION_MAJOR}/png.h
-    libpng${PNG_VERSION_MAJOR}/pngconf.h
-    libpng${PNG_VERSION_MAJOR}/pnglibconf.h
-    )
-
-  set(PNG_LIBRARIES netpbm CACHE STRING "Building bundled libpng" FORCE)
-  set(PNG_INCLUDE_DIRS "${BRLCAD_SOURCE_DIR}/${INCLUDE_DIR}" CACHE STRING "Directory containing libpng headers." FORCE)
->>>>>>> 3b3d4802
 
   SetTargetFolder(png "Third Party Libraries")
   SetTargetFolder(png_static "Third Party Libraries")
@@ -517,683 +325,36 @@
 mark_as_advanced(PNG_STATIC)
 mark_as_advanced(uname_executable)
 
-<<<<<<< HEAD
-=======
-endif (${CMAKE_PROJECT_NAME}_PNG_BUILD)
-
-
-###############################################################################
-#           libutahrle - Runtime Length Encoding image file support
-###############################################################################
-
+
+# libutahrle Library - The directory to perform ADD_SUBDIRECTORY on
+# and the include directory for utahrle are different, so override the
+# macro's setting of UTAHRLE_INCLUDE_DIR here.
+set(UTAHRLE_HAVE_COMMON_H 1)
 set(utahrle_DESCRIPTION "
 Option for enabling and disabling compilation of the Utah Raster
 Toolkit library provided with BRL-CAD's source code.  Default is AUTO,
 responsive to the toplevel BRLCAD_BUNDLED_LIBS option and testing
 first for a system version if BRLCAD_BUNDLED_LIBS is also AUTO.
 ")
-THIRD_PARTY(libutahrle UTAHRLE utahrle utahrle_DESCRIPTION REQUIRED_VARS BRLCAD_LEVEL3 ALIASES ENABLE_UTAHRLE FLAGS NOSYS)
-
-if (${CMAKE_PROJECT_NAME}_UTAHRLE_BUILD)
-
-  set(UTAHRLE_MAJOR_VERSION 19)
-  set(UTAHRLE_MINOR_VERSION 0)
-  set(UTAHRLE_PATCH_VERSION 1)
-  set(UTAHRLE_VERSION ${UTAHRLE_MAJOR_VERSION}.${UTAHRLE_MINOR_VERSION}.${UTAHRLE_PATCH_VERSION})
-
-  ExternalProject_Add(UTAHRLE_BLD
-    SOURCE_DIR "${CMAKE_CURRENT_SOURCE_DIR}/libutahrle"
-    BUILD_ALWAYS ${EXTERNAL_BUILD_UPDATE}
-    CMAKE_ARGS -DCMAKE_INSTALL_PREFIX=${CMAKE_BINARY_DIR} -DLIB_DIR=${LIB_DIR} -DBIN_DIR=${BIN_DIR}
-               -DCMAKE_INSTALL_RPATH=${CMAKE_BUILD_RPATH} -DBUILD_STATIC_LIBS=${BUILD_STATIC_LIBS}
-    )
-
-  ExternalProject_Target(utahrle UTAHRLE_BLD
-    OUTPUT_FILE libutahrle${CMAKE_SHARED_LIBRARY_SUFFIX}.${UTAHRLE_VERSION}
-    STATIC_OUTPUT_FILE libutahrle${CMAKE_STATIC_LIBRARY_SUFFIX}
-    SYMLINKS "${LIB_DIR}/libutahrle${CMAKE_SHARED_LIBRARY_SUFFIX};${LIB_DIR}/libutahrle${CMAKE_SHARED_LIBRARY_SUFFIX}.${UTAHRLE_MAJOR_VERSION}"
-    LINK_TARGET "libutahrle${CMAKE_SHARED_LIBRARY_SUFFIX}"
-    STATIC_LINK_TARGET "libutahrle${CMAKE_STATIC_LIBRARY_SUFFIX}"
-    RPATH
-    )
-  ExternalProject_ByProducts(UTAHRLE_BLD ${INCLUDE_DIR}
-    rle.h
-    rle_code.h
-    rle_config.h
-    rle_put.h
-    rle_raw.h
-    )
-
-  set(UTAHRLE_LIBRARIES utahrle CACHE STRING "Building bundled libutahrle" FORCE)
-  set(UTAHRLE_INCLUDE_DIRS "${BRLCAD_SOURCE_DIR}/${INCLUDE_DIR}" CACHE STRING "Directory containing utahrle headers." FORCE)
-
-  SetTargetFolder(UTAHRLE_BLD "Third Party Libraries")
+THIRD_PARTY(libutahrle UTAHRLE utahrle utahrle_DESCRIPTION REQUIRED_VARS BRLCAD_LEVEL3
+  ALIASES ENABLE_UTAHRLE FLAGS NOSYS)
+if(BRLCAD_UTAHRLE_BUILD)
   SetTargetFolder(utahrle "Third Party Libraries")
-
-endif (${CMAKE_PROJECT_NAME}_UTAHRLE_BUILD)
-
-
-###############################################################################
-#           openNURBS - Non-Uniform Rational B-Spline support
-###############################################################################
-
-set(opennurbs_DESCRIPTION "
-Option for enabling and disabling compilation of the openNURBS library
-provided with BRL-CAD's source code.  Default is AUTO, responsive to
-the toplevel BRLCAD_BUNDLED_LIBS option and testing first for a system
-version if BRLCAD_BUNDLED_LIBS is also AUTO.
-")
-THIRD_PARTY(openNURBS OPENNURBS openNURBS opennurbs_DESCRIPTION ALIASES ENABLE_OPENNURBS FLAGS NOSYS)
-
-if (${CMAKE_PROJECT_NAME}_OPENNURBS_BUILD)
-
-  set(OPENNURBS_MAJOR_VERSION 2012)
-  set(OPENNURBS_MINOR_VERSION 10)
-  set(OPENNURBS_PATCH_VERSION 245)
-  set(OPENNURBS_VERSION ${OPENNURBS_MAJOR_VERSION}.${OPENNURBS_MINOR_VERSION}.${OPENNURBS_PATCH_VERSION})
-
-  ExternalProject_Add(OPENNURBS_BLD
-    SOURCE_DIR "${CMAKE_CURRENT_SOURCE_DIR}/openNURBS"
-    BUILD_ALWAYS ${EXTERNAL_BUILD_UPDATE}
-    CMAKE_ARGS -DCMAKE_INSTALL_PREFIX=${CMAKE_BINARY_DIR} -DLIB_DIR=${LIB_DIR} -DBIN_DIR=${BIN_DIR}
-               -DCMAKE_INSTALL_RPATH=${CMAKE_BUILD_RPATH} -DBUILD_STATIC_LIBS=${BUILD_STATIC_LIBS}
-    DEPENDS ${ZLIB_LIBRARIES}
-    )
-
-  ExternalProject_Target(openNURBS OPENNURBS_BLD
-    OUTPUT_FILE libopenNURBS${CMAKE_SHARED_LIBRARY_SUFFIX}.${OPENNURBS_VERSION}
-    STATIC_OUTPUT_FILE libopenNURBS${CMAKE_STATIC_LIBRARY_SUFFIX}
-    SYMLINKS "${LIB_DIR}/libopenNURBS${CMAKE_SHARED_LIBRARY_SUFFIX};${LIB_DIR}/libopenNURBS${CMAKE_SHARED_LIBRARY_SUFFIX}.${OPENNURBS_MAJOR_VERSION}"
-    LINK_TARGET "libopenNURBS${CMAKE_SHARED_LIBRARY_SUFFIX}"
-    STATIC_LINK_TARGET "libopenNURBS${CMAKE_STATIC_LIBRARY_SUFFIX}"
-    RPATH
-    )
-  ExternalProject_ByProducts(OPENNURBS_BLD ${INCLUDE_DIR}
-    openNURBS/opennurbs.h
-    openNURBS/opennurbs_3dm.h
-    openNURBS/opennurbs_3dm_attributes.h
-    openNURBS/opennurbs_3dm_properties.h
-    openNURBS/opennurbs_3dm_settings.h
-    openNURBS/opennurbs_annotation.h
-    openNURBS/opennurbs_annotation2.h
-    openNURBS/opennurbs_arc.h
-    openNURBS/opennurbs_arccurve.h
-    openNURBS/opennurbs_archive.h
-    openNURBS/opennurbs_array.h
-    openNURBS/opennurbs_array_defs.h
-    openNURBS/opennurbs_base32.h
-    openNURBS/opennurbs_base64.h
-    openNURBS/opennurbs_beam.h
-    openNURBS/opennurbs_bezier.h
-    openNURBS/opennurbs_bitmap.h
-    openNURBS/opennurbs_bounding_box.h
-    openNURBS/opennurbs_box.h
-    openNURBS/opennurbs_brep.h
-    openNURBS/opennurbs_circle.h
-    openNURBS/opennurbs_color.h
-    openNURBS/opennurbs_compress.h
-    openNURBS/opennurbs_cone.h
-    openNURBS/opennurbs_crc.h
-    openNURBS/opennurbs_curve.h
-    openNURBS/opennurbs_curveonsurface.h
-    openNURBS/opennurbs_curveproxy.h
-    openNURBS/opennurbs_cylinder.h
-    openNURBS/opennurbs_defines.h
-    openNURBS/opennurbs_detail.h
-    openNURBS/opennurbs_dimstyle.h
-    openNURBS/opennurbs_dll_resource.h
-    openNURBS/opennurbs_ellipse.h
-    openNURBS/opennurbs_error.h
-    openNURBS/opennurbs_evaluate_nurbs.h
-    openNURBS/opennurbs_extensions.h
-    openNURBS/opennurbs_font.h
-    openNURBS/opennurbs_fpoint.h
-    openNURBS/opennurbs_fsp.h
-    openNURBS/opennurbs_fsp_defs.h
-    openNURBS/opennurbs_geometry.h
-    openNURBS/opennurbs_group.h
-    openNURBS/opennurbs_hatch.h
-    openNURBS/opennurbs_hsort_template.h
-    openNURBS/opennurbs_instance.h
-    openNURBS/opennurbs_intersect.h
-    openNURBS/opennurbs_knot.h
-    openNURBS/opennurbs_layer.h
-    openNURBS/opennurbs_light.h
-    openNURBS/opennurbs_line.h
-    openNURBS/opennurbs_linecurve.h
-    openNURBS/opennurbs_linestyle.h
-    openNURBS/opennurbs_linetype.h
-    openNURBS/opennurbs_lookup.h
-    openNURBS/opennurbs_mapchan.h
-    openNURBS/opennurbs_massprop.h
-    openNURBS/opennurbs_material.h
-    openNURBS/opennurbs_math.h
-    openNURBS/opennurbs_matrix.h
-    openNURBS/opennurbs_memory.h
-    openNURBS/opennurbs_mesh.h
-    openNURBS/opennurbs_nurbscurve.h
-    openNURBS/opennurbs_nurbssurface.h
-    openNURBS/opennurbs_object.h
-    openNURBS/opennurbs_object_history.h
-    openNURBS/opennurbs_objref.h
-    openNURBS/opennurbs_offsetsurface.h
-    openNURBS/opennurbs_optimize.h
-    openNURBS/opennurbs_plane.h
-    openNURBS/opennurbs_planesurface.h
-    openNURBS/opennurbs_pluginlist.h
-    openNURBS/opennurbs_point.h
-    openNURBS/opennurbs_pointcloud.h
-    openNURBS/opennurbs_pointgeometry.h
-    openNURBS/opennurbs_pointgrid.h
-    openNURBS/opennurbs_polycurve.h
-    openNURBS/opennurbs_polyedgecurve.h
-    openNURBS/opennurbs_polyline.h
-    openNURBS/opennurbs_polylinecurve.h
-    openNURBS/opennurbs_qsort_template.h
-    openNURBS/opennurbs_rand.h
-    openNURBS/opennurbs_rendering.h
-    openNURBS/opennurbs_revsurface.h
-    openNURBS/opennurbs_rtree.h
-    openNURBS/opennurbs_sphere.h
-    openNURBS/opennurbs_string.h
-    openNURBS/opennurbs_sumsurface.h
-    openNURBS/opennurbs_surface.h
-    openNURBS/opennurbs_surfaceproxy.h
-    openNURBS/opennurbs_system.h
-    openNURBS/opennurbs_textlog.h
-    openNURBS/opennurbs_texture.h
-    openNURBS/opennurbs_texture_mapping.h
-    openNURBS/opennurbs_torus.h
-    openNURBS/opennurbs_unicode.h
-    openNURBS/opennurbs_userdata.h
-    openNURBS/opennurbs_uuid.h
-    openNURBS/opennurbs_version.h
-    openNURBS/opennurbs_viewport.h
-    openNURBS/opennurbs_workspace.h
-    openNURBS/opennurbs_x.h
-    openNURBS/opennurbs_xform.h
-    openNURBS/opennurbs_zlib.h
-
-    )
-
-  set(OPENNURBS_LIBRARIES openNURBS CACHE STRING "openNURBS" FORCE)
-  set(OPENNURBS_INCLUDE_DIRS "${BRLCAD_SOURCE_DIR}/${INCLUDE_DIR}/openNURBS;${ZLIB_INCLUDE_DIRS}" CACHE STRING "Directory containing openNURBS headers." FORCE)
-
-  SetTargetFolder(OPENNURBS_BLD "Third Party Libraries")
-  SetTargetFolder(openNURBS "Third Party Libraries")
-
-endif (${CMAKE_PROJECT_NAME}_OPENNURBS_BUILD)
-
-
-###############################################################################
-#                  Screened Poisson Reconstruction Library
-###############################################################################
-
-set(spsr_DESCRIPTION "
-Option for enabling and disabling compilation of the Screened Poisson
-Surface Reconstruction library provided with BRL-CAD's source code.
-Default is AUTO, responsive to the toplevel BRLCAD_BUNDLED_LIBS option
-and testing first for a system version if BRLCAD_BUNDLED_LIBS is also AUTO.
-")
-THIRD_PARTY(libspsr SPSR libspsr spsr_DESCRIPTION ALIASES ENABLE_SPSR FLAGS NOSYS)
-
-if (${CMAKE_PROJECT_NAME}_SPSR_BUILD)
-
-  ExternalProject_Add(SPSR_BLD
-    SOURCE_DIR "${CMAKE_CURRENT_SOURCE_DIR}/libspsr"
-    BUILD_ALWAYS ${EXTERNAL_BUILD_UPDATE}
-    CMAKE_ARGS -DCMAKE_INSTALL_PREFIX=${CMAKE_BINARY_DIR} -DLIB_DIR=${LIB_DIR} -DBIN_DIR=${BIN_DIR}
-               -DCMAKE_INSTALL_RPATH=${CMAKE_BUILD_RPATH} -DBUILD_STATIC_LIBS=${BUILD_STATIC_LIBS}
-    )
-  ExternalProject_Target(spsr SPSR_BLD
-    OUTPUT_FILE libSPSR${CMAKE_SHARED_LIBRARY_SUFFIX}
-    STATIC_OUTPUT_FILE libSPSR-static${CMAKE_STATIC_LIBRARY_SUFFIX}
-    RPATH
-    )
-
-  ExternalProject_ByProducts(SPSR_BLD ${INCLUDE_DIR}
-    SPSR/SPSR.h
-    SPSR/cvertex.h
-    )
-
-  set(SPSR_LIBRARIES spsr CACHE STRING "Building bundled spsr" FORCE)
-  set(SPSR_INCLUDE_DIRS "${BRLCAD_SOURCE_DIR}/${INCLUDE_DIR}/spsr" CACHE STRING "Directory containing spsr headers." FORCE)
-
-  SetTargetFolder(SPSR_BLD "Third Party Libraries")
-  SetTargetFolder(spsr "Third Party Libraries")
-
-endif (${CMAKE_PROJECT_NAME}_SPSR_BUILD)
-
-
-###############################################################################
-#     libbson - for binary attributes, always use this local version
-###############################################################################
-
-# For testing
-# set(BRLCAD_ENABLE_BINARY_ATTRIBUTES ON)
-
-set(libbson_DESCRIPTION "
-Option for enabling and disabling compilation of the Libbson library
-provided with BRL-CAD's source code.  Default is BUNDLED, using
-the included other/src version.
-")
-THIRD_PARTY(libbson BSON Libbson libbson_DESCRIPTION ALIASES ENABLE_BSON REQUIRED_VARS BRLCAD_ENABLE_BINARY_ATTRIBUTES FLAGS NOSYS UNDOCUMENTED)
-
-if (${CMAKE_PROJECT_NAME}_BSON_BUILD)
-
-  set(BSON_MAJOR_VERSION 1)
-  set(BSON_MINOR_VERSION 3)
-  set(BSON_PATCH_VERSION 5)
-  set(BSON_VERSION ${BSON_MAJOR_VERSION}.${BSON_MINOR_VERSION}.${BSON_PATCH_VERSION})
-
-  ExternalProject_Add(BSON_BLD
-    SOURCE_DIR "${CMAKE_CURRENT_SOURCE_DIR}/libbson"
-    BUILD_ALWAYS ${EXTERNAL_BUILD_UPDATE}
-    CMAKE_ARGS -DCMAKE_INSTALL_PREFIX=${CMAKE_BINARY_DIR} -DLIB_DIR=${LIB_DIR} -DBIN_DIR=${BIN_DIR}
-               -DCMAKE_INSTALL_RPATH=${CMAKE_BUILD_RPATH} -DBUILD_STATIC_LIBS=${BUILD_STATIC_LIBS}
-    )
-
-  ExternalProject_Target(bson BSON_BLD
-    OUTPUT_FILE libbson-1.0${CMAKE_SHARED_LIBRARY_SUFFIX}.${BSON_VERSION}
-    STATIC_OUTPUT_FILE libbson-1.0${CMAKE_STATIC_LIBRARY_SUFFIX}
-    SYMLINKS "${LIB_DIR}/libbson-1.0${CMAKE_SHARED_LIBRARY_SUFFIX};${LIB_DIR}/libbson-1.0${CMAKE_SHARED_LIBRARY_SUFFIX}.${BSON_MAJOR_VERSION}"
-    LINK_TARGET "libbson-1.0${CMAKE_SHARED_LIBRARY_SUFFIX}"
-    STATIC_LINK_TARGET "libbson-1.0${CMAKE_STATIC_LIBRARY_SUFFIX}"
-    RPATH
-    )
-  ExternalProject_ByProducts(BSON_BLD ${INCLUDE_DIR}
-    libbson-1.0/bson-endian.h
-    libbson-1.0/bson-md5.h
-    libbson-1.0/bson-value.h
-    libbson-1.0/bson-stdint.h
-    libbson-1.0/bson-reader.h
-    libbson-1.0/bson-context.h
-    libbson-1.0/bson-string.h
-    libbson-1.0/bson-error.h
-    libbson-1.0/bson-macros.h
-    libbson-1.0/bson-compat.h
-    libbson-1.0/bson-version.h
-    libbson-1.0/bson-oid.h
-    libbson-1.0/bson-version-functions.h
-    libbson-1.0/bson-iter.h
-    libbson-1.0/bson-stdint-win32.h
-    libbson-1.0/bson-atomic.h
-    libbson-1.0/bson-memory.h
-    libbson-1.0/bcon.h
-    libbson-1.0/bson-json.h
-    libbson-1.0/bson-keys.h
-    libbson-1.0/bson-utf8.h
-    libbson-1.0/bson-types.h
-    libbson-1.0/bson.h
-    libbson-1.0/bson-writer.h
-    libbson-1.0/bson-config.h
-    libbson-1.0/bson-clock.h
-    )
-
-  set(BSON_LIBRARIES utahrle CACHE STRING "Building bundled libbson" FORCE)
-  set(BSON_INCLUDE_DIRS "${BRLCAD_SOURCE_DIR}/${INCLUDE_DIR}" CACHE STRING "Directory containing bson headers." FORCE)
-
-  SetTargetFolder(BSON_BLD "Third Party Libraries")
-  SetTargetFolder(utahrle "Third Party Libraries")
-
-endif (${CMAKE_PROJECT_NAME}_BSON_BUILD)
-
-###############################################################################
-#       STEPcode - support for reading and writing STEP files
-###############################################################################
-
-set(sc_DESCRIPTION "
-Option for enabling and disabling compilation of the NIST Step Class
-Libraries provided with BRL-CAD's source code.  Default is AUTO,
-responsive to the toplevel BRLCAD_BUNDLED_LIBS option and testing
-first for a system version if BRLCAD_BUNDLED_LIBS is also AUTO.
-")
-
-THIRD_PARTY(stepcode SC stepcode sc_DESCRIPTION
-  REQUIRED_VARS LEMON_EXECUTABLE PERPLEX_EXECUTABLE BRLCAD_LEVEL3
-  ALIASES ${sc_ALIASES}
-  RESET_VARS EXP2CXX_EXEC EXP2CXX_EXECUTABLE_TARGET
-  FLAGS NOSYS)
-
-if(BRLCAD_SC_BUILD)
-
-  set(LEMON_TARGET)
-  if (TARGET lemon)
-    set(LEMON_TARGET lemon)
-  endif (TARGET lemon)
-
-  set(PERPLEX_TARGET)
-  if (TARGET lemon)
-    set(PERPLEX_TARGET lemon)
-  endif (TARGET lemon)
-
-  ExternalProject_Add(STEPCODE_BLD
-    SOURCE_DIR "${CMAKE_CURRENT_SOURCE_DIR}/stepcode"
-    BUILD_ALWAYS ${EXTERNAL_BUILD_UPDATE}
-    CMAKE_ARGS -DCMAKE_INSTALL_PREFIX=${CMAKE_BINARY_DIR} -DLIB_DIR=${LIB_DIR} -DBIN_DIR=${BIN_DIR}
-               -DCMAKE_INSTALL_RPATH=${CMAKE_BUILD_RPATH} -DBUILD_STATIC_LIBS=${BUILD_STATIC_LIBS}
-	       -DPERPLEX_ROOT=${CMAKE_BINARY_DIR} -DLEMON_ROOT=${CMAKE_BINARY_DIR}
-	       -DLEMON_TEMPLATE=${CMAKE_BINARY_DIR}/share/lemon/lempar.c
-	       -DSC_IS_SUBBUILD=ON -DSC_INSTALL_PREFIX=${CMAKE_BINARY_DIR} -DSC_PYTHON_GENERATOR=OFF
-	       -DSC_ENABLE_TESTING=OFF -DSC_ENABLE_COVERAGE=OFF -DSC_BUILD_SCHEMAS=
-	       -DINCLUDE_INSTALL_DIR=${INCLUDE_DIR} -DBIN_INSTALL_DIR=${BIN_DIR} -DLIB_INSTALL_DIR=${LIB_DIR}
-    DEPENDS ${LEMON_TARGET} ${PERPLEX_TARGET}
-    )
-
-  set(STEPCODE_LIBS base express exppp stepcore stepeditor stepdai steputils)
-  foreach(SCLIB ${STEPCODE_LIBS})
-    ExternalProject_Target(lib${SCLIB} STEPCODE_BLD
-      OUTPUT_FILE lib${SCLIB}${CMAKE_SHARED_LIBRARY_SUFFIX}.2.0.0
-      SYMLINKS "${LIB_DIR}/lib${SCLIB}${CMAKE_SHARED_LIBRARY_SUFFIX};${LIB_DIR}/lib${SCLIB}${CMAKE_SHARED_LIBRARY_SUFFIX}.2"
-      LINK_TARGET "lib${SCLIB}${CMAKE_SHARED_LIBRARY_SUFFIX}"
-      RPATH
-      )
-  endforeach(SCLIB ${STEPCODE_LIBS})
-  set(STEPCODE_EXECS check-express exppp exp2cxx)
-  foreach(SCEXEC ${STEPCODE_EXECS})
-    ExternalProject_Target(${SCEXEC} STEPCODE_BLD
-      OUTPUT_FILE ${SCEXEC}${CMAKE_EXECUTABLE_SUFFIX}
-      RPATH EXEC
-      )
-  endforeach(SCEXEC ${STEPCODE_EXECS})
-
-  set(EXP2CXX_EXEC exp2cxx CACHE STRING "Express to C++ executable" FORCE)
-  mark_as_advanced(EXP2CXX_EXEC)
-  set(EXP2CXX_EXECUTABLE_TARGET exp2cxx CACHE STRING "Express to C++ executable target" FORCE)
-  mark_as_advanced(EXP2CXX_EXECUTABLE_TARGET)
-
-  ExternalProject_ByProducts(STEPCODE_BLD ${INCLUDE_DIR}
-    stepcode/cldai/sdaiApplication_instance_set.h
-    stepcode/cldai/sdaiSession_instance.h
-    stepcode/cldai/sdaiObject.h
-    stepcode/cldai/sdaiString.h
-    stepcode/cldai/sdaiEntity_extent.h
-    stepcode/cldai/sdaiEnum.h
-    stepcode/cldai/sdaiModel_contents.h
-    stepcode/cldai/sdaiBinary.h
-    stepcode/cldai/sdaiEntity_extent_set.h
-    stepcode/cldai/sdaiModel_contents_list.h
-    stepcode/cldai/sdaiDaObject.h
-    stepcode/ordered_attrs.h
-    stepcode/exppp/exppp.h
-    stepcode/express/hash.h
-    stepcode/express/error.h
-    stepcode/express/linklist.h
-    stepcode/express/basic.h
-    stepcode/express/memory.h
-    stepcode/express/lexact.h
-    stepcode/express/type.h
-    stepcode/express/caseitem.h
-    stepcode/express/entity.h
-    stepcode/express/resolve.h
-    stepcode/express/schema.h
-    stepcode/express/stmt.h
-    stepcode/express/expr.h
-    stepcode/express/dict.h
-    stepcode/express/expbasic.h
-    stepcode/express/alg.h
-    stepcode/express/variable.h
-    stepcode/express/express.h
-    stepcode/express/object.h
-    stepcode/express/symbol.h
-    stepcode/express/scope.h
-    stepcode/sc_export.h
-    stepcode/sc_cf.h
-    stepcode/clutils/Str.h
-    stepcode/clutils/gennodearray.h
-    stepcode/clutils/gennode.h
-    stepcode/clutils/errordesc.h
-    stepcode/clutils/gennodelist.h
-    stepcode/clutils/sc_hash.h
-    stepcode/clutils/dirobj.h
-    stepcode/cleditor/cmdmgr.h
-    stepcode/cleditor/editordefines.h
-    stepcode/cleditor/SdaiHeaderSchemaClasses.h
-    stepcode/cleditor/seeinfodefault.h
-    stepcode/cleditor/SdaiHeaderSchema.h
-    stepcode/cleditor/SdaiSchemaInit.h
-    stepcode/cleditor/STEPfile.h
-    stepcode/sc_version_string.h
-    stepcode/sc_stdbool.h
-    stepcode/base/sc_getopt.h
-    stepcode/base/sc_trace_fprintf.h
-    stepcode/base/sc_benchmark.h
-    stepcode/base/sc_memmgr.h
-    stepcode/clstepcore/STEPundefined.h
-    stepcode/clstepcore/mgrnodelist.h
-    stepcode/clstepcore/STEPattribute.h
-    stepcode/clstepcore/STEPaggregate.h
-    stepcode/clstepcore/ExpDict.h
-    stepcode/clstepcore/read_func.h
-    stepcode/clstepcore/needFunc.h
-    stepcode/clstepcore/mgrnodearray.h
-    stepcode/clstepcore/mgrnode.h
-    stepcode/clstepcore/dispnode.h
-    stepcode/clstepcore/sdai.h
-    stepcode/clstepcore/STEPcomplex.h
-    stepcode/clstepcore/instmgr.h
-    stepcode/clstepcore/baseType.h
-    stepcode/clstepcore/sdaiSelect.h
-    stepcode/clstepcore/SubSuperIterators.h
-    stepcode/clstepcore/dictdefs.h
-    stepcode/clstepcore/SingleLinkList.h
-    stepcode/clstepcore/STEPattributeList.h
-    stepcode/clstepcore/dispnodelist.h
-    stepcode/clstepcore/sdaiApplication_instance.h
-    stepcode/clstepcore/Registry.h
-    stepcode/clstepcore/complexSupport.h
-    )
-
-  SetTargetFolder(STEPCODE_BLD "Third Party Libraries")
-  SetTargetFolder(stepcode "Third Party Libraries")
-
-endif(BRLCAD_SC_BUILD)
-
-if (0)
-if(BRLCAD_ENABLE_GECODE)
-  set(gecode_DESCRIPTION "
-  Option for enabling and disabling compilation of the Gecode Constraint
-  Solving Libraries provided with BRL-CAD's source code.  Default is AUTO,
-  responsive to the toplevel BRLCAD_BUNDLED_LIBS option and testing
-  first for a system version if BRLCAD_BUNDLED_LIBS is also AUTO.
-  ")
-  set(GECODE_USE_QT OFF)
-  mark_as_advanced(GECODE_USE_QT)
-  THIRD_PARTY(gecode GECODE gecode gecode_DESCRIPTION REQUIRED_VARS BRLCAD_LEVEL3 ALIASES ENABLE_GECODE)
-  if(BRLCAD_GECODE_BUILD)
-    set(GECODE_LIBRARIES gecodesupport gecodekernel gecodesearch gecodeint
-      gecodeset gecodefloat gecodeminimodel gecodedriver gecodeflatzinc)
-    set(GECODE_LIBRARIES "${GECODE_LIBRARIES}"  CACHE STRING "Gecode libraries in BRL-CAD" FORCE)
-    set(GECODE_INCLUDE_DIR "${BRLCAD_BINARY_DIR}/src/other/gecode;${BRLCAD_SOURCE_DIR}/src/other/gecode"  CACHE STRING "Gecode headers in BRL-CAD" FORCE)
-  endif(BRLCAD_GECODE_BUILD)
-endif(BRLCAD_ENABLE_GECODE)
-
-# VDSlib - A View-Dependent Simplification and Rendering Library For
-# the moment, this is marked NOSYS - it's possible that some Debian
-# systems would have 0.9 of vdslib installed, but it's unmaintained
-# and we're likely to be making changes.  If our own copy of VDSlib
-# ever spins back off into its own project, revisit the NOSYS
-set(libvds_DESCRIPTION "
-Option for enabling and disabling compilation of the libvds triangle
-simplification library provided with BRL-CAD's source code.  Default
-is AUTO, responsive to the toplevel BRLCAD_BUNDLED_LIBS option and
-testing first for a system version if BRLCAD_BUNDLED_LIBS is also
-AUTO.
-")
-THIRD_PARTY(libvds VDS libvds libvds_DESCRIPTION ALIASES ENABLE_VDS FLAGS NOSYS)
-set(LIBVDS_INCLUDE_DIR "${BRLCAD_SOURCE_DIR}/src/other/libvds" CACHE STRING "Directory containing libvds headers." FORCE)
-mark_as_advanced(LIBVDS_INCLUDE_DIR)
-SetTargetFolder(libvds "Third Party Libraries")
-SetTargetFolder(libvds-static "Third Party Libraries")
-SetTargetFolder(stdvds "Third Party Libraries")
-SetTargetFolder(stdvds-static "Third Party Libraries")
-
-
-# OpenSceneGraph Libraries
-set(openscenegraph_DESCRIPTION "
-Option for enabling and disabling compilation of the OpenSceneGraph
-libraries provided with BRL-CAD's source code.  Default is AUTO, responsive to
-the toplevel BRLCAD_BUNDLED_LIBS option and testing first for a system
-version if BRLCAD_BUNDLED_LIBS is also AUTO.
-")
-THIRD_PARTY(openscenegraph OSG osg openscenegraph_DESCRIPTION
-  ALIASES ENABLE_OPENSCENEGRAPH REQUIRED_VARS "BRLCAD_ENABLE_OSG;BRLCAD_LEVEL3" FIND_NAME OpenSceneGraph FIND_COMPONENTS
-  osgText osgViewer FLAGS NOSYS)
-if(BRLCAD_OSG_BUILD)
-  set(OSG_LIBRARY osg CACHE STRING "libosg" FORCE)
-  set(OSGUTIL_LIBRARY osgUtil CACHE STRING "osgutil" FORCE)
-  set(OSGDB_LIBRARY osgDB CACHE STRING "osgdb" FORCE)
-  set(OSGGA_LIBRARY osgGA CACHE STRING "osgGA" FORCE)
-  set(OSGTEXT_LIBRARY osgText CACHE STRING "osg Text library" FORCE)
-  set(OSGVIEWER_LIBRARY osgViewer CACHE STRING "osg Viewer library" FORCE)
-  set(OPENTHREADS_LIBRARY OpenThreads CACHE STRING "OpenThreads library" FORCE)
-  set(OPENTHREADS_INCLUDE_DIR
-    "${CMAKE_CURRENT_BINARY_DIR}/openscenegraph/src/OpenThreads/include"
-    "${BRLCAD_SOURCE_DIR}/src/other/openscenegraph/src/OpenThreads/include"
-    CACHE STRING "OpenThreads include dirs" FORCE
-    )
-  set(OSG_INCLUDE_DIR
-    "${CMAKE_CURRENT_BINARY_DIR}/openscenegraph/include"
-    "${BRLCAD_SOURCE_DIR}/src/other/openscenegraph/include"
-    CACHE STRING "OpenSceneGraph include dirs" FORCE
-    )
-  set(OSG_INCLUDE_DIR "${OSG_INCLUDE_DIR}" CACHE STRING "Directory containing OpenSceneGraph headers." FORCE)
-  set(OSG_LIBRARIES "${OSG_LIBRARY};${OSGUTIL_LIBRARY};${OSGDB_LIBRARY};${OSGGA_LIBRARY};${OSGTEXT_LIBRARY};${OSGVIEWER_LIBRARY};${OPENTHREADS_LIBRARY}" CACHE STRING "OpenSceneGraph Libraries")
-  SetTargetFolder(osg "Third Party Libraries")
-  SetTargetFolder(osgDB "Third Party Libraries")
-  SetTargetFolder(osgGA "Third Party Libraries")
-  SetTargetFolder(osgText "Third Party Libraries")
-  SetTargetFolder(osgViewer "Third Party Libraries")
-  SetTargetFolder(osgUtil "Third Party Libraries")
-  SetTargetFolder(osgWidget "Third Party Libraries")
-  SetTargetFolder(osgdb_freetype "Third Party Libraries")
-  SetTargetFolder(osgdb_osg "Third Party Libraries")
-  SetTargetFolder(osgdb_png "Third Party Libraries")
-else(BRLCAD_OSG_BUILD)
-  if (BRLCAD_ENABLE_OSG)
-    find_package(OpenThreads)
-  endif (BRLCAD_ENABLE_OSG)
-endif(BRLCAD_OSG_BUILD)
-
-# gdiam
-set(libgdiam_DESCRIPTION "
-Option for enabling and disabling compilation of the libgdiam approximate
-tight bounding box library provided with BRL-CAD's source code.  Default
-is AUTO, responsive to the toplevel BRLCAD_BUNDLED_LIBS option and
-testing first for a system version if BRLCAD_BUNDLED_LIBS is also
-AUTO.
-")
-THIRD_PARTY(libgdiam GDIAM libgdiam libgdiam_DESCRIPTION ALIASES ENABLE_GDIAM FLAGS NOSYS)
-set(LIBGDIAM_INCLUDE_DIR "${BRLCAD_SOURCE_DIR}/src/other/libgdiam" CACHE STRING "Directory containing libgdiam headers." FORCE)
-mark_as_advanced(LIBGDIAM_INCLUDE_DIR)
-SetTargetFolder(libgdiam "Third Party Libraries")
-SetTargetFolder(libgdiam-static "Third Party Libraries")
-
-# Adaptagrams is not yet integrated as a src/other subbuild, but there
-# is code that will make use of it if it is available.  If that code
-# becomes sufficiently useful, Adaptagrams will be integrated.  In the
-# meantime, locate the find logic for that package here.
-# Adaptagrams library
-#if(BRLCAD_LEVEL2)
-# find_package(ADAPTAGRAMS)
-# if(ADAPTAGRAMS_FOUND)
-#   CONFIG_H_APPEND(BRLCAD "#define HAVE_ADAPTAGRAMS 1\n")
-# endif(ADAPTAGRAMS_FOUND)
-# set(ADAPTAGRAMS_LIBRARIES "${ADAPTAGRAMS_LIBRARIES}" CACHE STRING "Adaptagrams libs" FORCE)
-# set(ADAPTAGRAMS_FOUND "${ADAPTAGRAMS_FOUND}" CACHE BOOL "Adaptagrams status" FORCE)
-# mark_as_advanced(ADAPTAGRAMS_FOUND)
-# mark_as_advanced(ADAPTAGRAMS_LIBRARIES)
-#endif(BRLCAD_LEVEL2)
-
-# Poly2Tri CDT library
-add_subdirectory(poly2tri)
-include("${CMAKE_CURRENT_SOURCE_DIR}/poly2tri.dist")
-CMAKEFILES_IN_DIR(poly2tri_ignore_files poly2tri)
-DISTCLEAN("${CMAKE_CURRENT_SOURCE_DIR}/poly2tri/Makefile")
-set(P2T_LIBRARY "p2t" CACHE STRING "Poly2Tri library" FORCE)
-set(P2T_INCLUDE_DIR "${BRLCAD_SOURCE_DIR}/src/other/poly2tri" CACHE STRING "Directory containing poly2tri header" FORCE)
-get_directory_property(poly2tri_headers DIRECTORY poly2tri DEFINITION LIBP2T_PUBLIC_HDRS)
-foreach(phfile ${poly2tri_headers})
-  get_filename_component(phfile_dir ${phfile} DIRECTORY)
-  BRLCAD_MANAGE_FILES(poly2tri/${phfile} ${INCLUDE_DIR}/${phfile_dir})
-endforeach(phfile ${poly2tri_headers})
-SetTargetFolder(p2t "Third Party Libraries")
-SetTargetFolder(p2t-static "Third Party Libraries")
-mark_as_advanced(P2T_LIBRARY)
-mark_as_advanced(P2T_INCLUDE_DIR)
-mark_as_advanced(P2T_SHARED)
-mark_as_advanced(P2T_STATIC)
-mark_as_advanced(P2T_TESTS)
-
-# RPLY I/O library
-add_subdirectory(rply)
-include("${CMAKE_CURRENT_SOURCE_DIR}/rply.dist")
-CMAKEFILES_IN_DIR(rply_ignore_files rply)
-DISTCLEAN("${CMAKE_CURRENT_SOURCE_DIR}/rply/Makefile")
-set(RPLY_LIBRARIES "rply" CACHE STRING "RPLY library" FORCE)
-set(RPLY_INCLUDE_DIRS "${BRLCAD_SOURCE_DIR}/src/other/rply" CACHE STRING "Directory containing rply header" FORCE)
-SetTargetFolder(rply "Third Party Libraries")
-SetTargetFolder(rply-static "Third Party Libraries")
-mark_as_advanced(RPLY_LIBRARIES)
-mark_as_advanced(RPLY_INCLUDE_DIRS)
-
-# PROJ.4 library - used by GDAL
-set(proj4_DESCRIPTION "
-Option for enabling and disabling compilation of the PROJ.4 geographic
-projection library provided with BRL-CAD's source code.  Default
-is AUTO, responsive to the toplevel BRLCAD_BUNDLED_LIBS option and
-testing first for a system version if BRLCAD_BUNDLED_LIBS is also
-AUTO.
-")
-THIRD_PARTY(proj-4 PROJ4 proj4 proj4_DESCRIPTION REQUIRED_VARS "BRLCAD_ENABLE_GDAL;BRLCAD_LEVEL2" ALIASES ENABLE_PROJ4)
-if(BRLCAD_PROJ4_BUILD)
-  set(PROJ4_LIBRARY proj CACHE STRING "libproj" FORCE)
-  set(PROJ4_INCLUDE_DIR "${CMAKE_CURRENT_BINARY_DIR}/proj-4;${CMAKE_CURRENT_SOURCE_DIR}/proj-4/src" CACHE STRING "proj-4 includes" FORCE)
-  DISTCLEAN("${CMAKE_CURRENT_BINARY_DIR}/proj-4/proj_config.h")
-  SetTargetFolder(proj "Third Party Libraries/GDAL")
-  # Need data files in order for PROJ-4 to work...
-  get_directory_property(PROJ_DICTIONARY DIRECTORY ${CMAKE_CURRENT_SOURCE_DIR}/proj-4/nad DEFINITION PROJ_DICTIONARY)
-  set(proj_dict)
-  foreach(pfile ${PROJ_DICTIONARY})
-    set(proj_dict ${proj_dict} proj-4/nad/${pfile})
-  endforeach(pfile ${PROJ_DICTIONARY})
-  BRLCAD_MANAGE_FILES("${proj_dict}" "${DATA_DIR}/proj")
-endif(BRLCAD_PROJ4_BUILD)
-mark_as_advanced(PROJ4_INCLUDE_DIRS)
-mark_as_advanced(PROJ4_LIBRARY)
-mark_as_advanced(USE_THREAD)
-
-# GDAL library
-set(gdal_DESCRIPTION "
-Option for enabling and disabling compilation of the GDAL geographic
-library provided with BRL-CAD's source code.  Default
-is AUTO, responsive to the toplevel BRLCAD_BUNDLED_LIBS option and
-testing first for a system version if BRLCAD_BUNDLED_LIBS is also
-AUTO.
-")
-THIRD_PARTY(gdal GDAL gdal gdal_DESCRIPTION REQUIRED_VARS "BRLCAD_ENABLE_GDAL;BRLCAD_LEVEL2" ALIASES ENABLE_GDAL)
-if(BRLCAD_GDAL_BUILD)
-  set(GDAL_LIBRARY gdal CACHE STRING "libgdal" FORCE)
-  set(GDAL_INCLUDE_DIR
-    "${CMAKE_CURRENT_BINARY_DIR}/gdal"
-    "${BRLCAD_SOURCE_DIR}/src/other/gdal/port"
-    "${BRLCAD_SOURCE_DIR}/src/other/gdal/gcore"
-    "${BRLCAD_SOURCE_DIR}/src/other/gdal/alg"
-    "${BRLCAD_SOURCE_DIR}/src/other/gdal/ogr"
-    "${BRLCAD_SOURCE_DIR}/src/other/gdal/ogr/ogrsf_frmts"
-    "${BRLCAD_SOURCE_DIR}/src/other/gdal/gnm"
-    "${BRLCAD_SOURCE_DIR}/src/other/gdal/apps"
-    "${BRLCAD_SOURCE_DIR}/src/other/gdal/frmts/vrt"
-    )
-  set(GDAL_INCLUDE_DIR "${GDAL_INCLUDE_DIR}" CACHE STRING "libgdal includes" FORCE)
-  DISTCLEAN("${CMAKE_CURRENT_BINARY_DIR}/gdal/cpl_config.h")
-endif(BRLCAD_GDAL_BUILD)
-mark_as_advanced(GDAL_CONFIG)
-mark_as_advanced(GDAL_INCLUDE_DIR)
-mark_as_advanced(GDAL_LIBRARY)
->>>>>>> 3b3d4802
-
-
+  SetTargetFolder(utahrle-static "Third Party Libraries")
+  set(UTAHRLE_INCLUDE_DIR "${BRLCAD_SOURCE_DIR}/src/other/libutahrle/include" CACHE STRING "directory with rle.h header" FORCE)
+  set(BRLCAD_UTAHRLE_INCLUDE_DIR "${UTAHRLE_INCLUDE_DIR}" CACHE STRING "directory with rle.h header" FORCE)
+  mark_as_advanced(UTAHRLE_INCLUDE_DIR)
+  mark_as_advanced(BRLCAD_UTAHRLE_INCLUDE_DIR)
+
+  # manage installed headers
+  get_directory_property(libutahrle_headers_orig DIRECTORY libutahrle DEFINITION LIBUTAHRLE_PUBLIC_HDRS)
+  set(libutahrle_headers)
+  foreach(utahh ${libutahrle_headers_orig})
+    get_filename_component(utahhf ${utahh} NAME)
+    set(libutahrle_headers ${libutahrle_headers} libutahrle/include/${utahhf})
+  endforeach(utahh ${libutahrle_headers_orig})
+  BRLCAD_MANAGE_FILES(libutahrle_headers ${INCLUDE_DIR})
+endif(BRLCAD_UTAHRLE_BUILD)
 
 # Tcl/Tk presents a number of complexities for BRL-CAD and CMake.
 # BRL-CAD requires far more knowledge of the details of a Tcl/Tk
@@ -1635,6 +796,385 @@
 #DISTCLEAN("${CMAKE_CURRENT_BINARY_DIR}/tktreectrl/tktreectrl_cfg.h")
 #DISTCLEAN("${CMAKE_BINARY_DIR}/lib/TkTreeCtrl2.4")
 
+# OpenNURBS Library
+set(opennurbs_DESCRIPTION "
+Option for enabling and disabling compilation of the openNURBS library
+provided with BRL-CAD's source code.  Default is AUTO, responsive to
+the toplevel BRLCAD_BUNDLED_LIBS option and testing first for a system
+version if BRLCAD_BUNDLED_LIBS is also AUTO.
+")
+THIRD_PARTY(openNURBS OPENNURBS openNURBS opennurbs_DESCRIPTION ALIASES
+  ENABLE_OPENNURBS FLAGS NOSYS)
+SetTargetFolder(openNURBS "Third Party Libraries")
+SetTargetFolder(openNURBS-static "Third Party Libraries")
+SetTargetFolder(openNURBS-obj "Third Party Libraries")
+if(BRLCAD_OPENNURBS_BUILD)
+  set(OPENNURBS_INCLUDE_DIRS "${OPENNURBS_INCLUDE_DIR};${ZLIB_INCLUDE_DIR}" CACHE STRING "Require opennurbs header includes" FORCE)
+  set(OPENNURBS_LIBRARIES "${OPENNURBS_LIBRARY};${ZLIB_LIBRARY}" CACHE STRING "Require opennurbs libraries" FORCE)
+  mark_as_advanced(OPENNURBS_INCLUDE_DIRS)
+  mark_as_advanced(OPENNURBS_LIBRARIES)
+  get_directory_property(openNURBS_headers_orig DIRECTORY openNURBS DEFINITION OPENNURBS_HEADERS)
+  set(openNURBS_headers)
+  foreach(onhfile ${openNURBS_headers_orig})
+    set(openNURBS_headers ${openNURBS_headers} openNURBS/${onhfile})
+  endforeach(onhfile ${openNURBS_headers_orig})
+  BRLCAD_MANAGE_FILES(openNURBS_headers ${INCLUDE_DIR}/openNURBS)
+endif(BRLCAD_OPENNURBS_BUILD)
+
+# Screened Poisson Reconstruction Library
+set(spsr_DESCRIPTION "
+Option for enabling and disabling compilation of the Screened Poisson
+Surface Reconstruction library provided with BRL-CAD's source code.
+Default is AUTO, responsive to the toplevel BRLCAD_BUNDLED_LIBS option
+and testing first for a system version if BRLCAD_BUNDLED_LIBS is also AUTO.
+")
+THIRD_PARTY(libspsr SPSR libspsr spsr_DESCRIPTION ALIASES
+  ENABLE_SPSR FLAGS NOSYS)
+if(BRLCAD_SPSR_BUILD)
+  SetTargetFolder(PoissonRecon "Third Party Executables")
+  SetTargetFolder(SurfaceTrimmer "Third Party Executables")
+  SetTargetFolder(SPSR "Third Party Libraries")
+  SetTargetFolder(SPSR-static "Third Party Libraries")
+endif(BRLCAD_SPSR_BUILD)
+
+if(BRLCAD_ENABLE_BINARY_ATTRIBUTES)
+#=== LIBBSON ==================================================
+# Libbson needed for binary attributes, always use this local version
+set(libbson_DESCRIPTION "
+Option for enabling and disabling compilation of the Libbson library
+provided with BRL-CAD's source code.  Default is BUNDLED, using
+the included other/src version.
+")
+THIRD_PARTY(libbson BSON Libbson libbson_DESCRIPTION ALIASES
+  ENABLE_BSON FLAGS NOSYS UNDOCUMENTED)
+if(BRLCAD_BSON_BUILD)
+  SetTargetFolder(libBSON "Third Party Libraries")
+  SetTargetFolder(libBSON-static "Third Party Libraries")
+endif(BRLCAD_BSON_BUILD)
+#=== END LIBBSON ==================================================
+else(BRLCAD_ENABLE_BINARY_ATTRIBUTES)
+  include("${CMAKE_CURRENT_SOURCE_DIR}/libbson.dist")
+  CMAKEFILES_IN_DIR(libbson_ignore_files libbson)
+endif(BRLCAD_ENABLE_BINARY_ATTRIBUTES)
+
+# STEPcode
+# Need Lemon/Perplex to build STEP - conditionalize
+
+# Set some options for the SCL build
+option(SC_PYTHON_GENERATOR "Compile exp2python" OFF)
+option(SC_ENABLE_TESTING "Enable unittesting framework" OFF)
+option(SC_ENABLE_COVERAGE "Enable code coverage test" OFF)
+
+set(SC_IS_SUBBUILD ON)
+set(SC_SKIP_EXEC_INSTALL ON)
+set(SC_BUILD_TYPE "${CMAKE_BUILD_TYPE}")
+set(INCLUDE_INSTALL_DIR ${INCLUDE_DIR})
+set(BIN_INSTALL_DIR ${BIN_DIR})
+set(LIB_INSTALL_DIR ${LIB_DIR})
+
+function(SC_MANAGE_HDRS src_dir src_var target_dir)
+  get_directory_property(sc_headers_orig DIRECTORY ${src_dir} DEFINITION ${src_var})
+  set(sc_headers)
+  foreach(scfile ${sc_headers_orig})
+    get_filename_component(scf ${scfile} NAME)
+    set(sc_headers ${sc_headers} ${src_dir}/${scf})
+  endforeach(scfile ${sc_headers_orig})
+  BRLCAD_MANAGE_FILES("${sc_headers}" "${target_dir}" FOLDER stepcode)
+endfunction(SC_MANAGE_HDRS)
+
+function(SC_MANAGE_HDRS2 src_dir src_var target_dir)
+  get_directory_property(sc_headers_orig DIRECTORY ${src_dir} DEFINITION ${src_var})
+  set(sc_headers)
+  foreach(scfile ${sc_headers_orig})
+    set(sc_headers ${sc_headers} ${src_dir}/${scfile})
+  endforeach(scfile ${sc_headers_orig})
+  BRLCAD_MANAGE_FILES("${sc_headers}" "${target_dir}" FOLDER stepcode)
+endfunction(SC_MANAGE_HDRS2)
+
+set(sc_ALIASES ENABLE_SCL ENABLE_STEP ENABLE_STEP_CLASS_LIBRARIES)
+set(sc_DESCRIPTION "
+Option for enabling and disabling compilation of the NIST Step Class
+Libraries provided with BRL-CAD's source code.  Default is AUTO,
+responsive to the toplevel BRLCAD_BUNDLED_LIBS option and testing
+first for a system version if BRLCAD_BUNDLED_LIBS is also AUTO.
+")
+set(IS_SUBBUILD_STASH ${IS_SUBBUILD})
+set(IS_SUBBUILD ON)
+set(SC_BUILD_SCHEMAS "" CACHE STRING "Disable schema builds for BRL-CAD" FORCE)
+# Lots of "libraries" associated with stepcode - use "stepcode" as the
+# stand-in for the build target var.
+THIRD_PARTY(stepcode SC stepcode sc_DESCRIPTION REQUIRED_VARS LEMON_EXECUTABLE
+  PERPLEX_EXECUTABLE BRLCAD_LEVEL3 ALIASES ${sc_ALIASES} RESET_VARS
+  EXP2CXX_EXEC EXP2CXX_EXECUTABLE_TARGET FLAGS NOSYS)
+if(BRLCAD_SC_BUILD)
+  set(EXP2CXX_EXEC exp2cxx CACHE STRING "Express to C++ executable" FORCE)
+  set(EXP2CXX_EXECUTABLE_TARGET exp2cxx CACHE STRING "Express to C++ executable target" FORCE)
+  mark_as_advanced(EXP2CXX_EXEC)
+  mark_as_advanced(EXP2CXX_EXECUTABLE_TARGET)
+  DISTCLEAN("${CMAKE_CURRENT_BINARY_DIR}/stepcode/include/sc_cf.h.in")
+  DISTCLEAN("${CMAKE_CURRENT_BINARY_DIR}/stepcode/include/sc_version_string.h")
+  DISTCLEAN("${CMAKE_CURRENT_BINARY_DIR}/stepcode/src/express/ExpParser_expparse/expparse.y")
+
+  # stepcode has a lot of installed headers...
+  SC_MANAGE_HDRS(stepcode/src/base SC_BASE_HDRS ${INCLUDE_DIR}/stepcode/base)
+  SC_MANAGE_HDRS(stepcode/src/cldai SC_CLDAI_HDRS ${INCLUDE_DIR}/stepcode/cldai)
+  SC_MANAGE_HDRS(stepcode/src/cleditor SC_CLEDITOR_HDRS ${INCLUDE_DIR}/stepcode/cleditor)
+  SC_MANAGE_HDRS(stepcode/src/clstepcore SC_CLSTEPCORE_HDRS ${INCLUDE_DIR}/stepcode/clstepcore)
+  SC_MANAGE_HDRS(stepcode/src/clutils SC_CLUTILS_HDRS ${INCLUDE_DIR}/stepcode/clutils)
+  SC_MANAGE_HDRS2(stepcode/include express_HDRS ${INCLUDE_DIR}/stepcode/express)
+  SC_MANAGE_HDRS2(stepcode/include exppp_HDRS ${INCLUDE_DIR}/stepcode/exppp)
+  BRLCAD_MANAGE_FILES(stepcode/include/ordered_attrs.h ${INCLUDE_DIR}/stepcode)
+  BRLCAD_MANAGE_FILES(stepcode/include/sc_export.h ${INCLUDE_DIR}/stepcode)
+  BRLCAD_MANAGE_FILES(stepcode/include/sc_stdbool.h ${INCLUDE_DIR}/stepcode)
+  get_directory_property(scbdir DIRECTORY stepcode/include DEFINITION SC_BINARY_DIR)
+  get_directory_property(sciidir DIRECTORY stepcode/include DEFINITION INCLUDE_INSTALL_DIR)
+  add_custom_command(
+    OUTPUT "${CMAKE_CURRENT_BINARY_DIR}/sc_gen_hdrs.sentinel"
+    COMMAND "${CMAKE_COMMAND}" -E copy_if_different ${scbdir}/${sciidir}/sc_cf.h ${CMAKE_BINARY_DIR}/${INCLUDE_DIR}/stepcode/sc_cf.h
+    COMMAND "${CMAKE_COMMAND}" -E copy_if_different ${scbdir}/${sciidir}/sc_version_string.h ${CMAKE_BINARY_DIR}/${INCLUDE_DIR}/stepcode/sc_version_string.h
+    COMMAND ${CMAKE_COMMAND} -E touch "${CMAKE_CURRENT_BINARY_DIR}/sc_gen_hdrs.sentinel"
+    DEPENDS ${scbdir}/${sciidir}/sc_cf.h
+    )
+  add_custom_target(sc_gen_hdrs_cp ALL DEPENDS "${CMAKE_CURRENT_BINARY_DIR}/sc_gen_hdrs.sentinel")
+  BRLCAD_ADD_DIR_LIST_ENTRY(DATA_TARGETS "${CMAKE_CURRENT_BINARY_DIR}" sc_gen_hdrs_cp)
+  set_target_properties(sc_gen_hdrs_cp PROPERTIES FOLDER "BRL-CAD File Setup/stepcode")
+  add_dependencies(express sc_gen_hdrs_cp)
+  DISTCLEAN("${CMAKE_BINARY_DIR}/${INCLUDE_DIR}/stepcode/sc_cf.h")
+  DISTCLEAN("${CMAKE_BINARY_DIR}/${INCLUDE_DIR}/stepcode/sc_version_string.h")
+
+endif(BRLCAD_SC_BUILD)
+set(IS_SUBBUILD ${IS_SUBBUILD_STASH})
+mark_as_advanced(SC_BUILD_TYPE)
+mark_as_advanced(SC_BUILD_SCHEMAS)
+mark_as_advanced(SC_GENERATE_LEXER_PARSER)
+mark_as_advanced(SC_BUILD_SHARED_LIBS)
+mark_as_advanced(SC_BUILD_STATIC_LIBS)
+mark_as_advanced(SC_CPP_GENERATOR)
+mark_as_advanced(SC_ENABLE_COVERAGE)
+mark_as_advanced(SC_ENABLE_TESTING)
+mark_as_advanced(SC_PYTHON_GENERATOR)
+mark_as_advanced(SC_MEMMGR_ENABLE_CHECKS)
+mark_as_advanced(SC_SDAI_ADDITIONAL_EXES_SRCS)
+mark_as_advanced(SC_TRACE_FPRINTF)
+SetTargetFolder(exp2cxx "Third Party Executables")
+SetTargetFolder(core "Compilation Utilities")
+SetTargetFolder(print_attrs "Compilation Utilities")
+SetTargetFolder(print_schemas "Compilation Utilities")
+SetTargetFolder(exppp "Third Party Executables")
+SetTargetFolder(libexppp "Third Party Libraries")
+SetTargetFolder(check-express "Third Party Executables")
+SetTargetFolder(express "Third Party Libraries")
+SetTargetFolder(express_md5gen "Third Party Executables")
+SetTargetFolder(express_verify "Third Party Libraries")
+SetTargetFolder(base "Third Party Libraries")
+SetTargetFolder(stepcore "Third Party Libraries")
+SetTargetFolder(stepdai "Third Party Libraries")
+SetTargetFolder(stepeditor "Third Party Libraries")
+SetTargetFolder(steputils "Third Party Libraries")
+SetTargetFolder(version_string "Compilation Utilities")
+
+if(BRLCAD_ENABLE_GECODE)
+  set(gecode_DESCRIPTION "
+  Option for enabling and disabling compilation of the Gecode Constraint
+  Solving Libraries provided with BRL-CAD's source code.  Default is AUTO,
+  responsive to the toplevel BRLCAD_BUNDLED_LIBS option and testing
+  first for a system version if BRLCAD_BUNDLED_LIBS is also AUTO.
+  ")
+  set(GECODE_USE_QT OFF)
+  mark_as_advanced(GECODE_USE_QT)
+  THIRD_PARTY(gecode GECODE gecode gecode_DESCRIPTION REQUIRED_VARS BRLCAD_LEVEL3 ALIASES ENABLE_GECODE)
+  if(BRLCAD_GECODE_BUILD)
+    set(GECODE_LIBRARIES gecodesupport gecodekernel gecodesearch gecodeint
+      gecodeset gecodefloat gecodeminimodel gecodedriver gecodeflatzinc)
+    set(GECODE_LIBRARIES "${GECODE_LIBRARIES}"  CACHE STRING "Gecode libraries in BRL-CAD" FORCE)
+    set(GECODE_INCLUDE_DIR "${BRLCAD_BINARY_DIR}/src/other/gecode;${BRLCAD_SOURCE_DIR}/src/other/gecode"  CACHE STRING "Gecode headers in BRL-CAD" FORCE)
+  endif(BRLCAD_GECODE_BUILD)
+endif(BRLCAD_ENABLE_GECODE)
+
+# VDSlib - A View-Dependent Simplification and Rendering Library For
+# the moment, this is marked NOSYS - it's possible that some Debian
+# systems would have 0.9 of vdslib installed, but it's unmaintained
+# and we're likely to be making changes.  If our own copy of VDSlib
+# ever spins back off into its own project, revisit the NOSYS
+set(libvds_DESCRIPTION "
+Option for enabling and disabling compilation of the libvds triangle
+simplification library provided with BRL-CAD's source code.  Default
+is AUTO, responsive to the toplevel BRLCAD_BUNDLED_LIBS option and
+testing first for a system version if BRLCAD_BUNDLED_LIBS is also
+AUTO.
+")
+THIRD_PARTY(libvds VDS libvds libvds_DESCRIPTION ALIASES ENABLE_VDS FLAGS NOSYS)
+set(LIBVDS_INCLUDE_DIR "${BRLCAD_SOURCE_DIR}/src/other/libvds" CACHE STRING "Directory containing libvds headers." FORCE)
+mark_as_advanced(LIBVDS_INCLUDE_DIR)
+SetTargetFolder(libvds "Third Party Libraries")
+SetTargetFolder(libvds-static "Third Party Libraries")
+SetTargetFolder(stdvds "Third Party Libraries")
+SetTargetFolder(stdvds-static "Third Party Libraries")
+
+
+# OpenSceneGraph Libraries
+set(openscenegraph_DESCRIPTION "
+Option for enabling and disabling compilation of the OpenSceneGraph
+libraries provided with BRL-CAD's source code.  Default is AUTO, responsive to
+the toplevel BRLCAD_BUNDLED_LIBS option and testing first for a system
+version if BRLCAD_BUNDLED_LIBS is also AUTO.
+")
+THIRD_PARTY(openscenegraph OSG osg openscenegraph_DESCRIPTION
+  ALIASES ENABLE_OPENSCENEGRAPH REQUIRED_VARS "BRLCAD_ENABLE_OSG;BRLCAD_LEVEL3" FIND_NAME OpenSceneGraph FIND_COMPONENTS
+  osgText osgViewer FLAGS NOSYS)
+if(BRLCAD_OSG_BUILD)
+  set(OSG_LIBRARY osg CACHE STRING "libosg" FORCE)
+  set(OSGUTIL_LIBRARY osgUtil CACHE STRING "osgutil" FORCE)
+  set(OSGDB_LIBRARY osgDB CACHE STRING "osgdb" FORCE)
+  set(OSGGA_LIBRARY osgGA CACHE STRING "osgGA" FORCE)
+  set(OSGTEXT_LIBRARY osgText CACHE STRING "osg Text library" FORCE)
+  set(OSGVIEWER_LIBRARY osgViewer CACHE STRING "osg Viewer library" FORCE)
+  set(OPENTHREADS_LIBRARY OpenThreads CACHE STRING "OpenThreads library" FORCE)
+  set(OPENTHREADS_INCLUDE_DIR
+    "${CMAKE_CURRENT_BINARY_DIR}/openscenegraph/src/OpenThreads/include"
+    "${BRLCAD_SOURCE_DIR}/src/other/openscenegraph/src/OpenThreads/include"
+    CACHE STRING "OpenThreads include dirs" FORCE
+    )
+  set(OSG_INCLUDE_DIR
+    "${CMAKE_CURRENT_BINARY_DIR}/openscenegraph/include"
+    "${BRLCAD_SOURCE_DIR}/src/other/openscenegraph/include"
+    CACHE STRING "OpenSceneGraph include dirs" FORCE
+    )
+  set(OSG_INCLUDE_DIR "${OSG_INCLUDE_DIR}" CACHE STRING "Directory containing OpenSceneGraph headers." FORCE)
+  set(OSG_LIBRARIES "${OSG_LIBRARY};${OSGUTIL_LIBRARY};${OSGDB_LIBRARY};${OSGGA_LIBRARY};${OSGTEXT_LIBRARY};${OSGVIEWER_LIBRARY};${OPENTHREADS_LIBRARY}" CACHE STRING "OpenSceneGraph Libraries")
+  SetTargetFolder(osg "Third Party Libraries")
+  SetTargetFolder(osgDB "Third Party Libraries")
+  SetTargetFolder(osgGA "Third Party Libraries")
+  SetTargetFolder(osgText "Third Party Libraries")
+  SetTargetFolder(osgViewer "Third Party Libraries")
+  SetTargetFolder(osgUtil "Third Party Libraries")
+  SetTargetFolder(osgWidget "Third Party Libraries")
+  SetTargetFolder(osgdb_freetype "Third Party Libraries")
+  SetTargetFolder(osgdb_osg "Third Party Libraries")
+  SetTargetFolder(osgdb_png "Third Party Libraries")
+else(BRLCAD_OSG_BUILD)
+  if (BRLCAD_ENABLE_OSG)
+    find_package(OpenThreads)
+  endif (BRLCAD_ENABLE_OSG)
+endif(BRLCAD_OSG_BUILD)
+
+# gdiam
+set(libgdiam_DESCRIPTION "
+Option for enabling and disabling compilation of the libgdiam approximate
+tight bounding box library provided with BRL-CAD's source code.  Default
+is AUTO, responsive to the toplevel BRLCAD_BUNDLED_LIBS option and
+testing first for a system version if BRLCAD_BUNDLED_LIBS is also
+AUTO.
+")
+THIRD_PARTY(libgdiam GDIAM libgdiam libgdiam_DESCRIPTION ALIASES ENABLE_GDIAM FLAGS NOSYS)
+set(LIBGDIAM_INCLUDE_DIR "${BRLCAD_SOURCE_DIR}/src/other/libgdiam" CACHE STRING "Directory containing libgdiam headers." FORCE)
+mark_as_advanced(LIBGDIAM_INCLUDE_DIR)
+SetTargetFolder(libgdiam "Third Party Libraries")
+SetTargetFolder(libgdiam-static "Third Party Libraries")
+
+# Adaptagrams is not yet integrated as a src/other subbuild, but there
+# is code that will make use of it if it is available.  If that code
+# becomes sufficiently useful, Adaptagrams will be integrated.  In the
+# meantime, locate the find logic for that package here.
+# Adaptagrams library
+#if(BRLCAD_LEVEL2)
+# find_package(ADAPTAGRAMS)
+# if(ADAPTAGRAMS_FOUND)
+#   CONFIG_H_APPEND(BRLCAD "#define HAVE_ADAPTAGRAMS 1\n")
+# endif(ADAPTAGRAMS_FOUND)
+# set(ADAPTAGRAMS_LIBRARIES "${ADAPTAGRAMS_LIBRARIES}" CACHE STRING "Adaptagrams libs" FORCE)
+# set(ADAPTAGRAMS_FOUND "${ADAPTAGRAMS_FOUND}" CACHE BOOL "Adaptagrams status" FORCE)
+# mark_as_advanced(ADAPTAGRAMS_FOUND)
+# mark_as_advanced(ADAPTAGRAMS_LIBRARIES)
+#endif(BRLCAD_LEVEL2)
+
+# Poly2Tri CDT library
+add_subdirectory(poly2tri)
+include("${CMAKE_CURRENT_SOURCE_DIR}/poly2tri.dist")
+CMAKEFILES_IN_DIR(poly2tri_ignore_files poly2tri)
+DISTCLEAN("${CMAKE_CURRENT_SOURCE_DIR}/poly2tri/Makefile")
+set(P2T_LIBRARY "p2t" CACHE STRING "Poly2Tri library" FORCE)
+set(P2T_INCLUDE_DIR "${BRLCAD_SOURCE_DIR}/src/other/poly2tri" CACHE STRING "Directory containing poly2tri header" FORCE)
+get_directory_property(poly2tri_headers DIRECTORY poly2tri DEFINITION LIBP2T_PUBLIC_HDRS)
+foreach(phfile ${poly2tri_headers})
+  get_filename_component(phfile_dir ${phfile} DIRECTORY)
+  BRLCAD_MANAGE_FILES(poly2tri/${phfile} ${INCLUDE_DIR}/${phfile_dir})
+endforeach(phfile ${poly2tri_headers})
+SetTargetFolder(p2t "Third Party Libraries")
+SetTargetFolder(p2t-static "Third Party Libraries")
+mark_as_advanced(P2T_LIBRARY)
+mark_as_advanced(P2T_INCLUDE_DIR)
+mark_as_advanced(P2T_SHARED)
+mark_as_advanced(P2T_STATIC)
+mark_as_advanced(P2T_TESTS)
+
+# RPLY I/O library
+add_subdirectory(rply)
+include("${CMAKE_CURRENT_SOURCE_DIR}/rply.dist")
+CMAKEFILES_IN_DIR(rply_ignore_files rply)
+DISTCLEAN("${CMAKE_CURRENT_SOURCE_DIR}/rply/Makefile")
+set(RPLY_LIBRARIES "rply" CACHE STRING "RPLY library" FORCE)
+set(RPLY_INCLUDE_DIRS "${BRLCAD_SOURCE_DIR}/src/other/rply" CACHE STRING "Directory containing rply header" FORCE)
+SetTargetFolder(rply "Third Party Libraries")
+SetTargetFolder(rply-static "Third Party Libraries")
+mark_as_advanced(RPLY_LIBRARIES)
+mark_as_advanced(RPLY_INCLUDE_DIRS)
+
+# PROJ.4 library - used by GDAL
+set(proj4_DESCRIPTION "
+Option for enabling and disabling compilation of the PROJ.4 geographic
+projection library provided with BRL-CAD's source code.  Default
+is AUTO, responsive to the toplevel BRLCAD_BUNDLED_LIBS option and
+testing first for a system version if BRLCAD_BUNDLED_LIBS is also
+AUTO.
+")
+THIRD_PARTY(proj-4 PROJ4 proj4 proj4_DESCRIPTION REQUIRED_VARS "BRLCAD_ENABLE_GDAL;BRLCAD_LEVEL2" ALIASES ENABLE_PROJ4)
+if(BRLCAD_PROJ4_BUILD)
+  set(PROJ4_LIBRARY proj CACHE STRING "libproj" FORCE)
+  set(PROJ4_INCLUDE_DIR "${CMAKE_CURRENT_BINARY_DIR}/proj-4;${CMAKE_CURRENT_SOURCE_DIR}/proj-4/src" CACHE STRING "proj-4 includes" FORCE)
+  DISTCLEAN("${CMAKE_CURRENT_BINARY_DIR}/proj-4/proj_config.h")
+  SetTargetFolder(proj "Third Party Libraries/GDAL")
+  # Need data files in order for PROJ-4 to work...
+  get_directory_property(PROJ_DICTIONARY DIRECTORY ${CMAKE_CURRENT_SOURCE_DIR}/proj-4/nad DEFINITION PROJ_DICTIONARY)
+  set(proj_dict)
+  foreach(pfile ${PROJ_DICTIONARY})
+    set(proj_dict ${proj_dict} proj-4/nad/${pfile})
+  endforeach(pfile ${PROJ_DICTIONARY})
+  BRLCAD_MANAGE_FILES("${proj_dict}" "${DATA_DIR}/proj")
+endif(BRLCAD_PROJ4_BUILD)
+mark_as_advanced(PROJ4_INCLUDE_DIRS)
+mark_as_advanced(PROJ4_LIBRARY)
+mark_as_advanced(USE_THREAD)
+
+# GDAL library
+set(gdal_DESCRIPTION "
+Option for enabling and disabling compilation of the GDAL geographic
+library provided with BRL-CAD's source code.  Default
+is AUTO, responsive to the toplevel BRLCAD_BUNDLED_LIBS option and
+testing first for a system version if BRLCAD_BUNDLED_LIBS is also
+AUTO.
+")
+THIRD_PARTY(gdal GDAL gdal gdal_DESCRIPTION REQUIRED_VARS "BRLCAD_ENABLE_GDAL;BRLCAD_LEVEL2" ALIASES ENABLE_GDAL)
+if(BRLCAD_GDAL_BUILD)
+  set(GDAL_LIBRARY gdal CACHE STRING "libgdal" FORCE)
+  set(GDAL_INCLUDE_DIR
+    "${CMAKE_CURRENT_BINARY_DIR}/gdal"
+    "${BRLCAD_SOURCE_DIR}/src/other/gdal/port"
+    "${BRLCAD_SOURCE_DIR}/src/other/gdal/gcore"
+    "${BRLCAD_SOURCE_DIR}/src/other/gdal/alg"
+    "${BRLCAD_SOURCE_DIR}/src/other/gdal/ogr"
+    "${BRLCAD_SOURCE_DIR}/src/other/gdal/ogr/ogrsf_frmts"
+    "${BRLCAD_SOURCE_DIR}/src/other/gdal/gnm"
+    "${BRLCAD_SOURCE_DIR}/src/other/gdal/apps"
+    "${BRLCAD_SOURCE_DIR}/src/other/gdal/frmts/vrt"
+    )
+  set(GDAL_INCLUDE_DIR "${GDAL_INCLUDE_DIR}" CACHE STRING "libgdal includes" FORCE)
+  DISTCLEAN("${CMAKE_CURRENT_BINARY_DIR}/gdal/cpl_config.h")
+endif(BRLCAD_GDAL_BUILD)
+mark_as_advanced(GDAL_CONFIG)
+mark_as_advanced(GDAL_INCLUDE_DIR)
+mark_as_advanced(GDAL_LIBRARY)
+
 # GCT is a collection of algorithms for geometry processing and conversion
 #add_subdirectory(gct)
 include("${CMAKE_CURRENT_SOURCE_DIR}/gct.dist")
