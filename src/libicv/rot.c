--- conflicted
+++ resolved
@@ -1,11 +1,7 @@
 /*                           R O T . C
  * BRL-CAD
  *
-<<<<<<< HEAD
- * Copyright (c) 1986-2018 United States Government as represented by
-=======
  * Copyright (c) 1986-2020 United States Government as represented by
->>>>>>> 60304d81
  * the U.S. Army Research Laboratory.
  *
  * This program is free software; you can redistribute it and/or
@@ -357,7 +353,7 @@
 		xout = (nyin - 1) - lasty;
 		outbyte = ((yout * nyin) + xout) * pixbytes;
 		if (outplace != outbyte) {
-		    if (fseek(ofp, outbyte, SEEK_SET) < 0) {
+		    if (bu_fseek(ofp, outbyte, SEEK_SET) < 0) {
 			ret = 3;
 			perror("fseek");
 			bu_log("ERROR: %s can't seek on output (ofp=%p, outbyte=%jd)\n", argv[0], (void *)ofp, (intmax_t)outbyte);
@@ -387,7 +383,7 @@
 		xout = yin;
 		outbyte = ((yout * nyin) + xout) * pixbytes;
 		if (outplace != outbyte) {
-		    if (fseek(ofp, outbyte, SEEK_SET) < 0) {
+		    if (bu_fseek(ofp, outbyte, SEEK_SET) < 0) {
 			ret = 3;
 			perror("fseek");
 			bu_log("ERROR: %s can't seek on output (ofp=%p, outbyte=%jd)\n", argv[0], (void *)ofp, (intmax_t)outbyte);
@@ -409,7 +405,7 @@
 		yout = (nyin - 1) - y + 1;
 		outbyte = yout * scanbytes;
 		if (outplace != outbyte) {
-		    if (fseek(ofp, outbyte, SEEK_SET) < 0) {
+		    if (bu_fseek(ofp, outbyte, SEEK_SET) < 0) {
 			ret = 3;
 			perror("fseek");
 			bu_log("ERROR: %s can't seek on output (ofp=%p, outbyte=%jd)\n", argv[0], (void *)ofp, (intmax_t)outbyte);
