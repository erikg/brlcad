if(NOT DEFINED BRLCAD_BUILDTEST_EXTERNALS)
  # Minimum required version of CMake
  cmake_minimum_required(VERSION 3.1.3)

  # Set CMake project name
  project(UG2G)

else(NOT DEFINED BRLCAD_BUILDTEST_EXTERNALS)

  include_directories(
    "${CMAKE_CURRENT_BINARY_DIR}/../../../include"
    "${CMAKE_CURRENT_SOURCE_DIR}/../../../include"
    "${CMAKE_CURRENT_SOURCE_DIR}/../../../src/other/openNURBS"
<<<<<<< HEAD
    "${ZLIB_INCLUDE_DIR}"
    "${REGEX_INCLUDE_DIR}"
    "${TCL_INCLUDE_DIR}"
=======
    "${ZLIB_INCLUDE_DIRS}"
    "${REGEX_INCLUDE_DIRS}"
    "${TCL_INCLUDE_DIRS}"
>>>>>>> 69b1b1be
    )

  # The build shims aren't so great at mocking the initialization
  # behavior of the real code.
  CHECK_CXX_FLAG("Wno-uninitialized")
  CHECK_CXX_FLAG("Wno-maybe-uninitialized")

  set(ug_g_srcs ug-g.c ug_misc.c shim.cpp)
  add_definitions(-DTEST_BUILD)
  add_library(ug-g ${ug_g_srcs})
  target_link_libraries(ug-g librt libwdb libbrep libbg libnmg libbn libbu ${TCL_LIBRARY})
  set_target_properties(ug-g PROPERTIES FOLDER "BRL-CAD Executables/Build Only")
  if(CPP_DLL_DEFINES)
    set_property(TARGET ug-g APPEND PROPERTY COMPILE_DEFINITIONS "BU_DLL_IMPORTS")
    set_property(TARGET ug-g APPEND PROPERTY COMPILE_DEFINITIONS "BN_DLL_IMPORTS")
    set_property(TARGET ug-g APPEND PROPERTY COMPILE_DEFINITIONS "NMG_DLL_IMPORTS")
    set_property(TARGET ug-g APPEND PROPERTY COMPILE_DEFINITIONS "BG_DLL_IMPORTS")
    set_property(TARGET ug-g APPEND PROPERTY COMPILE_DEFINITIONS "BREP_DLL_IMPORTS")
    set_property(TARGET ug-g APPEND PROPERTY COMPILE_DEFINITIONS "RT_DLL_IMPORTS")
    set_property(TARGET ug-g APPEND PROPERTY COMPILE_DEFINITIONS "DB5_DLL_IMPORTS")
    set_property(TARGET ug-g APPEND PROPERTY COMPILE_DEFINITIONS "WDB_DLL_IMPORTS")
    set_property(TARGET ug-g APPEND PROPERTY COMPILE_DEFINITIONS "TIE_DLL_IMPORTS")
    set_property(TARGET ug-g APPEND PROPERTY COMPILE_DEFINITIONS "GDIAM_DLL_IMPORTS")
    set_property(TARGET ug-g APPEND PROPERTY COMPILE_DEFINITIONS "VDS_DLL_IMPORTS")
    set_property(TARGET ug-g APPEND PROPERTY COMPILE_DEFINITIONS "ON_DLL_IMPORTS")
    set_property(TARGET ug-g APPEND PROPERTY COMPILE_DEFINITIONS "TINYCTHREAD_DLL_IMPORTS")
    set_property(TARGET ug-g APPEND PROPERTY COMPILE_DEFINITIONS "LZ4_DLL_IMPORT=1")
  endif(CPP_DLL_DEFINES)

  # Distcheck file list
  CMAKEFILES(${ug_g_srcs} conv.h log.h shim.h ug-g.1 ug_misc.h)
  CMAKEFILES(CMakeLists.txt)

endif(NOT DEFINED BRLCAD_BUILDTEST_EXTERNALS)

# Local Variables:
# tab-width: 8
# mode: cmake
# indent-tabs-mode: t
# End:
# ex: shiftwidth=2 tabstop=8<|MERGE_RESOLUTION|>--- conflicted
+++ resolved
@@ -11,15 +11,9 @@
     "${CMAKE_CURRENT_BINARY_DIR}/../../../include"
     "${CMAKE_CURRENT_SOURCE_DIR}/../../../include"
     "${CMAKE_CURRENT_SOURCE_DIR}/../../../src/other/openNURBS"
-<<<<<<< HEAD
-    "${ZLIB_INCLUDE_DIR}"
-    "${REGEX_INCLUDE_DIR}"
-    "${TCL_INCLUDE_DIR}"
-=======
     "${ZLIB_INCLUDE_DIRS}"
     "${REGEX_INCLUDE_DIRS}"
-    "${TCL_INCLUDE_DIRS}"
->>>>>>> 69b1b1be
+    "${TCL_INCLUDE_DIR}"
     )
 
   # The build shims aren't so great at mocking the initialization
