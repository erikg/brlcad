/*                          U G - G . C
 * BRL-CAD
 *
<<<<<<< HEAD
 * Copyright (c) 2004-2018 United States Government as represented by
=======
 * Copyright (c) 2004-2020 United States Government as represented by
>>>>>>> 60304d81
 * the U.S. Army Research Laboratory.
 *
 * This program is free software; you can redistribute it and/or
 * modify it under the terms of the GNU Lesser General Public License
 * version 2.1 as published by the Free Software Foundation.
 *
 * This program is distributed in the hope that it will be useful, but
 * WITHOUT ANY WARRANTY; without even the implied warranty of
 * MERCHANTABILITY or FITNESS FOR A PARTICULAR PURPOSE.  See the GNU
 * Lesser General Public License for more details.
 *
 * You should have received a copy of the GNU Lesser General Public
 * License along with this file; see the file named COPYING for more
 * information.
 */
/** @file ug-g.c
 *
 */

#include "common.h"

#define DO_SUPPRESSIONS 0

#include <stdlib.h>
#include <time.h>
#include <math.h>
#include <string.h>
#include <ctype.h>
#include <tcl.h>
#include "bio.h"

#include "rt/db4.h"
#include "vmath.h"
#include "bu.h"
#include "nmg.h"
#include "rt/geom.h"
#include "raytrace.h"
#include "wdb.h"

#ifndef TEST_BUILD
#include <libexc.h>
#include <uf.h>
#include <uf_ui.h>
#include <uf_disp.h>
#include <sys/types.h>
#include <sys/stat.h>
#include <uf_assem.h>
#include <uf_part.h>
#include <uf_facet.h>
#include <uf_obj.h>
#include <uf_object_types.h>
#include <uf_facet.h>
#include <uf_modl.h>
#include <uf_attr.h>
#include <uf_eval.h>
#include <uf_sket.h>
#include <uf_error.h>
#else
#include "shim.h"
#endif

#include "./conv.h"
#include "./ug_misc.h"

#define MAX_LINE_LEN		256
#define REFSET_NAME_LEN		37
#define INSTANCE_NAME_LEN	37
#define PART_NAME_LEN		257
#define MIN_RADIUS		1.0e-7		/* BRL-CAD does not allow tgc's with zero radius */

#define SIMPLE_HOLE_TYPE	1
#define COUNTER_BORE_HOLE_TYPE	2
#define COUNTER_SINK_HOLE_TYPE	3

ug_tol ugtol = {
    6.350,	/* distance = .25in */
    6.350	/* radius = .25in */
};

static time_t start_time;

int debug = 0;
int show_all_features = 0;

char *options = "sufd:o:i:t:a:n:c:r:R:h?";
char *progname = "(noname)";

/* count of how parts were converted */
static int parts_facetized=0;
static int parts_bool=0;
static int parts_brep=0;

static char *output_file=NULL;		/* name of BRL-CAD output database */
static struct rt_wdb *wdb_fd=NULL;	/* rt_wdb structure for output database */
static char *use_refset_name=NULL;	/* if set, always use this reference set name */
static int only_facetize=0;		/* if set, do not attempt any feature processing, just facetize everything */
static char **subparts=NULL;		/* list of subparts to be converted */
static int curr_level=0;
static int use_normals=0;		/* if set, obtain normals from database */

static int *part_tris=NULL;		/* list of triangles for current part */
static int max_tri=0;			/* number of triangles currently malloced */
static int curr_tri=0;			/* number of triangles currently being used */

#define TRI_BLOCK 512			/* number of triangles to malloc per call */

static int *part_norms=NULL;		/* list of normals for current part */
static int max_norm=0;			/* number of normals currently malloced */
static int curr_norm=0;			/* number of normals currently being used */

#define NORM_BLOCK 512			/* number of normals to malloc per call */

static int prim_no=0;			/* count of BRL-CAD primitive objects, used to build names */

static int ident=1000;			/* ident number for BRL-CAD regions */

static double tol_dist=0.0005;	/* (mm) minimum distance between two distinct vertices */
static double tol_dist_sq;
static double surf_tol=3.175;	/* (mm) allowable surface tessellation tolerance (default is 1/8 inch) */
static double ang_tol=0.0;
static double min_chamfer=0.0;	/* (mm) chamfers smaller than this are ignored */
static double min_round=0.0;	/* (mm) rounds smaller than this are ignored */
static uf_list_t *suppress_list;	/* list of features to be suppressed */

static	Tcl_HashTable htbl;
static	int use_part_name_hash=0;
static char *part_name_file=NULL;
static struct bn_tol tol;

static char *feat_sign[]={
    "Nullsign",
    "Positive",
    "Negative",
    "Unsigned",
    "No Boolean",
    "Top Target",
    "Unite",
    "Subtract",
    "Intersect",
    "Deform Positive",
    "Deform Negative"};

struct refset_list {
    char *name;
    tag_t tag;
    struct refset_list *next;
};

struct obj_list {
    char *name;
    struct obj_list *next;
};

static struct obj_list *brlcad_objs_root=NULL;
static struct bn_vert_tree *vert_tree;
static struct bn_vert_tree *norm_tree;

static int indent_delta=4;

#define DO_INDENT { \
	int _i; \
	for ( _i=0; _i<curr_level*indent_delta; _i++ ) { \
		bu_log( " " ); \
	} \
}

char *process_part( tag_t node, const mat_t curr_xform, char *p_name, char *ref_set, char *inst_name );
char *convert_entire_part( tag_t node, char *p_name, char *refset_name, char *inst_name, const mat_t curr_xform, double units_conv );
char *facetize( tag_t solid_tag, char *part_name, char *refset_name, char *inst_name, const mat_t curr_xform, double units_conv, int make_region );
char *conv_features( tag_t solid_tag, char *part_name, char *refset_name, char *inst_name, const mat_t curr_xform,
		     double units_conv, int make_region );
static void do_suppressions( tag_t node );


void
add_to_obj_list( char *name )
{
    struct obj_list *ptr;

    BU_ALLOC(ptr, struct obj_list);
    /*fprintf( stderr, "In add_to_obj_list(%s), &ptr = x%x, name=x%x, brlcad_objs_root = x%x, ptr = x%x\n",
	     name, &ptr, name, brlcad_objs_root, ptr );*/
    ptr->next = brlcad_objs_root;
    brlcad_objs_root = ptr;

    ptr->name = name;
}

double get_ug_double(char *p)
{
    char *lhs, *rhs;
    tag_t exp_tag;
    double value;

    DO_INDENT;
    bu_log( "get_ug_double( %s )\n", p );
    UF_func(UF_MODL_dissect_exp_string(p, &lhs, &rhs, &exp_tag));
    DO_INDENT;
    bu_log( "\texpression tag = %d, lhs = %s, rhs = %s\n", exp_tag, lhs, rhs );
    UF_func(UF_MODL_ask_exp_tag_value(exp_tag, &value));

    return value;
}

void
lower_case( char *name )
{
    unsigned char *c;

    c = (unsigned char *)name;
    while ( *c ) {
	if ( *c == '/' ) {
	    *c = '_';
	} else {
	    (*c) = tolower( *c );
	}
	c++;
    }
}

void
create_name_hash( FILE *fd )
{
    char line[MAX_LINE_LEN];
    Tcl_HashEntry *hash_entry=NULL;
    int new_entry=0;

    Tcl_InitHashTable( &htbl, TCL_STRING_KEYS );

    while ( bu_fgets( line, MAX_LINE_LEN, fd ) ) {
	char *part_no, *desc, *ptr;

	ptr = strtok( line, " \t\n" );
	if ( !ptr ) {
	    bu_exit(1, "*****Error processing part name file at line:\n\t%s\n", line );
	}
	part_no = bu_strdup( ptr );
	lower_case( part_no );
	ptr = strtok( (char *)NULL, " \t\n" );
	if ( !ptr ) {
	    bu_exit(1, "*****Error processing part name file at line:\n\t%s\n", line );
	}
	desc = bu_strdup( ptr );
	lower_case( desc );

	hash_entry = Tcl_CreateHashEntry( &htbl, part_no, &new_entry );
	if ( new_entry ) {
	    Tcl_SetHashValue( hash_entry, desc );
	} else {
	    bu_free( (char *)part_no, "part_no" );
	    bu_free( (char *)desc, "desc" );
	}
    }
}

/* routine to check for bad triangles
 * only checks for triangles with duplicate vertices
 */
int
bad_triangle( int v1, int v2, int v3 )
{
    double dist;
    double coord;
    int i;

    if ( v1 == v2 || v2 == v3 || v1 == v3 )
	return 1;

    dist = 0;
    for ( i=0; i<3; i++ ) {
	coord = vert_tree->the_array[v1*3 + i] - vert_tree->the_array[v2*3 + i];
	dist += coord * coord;
    }
    dist = sqrt( dist );
    if ( dist < tol_dist ) {
	return 1;
    }

    dist = 0;
    for ( i=0; i<3; i++ ) {
	coord = vert_tree->the_array[v2*3 + i] - vert_tree->the_array[v3*3 + i];
	dist += coord * coord;
    }
    dist = sqrt( dist );
    if ( dist < tol_dist ) {
	return 1;
    }

    dist = 0;
    for ( i=0; i<3; i++ ) {
	coord = vert_tree->the_array[v1*3 + i] - vert_tree->the_array[v3*3 + i];
	dist += coord * coord;
    }
    dist = sqrt( dist );
    if ( dist < tol_dist ) {
	return 1;
    }

    return 0;
}


/* routine to add a new triangle to the current part */
void
add_triangle( int v1, int v2, int v3 )
{
    if ( curr_tri >= max_tri ) {
	/* allocate more memory for triangles */
	max_tri += TRI_BLOCK;
	part_tris = (int *)realloc( part_tris, sizeof( int ) * max_tri * 3 );
	if ( !part_tris ) {
	    bu_exit(1, "ERROR: Failed to allocate memory for part triangles\n" );
	}
    }

    /* fill in triangle info */
    part_tris[curr_tri*3 + 0] = v1;
    part_tris[curr_tri*3 + 1] = v2;
    part_tris[curr_tri*3 + 2] = v3;

    /* increment count */
    curr_tri++;
}

/* routine to add a new triangle to the current part */
void
add_face_normals( int v1, int v2, int v3 )
{
    if ( curr_norm >= max_norm ) {
	/* allocate more memory for triangles */
	max_norm += NORM_BLOCK;
	part_norms = (int *)realloc( part_norms, sizeof( int ) * max_norm * 3 );
	if ( !part_norms ) {
	    bu_exit(1, "ERROR: Failed to allocate memory for part triangles\n" );
	}
    }

    /* fill in triangle info */
    part_norms[curr_norm*3 + 0] = v1;
    part_norms[curr_norm*3 + 1] = v2;
    part_norms[curr_norm*3 + 2] = v3;

    /* increment count */
    curr_norm++;
}


void
get_part_name( struct bu_vls *name )
{
    struct bu_vls vls = BU_VLS_INIT_ZERO;
    char *ptr;
    Tcl_HashEntry *hash_entry=NULL;

    if ( !use_part_name_hash )
	return;

    lower_case( bu_vls_addr( name ) );

    hash_entry = Tcl_FindHashEntry( &htbl, bu_vls_addr( name ) );
    if ( !hash_entry ) {
	/* try without final name extension after a _ */
	if ( (ptr=strrchr( bu_vls_addr( name ), '_' )) != NULL ) {
	    bu_vls_trunc( &vls, 0 );
	    bu_vls_vlscat( &vls, name );
	    bu_vls_trunc( &vls, ptr - bu_vls_addr( name ) );
	    hash_entry = Tcl_FindHashEntry( &htbl, bu_vls_addr( &vls ) );
	}
    }

    if ( !hash_entry ) {
	/* try without any name extension after a _ */
	if ( (ptr=strchr( bu_vls_addr( name ), '_' )) != NULL ) {
	    bu_vls_trunc( &vls, 0 );
	    bu_vls_vlscat( &vls, name );
	    bu_vls_trunc( &vls, ptr - bu_vls_addr( name ) );
	    hash_entry = Tcl_FindHashEntry( &htbl, bu_vls_addr( &vls ) );
	}
    }

    if ( !hash_entry ) {
	/* try without final name extension after a - */
	if ( (ptr=strrchr( bu_vls_addr( name ), '-' )) != NULL ) {
	    bu_vls_trunc( &vls, 0 );
	    bu_vls_vlscat( &vls, name );
	    bu_vls_trunc( &vls, ptr - bu_vls_addr( name ) );
	    hash_entry = Tcl_FindHashEntry( &htbl, bu_vls_addr( &vls ) );
	}
    }

    if ( !hash_entry ) {
	/* try without any name extension after a - */
	if ( (ptr=strchr( bu_vls_addr( name ), '-' )) != NULL ) {
	    bu_vls_trunc( &vls, 0 );
	    bu_vls_vlscat( &vls, name );
	    bu_vls_trunc( &vls, ptr - bu_vls_addr( name ) );
	    hash_entry = Tcl_FindHashEntry( &htbl, bu_vls_addr( &vls ) );
	}
    }

    if ( !hash_entry ) {
	/* try adding "-011" */
	bu_vls_trunc( &vls, 0 );
	bu_vls_vlscat( &vls, name );
	if ( (ptr=strchr( bu_vls_addr( name ), '-' ))  != NULL ) {
	    bu_vls_trunc( &vls, ptr - bu_vls_addr( name ) );
	}
	bu_vls_strcat( &vls, "-011" );
	hash_entry = Tcl_FindHashEntry( &htbl, bu_vls_addr( &vls ) );
    }

    if ( !hash_entry ) {
	/* try adding "-001" */
	bu_vls_trunc( &vls, 0 );
	bu_vls_vlscat( &vls, name );
	if ( (ptr=strchr( bu_vls_addr( name ), '-' ))  != NULL ) {
	    bu_vls_trunc( &vls, ptr - bu_vls_addr( name ) );
	}
	bu_vls_strcat( &vls, "-001" );
	hash_entry = Tcl_FindHashEntry( &htbl, bu_vls_addr( &vls ) );
    }

    bu_vls_free( &vls );
    if ( hash_entry ) {
	DO_INDENT;
	bu_log( "---part number = %s, name = %s\n", bu_vls_addr( name ), (char *)Tcl_GetHashValue( hash_entry ) );
	bu_vls_strcpy( name, (char *)Tcl_GetHashValue( hash_entry ) );
    } else {
	DO_INDENT;
	bu_log( "---no name found for part number %s\n", bu_vls_addr( name ) );
    }
    ptr = bu_vls_addr( name );
    while ( *ptr != '\0' ) {
	if ( !(isalnum( *ptr ) || *ptr == '/')) {
	    *ptr = '_';
	}
	ptr++;
    }
}

char *
create_unique_brlcad_name( struct bu_vls *name_vls )
{
    struct bu_vls tmp_vls = BU_VLS_INIT_ZERO;
    int count=0;
    int len=0;

    bu_vls_vlscat( &tmp_vls, name_vls );
    len = bu_vls_strlen( &tmp_vls );
    while ( db_lookup( wdb_fd->dbip, bu_vls_addr( &tmp_vls ), LOOKUP_QUIET ) != RT_DIR_NULL ) {
	count++;
	bu_vls_trunc( &tmp_vls, len );
	bu_vls_printf( &tmp_vls, ".%d", count );
    }

    /* bu_vls_strgrab() does the equivalent of a bu_vls_free() */
    return bu_vls_strgrab( &tmp_vls );
}

char *
create_unique_brlcad_solid_name()
{
    struct bu_vls solid_name_vls = BU_VLS_INIT_ZERO;
    char *solid_name;

    prim_no++;
    bu_vls_printf( &solid_name_vls, "s.%d", prim_no );
    solid_name = create_unique_brlcad_name( &solid_name_vls );
    bu_vls_free( &solid_name_vls );

    return solid_name;
}

char *
create_unique_brlcad_combination_name()
{
    struct bu_vls solid_name_vls = BU_VLS_INIT_ZERO;
    char *solid_name;

    prim_no++;
    bu_vls_printf( &solid_name_vls, "c.%d", prim_no );
    solid_name = create_unique_brlcad_name( &solid_name_vls );
    bu_vls_free( &solid_name_vls );

    return solid_name;
}

char *
build_region( struct wmember *head, char *part_name, char *refset_name, char *inst_name, unsigned char *rgb )
{
    struct bu_vls region_name_vls = BU_VLS_INIT_ZERO;
    char *region_name;

    /* make the region */
    if ( inst_name ) {
	bu_vls_strcat( &region_name_vls, inst_name );
    } else {
	char *ptr;

	ptr = strrchr( part_name, '/' );
	if ( ptr ) {
	    ptr++;
	    bu_vls_strcat( &region_name_vls, ptr );
	} else {
	    bu_vls_strcat( &region_name_vls, part_name );
	}
    }

    get_part_name( &region_name_vls );

    if ( refset_name && !BU_STR_EQUAL( refset_name, "None" ) ) {
	bu_vls_strcat( &region_name_vls, "_" );
	bu_vls_strcat( &region_name_vls, refset_name );
    }
    bu_vls_strcat( &region_name_vls, ".r" );
    region_name = create_unique_brlcad_name( &region_name_vls );
    bu_vls_free( &region_name_vls );

    (void)mk_comb( wdb_fd, region_name, &head->l, 1, NULL, NULL, rgb, ident++, 0, 1, 100, 0, 0, 0 );

    return region_name;
}


struct pt_list {
    struct bu_list l;
    double t;
    double pt[3];
};

#define INITIAL_APPROX_PTS	5

int
make_curve_particles( tag_t guide_curve, fastf_t outer_diam, fastf_t inner_diam, int is_start, int is_end,
		      struct wmember *outer_head, struct wmember *inner_head, const mat_t curr_xform, double units_conv )
{
    UF_EVAL_p_t evaluator;
    double limits[2];
    fastf_t outer_radius=outer_diam/2.0;
    fastf_t inner_radius=inner_diam/2.0;
    struct bu_vls name_vls = BU_VLS_INIT_ZERO;
    char *outer_solid_name;
    char *inner_solid_name;
    struct pt_list pt_head;
    struct pt_list *prev, *pt, *next;
    double tmp_pt[3];
    double t;
    int i;
    int done=0;


    UF_func( UF_EVAL_initialize( guide_curve, &evaluator ) );
    UF_func( UF_EVAL_ask_limits( evaluator, limits ) );

    BU_LIST_INIT( &pt_head.l );

    /* Create initial approximation */
    for ( i=0; i<=INITIAL_APPROX_PTS; i++ ) {
	if ( i == INITIAL_APPROX_PTS ) {
	    t = limits[1];
	} else {
	    t = limits[0] + ((limits[1] - limits[0])/(double)(INITIAL_APPROX_PTS)) * (double)i;
	}

	UF_func( UF_EVAL_evaluate( evaluator, 0, t, tmp_pt, NULL ) );

	VSCALE( tmp_pt, tmp_pt, units_conv );
	BU_ALLOC(pt, struct pt_list);
	BU_LIST_INIT( &pt->l );
	pt->t = t;
	MAT4X3PNT( pt->pt, curr_xform, tmp_pt );

	BU_LIST_INSERT( &pt_head.l, &pt->l );
    }

    /* eliminate collinear points */
    prev = BU_LIST_FIRST( pt_list, &pt_head.l );
    pt = BU_LIST_NEXT( pt_list, &prev->l );
    next = BU_LIST_NEXT( pt_list, &pt->l );

    if ( BU_LIST_NOT_HEAD( &prev->l, &pt_head.l ) &&
	 BU_LIST_NOT_HEAD( &pt->l, &pt_head.l ) ) {

	while ( BU_LIST_NOT_HEAD( &next->l, &pt_head.l ) ) {

	    /* check for collinearity */
	    if ( bn_3pnts_collinear( prev->pt, pt->pt, next->pt, &tol ) ) {
		/* remove middle point */
		BU_LIST_DEQUEUE( &pt->l );
		bu_free( (char *)pt, "pt_list" );
		pt = BU_LIST_NEXT( pt_list, &prev->l );
	    } else {
		prev = pt;
		pt = next;
	    }
	    next = BU_LIST_NEXT( pt_list, &pt->l );
	}
    }

    /* refine approximation */
    while ( !done ) {
	struct pt_list *cur, *newlist;
	double this_pt[3];

	done = 1;
	for ( BU_LIST_FOR( cur, pt_list, &pt_head.l ) ) {
	    if ( BU_LIST_NEXT_IS_HEAD( cur, &pt_head.l ) )
		break;

	    next = BU_LIST_NEXT( pt_list, &cur->l );

	    /* check midpoint of span between "cur" and "next" points */
	    t = 0.5 * (cur->t + next->t);

	    UF_func( UF_EVAL_evaluate( evaluator, 0, t, tmp_pt, NULL ) );
	    VSCALE( tmp_pt, tmp_pt, units_conv );
	    MAT4X3PNT( this_pt, curr_xform, tmp_pt );

	    if ( bn_3pnts_collinear( cur->pt, this_pt, next->pt, &tol ) ) {
		continue;
	    }

	    BU_ALLOC(newlist, struct pt_list);
	    BU_LIST_INIT( &newlist->l );
	    newlist->t = t;
	    VMOVE( newlist->pt, this_pt );
	    BU_LIST_APPEND( &cur->l, &newlist->l );

	    done = 0;
	}
    }

    /* now build primitives */
    for ( BU_LIST_FOR( pt, pt_list, &pt_head.l ) ) {
	vect_t height;

	next = BU_LIST_NEXT( pt_list, &pt->l );

	if ( BU_LIST_IS_HEAD( &next->l, &pt_head.l ) ) {
	    break;
	}

	VSUB2( height, next->pt, pt->pt );

	prim_no++;
	bu_vls_printf( &name_vls, "s.%d", prim_no );

	outer_solid_name = create_unique_brlcad_name( &name_vls );

	if ( inner_radius > 0.0 ) {
	    bu_vls_strcat( &name_vls, ".i" );
	    inner_solid_name = create_unique_brlcad_name( &name_vls );
	} else {
	    inner_solid_name = (char *)NULL;
	}
	bu_vls_trunc( &name_vls, 0 );

	if ( (is_start && BU_LIST_PREV_IS_HEAD( &pt->l, &pt_head.l )) ||
	     (is_end && BU_LIST_NEXT_IS_HEAD( &pt->l, &pt_head.l )) ) {
	    if ( mk_rcc( wdb_fd, outer_solid_name, pt->pt, height, outer_radius ) ) {
		UF_EVAL_free( evaluator );
		bu_log( "Failed to make RCC primitive!\n" );
		bu_free( outer_solid_name, "outer_solid_name" );
		if ( inner_solid_name ) {
		    bu_free( inner_solid_name, "inner_solid_name" );
		}
		return 1;
	    }
	    add_to_obj_list( outer_solid_name );
	    if ( inner_solid_name ) {
		if ( mk_rcc( wdb_fd, inner_solid_name, pt->pt, height, inner_radius ) ) {
		    UF_EVAL_free( evaluator );
		    bu_log( "Failed to make RCC primitive!\n" );
		    bu_free( outer_solid_name, "outer_solid_name" );
		    bu_free( inner_solid_name, "inner_solid_name" );
		    return 1;
		}
		add_to_obj_list( inner_solid_name );
	    }
	} else {
	    if ( mk_particle( wdb_fd, outer_solid_name, pt->pt, height, outer_radius, outer_radius ) ) {
		UF_EVAL_free( evaluator );
		bu_log( "Failed to make particle primitive!\n" );
		bu_free( outer_solid_name, "outer_solid_name" );
		if ( inner_solid_name ) {
		    bu_free( inner_solid_name, "inner_solid_name" );
		}
		return 1;
	    }
	    add_to_obj_list( outer_solid_name );
	    if ( inner_solid_name ) {
		if ( mk_particle( wdb_fd, inner_solid_name, pt->pt, height, inner_radius, inner_radius ) ) {
		    UF_EVAL_free( evaluator );
		    bu_log( "Failed to make particle primitive!\n" );
		    bu_free( outer_solid_name, "outer_solid_name" );
		    bu_free( inner_solid_name, "inner_solid_name" );
		    return 1;
		}
		add_to_obj_list( inner_solid_name );
	    }
	}


	(void)mk_addmember( outer_solid_name, &outer_head->l, NULL, WMOP_UNION );
	if ( inner_solid_name ) {
	    (void)mk_addmember( inner_solid_name, &inner_head->l, NULL, WMOP_UNION );
	}
    }

    bu_vls_free( &name_vls );
    UF_EVAL_free( evaluator );

    return 0;
}

int
make_linear_particle( tag_t guide_curve, fastf_t outer_diam, fastf_t inner_diam, int is_start, int is_end,
		      struct wmember *outer_head, struct wmember *inner_head, const mat_t curr_xform, double units_conv )
{
    UF_EVAL_p_t evaluator;
    double limits[2];
    double start[3], end[3];
    point_t start_f, end_f;
    vect_t height;
    fastf_t outer_radius=outer_diam/2.0;
    fastf_t inner_radius=inner_diam/2.0;
    struct bu_vls name_vls = BU_VLS_INIT_ZERO;
    char *outer_solid_name;
    char *inner_solid_name;

    UF_func( UF_EVAL_initialize( guide_curve, &evaluator ) );
    UF_func( UF_EVAL_ask_limits( evaluator, limits ) );

    UF_func( UF_EVAL_evaluate( evaluator, 0, limits[0], start, NULL ) );
    UF_func( UF_EVAL_evaluate( evaluator, 0, limits[1], end, NULL ) );

    VSCALE( start, start, units_conv );
    VSCALE( end, end, units_conv );

    MAT4X3PNT( start_f, curr_xform, start );
    MAT4X3PNT( end_f, curr_xform, end );
    VSUB2( height, end_f, start_f );

    prim_no++;
    bu_vls_printf( &name_vls, "s.%d", prim_no );

    outer_solid_name = create_unique_brlcad_name( &name_vls );

    if ( inner_radius > 0.0 ) {
	bu_vls_strcat( &name_vls, ".i" );
	inner_solid_name = create_unique_brlcad_name( &name_vls );
    } else {
	inner_solid_name = (char *)NULL;
    }
    bu_vls_free( &name_vls );

    if ( is_start || is_end ) {
	if ( mk_rcc( wdb_fd, outer_solid_name, start_f, height, outer_radius ) ) {
	    UF_EVAL_free( evaluator );
	    bu_log( "Failed to make RCC primitive!\n" );
	    bu_free( outer_solid_name, "outer_solid_name" );
	    if ( inner_solid_name ) {
		bu_free( inner_solid_name, "inner_solid_name" );
	    }
	    return 1;
	}
	add_to_obj_list( outer_solid_name );
	if ( inner_solid_name ) {
	    if ( mk_rcc( wdb_fd, inner_solid_name, start_f, height, inner_radius ) ) {
		UF_EVAL_free( evaluator );
		bu_log( "Failed to make RCC primitive!\n" );
		bu_free( outer_solid_name, "outer_solid_name" );
		bu_free( inner_solid_name, "inner_solid_name" );
		return 1;
	    }
	    add_to_obj_list( inner_solid_name );
	}
    } else {
	if ( mk_particle( wdb_fd, outer_solid_name, start_f, height, outer_radius, outer_radius ) ) {
	    UF_EVAL_free( evaluator );
	    bu_log( "Failed to make particle primitive!\n" );
	    bu_free( outer_solid_name, "outer_solid_name" );
	    if ( inner_solid_name ) {
		bu_free( inner_solid_name, "inner_solid_name" );
	    }
	    return 1;
	}
	add_to_obj_list( outer_solid_name );
	if ( inner_solid_name ) {
	    if ( mk_particle( wdb_fd, inner_solid_name, start_f, height, inner_radius, inner_radius ) ) {
		UF_EVAL_free( evaluator );
		bu_log( "Failed to make particle primitive!\n" );
		bu_free( outer_solid_name, "outer_solid_name" );
		bu_free( inner_solid_name, "inner_solid_name" );
		return 1;
	    }
	    add_to_obj_list( inner_solid_name );
	}
    }

    UF_EVAL_free( evaluator );

    (void)mk_addmember( outer_solid_name, &outer_head->l, NULL, WMOP_UNION );

    if ( inner_solid_name ) {
	(void)mk_addmember( inner_solid_name, &inner_head->l, NULL, WMOP_UNION );
    }

    return 0;
}

static int
get_exp_value( char *want, int n_exps, tag_t *exps, char **descs, double *value )
{
    int i;

    for ( i=0; i<n_exps; i++ ) {
	if ( BU_STR_EQUAL( want, descs[i] ) ) {
	    /* found the wanted expression */
	    UF_func( UF_MODL_ask_exp_tag_value( exps[i], value ) );
	    return 0;
	}
    }

    return 1;
}


static void
get_chamfer_offsets( tag_t feat_tag, char *UNUSED(part_name), double units_conv, double *offset1, double *offset2 )
{
    int n_exps;
    tag_t *exps;
    char **descs;
    double tmp;

    UF_func( UF_MODL_ask_exp_desc_of_feat(feat_tag, &n_exps, &descs, &exps ) );

    if ( !get_exp_value( "Offset 1", n_exps, exps, descs, &tmp ) ) {
	*offset1= tmp * units_conv;
    }

    if ( !get_exp_value( "Offset 2", n_exps, exps, descs, &tmp ) ) {
	*offset2 = tmp * units_conv;
    } else {
	if ( n_exps > 1 ) {
	    /* must be an offset and angle chamfer
	     * we do not handle this, so fake a value to avoid suppression
	     */
	    *offset2 = min_chamfer + 1.0;
	} else {
	    *offset2 = *offset1;
	}
    }

    UF_free( exps );
    UF_free( descs );
}

static void
get_blend_radius( tag_t feat_tag, char *part_name, double units_conv, double *blend_radius )
{
    int n_exps;
    tag_t *exps;
    char **descs;
    double tmp;

    UF_func( UF_MODL_ask_exp_desc_of_feat(feat_tag, &n_exps, &descs, &exps ) );
    if ( get_exp_value( "Default Radius", n_exps, exps, descs, &tmp ) ) {
	UF_free( exps );
	UF_free( descs );
	bu_exit(1, "Failed to get radius for blend in part %s\n", part_name );
    }
    *blend_radius = tmp * units_conv;

    UF_free( exps );
    UF_free( descs );

}

static int
get_cylinder_data( tag_t feat_tag, int n_exps, tag_t *exps, char **descs,
		   double units_conv, const mat_t curr_xform, point_t base,
		   vect_t height, fastf_t *radius )
{
    double diam, len;
    fastf_t length;
    double location[3];
    double dir1[3], dir2[3];

    if ( get_exp_value( "Diameter", n_exps, exps, descs, &diam ) ) {
	bu_log( "Failed to get diameter for Cylinder.\n" );
	return 1;
    }
    if ( get_exp_value( "Height", n_exps, exps, descs, &len ) ) {
	bu_log( "Failed to get height for Cylinder.\n" );
	return 1;
    }
    *radius = diam * units_conv / 2.0;
    length = len * units_conv;

    UF_func( UF_MODL_ask_feat_location( feat_tag, location ) );
    VSCALE( location, location, units_conv );
    MAT4X3PNT( base, curr_xform, location );

    UF_func( UF_MODL_ask_feat_direction( feat_tag, dir1, dir2 ) );

    VSCALE( dir1, dir1, length );
    MAT4X3VEC( height, curr_xform, dir1 );

    return 0;
}

static int
get_block_data( tag_t feat_tag, int n_exps, tag_t *exps, char **descs,
		double units_conv, const mat_t curr_xform, fastf_t pts[24] )
{
    double location[3], xdir[3], ydir[3], zdir[3], tmp_x[3], tmp_y[3];
    double size[3];
    double length, width, height;

    UF_func( UF_MODL_ask_feat_location( feat_tag, location ) );
    VSCALE( location, location, units_conv );
    MAT4X3PNT( pts, curr_xform, location );

    UF_func( UF_MODL_ask_feat_direction( feat_tag, tmp_x, tmp_y ) );
    MAT4X3VEC( xdir, curr_xform, tmp_x );
    MAT4X3VEC( ydir, curr_xform, tmp_y );

    VCROSS( zdir, xdir, ydir );

    if ( get_exp_value( "Size X", n_exps, exps, descs, &size[0] ) ) {
	bu_log( "Failed to get size for block.\n" );
	return 1;
    }
    if ( get_exp_value( "Size Y", n_exps, exps, descs, &size[1] ) ) {
	bu_log( "Failed to get size for block.\n" );
	return 1;
    }
    if ( get_exp_value( "Size Z", n_exps, exps, descs, &size[2] ) ) {
	bu_log( "Failed to get size for block.\n" );
	return 1;
    }

    length = size[0] * units_conv;
    width = size[1] * units_conv;
    height = size[2] * units_conv;

    VJOIN1( &pts[3], pts, length, xdir );
    VJOIN1( &pts[6], &pts[3], height, zdir );
    VJOIN1( &pts[9], pts, height, zdir );
    VJOIN1( &pts[12], pts, width, ydir );
    VJOIN1( &pts[15], &pts[12], length, xdir );
    VJOIN1( &pts[18], &pts[15], height, zdir );
    VJOIN1( &pts[21], &pts[12], height, zdir );

    return 0;
}

static int
get_sphere_data( tag_t feat_tag, int n_exps, tag_t *exps, char **descs,
		 double units_conv, const mat_t curr_xform, point_t center, fastf_t *radius )
{
    double location[3];
    double diameter;

    if ( get_exp_value( "Diameter", n_exps, exps, descs, &diameter ) ) {
	bu_log( "Failed to get diameter for sphere\n" );
	return 1;
    }

    UF_func( UF_MODL_ask_feat_location( feat_tag, location ) );
    VSCALE( location, location, units_conv );
    MAT4X3PNT( center, curr_xform, location );


    *radius = diameter * units_conv / 2.0;

    return 0;
}


static int
get_cone_data( tag_t feat_tag, int n_exps, tag_t *exps, char **descs, double units_conv,
	       const mat_t curr_xform, point_t base, vect_t dirv, fastf_t *height,
	       fastf_t *radbase, fastf_t *radtop)
{

    double location[3];
    double dir1[3], dir2[3];
    double base_diam=-1.0, top_diam=-1.0, half_angle=-1.0, ht=-1.0;

    (void)get_exp_value( "Base Diameter", n_exps, exps, descs, &base_diam );
    (void)get_exp_value( "Top Diameter", n_exps, exps, descs, &top_diam );
    (void)get_exp_value( "Half Angle", n_exps, exps, descs, &half_angle );
    (void)get_exp_value( "Height", n_exps, exps, descs, &ht );

    if ( half_angle > 0.0 ) {
	half_angle *= DEG2RAD;
    } else {
	half_angle = atan2( (base_diam - top_diam)/2.0, ht );
    }

    if ( top_diam < 0.0 ) {
	top_diam = base_diam - 2.0 * ht * tan( half_angle );
    }

    if ( base_diam < 0.0 ) {
	base_diam = top_diam + 2.0 * ht * tan( half_angle );
    }

    if ( ht < 0.0 ) {
	ht = (base_diam - top_diam)/(2.0 * tan( half_angle ) );
    }

    if ( base_diam < 0.0 || top_diam < 0.0 || ht < 0.0 ) {
	return 1;
    }

    *radbase = base_diam * units_conv / 2.0;
    if ( *radbase < RT_LEN_TOL ) {
	*radbase = RT_LEN_TOL;
    }

    *radtop = top_diam * units_conv / 2.0;
    if ( *radtop < RT_LEN_TOL ) {
	*radtop = RT_LEN_TOL;
    }

    *height = ht * units_conv;

    UF_func( UF_MODL_ask_feat_location( feat_tag, location ) );
    VSCALE( location, location, units_conv );
    MAT4X3PNT( base, curr_xform, location );

    UF_func( UF_MODL_ask_feat_direction( feat_tag, dir1, dir2 ) );
    MAT4X3VEC( dirv, curr_xform, dir1 );

    return 0;

}

#define VERT_ALLOC_BLOCK 32

static int
add_sketch_vert( double pt[3], struct rt_sketch_internal *skt, int *verts_alloced, double tol_sq )
{
    unsigned int i;
    point2d_t diff;

    for ( i=0; i<skt->vert_count; i++ ) {

	V2SUB2( diff, pt, skt->verts[i] );
	if ( MAG2SQ( diff ) < tol_sq ) {
	    return (int)i;
	}
    }

    if ( (int)skt->vert_count >= *verts_alloced ) {
	*verts_alloced += VERT_ALLOC_BLOCK;
	bu_log( "Allocating %d vertices\n", *verts_alloced );
	skt->verts = (point2d_t *)bu_realloc( skt->verts, *verts_alloced*sizeof(point2d_t ), "skt->verts" );
    }
    V2MOVE( skt->verts[skt->vert_count], pt );
    bu_log( "new vertex #%zu is (%g %g)\n", skt->vert_count, V2ARGS( skt->verts[skt->vert_count] ) );
    skt->vert_count++;

    return skt->vert_count - 1;
}

static char *
conv_extrusion( tag_t feat_tag, char *part_name, char *UNUSED(refset_name), char *UNUSED(inst_name), unsigned char *UNUSED(rgb), const mat_t curr_xform,
		double units_conv, int UNUSED(make_region), int num_exp, tag_t *exps, char **descs,
		int UNUSED(n_guide_curves), tag_t *UNUSED(guide_curves), int UNUSED(n_profile_curves), tag_t *UNUSED(profile_curves), double l_tol_dist )
{
    char *sketch_name;
    char *solid_name;
    int num_curves;
    tag_t *curves;
    UF_MODL_SWEEP_TRIM_object_p_t trim;
    char *ta, *limits[2], *offsets[2];
    double pos[3], dir[3];
    logical region_desired, solid_body;
    fastf_t taper_angle, dist1, dist2;
    struct rt_sketch_internal *skt;
    struct UF_CURVE_line_s line_data;
    struct UF_CURVE_arc_s arc_data;
    int verts_alloced=0;
    int i, j;
    struct rt_db_internal intern;
    uf_list_p_t sketch_list;
    int num_sketches=0;
    int type, subtype;
    int seg_count=0;
    double csys[12];
    UF_SKET_info_t skt_info;
    tag_t sketch_tag;
    vect_t extrude_dir;
    point_t extrude_base, tmp_pt;
    vect_t extrude_vect, extrude_uvec, extrude_vvec;
    double arc_angle_m_2pi;
    double tol_sq=l_tol_dist*l_tol_dist;
    double *z_coords;
    double tmp;
    char skt_name[31];
    struct bu_vls sketch_vls = BU_VLS_INIT_ZERO;
    char *c;
    int code;

    if ( UF_MODL_ask_extrusion( feat_tag, &num_curves, &curves, &trim, &ta, limits, offsets,
				pos, &region_desired, &solid_body, dir ) ) {
	bu_log( "This is probably not an extrusion\n" );
	return (char *)NULL;
    }

    bu_log( "Extrusion: pos = (%g %g %g)\n", V3ARGS( pos ) );
    VSCALE( pos, pos, units_conv );
    MAT4X3PNT( tmp_pt, curr_xform, pos );
    bu_log( "\tafter conversion pos = (%g %g %g)\n", V3ARGS( tmp_pt ) );

    bu_log( "%d curves\n", num_curves );
    for ( i=0; i<num_curves; i++ ) {
	bu_log( "curve #%d is tag %d\n", i, curves[i] );
    }

    bu_log( "offsets = :%s: :%s:\n", offsets[0], offsets[1] );
    if ( !BU_STR_EQUAL( offsets[0], "0.0" ) || !BU_STR_EQUAL( offsets[1], "0.0" ) ) {
	bu_log( "Cannot handle offset extrusions yet\n" );
	UF_free( ta );
	UF_free( limits[0] );
	UF_free( limits[1] );
	UF_free( offsets[0] );
	UF_free( offsets[1] );
	UF_free( curves );

	return (char *)NULL;
    }

    UF_free( ta );
    UF_free( limits[0] );
    UF_free( limits[1] );
    UF_free( offsets[0] );
    UF_free( offsets[1] );

    /* these are not 'parameters', so cannot use 'get_ug_double' */
    if ( get_exp_value( "Limit 1", num_exp, exps, descs, &tmp ) ) {
	bu_log( "Failed to get limit 1 for extrusion\n" );
	return (char *)NULL;
    }
    dist1 = tmp * units_conv;

    if ( get_exp_value( "Limit 2", num_exp, exps, descs, &tmp ) ) {
	bu_log( "Failed to get limit 2 for extrusion\n" );
	return (char *)NULL;
    }
    dist2 = tmp * units_conv;

    if ( get_exp_value( "Taper Angle", num_exp, exps, descs, &tmp ) ) {
	bu_log( "Failed to get taper angle for extrusion\n" );
	return (char *)NULL;
    }
    taper_angle = tmp * DEG2RAD;

    if ( !ZERO(taper_angle) ) {
	bu_log( "Cannot handle tapered extrusions yet\n" );
	UF_free( curves );
	return (char *)NULL;
    }

    UF_func( UF_SKET_ask_feature_sketches( feat_tag, &sketch_list ) );
    UF_func( UF_MODL_ask_list_count( sketch_list, &num_sketches ) );
    DO_INDENT;
    bu_log( "\t%d sketches\n", num_sketches );
    if ( num_sketches != 1 ) {
	bu_log( "Extrusion (%s) has too many sketches (%d)\n", part_name, num_sketches );
	UF_MODL_delete_list( &sketch_list );
	return (char *)NULL;
    }

    DO_INDENT;
    bu_log( "\t found a linear extrusion\n" );
    MAT4X3VEC( extrude_dir, curr_xform, dir );
    DO_INDENT;
    bu_log( "\t dir = (%g %g %g), dist1 = %g, dist2 = %g\n", V3ARGS( extrude_dir ), dist1, dist2 );
    UF_func( UF_MODL_ask_list_item( sketch_list, 0, &sketch_tag ) );
    if ( sketch_tag < 1 ) {
	bu_log( "Illegal tag for sketch (%d)\n", sketch_tag );
	UF_MODL_delete_list( &sketch_list );
	return (char *)NULL;
    }

    UF_func( UF_OBJ_ask_type_and_subtype( sketch_tag, &type, &subtype));
    DO_INDENT;
    bu_log( "sketch_tag = %d is type %s\n", sketch_tag, lookup_ug_type( type, NULL ) );
    code = UF_SKET_ask_sketch_info( sketch_tag, &skt_info );
    if ( code ) {
	char message[133]="";

	if ( code == 650004 ) {
	    bu_log( "Got a %d error from UF_SKET_ask_sketch_info() sketch_name = %s (ignoring the error)\n", code, skt_info.name );
	    for ( i=0; i<12; i+= 3 ) {
		bu_log( "%g %g %g\n", V3ARGS( &skt_info.csys[i] ) );
	    }

	} else {

	    bu_log( "Apparently, a sketch(%d) is not a sketch\n", sketch_tag );
	    UF_free( curves );
	    UF_MODL_delete_list( &sketch_list );

	    if (UF_get_fail_message(code, message)) {
		fprintf(stderr, "UF_SKET_ask_sketch_info() failed with error code %d\n", code );
	    } else {
		fprintf(stderr, "UF_SKET_ask_sketch_info() failed with error %s\n", message );
	    }
	    return (char *)NULL;
	}
    }

    bu_strlcpy( skt_name, skt_info.name, sizeof(skt_name) );

    seg_count = num_curves;

    BU_ALLOC(skt, struct rt_sketch_internal);
    skt->magic = RT_SKETCH_INTERNAL_MAGIC;
    skt->curve.count = seg_count;
    skt->curve.reverse = (int *)bu_calloc( seg_count, sizeof( int ), "sketch reverse flags" );
    skt->curve.segment = (void **)bu_calloc( seg_count, sizeof( void *), "sketch segment pointers" );
    skt->vert_count = 0;
    skt->verts = (point2d_t *)bu_calloc( VERT_ALLOC_BLOCK, sizeof( point2d_t ), "skt->verts" );
    verts_alloced = VERT_ALLOC_BLOCK;

    DO_INDENT;
    bu_log( "Sketch (%d):\n", feat_tag );
    DO_INDENT;
    bu_log( "\tname = %s\n", skt_name );
    DO_INDENT;
    bu_log( "\tcsys:\n" );
    for ( j=0; j<12; j += 3 ) {
	VMOVE( &csys[j],  &skt_info.csys[j] );
	DO_INDENT;
	bu_log( "\t\t%g\t%g\t%g\n", V3ARGS( &skt_info.csys[j] ) );
    }

    bn_mat_print( "curr_xform", curr_xform );

    MAT3X3VEC( skt->u_vec, curr_xform, &csys[0] );
    MAT3X3VEC( skt->v_vec, curr_xform, &csys[3] );
    VSCALE( tmp_pt, &csys[9], units_conv );
    MAT4X3PNT( skt->V, curr_xform, tmp_pt );

    z_coords = (double *)bu_calloc( num_curves, sizeof( double ), "z_coords" );
    for ( j=0; j<num_curves; j++ ) {
	struct line_seg *lsg;
	struct carc_seg *csg;
	point_t start, end;
	point_t pt;
	vect_t to_end, to_center, cross;
	double z1, z2;

	bu_log( "curve #%d is tag %d\n", j, curves[j] );
	if ( curves[j] < 1 ) {
	    bu_log( "Illegal tag for curve (%d)\n", curves[j] );
	    bu_free( (char *)z_coords, "z_coords" );
	    for ( i=j+1; i<num_curves; i++ ) {
		BU_ALLOC(lsg, struct line_seg);
		lsg->magic = CURVE_LSEG_MAGIC;
		skt->curve.segment[i] = (void *)lsg;
	    }
	    intern.idb_magic = RT_DB_INTERNAL_MAGIC;
	    intern.idb_major_type = DB5_MAJORTYPE_BRLCAD;
	    intern.idb_minor_type = DB5_MINORTYPE_BRLCAD_SKETCH;
	    intern.idb_meth = &OBJ[ID_SKETCH];
	    intern.idb_ptr = (void *)skt;
	    bu_avs_init_empty( &intern.idb_avs );
	    intern.idb_meth->ft_ifree( &intern );
	    UF_MODL_delete_list( &sketch_list );
	    UF_free( curves );
	    return (char *)NULL;
	}
	UF_func( UF_OBJ_ask_type_and_subtype( curves[j], &type, &subtype));
	switch ( type ) {
	    case UF_line_type:
		UF_func( UF_CURVE_ask_line_data( curves[j], &line_data ) );
		DO_INDENT;
		bu_log( "Line from (%g %g %g) to (%g %g %g)\n",
			V3ARGS( line_data.start_point ), V3ARGS( line_data.end_point ) );
		BU_ALLOC(lsg, struct line_seg);
		skt->curve.segment[j] = (void *)lsg;
		lsg->magic = CURVE_LSEG_MAGIC;
		UF_MTX3_vec_multiply( line_data.start_point, csys, pt );
		VSCALE( pt, pt, units_conv );
		z1 = pt[Z];
		lsg->start = add_sketch_vert( pt, skt, &verts_alloced, tol_sq );
		UF_MTX3_vec_multiply( line_data.end_point, csys, pt );
		VSCALE( pt, pt, units_conv );
		z2 = pt[Z];
		lsg->end = add_sketch_vert( pt, skt, &verts_alloced, tol_sq );
		if ( !NEAR_ZERO( fabs( z1 - z2 ), tol_dist ) ) {
		    bu_log( "Sketch (%s) for part %s is not planar, cannot handle this",
			    skt_name, part_name );
		    /* for simplicity, malloc up the rest of a sketch internal object for freeing */
		    bu_free( (char *)z_coords, "z_coords" );
		    for ( i=j+1; i<num_curves; i++ ) {
			BU_ALLOC(lsg, struct line_seg);
			lsg->magic = CURVE_LSEG_MAGIC;
			skt->curve.segment[i] = (void *)lsg;
		    }
		    intern.idb_magic = RT_DB_INTERNAL_MAGIC;
		    intern.idb_major_type = DB5_MAJORTYPE_BRLCAD;
		    intern.idb_minor_type = DB5_MINORTYPE_BRLCAD_SKETCH;
		    intern.idb_meth = &OBJ[ID_SKETCH];
		    intern.idb_ptr = (void *)skt;
		    bu_avs_init_empty( &intern.idb_avs );
		    intern.idb_meth->ft_ifree( &intern );
		    UF_MODL_delete_list( &sketch_list );
		    UF_free( curves );
		    return (char *)NULL;
		}
		z_coords[j] = z1;
		break;
	    case UF_circle_type:
		UF_func( UF_CURVE_ask_arc_data( curves[j], &arc_data ) );
		BU_ALLOC(csg, struct carc_seg);
		DO_INDENT;
		bu_log( "Arc centered at (%g %g %g), start angle = %g end angle = %g, radius = %g\n",
			V3ARGS( arc_data.arc_center ), arc_data.start_angle*RAD2DEG,
			arc_data.end_angle*RAD2DEG, arc_data.radius );
		csg->magic = CURVE_CARC_MAGIC;
		csg->radius = arc_data.radius * units_conv;
		if ( arc_data.end_angle > arc_data.start_angle ) {
		    csg->orientation = 0;
		} else {
		    csg->orientation = 1;
		}

		start[0] = arc_data.arc_center[0] + arc_data.radius * cos( arc_data.start_angle );
		start[1] = arc_data.arc_center[1] + arc_data.radius * sin( arc_data.start_angle );
		start[2] = arc_data.arc_center[2];
		arc_angle_m_2pi = fabs( arc_data.end_angle - arc_data.start_angle ) - M_2PI;
		if ( NEAR_ZERO( arc_angle_m_2pi, 0.0005)  ) {
		    /* full circle */
		    csg->radius = -csg->radius;
		    csg->center_is_left = 1;
		    VSCALE( start, start, units_conv );
		    z1 = start[Z];
		    csg->start = add_sketch_vert( start, skt, &verts_alloced, tol_sq );
		    VSCALE( end, arc_data.arc_center, units_conv );
		    z2 = end[Z];
		    csg->end = add_sketch_vert( end, skt, &verts_alloced, tol_sq );
		} else {
		    /* arc */
		    end[0] = arc_data.arc_center[0] + arc_data.radius * cos( arc_data.end_angle );
		    end[1] = arc_data.arc_center[1] + arc_data.radius * sin( arc_data.end_angle );
		    end[2] = arc_data.arc_center[2];
		    VSUB2( to_end, end, start );
		    VSUB2( to_center, arc_data.arc_center, start );
		    VCROSS( cross, to_end, to_center );
		    if ( cross[Z] > 0.0 ) {
			csg->center_is_left = 1;
		    } else {
			csg->center_is_left = 0;
		    }
		    VSCALE( start, start, units_conv );
		    z1 = start[Z];
		    csg->start = add_sketch_vert( start, skt, &verts_alloced, tol_sq );
		    VSCALE( end, end, units_conv );
		    z2 = end[Z];
		    csg->end = add_sketch_vert( end, skt, &verts_alloced, tol_sq );
		}
		skt->curve.segment[j] = (void *)csg;
		if ( !NEAR_ZERO( fabs( z1 - z2 ), tol_dist ) ) {
		    bu_log( "Sketch (%s) for part %s is not planar, cannot handle this",
			    skt_name, part_name );
		    /* for simplicity, malloc up the rest of a sketch internal object for freeing */
		    bu_free( (char *)z_coords, "z_coords" );
		    for ( i=j+1; i<num_curves; i++ ) {
			BU_ALLOC(lsg, struct line_seg);
			lsg->magic = CURVE_LSEG_MAGIC;
			skt->curve.segment[i] = (void *)lsg;
		    }
		    intern.idb_magic = RT_DB_INTERNAL_MAGIC;
		    intern.idb_major_type = DB5_MAJORTYPE_BRLCAD;
		    intern.idb_minor_type = DB5_MINORTYPE_BRLCAD_SKETCH;
		    intern.idb_meth = &OBJ[ID_SKETCH];
		    intern.idb_ptr = (void *)skt;
		    bu_avs_init_empty( &intern.idb_avs );
		    intern.idb_meth->ft_ifree( &intern );
		    UF_MODL_delete_list( &sketch_list );
		    UF_free( curves );
		    return (char *)NULL;
		}
		z_coords[j] = z1;
		break;
	    default:
		bu_log( "Cannot yet handle curves of type %s\n", lookup_ug_type( type, NULL ) );
		/* for simplicity, malloc up the rest of a sketch internal object for freeing */
		bu_free( (char *)z_coords, "z_coords" );
		for ( i=j; i<num_curves; i++ ) {
		    BU_ALLOC(lsg, struct line_seg);
		    lsg->magic = CURVE_LSEG_MAGIC;
		    skt->curve.segment[i] = (void *)lsg;
		}
		intern.idb_magic = RT_DB_INTERNAL_MAGIC;
		intern.idb_major_type = DB5_MAJORTYPE_BRLCAD;
		intern.idb_minor_type = DB5_MINORTYPE_BRLCAD_SKETCH;
		intern.idb_meth = &OBJ[ID_SKETCH];
		intern.idb_ptr = (void *)skt;
		bu_avs_init_empty( &intern.idb_avs );
		intern.idb_meth->ft_ifree( &intern );
		UF_MODL_delete_list( &sketch_list );
		UF_free( curves );
		return (char *)NULL;
	}
    }

    UF_free( curves );

    UF_MODL_delete_list( &sketch_list );

    for ( j=1; j<num_curves; j++ ) {
	struct line_seg *lsg;

	i = j - 1;

	if ( !NEAR_ZERO( fabs( z_coords[i] - z_coords[j] ), tol_dist ) ) {
	    bu_log( "Sketch (%s) for part %s is not planar, cannot handle this",
		    skt_name, part_name );
	    /* for simplicity, malloc up the rest of a sketch internal object for freeing */
	    bu_free( (char *)z_coords, "z_coords" );
	    for ( i=j+1; i<num_curves; i++ ) {
		BU_ALLOC(lsg, struct line_seg);
		lsg->magic = CURVE_LSEG_MAGIC;
		skt->curve.segment[i] = (void *)lsg;
	    }
	    intern.idb_magic = RT_DB_INTERNAL_MAGIC;
	    intern.idb_major_type = DB5_MAJORTYPE_BRLCAD;
	    intern.idb_minor_type = DB5_MINORTYPE_BRLCAD_SKETCH;
	    intern.idb_meth = &OBJ[ID_SKETCH];
	    intern.idb_ptr = (void *)skt;
	    bu_avs_init_empty( &intern.idb_avs );
	    intern.idb_meth->ft_ifree( &intern );
	    return (char *)NULL;
	}

    }

    if ( !ZERO(z_coords[0]) ) {
	point_t pt;

	bu_log( "z-coord = %g\n", z_coords[0] );
	/* move sketch base point */
	VJOIN1( pt, &csys[9], z_coords[0], &csys[6] );
	bu_log( "pt = (%g %g %g), new sketch V = (%g %g %g)\n", V3ARGS( pt ), V3ARGS( skt->V ) );
	MAT4X3PNT( skt->V, curr_xform, pt );
    }

    rt_curve_order_segments( &skt->curve );

    bu_vls_strcat( &sketch_vls, skt_name );
    sketch_name = create_unique_brlcad_name( &sketch_vls );
    c = sketch_name;
    while ( *c ) {
	if ( isspace( *c ) || *c == '/' ) {
	    *c = '_';
	}
	c++;
    }
    VMOVE( extrude_base, skt->V );
    VMOVE( extrude_uvec, skt->u_vec );
    VMOVE( extrude_vvec, skt->v_vec );

    if ( mk_sketch( wdb_fd, sketch_name, skt ) ) {
	bu_log( "Failed to create sketch for extrusion (%s)\n", part_name );
	bu_free( (char *)z_coords, "z_coords" );
	bu_free( ( char *)sketch_name, "sketch name" );
	intern.idb_magic = RT_DB_INTERNAL_MAGIC;
	intern.idb_major_type = DB5_MAJORTYPE_BRLCAD;
	intern.idb_minor_type = DB5_MINORTYPE_BRLCAD_SKETCH;
	intern.idb_meth = &OBJ[ID_SKETCH];
	intern.idb_ptr = (void *)skt;
	bu_avs_init_empty( &intern.idb_avs );
	intern.idb_meth->ft_ifree( &intern );
	return (char *)NULL;
    }
    add_to_obj_list( sketch_name );

    VJOIN1( extrude_base, extrude_base, dist1, extrude_dir );
    VSCALE( extrude_vect, extrude_dir, (dist2 - dist1 ) );
    solid_name = create_unique_brlcad_solid_name();
    if ( mk_extrusion( wdb_fd, solid_name, sketch_name, extrude_base, extrude_vect, extrude_uvec, extrude_vvec, 0 ) ) {
	bu_free( (char *)z_coords, "z_coords" );
	bu_log( "Failed to create extrusion for part %s\n", part_name );
	bu_free( sketch_name, "sketch name" );
	bu_free( solid_name, "solid name" );
	return (char *)NULL;
    }

    /* release memory */
    rt_curve_free(&skt->curve);
    bu_free(skt->verts, "skt->verts");
    bu_free(skt, "sketch");

    bu_free( (char *)z_coords, "z_coords" );
    return solid_name;
}

static char *
conv_cable( char *part_name, char *refset_name, char *inst_name, unsigned char *rgb, const mat_t curr_xform,
	    double units_conv, int make_region, int num_exp, tag_t *exps,
	    int n_guide_curves, tag_t *guide_curves)
{
    int type, subtype;
    char *region_name, *outer_name, *inner_name;
    struct wmember head_outer, head_inner;
    fastf_t outer_diam=0.0;
    fastf_t inner_diam=0.0;
    struct bu_vls region_name_vls = BU_VLS_INIT_ZERO;
    struct bu_vls outer_name_vls = BU_VLS_INIT_ZERO;
    struct bu_vls inner_name_vls = BU_VLS_INIT_ZERO;
    int i;

    DO_INDENT;
    bu_log( "Found %d expressions\n", num_exp );
    UF_func( UF_MODL_ask_exp_tag_value( exps[0], &outer_diam ) );
    outer_diam *= units_conv;
    UF_func( UF_MODL_ask_exp_tag_value( exps[1], &inner_diam ) );
    inner_diam *= units_conv;

    DO_INDENT;
    bu_log( "Converted diameters; %g %g\n", outer_diam, inner_diam );

    BU_LIST_INIT( &head_outer.l );
    BU_LIST_INIT( &head_inner.l );
    /* build the primitives */
    for ( i=0; i<n_guide_curves; i++ ) {
	int start=0, end=0;

	if ( i == 0 )
	    start = 1;
	if ( i == n_guide_curves-1 )
	    end = 1;

	UF_func(UF_OBJ_ask_type_and_subtype(guide_curves[i], &type, &subtype));

	switch ( type ) {
	    case UF_line_type:
		if ( make_linear_particle( guide_curves[i], outer_diam, inner_diam, start, end,
					   &head_outer, &head_inner, curr_xform, units_conv ) ) {
		    return (char *)NULL;
		}
		break;
	    default:
		if ( make_curve_particles( guide_curves[i], outer_diam, inner_diam, start, end,
					   &head_outer, &head_inner, curr_xform, units_conv ) ) {
		    return (char *)NULL;
		}
		break;
	}
    }

    if ( inst_name ) {
	bu_vls_strcat( &region_name_vls, inst_name );
    } else {
	char *ptr;

	ptr = strrchr( part_name, '/' );
	if ( ptr ) {
	    ptr++;
	    bu_vls_strcat( &region_name_vls, ptr );
	} else {
	    bu_vls_strcat( &region_name_vls, part_name );
	}
    }

    get_part_name( &region_name_vls );
    if ( inner_diam > 0.0 ) {
	bu_vls_vlscat( &outer_name_vls, &region_name_vls );
	bu_vls_strcat( &outer_name_vls, "_outer" );
	bu_vls_vlscat( &inner_name_vls, &region_name_vls );
	bu_vls_strcat( &inner_name_vls, "_inner" );
    }

    if ( refset_name && !BU_STR_EQUAL( refset_name, "None" ) ) {
	bu_vls_strcat( &region_name_vls, "_" );
	bu_vls_strcat( &region_name_vls, refset_name );
    }
    bu_vls_strcat( &region_name_vls, ".r" );
    region_name = create_unique_brlcad_name( &region_name_vls );
    bu_vls_free( &region_name_vls );

    if ( inner_diam > 0.0 ) {
	struct wmember head_region;

	outer_name = create_unique_brlcad_name( &outer_name_vls );
	bu_vls_free( &outer_name_vls );
	if (!outer_name)
	    return NULL;
	inner_name = create_unique_brlcad_name( &inner_name_vls );
	bu_vls_free( &inner_name_vls );
	if (!inner_name)
	    return NULL;

	/* make outer and inner combinations, and do the subtraction in the region */
	(void)mk_comb( wdb_fd, outer_name, &head_outer.l, 0, NULL, NULL, NULL, 0, 0, 0, 0, 0, 0, 0 );
	add_to_obj_list( outer_name );
	(void)mk_comb( wdb_fd, inner_name, &head_inner.l, 0, NULL, NULL, NULL, 0, 0, 0, 0, 0, 0, 0 );
	add_to_obj_list( inner_name );

	BU_LIST_INIT( &head_region.l );
	(void)mk_addmember( outer_name, &head_region.l, NULL, WMOP_UNION );
	(void)mk_addmember( inner_name, &head_region.l, NULL, WMOP_SUBTRACT );
	if ( make_region ) {
	    (void)mk_comb( wdb_fd, region_name, &head_region.l, 1, NULL, NULL, rgb, ident++, 0, 1, 100, 0, 0, 0 );
	} else {
	    (void)mk_comb( wdb_fd, region_name, &head_region.l, 0, NULL, NULL, NULL, 0, 0, 0, 0, 0, 0, 0 );
	}
    } else {
	/* cable is solid, no need for intermediate combinations */
	if ( make_region ) {
	    (void)mk_comb( wdb_fd, region_name, &head_outer.l, 1, NULL, NULL, rgb, ident++, 0, 1, 100, 0, 0, 0 );
	} else {
	    (void)mk_comb( wdb_fd, region_name, &head_outer.l, 0, NULL, NULL, NULL, 0, 0, 0, 0, 0, 0, 0 );
	}
    }

    return region_name;
}

static char *
convert_sweep( tag_t feat_tag, char *part_name, char *refset_name, char *inst_name, unsigned char *rgb,
	       const mat_t curr_xform, double units_conv, int make_region )
{
    int n_profile_curves, n_guide_curves;
    tag_t *profile_curves, *guide_curves;
    int num_exp;
    tag_t *exps;
    char **descs;
    char *solid_name=(char *)NULL;
    int i;

    /* this is a sweep */
    DO_INDENT;
    bu_log( "Found a sweep\n" );

    UF_func( UF_MODL_ask_sweep_curves( feat_tag, &n_profile_curves, &profile_curves,
				       &n_guide_curves, &guide_curves ) );

    UF_func( UF_MODL_ask_exp_desc_of_feat(feat_tag, &num_exp, &descs, &exps ) );

    bu_log( "sweep has %d profile curves, %d guide curves, and %d expressions\n", n_profile_curves, n_guide_curves, num_exp );

    for ( i=0; i<num_exp; i++ ) {
	bu_log( "sweep expression #%d - %s\n", i+1, descs[i] );
    }
    if ( num_exp == 2 && n_profile_curves == 0 ) {
	/* this is a tube or cable */

	solid_name = conv_cable( part_name, refset_name, inst_name, rgb, curr_xform, units_conv, make_region,
				 num_exp, exps, n_guide_curves, guide_curves);
    } else if ( n_guide_curves == 0 ) {
	/* this may be a linear extrusion */
	solid_name = conv_extrusion( feat_tag, part_name, refset_name, inst_name, rgb, curr_xform, units_conv, make_region,
				     num_exp, exps, descs, n_guide_curves, guide_curves, n_profile_curves, profile_curves, tol_dist );
    }

    UF_free( exps );
    UF_free( descs );
    if ( n_profile_curves )
	UF_free( profile_curves );
    if ( n_guide_curves )
	UF_free( guide_curves );


    return solid_name;

}

static fastf_t
get_thru_faces_length( tag_t feat_tag,
		       double base[3],
		       double dir[3] )
{
    int i;
    tag_t face1, face2;
    double bb[6];
    fastf_t max_len, min_len, length;
    fastf_t max_entr, min_exit;

    /* get thru face */
    UF_func( UF_MODL_ask_thru_faces( feat_tag, &face1, &face2 ) );

    /* get bounding box of thru face */
    if ( UF_MODL_ask_bounding_box( face1, bb ) ) {
	bu_log( "Failed to get bounding box for face %d\n", face1 );
	return -1.0;
    }

    DO_INDENT;
    bu_log( "get_thru_faces_length(): base = (%g %g %g), dir = (%g %g %g)\n",
	    V3ARGS( base ), V3ARGS( dir ) );
    DO_INDENT;
    bu_log( "\tface1 = %d, face2 = %d\n", face1, face2 );
    DO_INDENT;
    bu_log( "\tface1 bb = (%g %g %g) <-> (%g %g %g)\n", V3ARGS( bb ), V3ARGS( &bb[3] ) );

    /* calculate length needed to reach furthest point of bounding box */
    min_len = MAX_FASTF;
    max_len = -min_len;
    min_exit = MAX_FASTF;
    max_entr = -min_exit;
    for ( i=X; i<=Z; i++ ) {
	plane_t pl = HINIT_ZERO;
	int ret;
	fastf_t dist;

	pl[i] = 1.0;
	pl[W] = bb[i+3];
	DO_INDENT;
	bu_log( "\tChecking plane (%g %g %g %g)\n", V4ARGS( pl ) );
	ret = bn_isect_line3_plane( &dist, base, dir, pl, &tol );
	DO_INDENT;
	bu_log( "ret = %d, dist = %g\n", ret, dist );
	/* 1 - exit, 2 - entrance, else miss */
	if ( ret == 1 ) {
	    V_MIN(min_exit, dist);
	} else if ( ret ==2 ) {
	    V_MAX(max_entr, dist);
	}

	VSETALLN( pl, 0.0, 4 );
	pl[i] = -1.0;
	pl[W] = -bb[i];
	DO_INDENT;
	bu_log( "\tChecking plane (%g %g %g %g)\n", V4ARGS( pl ) );
	ret = bn_isect_line3_plane( &dist, base, dir, pl, &tol );
	DO_INDENT;
	bu_log( "ret = %d, dist = %g\n", ret, dist );
	/* 1 - exit, 2 - entrance, else miss */
	if ( ret == 1 ) {
	    V_MIN(min_exit, dist);
	} else if ( ret ==2 ) {
	    V_MAX(max_entr, dist);
	}
    }

    V_MIN(min_len, min_exit);
    V_MIN(min_len, max_entr);

    V_MAX(max_len, min_exit);
    V_MAX(max_len, max_entr);

    if ( face2 ) {
	if ( UF_MODL_ask_bounding_box( face2, bb ) ) {
	    bu_log( "Failed to get bounding box for face %d\n", face2 );
	    return -1.0;
	}

	/* calculate length needed to reach furthest point of bounding box */
	min_exit = MAX_FASTF;
	max_entr = -min_exit;
	for ( i=X; i<=Z; i++ ) {
	    plane_t pl = HINIT_ZERO;
	    int ret;
	    fastf_t dist;

	    pl[i] = 1.0;
	    pl[W] = bb[i+3];
	    ret = bn_isect_line3_plane( &dist, base, dir, pl, &tol );
	    /* 1 - exit, 2 - entrance, else miss */
	    if ( ret == 1 ) {
		V_MIN(min_exit, dist);
	    } else if ( ret ==2 ) {
		V_MAX(max_entr, dist);
	    }

	    VSETALLN( pl, 0.0, 4 );
	    pl[i] = -1.0;
	    pl[W] = -bb[i];
	    ret = bn_isect_line3_plane( &dist, base, dir, pl, &tol );
	    /* 1 - exit, 2 - entrance, else miss */
	    if ( ret == 1 ) {
		V_MIN(min_exit, dist);
	    } else if ( ret ==2 ) {
		V_MAX(max_entr, dist);
	    }
	}

	V_MIN(min_len, min_exit);
	V_MIN(min_len, max_entr);

	V_MAX(max_len, min_exit);
	V_MAX(max_len, max_entr);
    }


    if ( face2 ) {
	length = max_len - min_len;
	/* occasionally UG places the "base" at an unreasonable position along the dir direction
	 * move it to the midpoint along the dir direction
	 */

	VJOIN1( base, base, (max_len + min_len)/2.0, dir );

	return length;
    } else {
	return max_len > min_len ? max_len : min_len;
    }
}

int
do_hole( int hole_type, tag_t feat_tag, int n_exps, tag_t *exps, char ** descs, double units_conv,
	 const mat_t curr_xform, struct wmember *head )
{
    char *diam, *depth, *angle, *cb_diam, *cb_depth, *cs_diam, *cs_angle;
    int thru_flag;
    double tmp;
    double loc_orig[3];
    double location[3], dir1[3], dir2[3];
    fastf_t Radius = 0.0;
    fastf_t Tip_angle = 0.0;
    fastf_t Depth = 0.0;
    vect_t dir, height;
    point_t base;
    char *solid_name;
    fastf_t CB_depth = 0.0;
    fastf_t CB_radius = 0.0;
    fastf_t CS_radius = 0.0;
    fastf_t CS_angle = 0.0;
    fastf_t CS_depth = 0.0;

    UF_func( UF_MODL_ask_feat_location( feat_tag, loc_orig ) );
    VSCALE( location, loc_orig, units_conv );
    MAT4X3PNT( base, curr_xform, location );
    UF_func( UF_MODL_ask_feat_direction( feat_tag, dir1, dir2 ) );
    MAT4X3VEC( dir, curr_xform, dir1 );

    DO_INDENT;
    bu_log( "Hole is at %g %g %g, direction is %g %g %g\n", V3ARGS( base ), V3ARGS( dir ) );

    switch ( hole_type ) {
	case SIMPLE_HOLE_TYPE:
	    UF_func( UF_MODL_ask_simple_hole_parms( feat_tag, 0, &diam, &depth, &angle, &thru_flag ) );
	    UF_free( diam );
	    UF_free( depth );
	    UF_free( angle );
	    if ( get_exp_value( "Diameter", n_exps, exps, descs, &tmp ) ) {
		bu_log( "Failed to get diameter for simple hole.\n" );
		return 1;
	    }
	    Radius = tmp * units_conv / 2.0;
	    if ( !thru_flag ) {
		if ( get_exp_value( "Depth", n_exps, exps, descs, &tmp ) ) {
		    bu_log( "Failed to get depth for simple hole.\n" );
		    return 1;
		}
		Depth = tmp * units_conv;

		if ( get_exp_value( "Tip Angle", n_exps, exps, descs, &tmp ) ) {
		    bu_log( "Failed to get tip angle for simple hole.\n" );
		    return 1;
		}
		Tip_angle = tmp * M_PI / 360.0;
	    }
	    break;
	case COUNTER_BORE_HOLE_TYPE:
	    UF_func( UF_MODL_ask_c_bore_hole_parms( feat_tag, 0, &cb_diam, &diam, &cb_depth, &depth,
						    &angle, &thru_flag ) );
	    UF_free( cb_diam );
	    UF_free( diam );
	    UF_free( cb_depth );
	    UF_free( depth );
	    UF_free( angle );
	    if ( get_exp_value( "Hole Diameter", n_exps, exps, descs, &tmp ) ) {
		bu_log( "Failed to get diameter for counter-bore hole.\n" );
		return 1;
	    }
	    Radius = tmp * units_conv / 2.0;

	    if ( get_exp_value( "C-Bore Diameter", n_exps, exps, descs, &tmp ) ) {
		bu_log( "Failed to get counter bore diameter for counter-bore hole.\n" );
		return 1;
	    }
	    CB_radius = tmp * units_conv / 2.0;

	    if ( get_exp_value( "C-Bore Depth", n_exps, exps, descs, &tmp ) ) {
		bu_log( "Failed to get counter bore depth for counter-bore hole.\n" );
		return 1;
	    }
	    CB_depth = tmp * units_conv;

	    if ( !thru_flag  ) {
		if ( get_exp_value( "Hole Depth", n_exps, exps, descs, &tmp ) ) {
		    bu_log( "Failed to get depth for counter-bore hole.\n" );
		    return 1;
		}
		Depth = tmp * units_conv;

		if ( get_exp_value( "Tip Angle", n_exps, exps, descs, &tmp ) ) {
		    bu_log( "Failed to get tip angle for counter-bore hole.\n" );
		    return 1;
		}
		Tip_angle = tmp * M_PI / 360.0;
	    }
	    break;
	case COUNTER_SINK_HOLE_TYPE:
	    UF_func( UF_MODL_ask_c_sunk_hole_parms( feat_tag, 0, &cs_diam, &diam, &depth, &cs_angle,
						    &angle, &thru_flag ) );
	    UF_free( cs_diam );
	    UF_free( diam );
	    UF_free( depth );
	    UF_free( cs_angle );
	    UF_free( angle );
	    if ( get_exp_value( "Hole Diameter", n_exps, exps, descs, &tmp ) ) {
		bu_log( "Failed to get diameter for counter-sink hole.\n" );
		return 1;
	    }
	    Radius = tmp * units_conv / 2.0;

	    if ( get_exp_value( "C-Sink Diameter", n_exps, exps, descs, &tmp ) ) {
		bu_log( "Failed to get counter bore diameter for counter-sink hole.\n" );
		return 1;
	    }
	    CS_radius = tmp * units_conv / 2.0;

	    if ( get_exp_value( "C-Sink Angle", n_exps, exps, descs, &tmp ) ) {
		bu_log( "Failed to get counter bore depth for counter-sink hole.\n" );
		return 1;
	    }
	    CS_angle = tmp * M_PI / 360.0;

	    if ( !thru_flag  ) {
		if ( get_exp_value( "Hole Depth", n_exps, exps, descs, &tmp ) ) {
		    bu_log( "Failed to get depth for counter-sink hole.\n" );
		    return 1;
		}
		Depth = tmp * units_conv;

		if ( get_exp_value( "Tip Angle", n_exps, exps, descs, &tmp ) ) {
		    bu_log( "Failed to get tip angle for counter-sink hole.\n" );
		    return 1;
		}
		Tip_angle = tmp * M_PI / 360.0;
	    }
	    break;
	default:
	    bu_log( "do_hole(): Unrecognized hole type (%d)\n", hole_type );
	    return 1;
    }

    DO_INDENT;
    bu_log( "Found a HOLE:\n" );
    DO_INDENT;
    bu_log( "\tradius = %g\n", Radius );
    if ( thru_flag ) {
	Depth = get_thru_faces_length( feat_tag, loc_orig, dir1 ) * units_conv;
	if ( Depth < SQRT_SMALL_FASTF ) {
	    bu_log( "Failed to get hole depth\n" );
	    return 1;
	}
	bu_log( "\t calculated depth = %g\n", Depth );
    }

    if ( hole_type == COUNTER_BORE_HOLE_TYPE ) {

	VSCALE( height, dir, CB_depth );
	solid_name = create_unique_brlcad_solid_name();
	if ( mk_rcc( wdb_fd, solid_name, base, height, CB_radius ) ) {
	    bu_log( "Failed to make RCC for simple hole feature!\n" );
	    bu_free( solid_name, "solid_name" );
	    return 1;
	}
	add_to_obj_list( solid_name );
	(void)mk_addmember( solid_name, &head->l, NULL, WMOP_SUBTRACT );
    }

    if ( hole_type == COUNTER_SINK_HOLE_TYPE ) {

	CS_depth = (CS_radius - Radius) / tan( CS_angle );

	VSCALE( height, dir, CS_depth );
	solid_name = create_unique_brlcad_solid_name();
	if ( mk_trc_h( wdb_fd, solid_name, base, height, CS_radius, Radius ) ) {
	    bu_log( "Failed to make TRC for conter sink feature!\n" );
	    bu_free( solid_name, "solid_name" );
	    return 1;
	}
	add_to_obj_list( solid_name );
	(void)mk_addmember( solid_name, &head->l, NULL, WMOP_SUBTRACT );

    }

    VSCALE( height, dir, Depth );
    solid_name = create_unique_brlcad_solid_name();
    if ( mk_rcc( wdb_fd, solid_name, base, height, Radius ) ) {
	bu_log( "Failed to make RCC for simple hole feature!\n" );
	bu_free( solid_name, "solid_name" );
	return 1;
    }
    add_to_obj_list( solid_name );
    (void)mk_addmember( solid_name, &head->l, NULL, WMOP_SUBTRACT );

    if ( !thru_flag && Tip_angle > SQRT_SMALL_FASTF ) {
	fastf_t tip_depth;

	/* handle tip angle */
	tip_depth = (Radius - MIN_RADIUS) / tan( Tip_angle );
	VADD2( base, base, height );
	VSCALE( height, dir, tip_depth );
	solid_name = create_unique_brlcad_solid_name();
	DO_INDENT;
	if ( mk_trc_h( wdb_fd, solid_name, base, height, Radius, MIN_RADIUS ) ) {
	    bu_log( "Failed to make TRC for simple hole (tip) feature!\n" );
	    bu_free( solid_name, "solid_name" );
	    return 1;
	}
	add_to_obj_list( solid_name );
	(void)mk_addmember( solid_name, &head->l, NULL, WMOP_SUBTRACT );
    }

    return 0;
}

static int
do_rect_pocket(
    tag_t feat_tag,
    int n_exps,
    tag_t *exps,
    char **descs,
    double units_conv,
    const mat_t curr_xform,
    struct wmember *head )
{
    char *solid_name;
    double location[3], dir1[3], dir2[3];
    point_t base;
    vect_t dirx, diry, dirz;
    fastf_t depth, ylen, zlen, c_radius, f_radius, angle;
    fastf_t ylen_bottom, zlen_bottom, c_radius_bottom;
    fastf_t pts[24];
    point_t base_bottom, base_bottom2;
    vect_t part_height;
    point_t trc_base, trc_top;
    vect_t trc_height;
    double tmp;

    UF_func( UF_MODL_ask_feat_location( feat_tag, location ) );
    DO_INDENT;
    bu_log( "rect pocket location = (%g %g %g), units_conv = %g\n", V3ARGS( location ), units_conv );
    bn_mat_print( "curr_xform", curr_xform );

    VSCALE( location, location, units_conv );
    MAT4X3PNT( base, curr_xform, location );
    UF_func( UF_MODL_ask_feat_direction( feat_tag, dir1, dir2 ) );
    MAT4X3VEC( dirx, curr_xform, dir1 );
    MAT4X3VEC( diry, curr_xform, dir2 );
    VCROSS( dirz, dirx, diry );

    if ( get_exp_value( "Length X", n_exps, exps, descs, &tmp ) ) {
	bu_log( "Failed to get X length for rectangular pocket.\n" );
	return 1;
    }
    ylen = tmp * units_conv;

    if ( get_exp_value( "Length Y", n_exps, exps, descs, &tmp ) ) {
	bu_log( "Failed to get Y length for rectangular pocket.\n" );
	return 1;
    }
    zlen = tmp * units_conv;

    if ( get_exp_value( "Length Z", n_exps, exps, descs, &tmp ) ) {
	bu_log( "Failed to get Z length for rectangular pocket.\n" );
	return 1;
    }
    depth = tmp * units_conv;

    if ( get_exp_value( "Corner Radius", n_exps, exps, descs, &tmp ) ) {
	bu_log( "Failed to get corner radius for rectangular pocket.\n" );
	return 1;
    }
    c_radius = tmp * units_conv;

    if ( get_exp_value( "Floor Radius", n_exps, exps, descs, &tmp ) ) {
	bu_log( "Failed to get floor radius for rectangular pocket.\n" );
	return 1;
    }
    f_radius = tmp * units_conv;

    if ( get_exp_value( "Taper Angle", n_exps, exps, descs, &tmp ) ) {
	bu_log( "Failed to get taper angle for rectangular pocket.\n" );
	return 1;
    }
    angle = tmp * DEG2RAD;

    DO_INDENT;
    bu_log( "rect pocket: ylen = %g, zlen = %g, depth = %g, c_radius = %g, f_radius = %g, angle = %g\n",
	    ylen, zlen, depth, c_radius, f_radius, angle );

    VJOIN1( base_bottom, base, depth, dirx );
    VJOIN1( base_bottom2, base, depth-f_radius, dirx );
    ylen_bottom = ylen - 2.0 * (depth-f_radius) * tan( angle );
    zlen_bottom = zlen - 2.0 * (depth-f_radius) * tan( angle );
    c_radius_bottom = c_radius - (depth-f_radius) * tan( angle );
    V_MAX(c_radius_bottom, 0.0);

    DO_INDENT;
    bu_log( "\tbase = (%g %g %g), base_bottom = (%g %g %g), ylen_bottom = %g, zlen_bottom = %g\n",
	    V3ARGS( base ), V3ARGS( base_bottom ), ylen_bottom, zlen_bottom );
    DO_INDENT;
    bu_log( "\tdiry = (%g %g %g), dirz = (%g %g %g)\n", V3ARGS( diry ), V3ARGS( dirz ) );

    if ( f_radius > 0.0 && c_radius > 0.0 ) {
	/* use 3 arbs to hollow out most of the pocket
	 * use particles and trcs to make round edges
	 */
	VJOIN2( &pts[0], base, -ylen/2.0+c_radius, diry, -zlen/2.0, dirz );
	VJOIN1( &pts[3], &pts[0], ylen-2.0*c_radius, diry );
	VJOIN1( &pts[6], &pts[3], zlen, dirz );
	VJOIN1( &pts[9], &pts[0], zlen, dirz );
	VJOIN2( &pts[12], base_bottom2, -ylen_bottom/2.0+c_radius_bottom, diry, -zlen_bottom/2.0, dirz );
	VJOIN1( &pts[15], &pts[12], ylen_bottom-2.0*c_radius_bottom, diry );
	VJOIN1( &pts[18], &pts[15], zlen_bottom, dirz );
	VJOIN1( &pts[21], &pts[12], zlen_bottom, dirz );

	solid_name = create_unique_brlcad_solid_name();
	if ( mk_arb8( wdb_fd, solid_name, pts ) ) {
	    bu_log( "Failed to make ARB8 for Rectangular Pocket feature!\n" );
	    bu_free( solid_name, "solid_name" );
	    return 1;
	}
	add_to_obj_list( solid_name );
	(void)mk_addmember( solid_name, &head->l, NULL, WMOP_SUBTRACT );

	VJOIN2( &pts[0], base, -ylen/2.0, diry, -zlen/2.0+c_radius, dirz );
	VJOIN1( &pts[3], &pts[0], ylen, diry );
	VJOIN1( &pts[6], &pts[3], zlen-2.0*c_radius, dirz );
	VJOIN1( &pts[9], &pts[0], zlen-2.0*c_radius, dirz );
	VJOIN2( &pts[12], base_bottom2, -ylen_bottom/2.0, diry, -zlen_bottom/2.0+c_radius_bottom, dirz );
	VJOIN1( &pts[15], &pts[12], ylen_bottom, diry );
	VJOIN1( &pts[18], &pts[15], zlen_bottom-2.0*c_radius_bottom, dirz );
	VJOIN1( &pts[21], &pts[12], zlen_bottom-2.0*c_radius_bottom, dirz );

	solid_name = create_unique_brlcad_solid_name();
	if ( mk_arb8( wdb_fd, solid_name, pts ) ) {
	    bu_log( "Failed to make ARB8 for Rectangular Pocket feature!\n" );
	    bu_free( solid_name, "solid_name" );
	    return 1;
	}
	add_to_obj_list( solid_name );
	(void)mk_addmember( solid_name, &head->l, NULL, WMOP_SUBTRACT );

	/* make rounded edges in depth direction */
	VJOIN2( trc_base, base, -ylen/2.0+c_radius, diry, -zlen/2.0+c_radius, dirz );
	VJOIN1( trc_top, trc_base, depth-f_radius, dirx );
	VSUB2( trc_height, trc_top, trc_base );
	solid_name = create_unique_brlcad_solid_name();
	if ( mk_trc_h( wdb_fd, solid_name, trc_base, trc_height, c_radius, c_radius_bottom ) ) {
	    bu_log( "Failed to make TRC for Rectangular Pocket feature!\n" );
	    bu_free( solid_name, "solid_name" );
	    return 1;
	}
	add_to_obj_list( solid_name );
	(void)mk_addmember( solid_name, &head->l, NULL, WMOP_SUBTRACT );

	VJOIN2( trc_base, base, ylen/2.0-c_radius, diry, -zlen/2.0+c_radius, dirz );
	solid_name = create_unique_brlcad_solid_name();
	if ( mk_trc_h( wdb_fd, solid_name, trc_base, trc_height, c_radius, c_radius_bottom ) ) {
	    bu_log( "Failed to make TRC for Rectangular Pocket feature!\n" );
	    bu_free( solid_name, "solid_name" );
	    return 1;
	}
	add_to_obj_list( solid_name );
	(void)mk_addmember( solid_name, &head->l, NULL, WMOP_SUBTRACT );

	VJOIN2( trc_base, base, -ylen/2.0+c_radius, diry, zlen/2.0-c_radius, dirz );
	solid_name = create_unique_brlcad_solid_name();
	if ( mk_trc_h( wdb_fd, solid_name, trc_base, trc_height, c_radius, c_radius_bottom ) ) {
	    bu_log( "Failed to make TRC for Rectangular Pocket feature!\n" );
	    bu_free( solid_name, "solid_name" );
	    return 1;
	}
	add_to_obj_list( solid_name );
	(void)mk_addmember( solid_name, &head->l, NULL, WMOP_SUBTRACT );

	VJOIN2( trc_base, base, ylen/2.0-c_radius, diry, zlen/2.0-c_radius, dirz );
	solid_name = create_unique_brlcad_solid_name();
	if ( mk_trc_h( wdb_fd, solid_name, trc_base, trc_height, c_radius, c_radius_bottom ) ) {
	    bu_log( "Failed to make TRC for Rectangular Pocket feature!\n" );
	    bu_free( solid_name, "solid_name" );
	    return 1;
	}
	add_to_obj_list( solid_name );
	(void)mk_addmember( solid_name, &head->l, NULL, WMOP_SUBTRACT );

	/* another arb8 for the bottom */
	VJOIN2( &pts[0], base_bottom2, -ylen_bottom/2.0 + f_radius, diry, -zlen_bottom/2.0 + f_radius, dirz );
	VJOIN1( &pts[3], &pts[0], ylen_bottom-2.0*f_radius, diry );
	VJOIN1( &pts[6], &pts[3], zlen_bottom-2.0*f_radius, dirz );
	VJOIN1( &pts[9], &pts[0], zlen_bottom-2.0*f_radius, dirz );
	VJOIN1( &pts[12], &pts[0], f_radius, dirx );
	VJOIN1( &pts[15], &pts[3], f_radius, dirx );
	VJOIN1( &pts[18], &pts[6], f_radius, dirx );
	VJOIN1( &pts[21], &pts[9], f_radius, dirx );

	solid_name = create_unique_brlcad_solid_name();
	if ( mk_arb8( wdb_fd, solid_name, pts ) ) {
	    bu_log( "Failed to make ARB8 for Rectangular Pocket feature!\n" );
	    bu_free( solid_name, "solid_name" );
	    return 1;
	}
	add_to_obj_list( solid_name );
	(void)mk_addmember( solid_name, &head->l, NULL, WMOP_SUBTRACT );

	/* 4 particle solids for rounded floor edges */
	VSUB2( part_height, &pts[3], &pts[0] );
	solid_name = create_unique_brlcad_solid_name();
	if ( mk_particle( wdb_fd, solid_name, &pts[0], part_height, f_radius, f_radius ) ) {
	    bu_log( "Failed to make Particle for Rectangular Pocket feature!\n" );
	    bu_free( solid_name, "solid_name" );
	    return 1;
	}
	add_to_obj_list( solid_name );
	(void)mk_addmember( solid_name, &head->l, NULL, WMOP_SUBTRACT );

	VSUB2( part_height, &pts[6], &pts[3] );
	solid_name = create_unique_brlcad_solid_name();
	if ( mk_particle( wdb_fd, solid_name, &pts[3], part_height, f_radius, f_radius ) ) {
	    bu_log( "Failed to make Particle for Rectangular Pocket feature!\n" );
	    bu_free( solid_name, "solid_name" );
	    return 1;
	}
	add_to_obj_list( solid_name );
	(void)mk_addmember( solid_name, &head->l, NULL, WMOP_SUBTRACT );

	VSUB2( part_height, &pts[9], &pts[6] );
	solid_name = create_unique_brlcad_solid_name();
	if ( mk_particle( wdb_fd, solid_name, &pts[6], part_height, f_radius, f_radius ) ) {
	    bu_log( "Failed to make Particle for Rectangular Pocket feature!\n" );
	    bu_free( solid_name, "solid_name" );
	    return 1;
	}
	add_to_obj_list( solid_name );
	(void)mk_addmember( solid_name, &head->l, NULL, WMOP_SUBTRACT );

	VSUB2( part_height, &pts[0], &pts[9] );
	solid_name = create_unique_brlcad_solid_name();
	if ( mk_particle( wdb_fd, solid_name, &pts[9], part_height, f_radius, f_radius ) ) {
	    bu_log( "Failed to make Particle for Rectangular Pocket feature!\n" );
	    bu_free( solid_name, "solid_name" );
	    return 1;
	}
	add_to_obj_list( solid_name );
	(void)mk_addmember( solid_name, &head->l, NULL, WMOP_SUBTRACT );

    } else if ( f_radius > 0.0 ) {
	char *rcc1, *rcc2, *rcc3, *rcc4;
	struct wmember corner;

	VJOIN2( &pts[0], base, -ylen/2.0, diry, -zlen/2.0, dirz );
	VJOIN1( &pts[3], &pts[0], ylen, diry );
	VJOIN1( &pts[6], &pts[3], zlen, dirz );
	VJOIN1( &pts[9], &pts[0], zlen, dirz );

	VJOIN2( &pts[12], base_bottom2, -ylen_bottom/2.0, diry, -zlen_bottom/2.0, dirz );
	VJOIN1( &pts[15], &pts[12], ylen_bottom, diry );
	VJOIN1( &pts[18], &pts[15], zlen_bottom, dirz );
	VJOIN1( &pts[21], &pts[12], zlen_bottom, dirz );

	solid_name = create_unique_brlcad_solid_name();
	if ( mk_arb8( wdb_fd, solid_name, pts ) ) {
	    bu_log( "Failed to make ARB8 for Rectangular Pocket feature!\n" );
	    bu_free( solid_name, "solid_name" );
	    return 1;
	}
	add_to_obj_list( solid_name );
	(void)mk_addmember( solid_name, &head->l, NULL, WMOP_SUBTRACT );

	/* another arb8 for the bottom */
	VJOIN2( &pts[0], base_bottom2, -ylen_bottom/2.0 + f_radius, diry, -zlen_bottom/2.0 + f_radius, dirz );
	VJOIN1( &pts[3], &pts[0], ylen_bottom-2.0*f_radius, diry );
	VJOIN1( &pts[6], &pts[3], zlen_bottom-2.0*f_radius, dirz );
	VJOIN1( &pts[9], &pts[0], zlen_bottom-2.0*f_radius, dirz );
	VJOIN1( &pts[12], &pts[0], f_radius, dirx );
	VJOIN1( &pts[15], &pts[3], f_radius, dirx );
	VJOIN1( &pts[18], &pts[6], f_radius, dirx );
	VJOIN1( &pts[21], &pts[9], f_radius, dirx );

	solid_name = create_unique_brlcad_solid_name();
	if ( mk_arb8( wdb_fd, solid_name, pts ) ) {
	    bu_log( "Failed to make ARB8 for Rectangular Pocket feature!\n" );
	    bu_free( solid_name, "solid_name" );
	    return 1;
	}
	add_to_obj_list( solid_name );
	(void)mk_addmember( solid_name, &head->l, NULL, WMOP_SUBTRACT );

	/* 4 particle solids for rounded floor edges */
	VSUB2( part_height, &pts[3], &pts[0] );
	solid_name = create_unique_brlcad_solid_name();
	if ( mk_particle( wdb_fd, solid_name, &pts[0], part_height, f_radius, f_radius ) ) {
	    bu_log( "Failed to make Particle for Rectangular Pocket feature!\n" );
	    bu_free( solid_name, "solid_name" );
	    return 1;
	}
	add_to_obj_list( solid_name );
	(void)mk_addmember( solid_name, &head->l, NULL, WMOP_SUBTRACT );

	VSUB2( part_height, &pts[6], &pts[3] );
	solid_name = create_unique_brlcad_solid_name();
	if ( mk_particle( wdb_fd, solid_name, &pts[3], part_height, f_radius, f_radius ) ) {
	    bu_log( "Failed to make Particle for Rectangular Pocket feature!\n" );
	    bu_free( solid_name, "solid_name" );
	    return 1;
	}
	add_to_obj_list( solid_name );
	(void)mk_addmember( solid_name, &head->l, NULL, WMOP_SUBTRACT );

	VSUB2( part_height, &pts[9], &pts[6] );
	solid_name = create_unique_brlcad_solid_name();
	if ( mk_particle( wdb_fd, solid_name, &pts[6], part_height, f_radius, f_radius ) ) {
	    bu_log( "Failed to make Particle for Rectangular Pocket feature!\n" );
	    bu_free( solid_name, "solid_name" );
	    return 1;
	}
	add_to_obj_list( solid_name );
	(void)mk_addmember( solid_name, &head->l, NULL, WMOP_SUBTRACT );

	VSUB2( part_height, &pts[0], &pts[9] );
	solid_name = create_unique_brlcad_solid_name();
	if ( mk_particle( wdb_fd, solid_name, &pts[9], part_height, f_radius, f_radius ) ) {
	    bu_log( "Failed to make Particle for Rectangular Pocket feature!\n" );
	    bu_free( solid_name, "solid_name" );
	    return 1;
	}
	add_to_obj_list( solid_name );
	(void)mk_addmember( solid_name, &head->l, NULL, WMOP_SUBTRACT );

	/* 4 RCC's and 4 combinations to get the floor corners right */
	VJOIN1( trc_base, &pts[0], -f_radius, diry );
	VJOIN1( trc_top, &pts[3], f_radius, diry );
	VSUB2( trc_height, trc_top, trc_base );
	rcc1 = create_unique_brlcad_solid_name();
	if ( mk_rcc( wdb_fd, rcc1, trc_base, trc_height, f_radius ) ) {
	    bu_log( "Failed to make RCC for Rectangular Pocket feature!\n" );
	    bu_free( rcc1, "rcc1" );
	    return 1;
	}
	add_to_obj_list( rcc1 );

	VJOIN1( trc_base, &pts[3], -f_radius, dirz );
	VJOIN1( trc_top, &pts[6], f_radius, dirz );
	VSUB2( trc_height, trc_top, trc_base );
	rcc2 = create_unique_brlcad_solid_name();
	if ( mk_rcc( wdb_fd, rcc2, trc_base, trc_height, f_radius ) ) {
	    bu_log( "Failed to make RCC for Rectangular Pocket feature!\n" );
	    bu_free( rcc2, "rcc2" );
	    return 1;
	}
	add_to_obj_list( rcc2 );

	VJOIN1( trc_base, &pts[6], f_radius, diry );
	VJOIN1( trc_top, &pts[9], -f_radius, diry );
	VSUB2( trc_height, trc_top, trc_base );
	rcc3 = create_unique_brlcad_solid_name();
	if ( mk_rcc( wdb_fd, rcc3, trc_base, trc_height, f_radius ) ) {
	    bu_log( "Failed to make RCC for Rectangular Pocket feature!\n" );
	    bu_free( rcc3, "rcc3" );
	    return 1;
	}
	add_to_obj_list( rcc3 );

	VJOIN1( trc_base, &pts[9], f_radius, dirz );
	VJOIN1( trc_top, &pts[0], -f_radius, dirz );
	VSUB2( trc_height, trc_top, trc_base );
	rcc4 = create_unique_brlcad_solid_name();
	if ( mk_rcc( wdb_fd, rcc4, trc_base, trc_height, f_radius ) ) {
	    bu_log( "Failed to make RCC for Rectangular Pocket feature!\n" );
	    bu_free( rcc4, "rcc4" );
	    return 1;
	}
	add_to_obj_list( rcc4 );

	/* intersect these RCC's at the corners, and subtract those intersections to get the dorners right */
	solid_name = create_unique_brlcad_solid_name();
	BU_LIST_INIT( &corner.l );
	(void)mk_addmember( rcc1, &corner.l, NULL, WMOP_UNION );
	(void)mk_addmember( rcc2, &corner.l, NULL, WMOP_INTERSECT );
	mk_comb( wdb_fd, solid_name, &corner.l, 0, NULL, NULL, NULL, 0, 0, 0, 0, 0, 0, 0 );
	(void)mk_addmember( solid_name, &head->l, NULL, WMOP_SUBTRACT );
	add_to_obj_list( solid_name );

	solid_name = create_unique_brlcad_solid_name();
	BU_LIST_INIT( &corner.l );
	(void)mk_addmember( rcc2, &corner.l, NULL, WMOP_UNION );
	(void)mk_addmember( rcc3, &corner.l, NULL, WMOP_INTERSECT );
	mk_comb( wdb_fd, solid_name, &corner.l, 0, NULL, NULL, NULL, 0, 0, 0, 0, 0, 0, 0 );
	(void)mk_addmember( solid_name, &head->l, NULL, WMOP_SUBTRACT );
	add_to_obj_list( solid_name );

	solid_name = create_unique_brlcad_solid_name();
	BU_LIST_INIT( &corner.l );
	(void)mk_addmember( rcc3, &corner.l, NULL, WMOP_UNION );
	(void)mk_addmember( rcc4, &corner.l, NULL, WMOP_INTERSECT );
	mk_comb( wdb_fd, solid_name, &corner.l, 0, NULL, NULL, NULL, 0, 0, 0, 0, 0, 0, 0 );
	(void)mk_addmember( solid_name, &head->l, NULL, WMOP_SUBTRACT );
	add_to_obj_list( solid_name );

	solid_name = create_unique_brlcad_solid_name();
	BU_LIST_INIT( &corner.l );
	(void)mk_addmember( rcc4, &corner.l, NULL, WMOP_UNION );
	(void)mk_addmember( rcc1, &corner.l, NULL, WMOP_INTERSECT );
	mk_comb( wdb_fd, solid_name, &corner.l, 0, NULL, NULL, NULL, 0, 0, 0, 0, 0, 0, 0 );
	(void)mk_addmember( solid_name, &head->l, NULL, WMOP_SUBTRACT );
	add_to_obj_list( solid_name );

    } else if ( c_radius > 0.0 ) {
	VJOIN2( &pts[0], base, -ylen/2.0+c_radius, diry, -zlen/2.0, dirz );
	VJOIN1( &pts[3], &pts[0], ylen-2.0*c_radius, diry );
	VJOIN1( &pts[6], &pts[3], zlen, dirz );
	VJOIN1( &pts[9], &pts[0], zlen, dirz );
	VJOIN2( &pts[12], base_bottom, -ylen_bottom/2.0+c_radius_bottom, diry, -zlen_bottom/2.0, dirz );
	VJOIN1( &pts[15], &pts[12], ylen_bottom-2.0*c_radius_bottom, diry );
	VJOIN1( &pts[18], &pts[15], zlen_bottom, dirz );
	VJOIN1( &pts[21], &pts[12], zlen_bottom, dirz );

	solid_name = create_unique_brlcad_solid_name();
	if ( mk_arb8( wdb_fd, solid_name, pts ) ) {
	    bu_log( "Failed to make ARB8 for Rectangular Pocket feature!\n" );
	    bu_free( solid_name, "solid_name" );
	    return 1;
	}
	add_to_obj_list( solid_name );
	(void)mk_addmember( solid_name, &head->l, NULL, WMOP_SUBTRACT );

	VJOIN2( &pts[0], base, -ylen/2.0, diry, -zlen/2.0+c_radius, dirz );
	VJOIN1( &pts[3], &pts[0], ylen, diry );
	VJOIN1( &pts[6], &pts[3], zlen-2.0*c_radius, dirz );
	VJOIN1( &pts[9], &pts[0], zlen-2.0*c_radius, dirz );
	VJOIN2( &pts[12], base_bottom, -ylen_bottom/2.0, diry, -zlen_bottom/2.0+c_radius_bottom, dirz );
	VJOIN1( &pts[15], &pts[12], ylen_bottom, diry );
	VJOIN1( &pts[18], &pts[15], zlen_bottom-2.0*c_radius_bottom, dirz );
	VJOIN1( &pts[21], &pts[12], zlen_bottom-2.0*c_radius_bottom, dirz );

	solid_name = create_unique_brlcad_solid_name();
	if ( mk_arb8( wdb_fd, solid_name, pts ) ) {
	    bu_log( "Failed to make ARB8 for Rectangular Pocket feature!\n" );
	    bu_free( solid_name, "solid_name" );
	    return 1;
	}
	add_to_obj_list( solid_name );
	(void)mk_addmember( solid_name, &head->l, NULL, WMOP_SUBTRACT );

	/* make rounded edges in depth direction */
	VJOIN2( trc_base, base, -ylen/2.0+c_radius, diry, -zlen/2.0+c_radius, dirz );
	VJOIN1( trc_top, trc_base, depth, dirx );
	VSUB2( trc_height, trc_top, trc_base );
	solid_name = create_unique_brlcad_solid_name();
	if ( mk_trc_h( wdb_fd, solid_name, trc_base, trc_height, c_radius, c_radius_bottom ) ) {
	    bu_log( "Failed to make TRC for Rectangular Pocket feature!\n" );
	    bu_free( solid_name, "solid_name" );
	    return 1;
	}
	add_to_obj_list( solid_name );
	(void)mk_addmember( solid_name, &head->l, NULL, WMOP_SUBTRACT );

	VJOIN2( trc_base, base, ylen/2.0-c_radius, diry, -zlen/2.0+c_radius, dirz );
	solid_name = create_unique_brlcad_solid_name();
	if ( mk_trc_h( wdb_fd, solid_name, trc_base, trc_height, c_radius, c_radius_bottom ) ) {
	    bu_log( "Failed to make TRC for Rectangular Pocket feature!\n" );
	    bu_free( solid_name, "solid_name" );
	    return 1;
	}
	add_to_obj_list( solid_name );
	(void)mk_addmember( solid_name, &head->l, NULL, WMOP_SUBTRACT );

	VJOIN2( trc_base, base, -ylen/2.0+c_radius, diry, zlen/2.0-c_radius, dirz );
	solid_name = create_unique_brlcad_solid_name();
	if ( mk_trc_h( wdb_fd, solid_name, trc_base, trc_height, c_radius, c_radius_bottom ) ) {
	    bu_log( "Failed to make TRC for Rectangular Pocket feature!\n" );
	    bu_free( solid_name, "solid_name" );
	    return 1;
	}
	add_to_obj_list( solid_name );
	(void)mk_addmember( solid_name, &head->l, NULL, WMOP_SUBTRACT );

	VJOIN2( trc_base, base, ylen/2.0-c_radius, diry, zlen/2.0-c_radius, dirz );
	solid_name = create_unique_brlcad_solid_name();
	if ( mk_trc_h( wdb_fd, solid_name, trc_base, trc_height, c_radius, c_radius_bottom ) ) {
	    bu_log( "Failed to make TRC for Rectangular Pocket feature!\n" );
	    bu_free( solid_name, "solid_name" );
	    return 1;
	}
	add_to_obj_list( solid_name );
	(void)mk_addmember( solid_name, &head->l, NULL, WMOP_SUBTRACT );
    } else {
	/* simple pocket, no rounding */
	VJOIN2( &pts[0], base, -ylen/2.0, diry, -zlen/2.0, dirz );
	VJOIN1( &pts[3], &pts[0], ylen, diry );
	VJOIN1( &pts[6], &pts[3], zlen, dirz );
	VJOIN1( &pts[9], &pts[0], zlen, dirz );

	VJOIN2( &pts[12], base_bottom, -ylen_bottom/2.0, diry, -zlen_bottom/2.0, dirz );
	VJOIN1( &pts[15], &pts[12], ylen_bottom, diry );
	VJOIN1( &pts[18], &pts[15], zlen_bottom, dirz );
	VJOIN1( &pts[21], &pts[12], zlen_bottom, dirz );

	solid_name = create_unique_brlcad_solid_name();
	if ( mk_arb8( wdb_fd, solid_name, pts ) ) {
	    bu_log( "Failed to make ARB8 for Rectangular Pocket feature!\n" );
	    bu_free( solid_name, "solid_name" );
	    return 1;
	}
	add_to_obj_list( solid_name );
	(void)mk_addmember( solid_name, &head->l, NULL, WMOP_SUBTRACT );
    }

    return 0;
}

static int
do_cyl_pocket(
    tag_t feat_tag,
    int n_exps,
    tag_t *exps,
    char **descs,
    double units_conv,
    const mat_t curr_xform,
    struct wmember *head )
{
    char *solid_name;
    double location[3], dir1[3], dir2[3];
    point_t base;
    vect_t height, dir;
    fastf_t radius1, radius2, radius3, round_rad, angle, ht;
    double tmp;

    UF_func( UF_MODL_ask_feat_location( feat_tag, location ) );
    VSCALE( location, location, units_conv );
    MAT4X3PNT( base, curr_xform, location );
    UF_func( UF_MODL_ask_feat_direction( feat_tag, dir1, dir2 ) );
    MAT4X3VEC( dir, curr_xform, dir1 );

    if ( get_exp_value( "Depth", n_exps, exps, descs, &tmp ) ) {
	bu_log( "Failed to get Depth for cylindrical pocket.\n" );
	return 1;
    }
    ht = tmp * units_conv;

    if ( get_exp_value( "Diameter", n_exps, exps, descs, &tmp ) ) {
	bu_log( "Failed to get Diameter for cylindrical pocket.\n" );
	return 1;
    }
    radius1 = tmp * units_conv / 2.0;

    if ( get_exp_value( "Taper Angle", n_exps, exps, descs, &tmp ) ) {
	bu_log( "Failed to get taper angle for cylindrical pocket.\n" );
	return 1;
    }
    angle = tmp * DEG2RAD;
    radius2 = radius1 - ht * tan( angle );
    V_MAX(radius2, MIN_RADIUS);

    if ( get_exp_value( "Floor Radius", n_exps, exps, descs, &tmp ) ) {
	bu_log( "Failed to get floor radius for cylindrical pocket.\n" );
	return 1;
    }
    round_rad = tmp * units_conv;

    if ( round_rad > 0.0 ) {
	/* use a TRC to create most of the pocket
	 * use a TOR to create rounded floor edge
	 * use an RCC to remove the middle of the torus
	 */
	fastf_t tmp_ht, radius4;
	point_t base2;

	V_MIN(round_rad, radius2);

	tmp_ht = ht - round_rad * cos( angle );
	if ( tmp_ht < SMALL_FASTF ) {
	    tmp_ht = 0.0;
	}

	radius3 = radius1 - tmp_ht * tan( angle );
	V_MAX(radius3, MIN_RADIUS);

	VSCALE( height, dir, tmp_ht );
	radius4 = radius3 - round_rad * cos( angle );
	if ( ZERO(radius2 - round_rad) ) {
	    /* bottom is spherical */
	    point_t center;

	    solid_name = create_unique_brlcad_solid_name();
	    if ( mk_trc_h( wdb_fd, solid_name, base, height, radius1, radius3 ) ) {
		bu_log( "Failed to make TRC for Cylindrical Pocket feature!\n" );
		bu_free( solid_name, "solid_name" );
		return 1;
	    }
	    add_to_obj_list( solid_name );
	    (void)mk_addmember( solid_name, &head->l, NULL, WMOP_SUBTRACT );

	    /* use sphere to round bottom */
	    VADD2( center, base, height );
	    solid_name = create_unique_brlcad_solid_name();
	    if ( mk_sph( wdb_fd, solid_name, center, radius2 ) ) {
		bu_log( "Failed to make SPH for Cylindrical Pocket feature!\n" );
		bu_free( solid_name, "solid_name" );
		return 1;
	    }
	    add_to_obj_list( solid_name );
	    (void)mk_addmember( solid_name, &head->l, NULL, WMOP_SUBTRACT );
	} else {

	    if ( round_rad > radius4 ) {
		bu_log( "Bottom of cylindrical pocket will not be rounded\n" );
		VSCALE( height, dir, ht );
		radius3 = radius1 - ht * tan( angle );

		solid_name = create_unique_brlcad_solid_name();
		if ( mk_trc_h( wdb_fd, solid_name, base, height, radius1, radius3 ) ) {
		    bu_log( "Failed to make TRC for Cylindrical Pocket feature!\n" );
		    bu_free( solid_name, "solid_name" );
		    return 1;
		}
		add_to_obj_list( solid_name );
		(void)mk_addmember( solid_name, &head->l, NULL, WMOP_SUBTRACT );
		return 0;
	    }
	    solid_name = create_unique_brlcad_solid_name();
	    if ( mk_trc_h( wdb_fd, solid_name, base, height, radius1, radius3 ) ) {
		bu_log( "Failed to make TRC for Cylindrical Pocket feature!\n" );
		bu_free( solid_name, "solid_name" );
		return 1;
	    }
	    add_to_obj_list( solid_name );
	    (void)mk_addmember( solid_name, &head->l, NULL, WMOP_SUBTRACT );

	    /* use torus to round bottom edges */
	    VJOIN1( base2, base, tmp_ht, dir );
	    VSCALE( height, dir, ht - tmp_ht );
	    solid_name = create_unique_brlcad_solid_name();
	    if ( mk_rcc( wdb_fd, solid_name, base2, height, radius4 ) ) {
		bu_log( "Failed to make RCC for cylindrical pocket feature!\n" );
		bu_free( solid_name, "solid_name" );
		return 1;
	    }
	    add_to_obj_list( solid_name );
	    (void)mk_addmember( solid_name, &head->l, NULL, WMOP_SUBTRACT );

	    VJOIN1( base2, base, ht - round_rad, dir );
	    solid_name = create_unique_brlcad_solid_name();
	    if ( mk_tor( wdb_fd, solid_name, base2, dir, radius4, round_rad ) ) {
		bu_log( "Failed to make TOR for cylindrical pocket feature!\n" );
		bu_free( solid_name, "solid_name" );
		return 1;
	    }
	    add_to_obj_list( solid_name );
	    (void)mk_addmember( solid_name, &head->l, NULL, WMOP_SUBTRACT );
	}
    } else {
	/* no rounding */
	radius3 = radius1 - ht * tan( angle );
	V_MAX(radius3, MIN_RADIUS);

	VSCALE( height, dir, ht );
	solid_name = create_unique_brlcad_solid_name();
	if ( mk_trc_h( wdb_fd, solid_name, base, height, radius1, radius3 ) ) {
	    bu_log( "Failed to make TRC for Cylindrical Pocket feature!\n" );
	    bu_free( solid_name, "solid_name" );
	    return 1;
	}
	add_to_obj_list( solid_name );
	(void)mk_addmember( solid_name, &head->l, NULL, WMOP_SUBTRACT );
    }

    return 0;
}

static int
do_rect_slot(
    tag_t feat_tag,
    int n_exps,
    tag_t *exps,
    char **descs,
    double units_conv,
    const mat_t curr_xform,
    struct wmember *head )
{
    char *solid_name;
    double loc_orig[3];
    double location[3], dir1[3], dir2[3];
    point_t base;
    vect_t dirx, diry, dirz;
    char *w, *d, *len;
    int thru_flag;
    fastf_t width, depth, length;
    fastf_t pts[24];
    double tmp;

    UF_func( UF_MODL_ask_feat_location( feat_tag, loc_orig ) );
    bu_log( "Rectangular Slot:\n" );
    UF_func( UF_MODL_ask_feat_direction( feat_tag, dir1, dir2 ) );
    MAT4X3VEC( dirx, curr_xform, dir1 );
    MAT4X3VEC( diry, curr_xform, dir2 );
    VCROSS( dirz, dirx, diry );

    UF_func( UF_MODL_ask_rect_slot_parms( feat_tag, 0, &w, &d, &len, &thru_flag ) );
    UF_free( w );
    UF_free( d );
    UF_free( len );

    if ( get_exp_value( "Width", n_exps, exps, descs, &tmp ) ) {
	bu_log( "Failed to get width for rectangular slot.\n" );
	return 1;
    }
    width = tmp * units_conv;
    if ( get_exp_value( "Depth", n_exps, exps, descs, &tmp ) ) {
	bu_log( "Failed to get depth for rectangular slot.\n" );
	return 1;
    }
    depth = tmp * units_conv;

    bu_log( "\twidth = %g, depth = %g\n", width, depth );
    if ( !thru_flag ) {
	if ( get_exp_value( "Length", n_exps, exps, descs, &tmp ) ) {
	    bu_log( "Failed to get length for rectangular slot.\n" );
	    return 1;
	}
	length = tmp * units_conv;
    } else {
	length = get_thru_faces_length( feat_tag, loc_orig, dir2 ) * units_conv;
	if ( length < SQRT_SMALL_FASTF ) {
	    bu_log( "Failed to get slot length\n" );
	    return 1;
	}
    }
    VSCALE( location, loc_orig, units_conv );
    MAT4X3PNT( base, curr_xform, location );

    /* build an ARB8 for the slot */
    VJOIN2( &pts[0], base, -length/2.0, diry, -width/2.0, dirz );
    VJOIN1( &pts[3], &pts[0], length, diry );
    VJOIN1( &pts[6], &pts[3], width, dirz );
    VJOIN1( &pts[9], &pts[0], width, dirz );
    VJOIN1( &pts[12], &pts[0], -depth, dirx );
    VJOIN1( &pts[15], &pts[3], -depth, dirx );
    VJOIN1( &pts[18], &pts[6], -depth, dirx );
    VJOIN1( &pts[21], &pts[9], -depth, dirx );

    solid_name = create_unique_brlcad_solid_name();
    if ( mk_arb8( wdb_fd, solid_name, pts ) ) {
	bu_log( "Failed to make ARB8 for Rectangular Slot feature!\n" );
	bu_free( solid_name, "solid_name" );
	return 1;
    }
    add_to_obj_list( solid_name );
    (void)mk_addmember( solid_name, &head->l, NULL, WMOP_SUBTRACT );

    return 0;
}

static int
do_rect_pad(
    tag_t feat_tag,
    int n_exps,
    tag_t *exps,
    char **descs,
    double units_conv,
    const mat_t curr_xform,
    struct wmember *head )
{
    char *solid_name;
    double location[3], dir1[3], dir2[3];
    point_t base;
    vect_t dirx, diry, dirz;
    fastf_t ylen, zlen, depth, c_radius, angle;
    fastf_t d, c_radius_end;
    fastf_t pts[24];
    point_t trc_base;
    vect_t height;
    double tmp;

    UF_func( UF_MODL_ask_feat_location( feat_tag, location ) );
    VSCALE( location, location, units_conv );
    MAT4X3PNT( base, curr_xform, location );
    UF_func( UF_MODL_ask_feat_direction( feat_tag, dir1, dir2 ) );
    MAT4X3VEC( dirx, curr_xform, dir1 );
    MAT4X3VEC( diry, curr_xform, dir2 );
    VCROSS( dirz, dirx, diry );

    if ( get_exp_value( "X Length", n_exps, exps, descs, &tmp ) ) {
	bu_log( "Failed to get X length for rectangular pad.\n" );
	return 1;
    }
    ylen = tmp * units_conv;

    if ( get_exp_value( "Y Length", n_exps, exps, descs, &tmp ) ) {
	bu_log( "Failed to get Y length for rectangular pad.\n" );
	return 1;
    }
    zlen = tmp * units_conv;

    if ( get_exp_value( "Z Length", n_exps, exps, descs, &tmp ) ) {
	bu_log( "Failed to get Z length for rectangular pad.\n" );
	return 1;
    }
    depth = tmp * units_conv;

    if ( get_exp_value( "Corner Radius", n_exps, exps, descs, &tmp ) ) {
	bu_log( "Failed to get corner radius for rectangular pad.\n" );
	return 1;
    }
    c_radius = tmp * units_conv;

    if ( get_exp_value( "Taper Angle", n_exps, exps, descs, &tmp ) ) {
	bu_log( "Failed to get taper angle for rectangular pad.\n" );
	return 1;
    }
    angle = tmp * DEG2RAD;

    d = depth * tan( angle );
    c_radius_end = c_radius - d;
    V_MAX(c_radius_end, MIN_RADIUS);

    bu_log( "Rectangular Pad:\n" );
    bu_log( "\tlocation = (%g %g %g), ylen = %g, zlen = %g, depth = %g\n", V3ARGS( base ), ylen, zlen, depth );
    bu_log( "\tcorner radius = %g, taper angle = %g\n", c_radius, angle );

    if ( c_radius <= 0.0 ) {
	/* no rounding, just make an arb */
	VJOIN2( &pts[0], base, -ylen/2.0, diry, -zlen/2.0, dirz );
	VJOIN1( &pts[3], &pts[0], ylen, diry );
	VJOIN1( &pts[6], &pts[3], zlen, dirz );
	VJOIN1( &pts[9], &pts[0], zlen, dirz );
	VJOIN3( &pts[12], &pts[0], depth, dirx, d, diry, d, dirz );
	VJOIN3( &pts[15], &pts[3], depth, dirx, -d, diry, d, dirz );
	VJOIN3( &pts[18], &pts[6], depth, dirx, -d, diry, -d, dirz );
	VJOIN3( &pts[21], &pts[9], depth, dirx, d, diry, -d, dirz );
	solid_name = create_unique_brlcad_solid_name();
	if ( mk_arb8( wdb_fd, solid_name, pts ) ) {
	    bu_log( "Failed to make ARB8 for Rectangular Pad feature!\n" );
	    bu_free( solid_name, "solid_name" );
	    return 1;
	}
	add_to_obj_list( solid_name );
	(void)mk_addmember( solid_name, &head->l, NULL, WMOP_UNION );
    } else {
	/* make two arbs for main part of pad
	 * and four TRC's for the rounded edges
	 */
	VJOIN2( &pts[0], base, -ylen/2.0+c_radius, diry, -zlen/2.0, dirz );
	VJOIN1( &pts[3], &pts[0], ylen-2.0*c_radius, diry );
	VJOIN1( &pts[6], &pts[3], zlen, dirz );
	VJOIN1( &pts[9], &pts[0], zlen, dirz );
	VJOIN2( &pts[12], &pts[0], depth, dirx, d, dirz );
	VJOIN2( &pts[15], &pts[3], depth, dirx, d, dirz );
	VJOIN2( &pts[18], &pts[6], depth, dirx, -d, dirz );
	VJOIN2( &pts[21], &pts[9], depth, dirx, -d, dirz );
	solid_name = create_unique_brlcad_solid_name();
	if ( mk_arb8( wdb_fd, solid_name, pts ) ) {
	    bu_log( "Failed to make ARB8 for Rectangular Pad feature!\n" );
	    bu_free( solid_name, "solid_name" );
	    return 1;
	}
	add_to_obj_list( solid_name );
	(void)mk_addmember( solid_name, &head->l, NULL, WMOP_UNION );

	VJOIN2( &pts[0], base, -ylen/2.0, diry, -zlen/2.0+c_radius, dirz );
	VJOIN1( &pts[3], &pts[0], ylen, diry );
	VJOIN1( &pts[6], &pts[3], zlen-2.0*c_radius, dirz );
	VJOIN1( &pts[9], &pts[0], zlen-2.0*c_radius, dirz );
	VJOIN2( &pts[12], &pts[0], depth, dirx, d, diry );
	VJOIN2( &pts[15], &pts[3], depth, dirx, -d, diry );
	VJOIN2( &pts[18], &pts[6], depth, dirx, -d, diry );
	VJOIN2( &pts[21], &pts[9], depth, dirx, d, diry );
	solid_name = create_unique_brlcad_solid_name();
	if ( mk_arb8( wdb_fd, solid_name, pts ) ) {
	    bu_log( "Failed to make ARB8 for Rectangular Pad feature!\n" );
	    bu_free( solid_name, "solid_name" );
	    return 1;
	}
	add_to_obj_list( solid_name );
	(void)mk_addmember( solid_name, &head->l, NULL, WMOP_UNION );

	/* make four TRC's */
	VJOIN2( trc_base, base, -ylen/2.0 + c_radius, diry, -zlen/2.0 + c_radius, dirz );
	VSCALE( height, dirx, depth );
	solid_name = create_unique_brlcad_solid_name();
	if ( mk_trc_h( wdb_fd, solid_name, trc_base, height, c_radius, c_radius_end ) ) {
	    bu_log( "Failed to make TRC for Rectangular Pad feature!\n" );
	    bu_free( solid_name, "solid_name" );
	    return 1;
	}
	add_to_obj_list( solid_name );
	(void)mk_addmember( solid_name, &head->l, NULL, WMOP_UNION );

	VJOIN2( trc_base, base, ylen/2.0 - c_radius, diry, -zlen/2.0 + c_radius, dirz );
	solid_name = create_unique_brlcad_solid_name();
	if ( mk_trc_h( wdb_fd, solid_name, trc_base, height, c_radius, c_radius_end ) ) {
	    bu_log( "Failed to make TRC for Rectangular Pad feature!\n" );
	    bu_free( solid_name, "solid_name" );
	    return 1;
	}
	add_to_obj_list( solid_name );
	(void)mk_addmember( solid_name, &head->l, NULL, WMOP_UNION );

	VJOIN2( trc_base, base, ylen/2.0 - c_radius, diry, zlen/2.0 - c_radius, dirz );
	solid_name = create_unique_brlcad_solid_name();
	if ( mk_trc_h( wdb_fd, solid_name, trc_base, height, c_radius, c_radius_end ) ) {
	    bu_log( "Failed to make TRC for Rectangular Pad feature!\n" );
	    bu_free( solid_name, "solid_name" );
	    return 1;
	}
	add_to_obj_list( solid_name );
	(void)mk_addmember( solid_name, &head->l, NULL, WMOP_UNION );

	VJOIN2( trc_base, base, -ylen/2.0 + c_radius, diry, zlen/2.0 - c_radius, dirz );
	solid_name = create_unique_brlcad_solid_name();
	if ( mk_trc_h( wdb_fd, solid_name, trc_base, height, c_radius, c_radius_end ) ) {
	    bu_log( "Failed to make TRC for Rectangular Pad feature!\n" );
	    bu_free( solid_name, "solid_name" );
	    return 1;
	}
	add_to_obj_list( solid_name );
	(void)mk_addmember( solid_name, &head->l, NULL, WMOP_UNION );

    }

    return 0;
}

static int
do_ball_end_slot(
    tag_t feat_tag,
    int n_exps,
    tag_t *exps,
    char **descs,
    double units_conv,
    const mat_t curr_xform,
    struct wmember *head )
{
    char *solid_name;
    double loc_orig[3];
    double location[3], dir1[3], dir2[3];
    point_t base;
    char *dia, *d, *l;
    int thru_flag;
    fastf_t radius, depth, length;
    vect_t dirx, diry, dirz;
    point_t part_base;
    vect_t part_height;
    double tmp;

    UF_func( UF_MODL_ask_feat_location( feat_tag, loc_orig ) );
    UF_func( UF_MODL_ask_feat_direction( feat_tag, dir1, dir2 ) );
    MAT4X3VEC( dirx, curr_xform, dir1 );
    MAT4X3VEC( diry, curr_xform, dir2 );
    VCROSS( dirz, dirx, diry );

    UF_func( UF_MODL_ask_ball_slot_parms( feat_tag, 0, &dia, &d, &l, &thru_flag ) );
    UF_free( dia );
    UF_free( d );
    UF_free( l );

    if ( get_exp_value( "Ball Diameter", n_exps, exps, descs, &tmp ) ) {
	bu_log( "Failed to get Ball diameter for ball end slot.\n" );
	return 1;
    }
    radius = tmp * units_conv / 2.0;

    if ( get_exp_value( "Depth", n_exps, exps, descs, &tmp ) ) {
	bu_log( "Failed to get depth for ball end slot.\n" );
	return 1;
    }
    depth = tmp * units_conv;

    if ( !thru_flag ) {
	if ( get_exp_value( "Length", n_exps, exps, descs, &tmp ) ) {
	    bu_log( "Failed to get length for ball end slot.\n" );
	    return 1;
	}
	length = tmp * units_conv;
    } else {
	length = get_thru_faces_length( feat_tag, loc_orig, dir2 ) * units_conv;
	if ( length < SQRT_SMALL_FASTF ) {
	    bu_log( "Failed to get slot length\n" );
	    return 1;
	}
	length += 2.0 * radius;
    }
    VSCALE( location, loc_orig, units_conv );
    MAT4X3PNT( base, curr_xform, location );

    /* use one arb8, one particle and two RCC's */
    if ( length > radius*2.0 ) {
	fastf_t pts[24];
	point_t rcc_base;
	vect_t rcc_height;

	/* build an ARB8 for the slot */
	VJOIN2( &pts[0], base, -length/2.0 + radius, diry, -radius, dirz );
	VJOIN1( &pts[3], &pts[0], length-radius*2.0, diry );
	VJOIN1( &pts[6], &pts[3], radius*2.0, dirz );
	VJOIN1( &pts[9], &pts[0], radius*2.0, dirz );
	VJOIN1( &pts[12], &pts[0], -depth+radius, dirx );
	VJOIN1( &pts[15], &pts[3], -depth+radius, dirx );
	VJOIN1( &pts[18], &pts[6], -depth+radius, dirx );
	VJOIN1( &pts[21], &pts[9], -depth+radius, dirx );

	solid_name = create_unique_brlcad_solid_name();
	if ( mk_arb8( wdb_fd, solid_name, pts ) ) {
	    bu_log( "Failed to make ARB8 for Ball End Slot feature!\n" );
	    bu_free( solid_name, "solid_name" );
	    return 1;
	}
	add_to_obj_list( solid_name );
	(void)mk_addmember( solid_name, &head->l, NULL, WMOP_SUBTRACT );

	/* build the particle for the bottom */
	VJOIN2( part_base, base, -length/2.0 + radius, diry, -depth+radius, dirx );
	VSCALE( part_height, diry, length-radius*2.0 );
	solid_name = create_unique_brlcad_solid_name();
	if ( mk_particle( wdb_fd, solid_name, part_base, part_height, radius, radius ) ) {
	    bu_log( "Failed to make particle solid for Ball End Slot feature!\n" );
	    bu_free( solid_name, "solid_name" );
	    return 1;
	}
	add_to_obj_list( solid_name );
	(void)mk_addmember( solid_name, &head->l, NULL, WMOP_SUBTRACT );

	/* now the RCC's for each end */
	VJOIN1( rcc_base, base, -length/2.0 + radius, diry );
	VSCALE( rcc_height, dirx, -depth+radius );
	solid_name = create_unique_brlcad_solid_name();
	bu_log( "Creating RCC (%s): base = (%g %g %g), height = (%g %g %g), radius = %g\n",
		solid_name, V3ARGS( rcc_base ), V3ARGS( rcc_height ), radius );
	if ( mk_rcc( wdb_fd, solid_name, rcc_base, rcc_height, radius ) ) {
	    bu_log( "Failed to make RCC for Ball End Slot feature!\n" );
	    bu_free( solid_name, "solid_name" );
	    return 1;
	}
	add_to_obj_list( solid_name );
	(void)mk_addmember( solid_name, &head->l, NULL, WMOP_SUBTRACT );

	VJOIN1( rcc_base, base, length/2.0 - radius, diry );
	solid_name = create_unique_brlcad_solid_name();
	bu_log( "Creating RCC (%s): base = (%g %g %g), height = (%g %g %g), radius = %g\n",
		solid_name, V3ARGS( rcc_base ), V3ARGS( rcc_height ), radius );
	if ( mk_rcc( wdb_fd, solid_name, rcc_base, rcc_height, radius ) ) {
	    bu_log( "Failed to make RCC for Ball End Slot feature!\n" );
	    bu_free( solid_name, "solid_name" );
	    return 1;
	}
	add_to_obj_list( solid_name );
	(void)mk_addmember( solid_name, &head->l, NULL, WMOP_SUBTRACT );
    } else {
	/* this is just a drill hole, use a single particle primitive */
	VSCALE( part_height, dirx, -depth+radius );
	solid_name = create_unique_brlcad_solid_name();
	if ( mk_particle( wdb_fd, solid_name, base, part_height, radius, radius ) ) {
	    bu_log( "Failed to make particle solid for Ball End Slot feature!\n" );
	    bu_free( solid_name, "solid_name" );
	    return 1;
	}
	add_to_obj_list( solid_name );
	(void)mk_addmember( solid_name, &head->l, NULL, WMOP_SUBTRACT );

    }
    return 0;
}


static int
do_t_slot( tag_t feat_tag,
	   int n_exps,
	   tag_t *exps,
	   char **descs,
	   double units_conv,
	   const mat_t curr_xform,
	   struct wmember *head )
{
    char *solid_name;
    double loc_orig[3];
    double location[3], dir1[3], dir2[3];
    point_t base;
    vect_t dirx, diry, dirz;
    int thru_flag;
    char *tw, *td, *bw, *bd, *dist;
    fastf_t top_radius, top_depth, bottom_radius, bottom_depth, length=0.0;
    fastf_t pts[24];
    point_t rcc_base;
    vect_t rcc_height;
    double tmp;

    UF_func( UF_MODL_ask_feat_location( feat_tag, loc_orig ) );
    UF_func( UF_MODL_ask_feat_direction( feat_tag, dir1, dir2 ) );
    MAT4X3VEC( dirx, curr_xform, dir1 );
    MAT4X3VEC( diry, curr_xform, dir2 );
    VCROSS( dirz, dirx, diry );

    UF_func( UF_MODL_ask_t_slot_parms( feat_tag, 0, &tw, &td, &bw, &bd, &dist, &thru_flag ) );
    UF_free( tw );
    UF_free( td );
    UF_free( bw );
    UF_free( bd );
    UF_free( dist );

    if ( get_exp_value( "Top Width", n_exps, exps, descs, &tmp ) ) {
	bu_log( "Failed to get top width for T slot.\n" );
	return 1;
    }
    top_radius = tmp * units_conv / 2.0;

    if ( get_exp_value( "Top Depth", n_exps, exps, descs, &tmp ) ) {
	bu_log( "Failed to get top depth for T slot.\n" );
	return 1;
    }
    top_depth = tmp * units_conv;

    if ( get_exp_value( "Bottom Width", n_exps, exps, descs, &tmp ) ) {
	bu_log( "Failed to get bottom width for T slot.\n" );
	return 1;
    }
    bottom_radius = tmp * units_conv / 2.0;

    if ( get_exp_value( "Bottom Depth", n_exps, exps, descs, &tmp ) ) {
	bu_log( "Failed to get bottom depth for T slot.\n" );
	return 1;
    }
    bottom_depth = tmp * units_conv;

    if ( !thru_flag ) {
	if ( get_exp_value( "Length", n_exps, exps, descs, &tmp ) ) {
	    bu_log( "Failed to get length for T slot.\n" );
	    return 1;
	}
	length = tmp * units_conv;
    } else {
	length = get_thru_faces_length( feat_tag, loc_orig, dir2 ) * units_conv;
	if ( length < SQRT_SMALL_FASTF ) {
	    bu_log( "Failed to get slot length\n" );
	    return 1;
	}
	length += 2.0 * bottom_radius;
    }
    VSCALE( location, loc_orig, units_conv );
    MAT4X3PNT( base, curr_xform, location );


    /* build a T-slot using 2 ARB8's and 4 RCC's */
    VJOIN2( &pts[0], base, -top_radius, dirz, -length/2.0+bottom_radius, diry );
    VJOIN1( &pts[3], &pts[0], top_radius*2.0, dirz );
    VJOIN1( &pts[6], &pts[3], length-bottom_radius*2.0, diry );
    VJOIN1( &pts[9], &pts[0], length-bottom_radius*2.0, diry );
    VJOIN1( &pts[12], &pts[0], -top_depth, dirx );
    VJOIN1( &pts[15], &pts[3], -top_depth, dirx );
    VJOIN1( &pts[18], &pts[6], -top_depth, dirx );
    VJOIN1( &pts[21], &pts[9], -top_depth, dirx );

    solid_name = create_unique_brlcad_solid_name();
    if ( mk_arb8( wdb_fd, solid_name, pts ) ) {
	bu_log( "Failed to make ARB8 for T Slot feature!\n" );
	bu_free( solid_name, "solid_name" );
	return 1;
    }
    add_to_obj_list( solid_name );
    (void)mk_addmember( solid_name, &head->l, NULL, WMOP_SUBTRACT );

    VJOIN3( &pts[0], base, -bottom_radius, dirz, -length/2.0+bottom_radius, diry, -top_depth, dirx );
    VJOIN1( &pts[3], &pts[0], bottom_radius*2.0, dirz );
    VJOIN1( &pts[6], &pts[3], length-bottom_radius*2.0, diry );
    VJOIN1( &pts[9], &pts[0], length-bottom_radius*2.0, diry );
    VJOIN1( &pts[12], &pts[0], -bottom_depth, dirx );
    VJOIN1( &pts[15], &pts[3], -bottom_depth, dirx );
    VJOIN1( &pts[18], &pts[6], -bottom_depth, dirx );
    VJOIN1( &pts[21], &pts[9], -bottom_depth, dirx );

    solid_name = create_unique_brlcad_solid_name();
    if ( mk_arb8( wdb_fd, solid_name, pts ) ) {
	bu_log( "Failed to make ARB8 for T Slot feature!\n" );
	bu_free( solid_name, "solid_name" );
	return 1;
    }
    add_to_obj_list( solid_name );
    (void)mk_addmember( solid_name, &head->l, NULL, WMOP_SUBTRACT );

    VJOIN1( rcc_base, base, length/2.0 - bottom_radius, diry );
    VSCALE( rcc_height, dirx, -top_depth );
    solid_name = create_unique_brlcad_solid_name();
    if ( mk_rcc( wdb_fd, solid_name, rcc_base, rcc_height, top_radius ) ) {
	bu_log( "Failed to make RCC for T Slot feature!\n" );
	bu_free( solid_name, "solid_name" );
	return 1;
    }
    add_to_obj_list( solid_name );
    (void)mk_addmember( solid_name, &head->l, NULL, WMOP_SUBTRACT );

    VJOIN1( rcc_base, base, -length/2.0 + bottom_radius, diry );
    solid_name = create_unique_brlcad_solid_name();
    if ( mk_rcc( wdb_fd, solid_name, rcc_base, rcc_height, top_radius ) ) {
	bu_log( "Failed to make RCC for T Slot feature!\n" );
	bu_free( solid_name, "solid_name" );
	return 1;
    }
    add_to_obj_list( solid_name );
    (void)mk_addmember( solid_name, &head->l, NULL, WMOP_SUBTRACT );

    VJOIN2( rcc_base, base, length/2.0 - bottom_radius, diry, -top_depth, dirx );
    VSCALE( rcc_height, dirx, -bottom_depth );
    solid_name = create_unique_brlcad_solid_name();
    if ( mk_rcc( wdb_fd, solid_name, rcc_base, rcc_height, bottom_radius ) ) {
	bu_log( "Failed to make RCC for T Slot feature!\n" );
	bu_free( solid_name, "solid_name" );
	return 1;
    }
    add_to_obj_list( solid_name );
    (void)mk_addmember( solid_name, &head->l, NULL, WMOP_SUBTRACT );

    VJOIN2( rcc_base, base, -length/2.0 + bottom_radius, diry, -top_depth, dirx );
    VSCALE( rcc_height, dirx, -bottom_depth );
    solid_name = create_unique_brlcad_solid_name();
    if ( mk_rcc( wdb_fd, solid_name, rcc_base, rcc_height, bottom_radius ) ) {
	bu_log( "Failed to make RCC for T Slot feature!\n" );
	bu_free( solid_name, "solid_name" );
	return 1;
    }
    add_to_obj_list( solid_name );
    (void)mk_addmember( solid_name, &head->l, NULL, WMOP_SUBTRACT );

    return 0;
}

static int
do_u_slot( tag_t feat_tag,
	   int n_exps,
	   tag_t *exps,
	   char **descs,
	   double units_conv,
	   const mat_t curr_xform,
	   struct wmember *head )
{
    char *solid_name;
    double loc_orig[3];
    double location[3], dir1[3], dir2[3];
    point_t base;
    vect_t dirx, diry, dirz;
    int thru_flag;
    char *w, *d, *crad, *dist;
    fastf_t radius, corner_radius, length, depth;
    fastf_t pts[24];
    point_t rcc_base;
    vect_t rcc_height;
    fastf_t tmp;


    UF_func( UF_MODL_ask_feat_location( feat_tag, loc_orig ) );
    UF_func( UF_MODL_ask_feat_direction( feat_tag, dir1, dir2 ) );
    MAT4X3VEC( dirx, curr_xform, dir1 );
    MAT4X3VEC( diry, curr_xform, dir2 );
    VCROSS( dirz, dirx, diry );

    UF_func( UF_MODL_ask_u_slot_parms( feat_tag, 0, &w, &d, &crad, &dist, &thru_flag ) );
    UF_free( w );
    UF_free( d );
    UF_free( crad );
    UF_free( dist );

    if ( get_exp_value( "Width", n_exps, exps, descs, &tmp ) ) {
	bu_log( "Failed to get width for U slot.\n" );
	return 1;
    }
    radius = tmp * units_conv / 2.0;

    if ( get_exp_value( "Depth", n_exps, exps, descs, &tmp ) ) {
	bu_log( "Failed to get depth for U slot.\n" );
	return 1;
    }
    depth = tmp * units_conv;

    if ( get_exp_value( "Corner Radius", n_exps, exps, descs, &tmp ) ) {
	bu_log( "Failed to get corner radius for U slot.\n" );
	return 1;
    }
    corner_radius = tmp * units_conv;

    if ( !thru_flag ) {
	if ( get_exp_value( "Length", n_exps, exps, descs, &tmp ) ) {
	    bu_log( "Failed to get length for U slot.\n" );
	    return 1;
	}
	length = tmp * units_conv;
    } else {
	length = get_thru_faces_length( feat_tag, loc_orig, dir2 ) * units_conv;
	if ( length < SQRT_SMALL_FASTF ) {
	    bu_log( "failed to get slot length\n" );
	    return 1;
	}
	length += 2.0 * radius;
    }
    VSCALE( location, loc_orig, units_conv );
    MAT4X3PNT( base, curr_xform, location );

    /* this is a fairly complicated shape:
     *	Use an ARB8 for the center of the slot
     *	Use two RCC's for the rounded ends of the slot
     *	Use two more RCC's of smaller radius to get the ends of the bottom
     *	Use two tori to get the rounded corners of the bottom
     *	Use another ARB8 to get the center of the bottom
     *	Use two RCC's to get the rounded straight edges of the bottom
     */


    /* the two ARB8's */
    VJOIN2( &pts[0], base, -length/2.0 + radius, diry, -radius, dirz );
    VJOIN1( &pts[3], &pts[0], length-radius*2.0, diry );
    VJOIN1( &pts[6], &pts[3], radius*2.0, dirz );
    VJOIN1( &pts[9], &pts[0], radius*2.0, dirz );
    VJOIN1( &pts[12], &pts[0], -depth+corner_radius, dirx );
    VJOIN1( &pts[15], &pts[3], -depth+corner_radius, dirx );
    VJOIN1( &pts[18], &pts[6], -depth+corner_radius, dirx );
    VJOIN1( &pts[21], &pts[9], -depth+corner_radius, dirx );

    solid_name = create_unique_brlcad_solid_name();
    if ( mk_arb8( wdb_fd, solid_name, pts ) ) {
	bu_log( "Failed to make ARB8 for U Slot feature!\n" );
	bu_free( solid_name, "solid_name" );
	return 1;
    }
    add_to_obj_list( solid_name );
    (void)mk_addmember( solid_name, &head->l, NULL, WMOP_SUBTRACT );

    VJOIN3( &pts[0], base, -length/2.0 + radius, diry, -radius+corner_radius, dirz, -depth+corner_radius, dirx );
    VJOIN1( &pts[3], &pts[0], length-radius*2.0, diry );
    VJOIN1( &pts[6], &pts[3], radius*2.0 - corner_radius*2.0, dirz );
    VJOIN1( &pts[9], &pts[0], radius*2.0 - corner_radius*2.0, dirz );
    VJOIN1( &pts[12], &pts[0], -corner_radius, dirx );
    VJOIN1( &pts[15], &pts[3], -corner_radius, dirx );
    VJOIN1( &pts[18], &pts[6], -corner_radius, dirx );
    VJOIN1( &pts[21], &pts[9], -corner_radius, dirx );

    solid_name = create_unique_brlcad_solid_name();
    if ( mk_arb8( wdb_fd, solid_name, pts ) ) {
	bu_log( "Failed to make ARB8 for U Slot feature!\n" );
	bu_free( solid_name, "solid_name" );
	return 1;
    }
    add_to_obj_list( solid_name );
    (void)mk_addmember( solid_name, &head->l, NULL, WMOP_SUBTRACT );

    /* the two RCC's for the ends of the slot */
    VJOIN1( rcc_base, base, -length/2.0 + radius, diry );
    VSCALE( rcc_height, dirx, -depth+corner_radius );
    solid_name = create_unique_brlcad_solid_name();
    if ( mk_rcc( wdb_fd, solid_name, rcc_base, rcc_height, radius ) ) {
	bu_log( "Failed to make RCC for U Slot feature!\n" );
	bu_free( solid_name, "solid_name" );
	return 1;
    }
    add_to_obj_list( solid_name );
    (void)mk_addmember( solid_name, &head->l, NULL, WMOP_SUBTRACT );

    VJOIN1( rcc_base, base, +length/2.0 - radius, diry );
    solid_name = create_unique_brlcad_solid_name();
    if ( mk_rcc( wdb_fd, solid_name, rcc_base, rcc_height, radius ) ) {
	bu_log( "Failed to make RCC for U Slot feature!\n" );
	bu_free( solid_name, "solid_name" );
	return 1;
    }
    add_to_obj_list( solid_name );
    (void)mk_addmember( solid_name, &head->l, NULL, WMOP_SUBTRACT );

    /* two smaller RCC's for the end bottoms */
    VJOIN1( rcc_base, rcc_base, -depth+corner_radius, dirx );
    VSCALE( rcc_height, dirx, -corner_radius );
    solid_name = create_unique_brlcad_solid_name();
    if ( mk_rcc( wdb_fd, solid_name, rcc_base, rcc_height, radius-corner_radius ) ) {
	bu_log( "Failed to make RCC for U Slot feature!\n" );
	bu_free( solid_name, "solid_name" );
	return 1;
    }
    add_to_obj_list( solid_name );
    (void)mk_addmember( solid_name, &head->l, NULL, WMOP_SUBTRACT );

    VJOIN1( rcc_base, rcc_base, -length+radius*2.0, diry );
    solid_name = create_unique_brlcad_solid_name();
    if ( mk_rcc( wdb_fd, solid_name, rcc_base, rcc_height, radius-corner_radius ) ) {
	bu_log( "Failed to make RCC for U Slot feature!\n" );
	bu_free( solid_name, "solid_name" );
	return 1;
    }
    add_to_obj_list( solid_name );
    (void)mk_addmember( solid_name, &head->l, NULL, WMOP_SUBTRACT );

    /* Two torii for the rounded edges on the bottom ends */
    solid_name = create_unique_brlcad_solid_name();
    if ( mk_tor( wdb_fd, solid_name, rcc_base, dirx, radius-corner_radius, corner_radius ) ) {
	bu_log( "Failed to make Torus for U Slot feature!\n" );
	bu_free( solid_name, "solid_name" );
	return 1;
    }
    add_to_obj_list( solid_name );
    (void)mk_addmember( solid_name, &head->l, NULL, WMOP_SUBTRACT );

    VJOIN1( rcc_base, rcc_base, +length-radius*2.0, diry );
    solid_name = create_unique_brlcad_solid_name();
    if ( mk_tor( wdb_fd, solid_name, rcc_base, dirx, radius-corner_radius, corner_radius ) ) {
	bu_log( "Failed to make Torus for U Slot feature!\n" );
	bu_free( solid_name, "solid_name" );
	return 1;
    }
    add_to_obj_list( solid_name );
    (void)mk_addmember( solid_name, &head->l, NULL, WMOP_SUBTRACT );


    /* and two RCC's for the rounded straight edges of the bottom floor */
    VJOIN3( rcc_base, base, -radius+corner_radius, dirz, -length/2.0+radius, diry, -depth+corner_radius, dirx );
    VSCALE( rcc_height, diry, length - radius*2.0 );
    solid_name = create_unique_brlcad_solid_name();
    if ( mk_rcc( wdb_fd, solid_name, rcc_base, rcc_height, corner_radius ) ) {
	bu_log( "Failed to make RCC for U Slot feature!\n" );
	bu_free( solid_name, "solid_name" );
	return 1;
    }
    add_to_obj_list( solid_name );
    (void)mk_addmember( solid_name, &head->l, NULL, WMOP_SUBTRACT );

    VJOIN1( rcc_base, rcc_base, (radius-corner_radius)*2.0, dirz );
    solid_name = create_unique_brlcad_solid_name();
    if ( mk_rcc( wdb_fd, solid_name, rcc_base, rcc_height, corner_radius ) ) {
	bu_log( "Failed to make RCC for U Slot feature!\n" );
	bu_free( solid_name, "solid_name" );
	return 1;
    }
    add_to_obj_list( solid_name );
    (void)mk_addmember( solid_name, &head->l, NULL, WMOP_SUBTRACT );

    return 0;
}

static int
do_dove_tail_slot( tag_t feat_tag,
		   int n_exps,
		   tag_t *exps,
		   char **descs,
		   double units_conv,
		   const mat_t curr_xform,
		   struct wmember *head )
{
    char *solid_name;
    double loc_orig[3];
    double location[3], dir1[3], dir2[3];
    point_t base;
    vect_t dirx, diry, dirz;
    int thru_flag;
    char *w, *d, *a, *l;
    fastf_t top_radius, bottom_radius, depth, angle, length;
    fastf_t pts[24];
    point_t trc_base;
    vect_t trc_height;
    double tmp;

    UF_func( UF_MODL_ask_feat_location( feat_tag, loc_orig ) );
    UF_func( UF_MODL_ask_feat_direction( feat_tag, dir1, dir2 ) );
    MAT4X3VEC( dirx, curr_xform, dir1 );
    MAT4X3VEC( diry, curr_xform, dir2 );
    VCROSS( dirz, dirx, diry );

    UF_func( UF_MODL_ask_dovetail_slot_parms( feat_tag, 0, &w, &d, &a, &l, &thru_flag ) );
    UF_free( w );
    UF_free( d );
    UF_free( a );
    UF_free( l );

    if ( get_exp_value( "Width", n_exps, exps, descs, &tmp ) ) {
	bu_log( "Failed to get width for dove-tail slot.\n" );
	return 1;
    }
    top_radius = tmp * units_conv / 2.0;

    if ( get_exp_value( "Depth", n_exps, exps, descs, &tmp ) ) {
	bu_log( "Failed to get depth for dove-tail slot.\n" );
	return 1;
    }
    depth = tmp * units_conv;

    if ( get_exp_value( "Angle", n_exps, exps, descs, &tmp ) ) {
	bu_log( "Failed to get angle for dove-tail slot.\n" );
	return 1;
    }
    angle = tmp * DEG2RAD;
    if ( !thru_flag ) {
	if ( get_exp_value( "Length", n_exps, exps, descs, &tmp ) ) {
	    bu_log( "Failed to get length for dove-tail slot.\n" );
	    return 1;
	}
	length = tmp * units_conv;
    } else {
	length = get_thru_faces_length( feat_tag, loc_orig, dir2 ) * units_conv;
	if ( length < SQRT_SMALL_FASTF ) {
	    bu_log( "failed to get slot length\n" );
	    return 1;
	}
	length += 2.0 * top_radius;
    }
    VSCALE( location, loc_orig, units_conv );
    MAT4X3PNT( base, curr_xform, location );

    bottom_radius = top_radius + depth * tan( angle );

    /* build this feature using an ARB8 and two TRC's */

    VJOIN2( &pts[0], base, -length/2.0 + top_radius, diry, -top_radius, dirz );
    VJOIN1( &pts[3], &pts[0], top_radius*2.0, dirz );
    VJOIN1( &pts[6], &pts[3], length - top_radius*2.0, diry );
    VJOIN1( &pts[9], &pts[0], length - top_radius*2.0, diry );
    VJOIN2( &pts[12], &pts[0], -bottom_radius + top_radius, dirz, -depth, dirx );
    VJOIN1( &pts[15], &pts[12], bottom_radius*2.0, dirz );
    VJOIN1( &pts[18], &pts[15], length - top_radius*2.0, diry );
    VJOIN1( &pts[21], &pts[12], length - top_radius*2.0, diry );

    solid_name = create_unique_brlcad_solid_name();
    if ( mk_arb8( wdb_fd, solid_name, pts ) ) {
	bu_log( "Failed to make ARB8 for Dovetail Slot feature!\n" );
	bu_free( solid_name, "solid_name" );
	return 1;
    }
    add_to_obj_list( solid_name );
    (void)mk_addmember( solid_name, &head->l, NULL, WMOP_SUBTRACT );

    VJOIN1( trc_base, base, length/2.0-top_radius, diry );
    VSCALE( trc_height, dirx, -depth );
    solid_name = create_unique_brlcad_solid_name();
    if ( mk_trc_h( wdb_fd, solid_name, trc_base, trc_height, top_radius, bottom_radius ) ) {
	bu_log( "Failed to make TRC for Dovetail Slot feature!\n" );
	bu_free( solid_name, "solid_name" );
	return 1;
    }
    add_to_obj_list( solid_name );
    (void)mk_addmember( solid_name, &head->l, NULL, WMOP_SUBTRACT );

    VJOIN1( trc_base, base, -length/2.0+top_radius, diry );
    solid_name = create_unique_brlcad_solid_name();
    if ( mk_trc_h( wdb_fd, solid_name, trc_base, trc_height, top_radius, bottom_radius ) ) {
	bu_log( "Failed to make TRC for Dovetail Slot feature!\n" );
	bu_free( solid_name, "solid_name" );
	return 1;
    }
    add_to_obj_list( solid_name );
    (void)mk_addmember( solid_name, &head->l, NULL, WMOP_SUBTRACT );

    return 0;
}

static char *
build_rect_torus( point_t rcc_base,
		  vect_t rcc_height,
		  fastf_t inner_radius,
		  fastf_t outer_radius )
{
    char *solid_name;
    struct wmember head;


    BU_LIST_INIT( &head.l );

    bu_log( "In build_rect_torus():\n" );
    solid_name = create_unique_brlcad_solid_name();
    bu_log( "\tbuilding RCC (%s): base = (%g %g %g), height = (%g %g %g), radius = %g\n",
	    solid_name, V3ARGS( rcc_base ), V3ARGS( rcc_height ), outer_radius );
    if ( mk_rcc( wdb_fd, solid_name, rcc_base, rcc_height, outer_radius ) ) {
	bu_log( "Failed to make RCC for rectangular torus!\n" );
	bu_free( solid_name, "solid_name" );
	return (char *)NULL;
    }
    add_to_obj_list( solid_name );
    (void)mk_addmember( solid_name, &head.l, NULL, WMOP_UNION );

    solid_name = create_unique_brlcad_solid_name();
    bu_log( "\tbuilding RCC (%s): base = (%g %g %g), height = (%g %g %g), radius = %g\n",
	    solid_name, V3ARGS( rcc_base ), V3ARGS( rcc_height ), inner_radius );
    if ( mk_rcc( wdb_fd, solid_name, rcc_base, rcc_height, inner_radius ) ) {
	bu_log( "Failed to make RCC for rectangular torus!\n" );
	bu_free( solid_name, "solid_name" );
	return (char *)NULL;
    }
    add_to_obj_list( solid_name );
    (void)mk_addmember( solid_name, &head.l, NULL, WMOP_SUBTRACT );

    solid_name = create_unique_brlcad_combination_name();
    (void)mk_comb( wdb_fd, solid_name, &head.l, 0, NULL, NULL, NULL, 0, 0, 0, 0, 0, 0, 0 );

    return solid_name;
}

#define RECT_GROOVE	1
#define BALL_END_GROOVE	2
#define U_GROOVE	3

static int
do_groove( int groove_type,
	   tag_t feat_tag,
	   int n_exps,
	   tag_t *exps,
	   char **descs,
	   double units_conv,
	   const mat_t curr_xform,
	   struct wmember *head )
{
    char *solid_name;
    double location[3], dir1[3], dir2[3];
    point_t base;
    vect_t dirx;
    fastf_t groove_width = 0.0;
    fastf_t groove_radius = 0.0;
    fastf_t ball_radius = 0.0;
    fastf_t corner_radius = 0.0;
    int i, j;
    uf_list_p_t face_list;
    int num_faces;
    fastf_t inner_radius, outer_radius;
    point_t rcc_base;
    vect_t rcc_height;
    int internal_groove=0;
    double tmp;

    UF_func( UF_MODL_ask_feat_location( feat_tag, location ) );
    bu_log( "location = (%g %g %g\n", V3ARGS( location ) );
    VSCALE( location, location, units_conv );
    MAT4X3PNT( base, curr_xform, location );
    UF_func( UF_MODL_ask_feat_direction( feat_tag, dir1, dir2 ) );
    MAT4X3VEC( dirx, curr_xform, dir1 );

    switch ( groove_type ) {
	case RECT_GROOVE:
	    if ( get_exp_value( "Groove Diameter", n_exps, exps, descs, &tmp ) ) {
		bu_log( "Failed to get groove diameter for rectangular groove.\n" );
		return 1;
	    }
	    groove_radius = tmp * units_conv / 2.0;

	    if ( get_exp_value( "Width", n_exps, exps, descs, &tmp ) ) {
		bu_log( "Failed to get width for rectangular groove.\n" );
		return 1;
	    }
	    groove_width = tmp * units_conv;

	    break;
	case BALL_END_GROOVE:
	    if ( get_exp_value( "Groove Diameter", n_exps, exps, descs, &tmp ) ) {
		bu_log( "Failed to get groove diameter for ball end groove.\n" );
		return 1;
	    }
	    groove_radius = tmp * units_conv / 2.0;

	    if ( get_exp_value( "Ball Diameter", n_exps, exps, descs, &tmp ) ) {
		bu_log( "Failed to get ball diameter for ball end groove.\n" );
		return 1;
	    }
	    ball_radius = tmp * units_conv / 2.0;
	    break;
	case U_GROOVE:
	    if ( get_exp_value( "Groove Diameter", n_exps, exps, descs, &tmp ) ) {
		bu_log( "Failed to get groove diameter for U groove.\n" );
		return 1;
	    }
	    groove_radius = tmp * units_conv / 2.0;

	    if ( get_exp_value( "Width", n_exps, exps, descs, &tmp ) ) {
		bu_log( "Failed to get width for U groove.\n" );
		return 1;
	    }
	    groove_width = tmp * units_conv;

	    if ( get_exp_value( "Corner Radius", n_exps, exps, descs, &tmp ) ) {
		bu_log( "Failed to get corner radius for U groove.\n" );
		return 1;
	    }
	    corner_radius = tmp * units_conv;
	    break;
    }

    UF_func( UF_MODL_ask_feat_faces( feat_tag, &face_list ) );
    UF_func( UF_MODL_ask_list_count( face_list, &num_faces ) );

    inner_radius = MAX_FASTF;
    outer_radius = 0.0;
    for ( i=0; i<num_faces; i++ ) {
	tag_t face_tag, edge_tag;
	int face_type;
	uf_list_p_t edge_list;
	int num_edges;
	UF_EVAL_p_t eval;
	struct UF_EVAL_arc_s arc;
	logical is_arc;

	UF_func( UF_MODL_ask_list_item( face_list, i, &face_tag ) );
	UF_func( UF_MODL_ask_face_type( face_tag, &face_type ) );
	if ( face_type ==  UF_MODL_PLANAR_FACE ) {
	    UF_func( UF_MODL_ask_face_edges( face_tag, &edge_list ) );
	    UF_func( UF_MODL_ask_list_count( edge_list, &num_edges ) );
	    for ( j=0; j<num_edges; j++ ) {
		UF_func( UF_MODL_ask_list_item( edge_list, j, &edge_tag ) );
		UF_func( UF_EVAL_initialize( edge_tag, &eval ) );
		UF_func( UF_EVAL_is_arc( eval, &is_arc ) );
		if ( is_arc ) {
		    UF_func( UF_EVAL_ask_arc( eval, &arc ) );
		    V_MAX(outer_radius, arc.radius);
		    V_MIN(inner_radius, arc.radius);
		}
		UF_func( UF_EVAL_free( eval ) );
	    }
	    UF_MODL_delete_list( &edge_list );
	}
	if ( face_type == UF_MODL_CYLINDRICAL_FACE ||
	     (face_type == UF_MODL_TOROIDAL_FACE && groove_type == BALL_END_GROOVE ) ) {
	    double uv_minmax[4], param[2];
	    double pnt[3], u1[3], v1[3], u2[3], v2[3], norm[3], curvature[2];
	    point_t pt_on_face;
	    vect_t face_norm;
	    vect_t to_face;

	    /* get face normal to determine if this is an internal or external groove */
	    UF_func( UF_MODL_ask_face_uv_minmax( face_tag, uv_minmax ) );
	    param[0] = (uv_minmax[0] + uv_minmax[1])/2.0;
	    param[1] = (uv_minmax[2] + uv_minmax[3])/2.0;

	    UF_func( UF_MODL_ask_face_props( face_tag, param, pnt, u1, v1, u2, v2, norm, curvature ) );
	    VSCALE( pnt, pnt, units_conv );
	    MAT4X3PNT( pt_on_face, curr_xform, pnt );
	    MAT4X3VEC( face_norm, curr_xform, norm );
	    VSUB2( to_face, pt_on_face, base );
	    if ( VDOT( to_face, face_norm ) < 0.0 ) {
		bu_log( "This is an internal groove\n" );
		internal_groove = 1;
	    }
	}
    }

    UF_MODL_delete_list( &face_list );

    if ( outer_radius > 0.0 ) {
	outer_radius *= units_conv;
	inner_radius *= units_conv;
    }

    switch ( groove_type ) {
	case RECT_GROOVE:
	    if ( outer_radius <= 0.0 ) {
		bu_log( "Unable to build rectangular groove!\n" );
		return 0;
	    }
	    VJOIN1( rcc_base, base, -groove_width/2.0, dirx );
	    VSCALE( rcc_height, dirx, groove_width );
	    solid_name = build_rect_torus( rcc_base, rcc_height, groove_radius, outer_radius );
	    add_to_obj_list( solid_name );
	    (void)mk_addmember( solid_name, &head->l, NULL, WMOP_SUBTRACT );
	    break;
	case BALL_END_GROOVE:
	    if ( outer_radius > 0.0 ) {
		VJOIN1( rcc_base, base, -ball_radius, dirx );
		VSCALE( rcc_height, dirx, ball_radius*2.0 );
		solid_name = build_rect_torus( rcc_base, rcc_height, inner_radius, outer_radius );
		add_to_obj_list( solid_name );
		(void)mk_addmember( solid_name, &head->l, NULL, WMOP_SUBTRACT );
	    }
	    solid_name = create_unique_brlcad_solid_name();
	    if ( internal_groove ) {
		if ( mk_tor( wdb_fd, solid_name, base, dirx, groove_radius - ball_radius, ball_radius ) ) {
		    bu_log( "Failed to make TOR for Ball End Groove feature!\n" );
		    bu_free( solid_name, "solid_name" );
		    return 1;
		}
	    } else {
		if ( mk_tor( wdb_fd, solid_name, base, dirx, groove_radius + ball_radius, ball_radius ) ) {
		    bu_log( "Failed to make TOR for Ball End Groove feature!\n" );
		    bu_free( solid_name, "solid_name" );
		    return 1;
		}
	    }
	    add_to_obj_list( solid_name );
	    (void)mk_addmember( solid_name, &head->l, NULL, WMOP_SUBTRACT );
	    break;
	case U_GROOVE:
	    if ( outer_radius > 0.0 ) {
		VJOIN1( rcc_base, base, -groove_width/2.0, dirx );
		VSCALE( rcc_height, dirx, groove_width );
		solid_name = build_rect_torus( rcc_base, rcc_height, inner_radius, outer_radius );
		add_to_obj_list( solid_name );
		(void)mk_addmember( solid_name, &head->l, NULL, WMOP_SUBTRACT );
	    }
	    VJOIN1( rcc_base, base, -groove_width/2.0 + corner_radius, dirx );
	    VSCALE( rcc_height, dirx, groove_width - 2.0*corner_radius );
	    if ( internal_groove ) {
		solid_name = build_rect_torus( rcc_base, rcc_height, groove_radius - corner_radius,
					       groove_radius );
	    } else {
		solid_name = build_rect_torus( rcc_base, rcc_height, groove_radius,
					       groove_radius + corner_radius );
	    }
	    add_to_obj_list( solid_name );
	    (void)mk_addmember( solid_name, &head->l, NULL, WMOP_SUBTRACT );

	    VJOIN1( rcc_base, base, groove_width/2.0 - corner_radius, dirx );
	    solid_name = create_unique_brlcad_solid_name();
	    if ( internal_groove ) {
		if ( mk_tor( wdb_fd, solid_name, rcc_base, dirx, groove_radius-corner_radius, corner_radius ) ) {
		    bu_log( "Failed to make TOR for U Groove feature!\n" );
		    bu_free( solid_name, "solid_name" );
		    return 1;
		}
	    } else {
		if ( mk_tor( wdb_fd, solid_name, rcc_base, dirx, groove_radius+corner_radius, corner_radius ) ) {
		    bu_log( "Failed to make TOR for U Groove feature!\n" );
		    bu_free( solid_name, "solid_name" );
		    return 1;
		}
	    }
	    add_to_obj_list( solid_name );
	    (void)mk_addmember( solid_name, &head->l, NULL, WMOP_SUBTRACT );

	    VJOIN1( rcc_base, base, -groove_width/2.0 + corner_radius, dirx );
	    solid_name = create_unique_brlcad_solid_name();
	    if ( internal_groove ) {
		if ( mk_tor( wdb_fd, solid_name, rcc_base, dirx, groove_radius-corner_radius, corner_radius ) ) {
		    bu_log( "Failed to make TOR for U Groove feature!\n" );
		    bu_free( solid_name, "solid_name" );
		    return 1;
		}
	    } else {
		if ( mk_tor( wdb_fd, solid_name, rcc_base, dirx, groove_radius+corner_radius, corner_radius ) ) {
		    bu_log( "Failed to make TOR for U Groove feature!\n" );
		    bu_free( solid_name, "solid_name" );
		    return 1;
		}
	    }
	    add_to_obj_list( solid_name );
	    (void)mk_addmember( solid_name, &head->l, NULL, WMOP_SUBTRACT );

	    break;
    }

    return 0;
}

static int
convert_a_feature( tag_t feat_tag,
		   char *part_name,
		   char *refset_name,
		   char *inst_name,
		   double units_conv,
		   const mat_t curr_xform,
		   unsigned char *rgb,
		   struct wmember *head )
{
    int brlcad_op;
    int failed=0;
    char *feat_name;
    char *feat_type;
    char **descs;
    tag_t *exps;
    int n_exps;
    UF_FEATURE_SIGN sign;

    UF_func( UF_MODL_ask_feature_sign( feat_tag, &sign ) );
    switch ( sign ) {
	case UF_NULLSIGN:
	case UF_POSITIVE:
	case UF_UNITE:
	case UF_TOP_TARGET:
	    brlcad_op = WMOP_UNION;
	    break;
	case UF_NEGATIVE:
	case UF_SUBTRACT:
	    brlcad_op = WMOP_SUBTRACT;
	    break;
	case UF_UNSIGNED:
	case UF_INTERSECT:
	    brlcad_op = WMOP_INTERSECT;
	    break;
	default:
	    /* unhandled sign type */
	    failed = 1;
	    break;
    }
    if ( failed ) {
	return 1;
    }

    if ( UF_MODL_ask_exp_desc_of_feat(feat_tag, &n_exps, &descs, &exps ) ) {
	DO_INDENT;
	bu_log( "UF_MODL_ask_exp_desc_of_feat() failed!\n" );
	return 1;
    }

    UF_func( UF_MODL_ask_feat_name( feat_tag, &feat_name ) );
    UF_func( UF_MODL_ask_feat_type( feat_tag, &feat_type ) );
    DO_INDENT;
    bu_log( "Feature %s is type %s, sign is %s, starting prim number is %d\n",
	    feat_name, feat_type, feat_sign[sign], prim_no );

    if ( debug ) {
	int i;

	DO_INDENT;
	bu_log( "\t%d expressions:\n", n_exps );
	for ( i=0; i<n_exps; i++ ) {
	    DO_INDENT;
	    bu_log( "\t\t#%d - %s\n", i+1, descs[i] );
	}
    }
    if ( BU_STR_EQUAL( feat_type, "CYLINDER" ) ) {
	fastf_t radius;
	point_t base;
	vect_t height;
	char *solid_name;

	/* make the solid */
	if ( get_cylinder_data( feat_tag, n_exps, exps, descs, units_conv,
				curr_xform, base, height, &radius ) ) {
	    bu_log( "Failed to get data for cylinder feature %s in %s\n",
		    feat_name, part_name );
	    failed = 1;
	    goto out;
	}
	solid_name = create_unique_brlcad_solid_name();
	if ( mk_rcc( wdb_fd, solid_name, base, height, radius ) ) {
	    bu_log( "Failed to make RCC for cylinder feature!\n" );
	    bu_free( solid_name, "solid_name" );
	    failed = 1;
	    goto out;
	}
	add_to_obj_list( solid_name );
	(void)mk_addmember( solid_name, &head->l, NULL, brlcad_op );
    } else if ( BU_STR_EQUAL( feat_type, "BLOCK" ) ) {
	fastf_t pts[24];
	char *solid_name;

	if ( get_block_data( feat_tag, n_exps, exps, descs, units_conv, curr_xform, pts ) ) {
	    bu_log( "Failed to get data for block feature %s in %s\n",
		    feat_name, part_name );
	    failed = 1;
	    goto out;
	}
	solid_name = create_unique_brlcad_solid_name();
	if ( mk_arb8( wdb_fd, solid_name, pts ) ) {
	    bu_log( "Failed to make ARB8 for block feature!\n" );
	    bu_free( solid_name, "solid_name" );
	    failed = 1;
	    goto out;
	}
	add_to_obj_list( solid_name );
	(void)mk_addmember( solid_name, &head->l, NULL, brlcad_op );
    } else if ( BU_STR_EQUAL( feat_type, "SPHERE" ) ) {
	point_t center;
	fastf_t radius;
	char *solid_name;

	if ( get_sphere_data( feat_tag, n_exps, exps, descs, units_conv,
			      curr_xform, center, &radius ) ) {
	    bu_log( "Failed to get data for sphere feature %s in %s\n",
		    feat_name, part_name );
	    failed = 1;
	    goto out;
	}
	solid_name = create_unique_brlcad_solid_name();
	if ( mk_sph( wdb_fd, solid_name, center, radius ) ) {
	    bu_log( "Failed to make SPHERE for sphere feature!\n" );
	    bu_free( solid_name, "solid_name" );
	    failed = 1;
	    goto out;
	}
	add_to_obj_list( solid_name );
	(void)mk_addmember( solid_name, &head->l, NULL, brlcad_op );
    } else if ( BU_STR_EQUAL( feat_type, "CONE" ) ) {
	point_t base;
	vect_t dirv;
	fastf_t height, radbase, radtop;
	char *solid_name;

	if ( get_cone_data( feat_tag, n_exps, exps, descs, units_conv,
			    curr_xform, base, dirv, &height, &radbase, &radtop) ) {
	    bu_log( "Failed to get data for cone feature %s in %s\n",
		    feat_name, part_name );
	    failed = 1;
	    goto out;
	}
	solid_name = create_unique_brlcad_solid_name();
	if ( mk_cone( wdb_fd, solid_name, base, dirv, height, radbase, radtop ) ) {
	    bu_log( "Failed to make TRC for cone feature!\n" );
	    bu_free( solid_name, "solid_name" );
	    failed = 1;
	    goto out;
	}
	add_to_obj_list( solid_name );
	(void)mk_addmember( solid_name, &head->l, NULL, brlcad_op );
    } else if ( BU_STR_EQUAL( feat_type, "SWP104" ) ) {
	char *solid_name;

	solid_name = convert_sweep( feat_tag, part_name, refset_name, inst_name, rgb, curr_xform,
				    units_conv, 0 );
	if ( !solid_name ) {
	    failed = 1;
	    goto out;
	}
	add_to_obj_list( solid_name );
	(void)mk_addmember( solid_name, &head->l, NULL, brlcad_op );
    } else if ( BU_STR_EQUAL( feat_type, "SIMPLE HOLE" ) ) {
	if ( do_hole( SIMPLE_HOLE_TYPE, feat_tag, n_exps, exps, descs, units_conv,
		      curr_xform, head ) ) {
	    failed = 1;
	}
    } else if ( BU_STR_EQUAL( feat_type, "CBORE_HOLE" ) ) {
	if ( do_hole( COUNTER_BORE_HOLE_TYPE, feat_tag, n_exps, exps, descs, units_conv,
		      curr_xform, head ) ) {
	    failed = 1;
	}
    } else if ( BU_STR_EQUAL( feat_type, "CSUNK_HOLE" ) ) {
	if ( do_hole( COUNTER_SINK_HOLE_TYPE, feat_tag, n_exps, exps, descs, units_conv,
		      curr_xform, head ) ) {
	    failed = 1;
	}
    } else if ( BU_STR_EQUAL( feat_type, "RECT_POCKET" ) ) {
	if ( do_rect_pocket( feat_tag, n_exps, exps, descs, units_conv,
			     curr_xform, head ) ) {
	    failed = 1;
	}
    } else if ( BU_STR_EQUAL( feat_type, "CYL_POCKET" ) ) {
	if ( do_cyl_pocket( feat_tag, n_exps, exps, descs, units_conv,
			    curr_xform, head ) ) {
	    failed = 1;
	}
    } else if ( BU_STR_EQUAL( feat_type, "RECT_PAD" ) ) {
	if ( do_rect_pad( feat_tag, n_exps, exps, descs, units_conv,
			  curr_xform, head ) ) {
	    failed = 1;
	}
    } else if ( BU_STR_EQUAL( feat_type, "RECT_SLOT" ) ) {
	if ( do_rect_slot( feat_tag, n_exps, exps, descs, units_conv,
			   curr_xform, head ) ) {
	    failed = 1;
	}
    } else if ( BU_STR_EQUAL( feat_type, "BALL_END_SLOT" ) ) {
	if ( do_ball_end_slot( feat_tag, n_exps, exps, descs, units_conv,
			       curr_xform, head ) ) {
	    failed = 1;
	}
    } else if ( BU_STR_EQUAL( feat_type, "U_SLOT" ) ) {
	if ( do_u_slot( feat_tag, n_exps, exps, descs, units_conv,
			curr_xform, head ) ) {
	    failed = 1;
	}
    } else if ( BU_STR_EQUAL( feat_type, "T_SLOT" ) ) {
	if ( do_t_slot( feat_tag, n_exps, exps, descs, units_conv,
			curr_xform, head ) ) {
	    failed = 1;
	}
    } else if ( BU_STR_EQUAL( feat_type, "DOVE_TAIL_SLOT" ) ) {
	if ( do_dove_tail_slot( feat_tag, n_exps, exps, descs, units_conv,
				curr_xform, head ) ) {
	    failed = 1;
	}
    } else if ( BU_STR_EQUAL( feat_type, "RECT_GROOVE" ) ) {
	if ( do_groove( RECT_GROOVE, feat_tag, n_exps, exps, descs, units_conv,
			curr_xform, head ) ) {
	    failed = 1;
	}
    } else if ( BU_STR_EQUAL( feat_type, "BALL_END_GROOVE" ) ) {
	if ( do_groove( BALL_END_GROOVE, feat_tag, n_exps, exps, descs, units_conv,
			curr_xform, head ) ) {
	    failed = 1;
	}
    } else if ( BU_STR_EQUAL( feat_type, "U_GROOVE" ) ) {
	if ( do_groove( U_GROOVE, feat_tag, n_exps, exps, descs, units_conv,
			curr_xform, head ) ) {
	    failed = 1;
	}
    } else if ( BU_STR_EQUAL( feat_type, "MIRROR" ) ) {
	int i;
	tag_t source_body, body_xform, datum_plane, datum_xform;

	bu_log( "MIRROR:\n" );
	for ( i=0; i<n_exps; i++ ) {
	    bu_log( "\t%s\n", descs[i] );
	}

	UF_func( UF_WAVE_ask_link_mirror_data( feat_tag, 1, &source_body, &body_xform, &datum_plane, &datum_xform ) );
	bu_log( "UF_WAVE_ask_link_mirror_data says: source_body = %d, body_xform = %d, datum_plane = %d, datum_xform = %d\n",
		source_body, body_xform, datum_plane, datum_xform );
	failed = 1;
    } else if ( BU_STR_EQUAL( feat_type, "MIRROR_SET" ) ) {
	tag_t plane_tag;
	tag_t *mirror_features;
	int num_mirror_features;
	double plane_pt[3], plane_norm[3];

	UF_func( UF_MODL_ask_features_of_mirror_set( feat_tag, &mirror_features, &num_mirror_features ) );
	UF_func( UF_MODL_ask_plane_of_mirror_set( feat_tag, &plane_tag ) );
	UF_func( UF_MODL_ask_plane( plane_tag, plane_pt, plane_norm ) );

	/* XXX convert this list of features, add it to head list, with a mirror xform */

	UF_free( mirror_features );
	bu_log( "Failed to convert mirror set (%s) in part %s\n", feat_name, part_name );
	failed = 1;
    } else if ( BU_STR_EQUAL( feat_type, "BOSS" ) ) {
	char *solid_name;
	double location[3], dir1[3], dir2[3], ht, ang;
	point_t base;
	vect_t dir;
	vect_t Height;
	fastf_t radius1, radius2;
	double tmp;

	UF_func( UF_MODL_ask_feat_location( feat_tag, location ) );
	VSCALE( location, location, units_conv );
	MAT4X3PNT( base, curr_xform, location );
	UF_func( UF_MODL_ask_feat_direction( feat_tag, dir1, dir2 ) );
	MAT4X3VEC( dir, curr_xform, dir1 );

	if ( get_exp_value( "Height", n_exps, exps, descs, &tmp ) ) {
	    bu_log( "Failed to get height for boss\n" );
	    failed = 1;
	    goto out;
	}
	ht = tmp * units_conv;
	VSCALE( Height, dir, ht );

	if ( get_exp_value( "Diameter", n_exps, exps, descs, &tmp ) ) {
	    bu_log( "Failed to get diameter for boss\n" );
	    failed = 1;
	    goto out;
	}
	radius1 = tmp * units_conv / 2.0;

	if ( get_exp_value( "Taper Angle", n_exps, exps, descs, &tmp ) ) {
	    bu_log( "Failed to get taper angle for boss\n" );
	    failed = 1;
	    goto out;
	}
	ang = tmp * DEG2RAD;
	radius2 = radius1 - ht * tan( ang );
	V_MAX(radius2, MIN_RADIUS);

	solid_name = create_unique_brlcad_solid_name();
	if ( mk_trc_h( wdb_fd, solid_name, base, Height, radius1, radius2 ) ) {
	    bu_log( "Failed to make TRC for BOSS feature!\n" );
	    bu_free( solid_name, "solid_name" );
	    failed = 1;
	    goto out;
	}
	add_to_obj_list( solid_name );
	(void)mk_addmember( solid_name, &head->l, NULL, brlcad_op );
# if DO_SUPPRESSIONS
    } else if ( BU_STR_EQUAL( feat_type, "CHAMFER" ) ) {
	failed = 1;
    } else if ( BU_STR_EQUAL( feat_type, "BLEND" ) ) {
	failed = 1;
#else
    } else if ( BU_STR_EQUAL( feat_type, "CHAMFER" ) ) {
	if ( min_chamfer <= 0.0 ) {
	    failed = 1;
	} else {
	    double offset1 = 0.0;
	    double offset2 = 0.0;

	    get_chamfer_offsets( feat_tag, part_name, units_conv, &offset1, &offset2 );
	    if ( offset1 >= min_chamfer || offset2 >= min_chamfer ) {
		DO_INDENT;
		bu_log( "chamfer offsets of %g or %g is greater than minimum of %g\n", offset1, offset2, min_chamfer );
		failed = 1;
	    }
	}
    } else if ( BU_STR_EQUAL( feat_type, "BLEND" ) ) {
	if ( min_round <= 0.0 ) {
	    failed = 1;
	} else {
	    double blend_radius;

	    get_blend_radius( feat_tag, part_name, units_conv, &blend_radius );
	    if ( blend_radius >= min_round ) {
		DO_INDENT;
		bu_log( "blend radius of %g is greater than minimum of %g\n", blend_radius, min_round );
		failed = 1;
	    }
	}
#endif
    } else if ( BU_STR_EQUAL( feat_type, "BREP" ) ) {
	parts_brep++;
	failed = 1;
    } else {
	DO_INDENT;
	bu_log( "Unrecognized feature type (%s)\n", feat_type );
	failed = 1;
    }

 out:
    UF_free( feat_name );
    UF_free( feat_type );
    UF_free( descs );
    UF_free( exps );

    return failed;
}

char *
conv_features( tag_t solid_tag, char *part_name, char *refset_name, char *inst_name, const mat_t curr_xform,
	       double units_conv, int make_region )
{
    uf_list_p_t feat_list;
    int feat_count=0;
    tag_t feat_tag;
    struct UF_OBJ_disp_props_s disp_props;
    char *color_name;
    double rgb_double[3];
    int color_count;
    int is_suppressed;
    unsigned char *rgb = NULL;
    int feat_num;
    int i;
    struct wmember head;
    int failed=0;
    struct obj_list *ptr;

    UF_func( UF_OBJ_ask_display_properties( solid_tag, &disp_props ) );
    if ( disp_props.blank_status == UF_OBJ_BLANKED ) {
	DO_INDENT;
	bu_log( "found blanked object in conv_features\n" );
	return (char *)NULL;
    }
    DO_INDENT;
    bu_log( "Attempt to convert features for %s %s %s\n", part_name, refset_name, inst_name );

    /* Look at the features in this part */
    UF_func( UF_MODL_ask_body_feats( solid_tag, &feat_list ) );
    UF_func( UF_MODL_ask_list_count( feat_list, &feat_count ) );

    DO_INDENT;
    bu_log( "Object %s instance %s has %d features:\n", part_name, inst_name, feat_count );

    BU_LIST_INIT( &head.l );
    for ( feat_num=0; feat_num<feat_count; feat_num++ ) {

	UF_func( UF_MODL_ask_list_item( feat_list, feat_num, &feat_tag ) );
	UF_func(UF_MODL_ask_suppress_feature (feat_tag, &is_suppressed));
	if ( is_suppressed ) {
	    continue;
	}

	if ( convert_a_feature( feat_tag, part_name, refset_name, inst_name, units_conv, curr_xform, rgb, &head ) ) {
	    failed = 1;

	    if ( !show_all_features ) {
		break;
	    }
	}
    }

    UF_func( UF_MODL_delete_list( &feat_list ) );

    ptr = brlcad_objs_root;
    fprintf( stderr, "freeing list of brlcad objects:\n" );
    while ( ptr ) {
	struct obj_list *tmp;
	struct directory *dp;

	fprintf( stderr, "\t%s\n", ptr->name );
	tmp = ptr->next;
	if ( failed ) {
	    dp = db_lookup( wdb_fd->dbip, ptr->name, LOOKUP_QUIET );
	    if ( dp != RT_DIR_NULL ) {
		db_delete( wdb_fd->dbip, dp );
		db_dirdelete( wdb_fd->dbip, dp );
	    }
	}

	bu_free( ptr->name, "solid name" );
	bu_free( (char *)ptr, "object list" );
	ptr = tmp;
    }
    brlcad_objs_root = NULL;

    if ( failed ) {
	return (char *)NULL;
    }


    UF_func( UF_DISP_ask_color_count( &color_count ) );
    if ( disp_props.color > 0 && disp_props.color < color_count ) {
	unsigned char color[3];

	UF_func( UF_DISP_ask_color( disp_props.color, UF_DISP_rgb_model, &color_name, rgb_double ) );
	UF_free( color_name );
	for ( i=0; i<3; i++ ) {
	    color[i] = (int)(255.0 * rgb_double[i]);
	}
	rgb = color;
    } else {
	rgb = NULL;
    }

    if ( BU_LIST_NON_EMPTY( &head.l ) ) {
	if ( make_region ) {
	    return build_region( &head, part_name, refset_name, inst_name, rgb );
	} else {
	    char *comb_name;

	    comb_name = create_unique_brlcad_combination_name();
	    (void)mk_comb( wdb_fd, comb_name, &head.l, 0, NULL, NULL, NULL, 0, 0, 0, 0, 0, 0, 0 );

	    return comb_name;
	}
    }

    return (char *)NULL;
}

char *
facetize( tag_t solid_tag, char *part_name, char *refset_name, char *inst_name, const mat_t curr_xform, double units_conv, int make_region ) {
    int type, subtype;
    tag_t model;	/* The facetized solid */
    int facet_id;
    int max_verts;	/* Maximum number of verts per facet */
    int vn;		/* vertex number */
    int i;
    int vert_count;
    int face_id;	/* ID of face for a given facet */
    tag_t face_tag;	/* tag of face for a given facet */
    struct bu_vls name_vls = BU_VLS_INIT_ZERO;
#define MAX_VERT_PER_FACET 3
    double v[MAX_VERT_PER_FACET][3];	/* vertex list for one facet */
    double normals[MAX_VERT_PER_FACET][3]; /* list of normals (per vertex) for one facet */
    UF_FACET_parameters_t facet_params;
    char *solid_name;
    char *region_name;
    struct wmember head;
    struct UF_OBJ_disp_props_s disp_props;
    char *color_name;
    double rgb_double[3];
    int color_count;
    int status;

    UF_func( UF_DISP_ask_color_count( &color_count ) );
    UF_func( UF_OBJ_ask_display_properties( solid_tag, &disp_props ) );
    if ( disp_props.blank_status == UF_OBJ_BLANKED ) {
	DO_INDENT;
	bu_log( "facetizer says this is blanked %s %s %s\n", part_name, refset_name, inst_name );
    } else {
	DO_INDENT;
	bu_log( "Facetizing %s %s %s\n", part_name, refset_name, inst_name );
	DO_INDENT;
	bu_log( "blank_status = %d\n", disp_props.blank_status );
    }

    UF_func(UF_OBJ_ask_type_and_subtype(solid_tag, &type, &subtype));

    if ( type == UF_faceted_model_type ) {
	DO_INDENT;
	bu_log( "Found an already facetted model:\n" );
	model = solid_tag;
    } else {

	/* check the limitations on facetization */
	UF_func(UF_FACET_ask_default_parameters( &facet_params ));

	/* tell UG we will take MAX_VERT_PER_FACET-sided polygons,
	 * and we want doubles
	 * XXX MAX_VERT_PER_FACET should be set to 3 for easy BOT construction.
	 */
	if (facet_params.max_facet_edges != MAX_VERT_PER_FACET ||
	    facet_params.number_storage_type != UF_FACET_TYPE_DOUBLE ||
	    !facet_params.specify_surface_tolerance ||
	    !EQUAL(facet_params.surface_dist_tolerance, surf_tol) ||
	    !EQUAL(facet_params.surface_angular_tolerance, ang_tol)) {

	    facet_params.number_storage_type = UF_FACET_TYPE_DOUBLE;
	    facet_params.max_facet_edges = MAX_VERT_PER_FACET;
	    facet_params.specify_surface_tolerance = 1;
	    facet_params.surface_dist_tolerance = surf_tol;
	    facet_params.surface_angular_tolerance = ang_tol;
	    UF_func(UF_FACET_set_default_parameters (&facet_params));

	    UF_func(UF_FACET_ask_default_parameters( &facet_params ));
	}


	/* Facetize the solid body we were given */
	status = UF_FACET_facet_solid(solid_tag, &facet_params, &model );

	if ( status ) {
	    char err_message[133];

	    DO_INDENT;
	    bu_log( "ERROR: failed to facetize part %s, reference set %s, instance name %s\n",
		    part_name, refset_name, inst_name );
	    DO_INDENT;
	    if ( !UF_get_fail_message(status, err_message)) {
		bu_log( "%s\n", err_message );
	    }
	    DO_INDENT;
	    bu_log( "Continuing without this part\n" );
	    return (char *)NULL;
	}
    }

    /* find out what the maximum number of vertices per facet is */
    UF_func(UF_FACET_ask_max_facet_verts( model, &max_verts ));
    DO_INDENT;
    bu_log( "max_verts = %d\n", max_verts );
    if ( max_verts != 3 ) {
	bu_log( "ERROR: cannot handle non-triangular facets\n" );
	return (char *)NULL;
    }

    /* foreach facet, print verts & normals */
    facet_id = UF_FACET_NULL_FACET_ID;
    for (UF_FACET_cycle_facets(model, &facet_id );
	 facet_id != UF_FACET_NULL_FACET_ID;
	 UF_FACET_cycle_facets (model, &facet_id ) ) {
	int vindex[3], nindex[3];


	/* XXX Could we intuit something useful
	 * based upon the face_id of the facets??
	 */
	UF_FACET_ask_solid_face_of_facet (model, facet_id, &face_tag);
	UF_FACET_ask_face_id_of_facet (model, facet_id, &face_id );

	/* retrieve the vertices & normals for this facet */
	UF_func(UF_FACET_ask_vertices_of_facet(model, facet_id,
					       &vert_count, v));
	UF_func(UF_FACET_ask_normals_of_facet( model, facet_id,
					       &vert_count, normals));

	for (vn=0; vn < vert_count; vn++) {
	    point_t xformed_pt;

	    if (!EQUAL(units_conv, 1.0)) {
		VSCALE(v[vn], v[vn], units_conv);
	    }
	    MAT4X3PNT( xformed_pt, curr_xform, v[vn] );
	    vindex[vn] = bn_vert_tree_add( vert_tree, xformed_pt[0], xformed_pt[1], xformed_pt[2], tol_dist_sq );

	    if ( use_normals ) {
		MAT4X3VEC( xformed_pt, curr_xform, normals[vn] );
		nindex[vn] = bn_vert_tree_add( norm_tree, xformed_pt[0], xformed_pt[1], xformed_pt[2], tol_dist_sq );
	    }
	}
	if ( !bad_triangle( vindex[0], vindex[1], vindex[2] ) ) {
	    add_triangle( vindex[0], vindex[1], vindex[2] );
	    if ( use_normals ) {
		add_face_normals( nindex[0], nindex[1], nindex[2] );
	    }
	}
    }

    if ( curr_tri > 0 && vert_tree->curr_vert > 0 ) {
	prim_no++;
	bu_vls_printf( &name_vls, "s.%d", prim_no );

	solid_name = create_unique_brlcad_name( &name_vls );
	bu_vls_free( &name_vls );

	if ( use_normals && norm_tree->curr_vert > 0 ) {
	    if ( mk_bot_w_normals( wdb_fd, solid_name, RT_BOT_SOLID, RT_BOT_UNORIENTED,
				   RT_BOT_HAS_SURFACE_NORMALS | RT_BOT_USE_NORMALS,
				   vert_tree->curr_vert, curr_tri, vert_tree->the_array, part_tris,
				   (fastf_t *)NULL, (struct bu_bitv *)NULL, norm_tree->curr_vert,
				   norm_tree->the_array, part_norms  ) ) {
		bu_log( "ERROR: Failed to create BOT (%s)\n", solid_name );
	    }
	} else {
	    if ( mk_bot( wdb_fd, solid_name, RT_BOT_SOLID, RT_BOT_UNORIENTED, 0, vert_tree->curr_vert, curr_tri,
			 vert_tree->the_array, part_tris, (fastf_t *)NULL, (struct bu_bitv *)NULL ) ) {
		bu_log( "ERROR: Failed to create BOT (%s)\n", solid_name );
	    }
	}

	bn_vert_tree_clean( vert_tree );
	bn_vert_tree_clean( norm_tree );
	curr_tri = 0;
	curr_norm = 0;

	if ( make_region ) {
	    if ( inst_name ) {
		bu_vls_strcat( &name_vls, inst_name );
	    } else {
		char *ptr;

		ptr = strrchr( part_name, '/' );
		if ( ptr ) {
		    ptr++;
		    bu_vls_strcat( &name_vls, ptr );
		} else {
		    bu_vls_strcat( &name_vls, part_name );
		}
	    }

	    get_part_name( &name_vls );

	    if ( refset_name && !BU_STR_EQUAL( refset_name, "None" ) ) {
		bu_vls_strcat( &name_vls, "_" );
		bu_vls_strcat( &name_vls, refset_name );
	    }
	    bu_vls_strcat( &name_vls, ".r" );
	    region_name = create_unique_brlcad_name( &name_vls );
	    bu_vls_free( &name_vls );

	    BU_LIST_INIT( &head.l );
	    (void)mk_addmember( solid_name, &head.l, NULL, WMOP_UNION );
	    if ( disp_props.color > 0 && disp_props.color < color_count ) {
		unsigned char rgb[3];

		UF_func( UF_DISP_ask_color( disp_props.color, UF_DISP_rgb_model, &color_name, rgb_double ) );
		UF_free( color_name );
		for ( i=0; i<3; i++ ) {
		    rgb[i] = (int)(255.0 * rgb_double[i]);
		}
		(void)mk_comb( wdb_fd, region_name, &head.l, 1, NULL, NULL, rgb, ident++, 0, 1, 100, 0, 0, 0 );
	    } else {
		(void)mk_comb( wdb_fd, region_name, &head.l, 1, NULL, NULL, NULL, ident++, 0, 1, 100, 0, 0, 0 );
	    }
	    DO_INDENT;
	    bu_log( "wrote region: %s, solid %s\n", region_name, solid_name );
	    bu_free( solid_name, "solid_name" );

	    return region_name;
	} else {
	    DO_INDENT;
	    bu_log( "wrote solid %s\n", solid_name );
	    return solid_name;
	}
    } else {
	bn_vert_tree_clean( vert_tree );
	bn_vert_tree_clean( norm_tree );
	curr_tri = 0;
	curr_norm = 0;

	return (char *)NULL;
    }
}

char *
process_instance( tag_t comp_obj_tag, const mat_t curr_xform, double units_conv, char *part_name )
{
    tag_t child_tag;
    int i, j;
    mat_t tmp_xform;
    char refset_name[REFSET_NAME_LEN];
    char instance_name[INSTANCE_NAME_LEN];
    char subpart_name[PART_NAME_LEN];
    double origin[ 3 ];
    double csys_matrix[ 9 ];
    double transform[ 4 ][ 4 ];
    mat_t new_xform;
    char *comp_name=NULL;
    int error;
    logical is_suppressed;
    int type, subtype;

    /* get information about the component */
    if ( comp_obj_tag == NULL_TAG ) {
	bu_log( "WARNING: An instance tag from part %s has a NULL tag!\n", part_name );
	return (char *)NULL;
    }

    UF_func( UF_ASSEM_ask_suppress_state( comp_obj_tag, &is_suppressed ) );

    if ( is_suppressed ) {
	DO_INDENT;
	bu_log( "component is suppressed\n" );
	return (char *)NULL;
    }

    child_tag = UF_ASSEM_ask_child_of_instance(comp_obj_tag);
    if ( child_tag == NULL_TAG ) {
	bu_log( "WARNING: The child tag of an instance tag from part %s has a NULL tag!\n", part_name );
	return (char *)NULL;
    }

    UF_func(UF_OBJ_ask_type_and_subtype(comp_obj_tag, &type, &subtype));
    DO_INDENT;
    bu_log( "comp_obj_tag type is %s (subtype = %d)\n", lookup_ug_type( type, NULL ), subtype );
    UF_func(UF_OBJ_ask_type_and_subtype(child_tag, &type, &subtype));
    DO_INDENT;
    bu_log( "child_tag type is %s (subtype = %d)\n", lookup_ug_type( type, NULL ), subtype );

    memset(refset_name, 0, REFSET_NAME_LEN);
    memset(instance_name, 0, INSTANCE_NAME_LEN);
    memset(subpart_name, 0, PART_NAME_LEN);
    error = UF_ASSEM_ask_component_data(comp_obj_tag,
					subpart_name, refset_name,
					instance_name, origin,
					csys_matrix, transform);

    if ( error == 641074 ) {
	/* This error occurs when the instance points to a drawing */
	DO_INDENT;
	bu_log( "WARNING: Failed to get component data for an instance in %s\n", part_name );
	return (char *)NULL;
    }

    if ( error ) {
	report( "UF_ASSEM_ask_component_data()", __FILE__, __LINE__, error );
    }

    /* check if this subpart_name is on the list to be converted */
    if ( subparts && curr_level == 0 ) {
	char *ptr;
	int do_this_one=0;

	bu_log( "Checking subparts list\n" );

	ptr = strrchr( subpart_name, '/' );
	if ( !ptr ) {
	    ptr = subpart_name;
	} else {
	    ptr++;
	}

	i = -1;
	while ( subparts[++i] ) {
	    if ( BU_STR_EQUAL( ptr, subparts[i] ) ) {
		do_this_one = 1;
		break;
	    }
	}

	if ( !do_this_one ) {
	    bu_log( "Skipping %s\n", ptr );
	    return (char *)NULL;
	} else {
	    bu_log( "processing %s\n", ptr );
	}
    }

    DO_INDENT;
    bu_log( "instance: reference set name = %s, instance name = %s\n", refset_name, instance_name );

    transform[0][3] *= units_conv;
    transform[1][3] *= units_conv;
    transform[2][3] *= units_conv;
    for ( i=0; i<4; i++ ) {
	for ( j=0; j<4; j++ ) {
	    tmp_xform[i*4+j] = transform[i][j];
	}
    }
    bn_mat_mul( new_xform, curr_xform, tmp_xform );

    if ( child_tag == NULL_TAG ) {
	bu_log( "Child is not loaded!\n" );
    } else {
	curr_level++;
	comp_name = process_part( child_tag, new_xform, subpart_name,
				  refset_name, instance_name );
	curr_level--;
    }

    return comp_name;
}

char *
convert_entire_part( tag_t node, char *p_name, char *refset_name, char *inst_name, const mat_t curr_xform, double units_conv )
{
    tag_t solid_tag;
    tag_t comp_obj_tag=NULL_TAG;
    int type;
    int subtype;
    struct wmember head;
    char *member_name;
    char *assy_name=NULL;
    struct bu_vls name_vls = BU_VLS_INIT_ZERO;
    struct UF_OBJ_disp_props_s disp_props;

    /* no reference sets, convert all solid parts */
    BU_LIST_INIT( &head.l );
    solid_tag = NULL_TAG;
    for (UF_func(UF_OBJ_cycle_objs_in_part(node, UF_solid_type, &solid_tag));
	 solid_tag != NULL_TAG;
	 UF_func(UF_OBJ_cycle_objs_in_part(node, UF_solid_type, &solid_tag))) {

	if (UF_ASSEM_is_occurrence(solid_tag)) {
	    continue;
	}

	UF_func(UF_OBJ_ask_type_and_subtype(solid_tag, &type, &subtype));
	if (type != UF_solid_type || subtype != UF_solid_body_subtype)
	    continue;

	UF_func( UF_OBJ_ask_display_properties( solid_tag, &disp_props ) );
	if ( disp_props.blank_status == UF_OBJ_BLANKED ) {
	    DO_INDENT;
	    bu_log( "Found a blanked object in convert_geom\n" );
	    continue;
	}

	if ( only_facetize ) {
	    member_name = (char *)NULL;
	} else {
	    member_name = conv_features( solid_tag, p_name,
					 refset_name, inst_name, curr_xform, units_conv, 1 );
	}

	if ( !member_name ) {
	    parts_facetized++;
	    if ( !only_facetize ) {
		DO_INDENT;
		bu_log( "\tfailed to convert features, using facetization\n" );
	    }
	    member_name = facetize( solid_tag, p_name,
				    refset_name, inst_name, curr_xform, units_conv, 1 );
	} else {
	    parts_bool++;
	}

	if ( member_name ) {
	    (void)mk_addmember( member_name, &head.l, NULL, WMOP_UNION );
	    bu_free( member_name, "member_name" );
	}
    }

    /* recurse to sub-levels (if any) */
    while ((comp_obj_tag = UF_ASSEM_cycle_inst_of_part(node, comp_obj_tag))) {

	if (comp_obj_tag == NULL_TAG) break;

	DO_INDENT;
	bu_log( "Checking instances in %s instance tag = %d\n", p_name, comp_obj_tag );

	member_name = process_instance( comp_obj_tag, curr_xform, units_conv, p_name );
	if ( member_name ) {
	    (void)mk_addmember( member_name, &head.l, NULL, WMOP_UNION );
	    bu_free( member_name, "member_name" );
	}
    }

    if ( BU_LIST_NON_EMPTY( &head.l ) ) {
	if ( inst_name ) {
	    bu_vls_strcat( &name_vls, inst_name );
	} else {
	    char *ptr;

	    ptr = strrchr( p_name, '/' );
	    if ( ptr ) {
		ptr++;
		bu_vls_strcat( &name_vls, ptr );
	    } else {
		bu_vls_strcat( &name_vls, p_name );
	    }
	}

	get_part_name( &name_vls );

	if ( refset_name && !BU_STR_EQUAL( refset_name, "None" ) ) {
	    bu_vls_strcat( &name_vls, "_" );
	    bu_vls_strcat( &name_vls, refset_name );
	}

	assy_name = create_unique_brlcad_name( &name_vls );
	bu_vls_free( &name_vls );

	mk_lcomb( wdb_fd, assy_name, &head, 0 ,
		  (char *)NULL, (char *)NULL, (unsigned char *)NULL, 0 );
    }

    return assy_name;
}

char *
convert_reference_set( tag_t node, char *p_name, char *refset_name, char *inst_name, const mat_t curr_xform, double units_conv )
{
    tag_t ref_tag = NULL_TAG;
    char ref_set_name[REFSET_NAME_LEN];
    double origin[3];
    double matrix[9];
    int num_members;
    tag_t *members;
    int i;
    int type;
    int subtype;
    struct wmember head;
    char *member_name;
    char *assy_name=NULL;
    struct bu_vls name_vls = BU_VLS_INIT_ZERO;
    tag_t tmp_tag;
    int found_refset=0;
    int num_refsets=0;
    char **def_ref_sets;
    struct refset_list *ref_root = NULL;
    struct refset_list *ref_ptr = NULL;
    struct UF_OBJ_disp_props_s disp_props;
    int do_entire_part=0;

    BU_LIST_INIT( &head.l );
    tmp_tag = NULL_TAG;
    for (UF_func(UF_OBJ_cycle_objs_in_part(node, UF_reference_set_type,
					   &tmp_tag));
	 tmp_tag != NULL_TAG;
	 UF_func(UF_OBJ_cycle_objs_in_part(node, UF_reference_set_type,
					   &tmp_tag))) {

	memset(ref_set_name, 0, REFSET_NAME_LEN);

	UF_func(UF_ASSEM_ask_ref_set_data(tmp_tag,
					  ref_set_name,
					  origin,
					  matrix,
					  &num_members,
					  & members));

	UF_free(members);
	if ( !ref_root ) {
	    BU_ALLOC(ref_root, struct refset_list);
	    ref_ptr = ref_root;
	} else {
	    BU_ALLOC(ref_ptr->next, struct refset_list);
	    ref_ptr = ref_ptr->next;
	}
	ref_ptr->next = NULL;
	ref_ptr->name = bu_strdup( ref_set_name );
	ref_ptr->tag = tmp_tag;

	if (refset_name &&  BU_STR_EQUAL(refset_name, ref_set_name) ) {
	    DO_INDENT;
	    bu_log("----found desired refset \"%s\"\n",
		   ref_set_name);
	    found_refset = 1;
	    ref_tag = tmp_tag;
	} else {
	    continue;
	}
    }

    if ( !found_refset ) {

	/* use default reference set names */
	UF_func( UF_ASSEM_ask_default_ref_sets(&num_refsets, &def_ref_sets) );
	for ( i=0; i<num_refsets; i++ ) {
	    bu_log( "default ref set %d = %s\n", i, def_ref_sets[i] );
	}

	/* look for default reference set names in the actual list of reference sets */

	for ( i=0; i<num_refsets; i++ ) {

	    if ( BU_STR_EQUAL( def_ref_sets[i], "Entire Part" ) ) {
		/* convert entire part */
		DO_INDENT;
		bu_log( "Using reference set %s, since we cannot find %s\n",
			def_ref_sets[i], refset_name );
		do_entire_part = 1;
		break;
	    }
	    ref_ptr = ref_root;
	    while ( ref_ptr ) {
		if ( BU_STR_EQUAL( ref_ptr->name, def_ref_sets[i] ) ) {
		    found_refset = 1;
		    ref_tag = ref_ptr->tag;
		    break;
		}
		ref_ptr = ref_ptr->next;
	    }
	    if ( found_refset ) {
		break;
	    }
	}

	for ( i=0; i<num_refsets; i++ ) {
	    UF_free( def_ref_sets[i] );
	}
	UF_free( def_ref_sets );
	ref_ptr = ref_root;
	while ( ref_ptr ) {
	    struct refset_list *tmp_ptr;

	    tmp_ptr = ref_ptr->next;
	    bu_free( ref_ptr->name, "refset name" );
	    bu_free( (char *)ref_ptr, "ref_ptr" );
	    ref_ptr = tmp_ptr;
	}
    }

    if ( do_entire_part ) {
	return ( convert_entire_part( node, p_name, refset_name,
				     inst_name, curr_xform, units_conv ) );
    }

    if ( !found_refset ) {
	DO_INDENT;
	bu_log( "ERROR: failed to find a usable reference set for part %s, reference set desired = %s\n",
		p_name, refset_name );
    }

    UF_func(UF_ASSEM_ask_ref_set_data(ref_tag, ref_set_name, origin, matrix, &num_members, & members));
    UF_func( UF_OBJ_ask_display_properties( ref_tag, &disp_props ) );
    if ( disp_props.blank_status == UF_OBJ_BLANKED ) {
	DO_INDENT;
	bu_log( "Found a blanked reference set in convert_geom\n" );
	return (char *)NULL;
    }

    for (i=0; i < num_members; i++ ) {
	UF_func(UF_OBJ_ask_type_and_subtype(members[i], &type, &subtype));
	if (type == UF_solid_type && subtype == UF_solid_body_subtype) {
	    if ( only_facetize ) {
		member_name = (char *)NULL;
	    } else {
		member_name = conv_features( members[i], p_name,
					     refset_name, inst_name, curr_xform, units_conv, 1 );
	    }

	    if ( !member_name ) {
		parts_facetized++;
		if ( !only_facetize ) {
		    DO_INDENT;
		    bu_log( "\tfailed to convert features, using facetization\n" );
		}
		member_name = facetize( members[i], p_name,
					refset_name, inst_name, curr_xform, units_conv, 1 );
	    } else {
		parts_bool++;
	    }
	} else if ( type == UF_occ_instance_type && subtype == UF_occ_instance_subtype ) {
	    member_name = process_instance( members[i], curr_xform, units_conv, p_name );
	} else if ( type == UF_faceted_model_type && subtype == UF_faceted_model_normal_subtype ) {
	    member_name = facetize( members[i], p_name,
				    refset_name, inst_name, curr_xform, units_conv, 1 );
	} else {
	    DO_INDENT;
	    bu_log( "\tSkipping refset member #%d (type = %s, subtype = %d)\n",
		    i, lookup_ug_type( type, NULL ), subtype );
	    continue;
	}
	if ( member_name ) {
	    (void)mk_addmember( member_name, &head.l, NULL, WMOP_UNION );
	    bu_free( member_name, "member_name" );
	}
    }

    UF_free(members);

    if ( BU_LIST_NON_EMPTY( &head.l ) ) {
	if ( inst_name ) {
	    bu_vls_strcat( &name_vls, inst_name );
	} else {
	    char *ptr;

	    ptr = strrchr( p_name, '/' );
	    if ( ptr ) {
		ptr++;
		bu_vls_strcat( &name_vls, ptr );
	    } else {
		bu_vls_strcat( &name_vls, p_name );
	    }
	}

	get_part_name( &name_vls );

	if ( refset_name && !BU_STR_EQUAL( refset_name, "None" ) ) {
	    bu_vls_strcat( &name_vls, "_" );
	    bu_vls_strcat( &name_vls, refset_name );
	}

	assy_name = create_unique_brlcad_name( &name_vls );
	bu_vls_free( &name_vls );

	mk_lcomb( wdb_fd, assy_name, &head, 0 ,
		  (char *)NULL, (char *)NULL, (unsigned char *)NULL, 0 );
    }

    return assy_name;
}

char *
convert_geom( tag_t node, char *p_name, char *refset_name, char *inst_name, const mat_t curr_xform, double units_conv )
{
    DO_INDENT;
    bu_log( "Converting part %s (refset=%s)\n", p_name, refset_name );
    if ( use_refset_name ) {
	DO_INDENT;
	bu_log( "Using user specified reference set name (%s) in place of (%s)\n",
		use_refset_name, refset_name );
	if ( BU_STR_EQUAL( use_refset_name, "Entire Part" ) || BU_STR_EQUAL( use_refset_name, "None" ) ) {
	    return ( convert_entire_part( node, p_name, refset_name, inst_name,
					 curr_xform, units_conv ) );
	} else {
	    return ( convert_reference_set( node, p_name, use_refset_name, inst_name,
					   curr_xform, units_conv ) );
	}
    }
    if ( refset_name && !BU_STR_EQUAL( refset_name, "None" ) ) {
	/* convert reference set */
	return ( convert_reference_set( node, p_name, refset_name, inst_name,
				       curr_xform, units_conv ) );
    } else {
	/* convert entire part */
	return ( convert_entire_part( node, p_name, refset_name, inst_name,
				     curr_xform, units_conv ) );
    }

}

char *
process_part( tag_t node, const mat_t curr_xform, char *p_name, char *ref_set, char *inst_name )
{
    char part_name[PART_NAME_LEN ];		/* name of current part */
    int units;
    double units_conv=1.0;
    char *assy_name=NULL;

    UF_func(UF_PART_ask_part_name(node, part_name));

    DO_INDENT
	bu_log( "********process_part( %s ), tag = %d\n", p_name, node );
    /* make sure the part for this object is loaded */
    switch (UF_PART_is_loaded (part_name)) {
	case 0: /* not loaded */
	    fprintf(stderr, "ERROR: %s:%d part %s not loaded\n",
		    __FILE__, __LINE__, part_name);
	    break;
	case 1: /* fully loaded */
	    break;
	case 2: /* partially loaded */
	    node = Lee_open_part(part_name, 0);
	    DO_INDENT
		bu_log("Loading %s\n", part_name);
	    break;
    }

    /* ensure that the part we are working on is the current part,
     * this eliminates some confusion about units.
     */
    UF_func( UF_PART_set_display_part( node ) );

    UF_func(UF_PART_ask_units (node, &units));
    if ( units == UF_PART_ENGLISH ) {
	DO_INDENT;
	bu_log( "  Units are English\n" );
	units_conv = 25.4;
    } else {
	DO_INDENT;
	bu_log( "  Units are Metric\n" );
	units_conv = 1.0;
    }

    /* get any geometry at this level */
    assy_name = convert_geom( node, p_name, ref_set, inst_name, curr_xform, units_conv );

    UF_func( UF_PART_set_display_part( node ) );

    if ( assy_name ) {
	return assy_name;
    }

    return (char *)NULL;
}

static void
add_to_suppress_list( tag_t feat_tag )
{
    tag_t *parents, *children;
    int num_parents, num_children;
    int i, list_len;
    tag_t list_member;

    DO_INDENT;
    bu_log( "add_to_supress_list(%d)\n", feat_tag );
    UF_func( UF_MODL_ask_feat_relatives (feat_tag, &num_parents, &parents,
					 &num_children, &children));
    UF_free( parents );
    UF_free( children );

    /* do not suppress features that have other features depending on them */
    if ( num_children ) {
	DO_INDENT;
	bu_log( "Feature %d has %d children, do not suppress\n", feat_tag, num_children );
	return;
    }

    /* make sure this feature is not already on the list */
    UF_func( UF_MODL_ask_list_count( suppress_list, &list_len ) );
    DO_INDENT;
    for ( i=0; i<list_len; i++ ) {
	UF_func( UF_MODL_ask_list_item( suppress_list, i, &list_member ) );
	DO_INDENT;
	if ( list_member == feat_tag ) {
	    DO_INDENT;
	    return;
	}
    }

    /* add this feature to the list */
    UF_func( UF_MODL_put_list_item( suppress_list, feat_tag ) );
    DO_INDENT;
}

static void
check_features_for_suppression( tag_t solid_tag, char *part_name, double units_conv )
{
    uf_list_p_t feat_list;
    int feat_count=0;
    int feat_num;

    UF_func( UF_MODL_ask_body_feats( solid_tag, &feat_list ) );
    UF_func( UF_MODL_ask_list_count( feat_list, &feat_count ) );

    DO_INDENT;
    bu_log( "Checking %d features of part %s for suppression\n", feat_count, part_name );
    for ( feat_num=0; feat_num < feat_count; feat_num++ ) {
	tag_t feat_tag;
	int is_suppressed;
	char *feat_type;

	DO_INDENT;
	bu_log( "\tChecking feature number %d\n", feat_num );

	UF_func( UF_MODL_ask_list_item( feat_list, feat_num, &feat_tag ) );
	UF_func(UF_MODL_ask_suppress_feature (feat_tag, &is_suppressed));
	if ( is_suppressed ) {
	    continue;
	}

	UF_func( UF_MODL_ask_feat_type( feat_tag, &feat_type ) );

	if ( BU_STR_EQUAL( feat_type, "BLEND" ) ) {
	    double blend_radius;

	    DO_INDENT;
	    bu_log( "\tChecking a blend (%d) for suppression\n", feat_tag );
	    get_blend_radius( feat_tag, part_name, units_conv, &blend_radius );
	    if ( blend_radius >= min_round ) {
		continue;
	    }

	    add_to_suppress_list( feat_tag );
	} else if ( BU_STR_EQUAL( feat_type, "CHAMFER" ) ) {
	    double offset1, offset2;

	    DO_INDENT;
	    bu_log( "\tChecking a chamfer (%d) for suppression\n", feat_tag );
	    get_chamfer_offsets( feat_tag, part_name, units_conv, &offset1, &offset2 );

	    if ( offset1 >= min_chamfer || offset2 >= min_chamfer ) {
		continue;
	    }

	    add_to_suppress_list( feat_tag );
	}

	UF_free( feat_type );
    }
    UF_func( UF_MODL_delete_list( &feat_list ) );

    DO_INDENT;
    bu_log( "Finished checking features for part %s\n", part_name );
}

static void
do_suppressions_in_instance( tag_t comp_obj_tag )
{
    logical is_suppressed;
    tag_t child_tag;

    if ( comp_obj_tag == NULL_TAG ) {
	return;
    }

    UF_func( UF_ASSEM_ask_suppress_state( comp_obj_tag, &is_suppressed ) );

    if ( is_suppressed ) {
	return;
    }

    child_tag = UF_ASSEM_ask_child_of_instance(comp_obj_tag);
    if ( child_tag == NULL_TAG ) {
	return;
    }

    /* ensure that the part we are working on is the current part,
     * this eliminates some confusion about units.
     */
    UF_func( UF_PART_set_display_part( child_tag ) );
    do_suppressions( child_tag );
    UF_func( UF_PART_set_display_part( child_tag ) );
}


static void
do_suppressions( tag_t node )
{
    char part_name[PART_NAME_LEN ];		/* name of current part */
    int units;
    double units_conv=1.0;
    tag_t solid_tag, comp_obj_tag;

    UF_func(UF_PART_ask_part_name(node, part_name));

    DO_INDENT;
    bu_log( "********do_suppressions( %s ), tag = %d\n", part_name, node );
    /* make sure the part for this object is loaded */
    switch (UF_PART_is_loaded (part_name)) {
	case 0: /* not loaded */
	    fprintf(stderr, "ERROR: %s:%d part %s not loaded\n",
		    __FILE__, __LINE__, part_name);
	    break;
	case 1: /* fully loaded */
	    break;
	case 2: /* partially loaded */
	    node = Lee_open_part(part_name, 0);
	    DO_INDENT
		bu_log("Loading %s\n", part_name);
	    break;
    }

    UF_func(UF_PART_ask_units (node, &units));
    if ( units == UF_PART_ENGLISH ) {
	units_conv = 25.4;
    } else {
	units_conv = 1.0;
    }

    solid_tag = NULL_TAG;
    UF_func( UF_OBJ_cycle_objs_in_part(node, UF_solid_type, &solid_tag ) );
    while ( solid_tag != NULL_TAG ) {
	int type, subtype;

	UF_func(UF_OBJ_ask_type_and_subtype(solid_tag, &type, &subtype));
	if ( !UF_ASSEM_is_occurrence(solid_tag) &&
	     (type == UF_solid_type) &&
	     (subtype == UF_solid_body_subtype) ) {
	    check_features_for_suppression( solid_tag, part_name, units_conv );
	}

	UF_func( UF_OBJ_cycle_objs_in_part(node, UF_solid_type, &solid_tag ) );
    }

    /* recurse to sub-levels (if any) */
    comp_obj_tag = NULL_TAG;
    while ((comp_obj_tag = UF_ASSEM_cycle_inst_of_part(node, comp_obj_tag))) {

	if (comp_obj_tag == NULL_TAG) break;

	DO_INDENT;
	bu_log( "Checking for suppressable features in %s instance tag = %d\n", part_name, comp_obj_tag );

	curr_level++;
	do_suppressions_in_instance( comp_obj_tag );
	curr_level--;
    }
}

static void
get_it_all_loaded( tag_t node )
{
    char part_name[PART_NAME_LEN ];		/* name of current part */
    tag_t comp_obj_tag, child_tag;
    logical is_suppressed;

    UF_func(UF_PART_ask_part_name(node, part_name));

    /* make sure the part for this object is loaded */
    switch (UF_PART_is_loaded (part_name)) {
	case 0: /* not loaded */
	    fprintf(stderr, "ERROR: %s:%d part %s not loaded\n",
		    __FILE__, __LINE__, part_name);
	    break;
	case 1: /* fully loaded */
	    break;
	case 2: /* partially loaded */
	    node = Lee_open_part(part_name, 0);
	    DO_INDENT
		bu_log("Loading %s\n", part_name);
	    break;
    }

    comp_obj_tag = NULL_TAG;
    while ((comp_obj_tag = UF_ASSEM_cycle_inst_of_part(node, comp_obj_tag))) {

	if (comp_obj_tag == NULL_TAG) break;

	UF_func( UF_ASSEM_ask_suppress_state( comp_obj_tag, &is_suppressed ) );

	if ( is_suppressed ) {
	    continue;
	}

	child_tag = UF_ASSEM_ask_child_of_instance(comp_obj_tag);
	if ( child_tag == NULL_TAG ) {
	    continue;
	}

	curr_level++;
	get_it_all_loaded( child_tag );
	curr_level--;
    }
}

static const char *usage="Usage: %s [-d level] [-i starting_ident_number] [-n part_no_to_part_name_mapping_file] [-t surface_tolerance] [-a surface_normal_tolerance] [-R use_refset_name] [-c min_chamfer] [-r min_round] [-f] [-s] [-u] -o output_file.g part_filename [subpart1 subpart2 ...]\n";

int
parse_args(int ac, char *av[])
{
    int  c;
    char *strrchr();

    if (  ! (progname=strrchr(*av, '/'))  )
	progname = *av;
    else
	++progname;

    /* Turn off bu_getopt's error messages */
    bu_opterr = 0;

    /* get all the option flags from the command line */
    while ((c=bu_getopt(ac, av, options)) != -1) {
	if (bu_optopt == '?') c='h';
	switch (c) {
	    case 'i'	: ident = atoi( bu_optarg ); break;
	    case 'o'	: output_file = bu_strdup( bu_optarg ); break;
	    case 'd'	: debug = atoi(bu_optarg); break;
	    case 't'	: surf_tol = atof( bu_optarg ); break;
	    case 'a'	: ang_tol = atof( bu_optarg ) * DEG2RAD; break;
	    case 'n'	: part_name_file = bu_optarg; use_part_name_hash = 1; break;
	    case 'R'	: use_refset_name = bu_optarg; break;
	    case 'c'	: min_chamfer = atof( bu_optarg ); break;
	    case 'r'	: min_round = atof( bu_optarg ); break;
	    case 'f'	: only_facetize = 1; break;
	    case 's'	: show_all_features = 1; break;
	    case 'u'	: use_normals = 1; break;
	    case 'h'	: bu_exit(1, usage, av[0]);
			  break;
	    default	: fprintf(stderr, "Bad flag specified\n");
	    		  bu_exit(1, usage, av[0]);
			  break;
	}
    }

    return bu_optind;
}

int
main(int ac, char *av[])
{
    tag_t displayed_part = NULL_TAG;
    char part_name[PART_NAME_LEN];		/* name of current part */
    tag_t ugpart = NULL_TAG;
    tag_t cset=0;
    int i, j;
    char *comp_name;
    FILE *fd_parts;
    UF_ASSEM_options_t assem_options;
    time_t elapsed_time, end_time;

    bu_setprogname(av[0]);

    time( &start_time );

    tol_dist_sq = tol_dist * tol_dist;

    i = parse_args(ac, av);

    tol.magic = BN_TOL_MAGIC;
    tol.dist = surf_tol;
    tol.dist_sq = tol.dist * tol.dist;
    tol.perp = 1e-6;
    tol.para = 1.0 - tol.perp;

    if (i+1 > ac) {
	bu_exit(1, usage, av[0]);
    }

    vert_tree = bn_vert_tree_create();
    norm_tree = bn_vert_tree_create();

    if ( ac > i+1 ) {
	subparts = (char **)bu_calloc( ac - i + 1, sizeof(char *), "subparts" );
	for ( j=i+1; j<ac; j++ ) {
	    char *ptr;

	    ptr = strrchr( av[j], '/' );
	    if ( !ptr ) {
		ptr = av[j];
	    } else {
		ptr++;
	    }

	    subparts[j-i-1] = bu_strdup( ptr );
	    bu_log( "subpart specified: %s\n", subparts[j-i-1] );
	}
    }

    if ( use_part_name_hash ) {
	if ( (fd_parts=fopen( part_name_file, "rb" )) == NULL ) {
	    perror( av[0] );
	    bu_exit(1, "Cannot open part name file (%s)\n", part_name_file );
	}
	create_name_hash( fd_parts );
    }

    if ( !output_file ) {
	printf( "ERROR: Output file name is required!\n" );
	bu_exit(1, usage, av[0]);
    }

    /* open BRL-CAD database */
    if ( (wdb_fd=wdb_fopen( output_file ) ) == NULL ) {
	perror( *av );
	bu_exit(1, "ERROR: Cannot open output file (%s)\n", output_file );
    }

    /* start up UG interface */
    UF_initialize();

    /* process part listed on command line */
    printf("file %s\n", av[i]);

    /* open part */
    if ( UF_PART_is_loaded( av[i] ) != 1 ) {
	ugpart = open_part(av[i], 0);
	bu_log( "opened: %s\n", av[i] );
    }

    uc6476(1); /* draw */
    bu_log( "drew: %s\n", av[i] );

    displayed_part = UF_PART_ask_display_part();
    UF_func(UF_PART_ask_part_name(displayed_part, part_name));

    UF_func( UF_ASSEM_ask_assem_options( &assem_options ) );
    assem_options.maintain_work_part = UF_ASSEM_dont_maintain_work_part;
    UF_func( UF_ASSEM_set_assem_options( &assem_options ) );

    if ( only_facetize ) {
	curr_level = 0;
	comp_name = process_part( displayed_part, bn_mat_identity, part_name, NULL, NULL );
	if ( comp_name ) {
	    bu_free( comp_name, "comp_name" );
	}

	if (cset) unload_sub_parts(cset);
	if (ugpart) UF_PART_close(ugpart, 1, 1);

	cset = ugpart = 0;
	ugdprintf("%s closed\n", av[i]);

	UF_terminate();

	bu_log( "\n\n\t%d parts facetized\n\t%d parts converted to Boolean form\n", parts_facetized, parts_bool );
	return 0;
    }

    if ( !only_facetize ) {
	curr_level = 0;
	get_it_all_loaded( displayed_part );
    }

#if DO_SUPPRESSIONS
    if ( min_chamfer > 0.0 || min_round > 0.0 ) {
	int list_len=0;

	/* create a list of features to be suppressed */
	UF_func( UF_MODL_create_list( &suppress_list ) );

	/* ensure that the part we are working on is the current part,
	 * this eliminates some confusion about units.
	 */
	UF_func( UF_PART_set_display_part( displayed_part ) );
	do_suppressions( displayed_part );
	UF_func( UF_PART_set_display_part( displayed_part ) );

	bu_log( "finished collecting suppressions\n" );
	/* suppress them */
	UF_func( UF_MODL_ask_list_count( suppress_list, &list_len ) );

	if ( list_len ) {
	    bu_log( "Suppressing %d features\n", list_len );
	    UF_func( UF_MODL_delete_feature( suppress_list ) );
	}
    }
#endif

    curr_level = 0;
    comp_name = process_part( displayed_part, bn_mat_identity, part_name, NULL, NULL );
    if ( comp_name ) {
	bu_free( comp_name, "comp_name" );
    }

    if (cset) unload_sub_parts(cset);
    if (ugpart) UF_PART_close(ugpart, 1, 1);

    fprintf( stderr, "%s closed\n", av[i]);

    UF_terminate();

    bu_log( "\n\n\t%d parts facetized\n\t%d parts converted to Boolean form\n", parts_facetized, parts_bool );
    bu_log( "\t\t%d of the facetized parts were BREP models\n", parts_brep );

    elapsed_time = time( &end_time ) - start_time;
<<<<<<< HEAD
    bu_log( "Elapsed time: %02ld:%02ld:%02ld\n", elapsed_time/3600, (elapsed_time%3600)/60, (elapsed_time%60) );
=======
    bu_log( "Elapsed time: %02lld:%02lld:%02lld\n", (long long)elapsed_time/3600, (long long)(elapsed_time%3600)/60, (long long)(elapsed_time%60) );
>>>>>>> 60304d81

    return 0;

}

/*
 * Local Variables:
 * mode: C
 * tab-width: 8
 * indent-tabs-mode: t
 * c-file-style: "stroustrup"
 * End:
 * ex: shiftwidth=4 tabstop=8
 */<|MERGE_RESOLUTION|>--- conflicted
+++ resolved
@@ -1,11 +1,7 @@
 /*                          U G - G . C
  * BRL-CAD
  *
-<<<<<<< HEAD
- * Copyright (c) 2004-2018 United States Government as represented by
-=======
  * Copyright (c) 2004-2020 United States Government as represented by
->>>>>>> 60304d81
  * the U.S. Army Research Laboratory.
  *
  * This program is free software; you can redistribute it and/or
@@ -5503,11 +5499,7 @@
     bu_log( "\t\t%d of the facetized parts were BREP models\n", parts_brep );
 
     elapsed_time = time( &end_time ) - start_time;
-<<<<<<< HEAD
-    bu_log( "Elapsed time: %02ld:%02ld:%02ld\n", elapsed_time/3600, (elapsed_time%3600)/60, (elapsed_time%60) );
-=======
     bu_log( "Elapsed time: %02lld:%02lld:%02lld\n", (long long)elapsed_time/3600, (long long)(elapsed_time%3600)/60, (long long)(elapsed_time%60) );
->>>>>>> 60304d81
 
     return 0;
 
