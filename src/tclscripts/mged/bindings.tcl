#                    B I N D I N G S . T C L
# BRL-CAD
#
<<<<<<< HEAD
# Copyright (c) 2004-2018 United States Government as represented by
=======
# Copyright (c) 2004-2020 United States Government as represented by
>>>>>>> 60304d81
# the U.S. Army Research Laboratory.
#
# This library is free software; you can redistribute it and/or
# modify it under the terms of the GNU Lesser General Public License
# version 2.1 as published by the Free Software Foundation.
#
# This library is distributed in the hope that it will be useful, but
# WITHOUT ANY WARRANTY; without even the implied warranty of
# MERCHANTABILITY or FITNESS FOR A PARTICULAR PURPOSE.  See the GNU
# Lesser General Public License for more details.
#
# You should have received a copy of the GNU Lesser General Public
# License along with this file; see the file named COPYING for more
# information.
#
###
if ![info exists mged_players] {
    set mged_players {}
}

proc mged_bind_dm { w } {
    global hot_key
    global forwarding_key
    global tcl_platform

    set hot_key 65478

    #make this the current display manager
    if { $::tcl_platform(platform) != "windows" && $::tcl_platform(os) != "Darwin" } {
	bind $w <Enter> "winset $w; focus $w;"
    } else {
	# some platforms should not be forced window activation (winset)
	bind $w <Enter> "winset $w;"
    }

    #default mouse bindings
    default_mouse_bindings $w

    #default key bindings
    set forwarding_key($w) 0
    default_key_bindings $w
}

proc print_return_val str {
    if {$str != ""} {
	distribute_text "" "" $str
	stuff_str $str
    }
}

if ![info exists mged_default(dm_key_bindings)] {
    set mged_default(dm_key_bindings) "\tKey Sequence\t\tBehavior
\ta\t\t\ttoggle angle distance cursor (ADC)
\te\t\t\ttoggle edit axes
\tm\t\t\ttoggle model axes
\tv\t\t\ttoggle view axes
\ti\t\t\tadvance illumination pointer forward
\tI\t\t\tadvance illumination pointer backward
\tp\t\t\tsimulate mouse press (i.e. to pick a solid)
\t3\t\t\tview - ae 35 25
\t4\t\t\tview - ae 45 45
\tf\t\t\tfront view
\tt\t\t\ttop view
\tb\t\t\tbottom view
\tl\t\t\tleft view
\tr\t\t\tright view
\tR\t\t\trear view
\ts\t\t\tenter solid illumination state
\to\t\t\tenter object illumination state
\tq\t\t\treject edit
\tu\t\t\tzero knobs and sliders
\t<F1>\t\t\ttoggle depthcue
\t<F2>\t\t\ttoggle zclip
\t<F3>\t\t\ttoggle perspective
\t<F4>\t\t\ttoggle zbuffer
\t<F5>\t\t\ttoggle lighting
\t<F6>\t\t\ttoggle perspective angle
\t<F7>\t\t\ttoggle faceplate
\t<F8>\t\t\ttoggle faceplate GUI
\t<F9>\t\t\ttoggle keystroke forwarding
\t<F12>\t\t\tzero knobs
\t<Left>\t\t\tabsolute rotate about y axis
\t<Right>\t\t\tabsolute rotate about y axis
\t<Down>\t\t\tabsolute rotate about x axis
\t<Up>\t\t\tabsolute rotate about x axis
\t<Shift-Left>\t\tabsolute translate in X direction
\t<Shift-Right>\t\tabsolute translate in X direction
\t<Shift-Down>\t\tabsolute translate in Z direction
\t<Shift-Up>\t\tabsolute translate in Z direction
\t<Control-Shift-Left>\tabsolute rotate about z axis
\t<Control-Shift-Right>\tabsolute rotate about z axis
\t<Control-Shift-Down>\tabsolute translate in Y direction
\t<Control-Shift-Up>\tabsolute translate in Y direction
\t<Control-n>\t\tgoto next view
\t<Control-p>\t\tgoto previous view
\t<Control-t>\t\ttoggle between the current view and the last view"
}

proc default_key_bindings { w } {
    bind $w a "winset $w; adc; break"
    bind $w c "open_cmd_win id_0"
    bind $w e "winset $w; rset ax edit_draw !;\
	    update_gui $w edit_draw \[rset ax edit_draw\]; break"
    bind $w m "winset $w; rset ax model_draw !;\
	    update_gui $w model_draw \[rset ax model_draw\]; break"
    bind $w v "winset $w; rset ax view_draw !;\
	    update_gui $w view_draw \[rset ax view_draw\]; break"
    bind $w i "winset $w; aip f; break"
    bind $w I "winset $w; aip b; break"
    bind $w p "winset $w; M 1 0 0; break"
    bind $w 2 "winset $w; ae 35 -25; break"
    bind $w 3 "winset $w; press 35,25; break"
    bind $w 4 "winset $w; press 45,45; break"
    bind $w 5 "winset $w; ae 145 25; break"
    bind $w 6 "winset $w; ae 215 25; break"
    bind $w 7 "winset $w; ae 325 25; break"
    bind $w f "winset $w; press front; break"
    bind $w t "winset $w; press top; break"
    bind $w b "winset $w; press bottom; break"
    bind $w l "winset $w; press left; break"
    bind $w n "winset $w; puts \[nirt -b\]; break"
    bind $w r "winset $w; press right; break"
    bind $w R "winset $w; press rear; break"
    bind $w s "winset $w; press sill; break"
    bind $w o "winset $w; press oill; break"
    bind $w q "winset $w; press reject; break"
    bind $w A "winset $w; press accept; break"
    bind $w P "winset $w; catch {sed_apply}; break"
    bind $w S "winset $w; catch {sed_reset}; break"
    bind $w u "winset $w; svb; break"
    bind $w <F1> "winset $w; dm set depthcue !; update_gui $w depthcue \[dm set depthcue\]; break"
    bind $w <F2> "winset $w; dm set zclip !; update_gui $w zclip \[dm set zclip\]; break"
    bind $w <F3> "winset $w; set perspective_mode !; update_gui $w perspective_mode \$perspective_mode; break"
    bind $w <F4> "winset $w; dm set zbuffer !; update_gui $w zbuffer \[dm set zbuffer\]; break"
    bind $w <F5> "winset $w; dm set lighting !; update_gui $w lighting \[dm set lighting\]; break"
    bind $w <F6> "winset $w; set toggle_perspective !; break"
    bind $w <F7> "winset $w; set faceplate !; update_gui $w faceplate \$faceplate; break"
    bind $w <F8> "winset $w; set orig_gui !; update_gui $w orig_gui \$orig_gui; break"
    # KeySym for <F9> --> 0xffc6 --> 65478
    bind $w <F9> "toggle_forward_key_bindings $w; update_gui $w forward_keys \$forwarding_key($w); break"
    bind $w <F12> "winset $w; knob zero; break"

    bind $w <Left> "winset $w; knob -i ay -\$mged_default(rot_factor); break"
    bind $w <Right> "winset $w; knob -i ay \$mged_default(rot_factor); break"
    bind $w <Down> "winset $w; knob -i ax \$mged_default(rot_factor); break"
    bind $w <Up> "winset $w; knob -i ax -\$mged_default(rot_factor); break"
    bind $w <Shift-Left> "winset $w; knob -i aX \$mged_default(tran_factor); break"
    bind $w <Shift-Right> "winset $w; knob -i aX -\$mged_default(tran_factor); break"
    bind $w <Shift-Down> "winset $w; knob -i aZ -\$mged_default(tran_factor); break"
    bind $w <Shift-Up> "winset $w; knob -i aZ \$mged_default(tran_factor); break"
    bind $w <Control-Shift-Left> "winset $w; knob -i az \$mged_default(rot_factor); break"
    bind $w <Control-Shift-Right> "winset $w; knob -i az -\$mged_default(rot_factor); break"
    bind $w <Control-Shift-Down> "winset $w; knob -i aY \$mged_default(tran_factor); break"
    bind $w <Control-Shift-Up> "winset $w; knob -i aY -\$mged_default(tran_factor); break"

    bind $w <Control-n> "winset $w; _mged_view_ring next; break"
    bind $w <Control-p> "winset $w; _mged_view_ring prev; break"
    bind $w <Control-t> "winset $w; _mged_view_ring toggle; break"

    bind $w <Escape> "winset $w; reset_everything $w; break"

    # Throw away other key events
    bind $w <KeyPress> {
	break
    }
}

proc reset_everything { w } {
    global mged_gui

    # stop all the spinning
    knob zero

    # stop all the editing
    press reject
    
    # restore default mouse behavior
    set id [get_player_id_dm $w]
    set mged_gui($id,mouse_behavior) d
    set_mouse_behavior $id
}

proc set_forward_keys { w val } {
    global forwarding_key

    set forwarding_key($w) $val
    if {$forwarding_key($w)} {
	forward_key_bindings $w
    } else {
	default_key_bindings $w
    }
}

proc toggle_forward_key_bindings { w } {
    global forwarding_key

    if {$forwarding_key($w)} {
	default_key_bindings $w
	set forwarding_key($w) 0
    } else {
	forward_key_bindings $w
	set forwarding_key($w) 1
    }
}

proc forward_key_bindings { w } {
    set id [get_player_id_dm $w]

    if {$id == "mged"} {
	return
    }

    # First, unset the default key bindings
    bind $w a {}
    bind $w e {}
    bind $w m {}
    bind $w v {}
    bind $w i {}
    bind $w I {}
    bind $w p {}
    bind $w 2 {}
    bind $w 3 {}
    bind $w 4 {}
    bind $w 5 {}
    bind $w 6 {}
    bind $w 7 {}
    bind $w f {}
    bind $w t {}
    bind $w b {}
    bind $w l {}
    bind $w r {}
    bind $w R {}
    bind $w s {}
    bind $w o {}
    bind $w q {}
    bind $w u {}
    bind $w c {}
    bind $w A {}
    bind $w P {}
    bind $w S {}
    bind $w <F1> {}
    bind $w <F2> {}
    bind $w <F3> {}
    bind $w <F4> {}
    bind $w <F5> {}
    bind $w <F6> {}
    bind $w <F7> {}
    bind $w <F8> {}
    bind $w <F12> {}

    bind $w <Left> {}
    bind $w <Right> {}
    bind $w <Down> {}
    bind $w <Up> {}
    bind $w <Shift-Left> {}
    bind $w <Shift-Right> {}
    bind $w <Shift-Down> {}
    bind $w <Shift-Up> {}
    bind $w <Control-Shift-Left> {}
    bind $w <Control-Shift-Right> {}
    bind $w <Control-Shift-Down> {}
    bind $w <Control-Shift-Up> {}

    bind $w <Control-n> {}
    bind $w <Control-p> {}
    bind $w <Control-t> {}

    bind $w <Escape> {}

    # The focus commands in the binding below are necessary to insure
    # that .$id.t gets the event.
    bind $w <KeyPress> "\
	    focus .$id.t;\
	    set mged_gui(.$id.t,insert_char_flag) 1;\
	    event generate .$id.t <KeyPress> -state %s -keysym %K;\
	    set mged_gui(.$id.t,insert_char_flag) 0;\
	    focus %W;\
	    break"
}

proc default_mouse_bindings { w } {
    global no_focus_hack
    global transform
    global tcl_platform

    # default button bindings
    if {![regexp {^[0-9]+} $::tcl_platform(osVersion) osMajorVersion]} {
	set osMajorVersion 0
    }

    if {[info exists no_focus_hack] && $no_focus_hack} {
	bind $w <1> "winset $w; zoom 0.5; break"
	bind $w <2> "winset $w; set tmpstr \[dm m %x %y\]; print_return_val \$tmpstr; break"
	bind $w <3> "winset $w; zoom 2.0; break"

<<<<<<< HEAD
=======
	# Mouse wheel fun with Tcl/Tk - see https://wiki.tcl-lang.org/page/mousewheel
	bind $w <MouseWheel> "winset $w; focus $w; if {%D < 0} {zoom 0.9} else {zoom 1.1}"
	bind $w <Button-4> {event generate [focus] <MouseWheel> -delta  120}
	bind $w <Button-5> {event generate [focus] <MouseWheel> -delta -120}

>>>>>>> 60304d81
	if {$::tcl_platform(os) == "Darwin"} {
	    # Mac option-key emulates mouse 2 (doesn't work?)
	    bind $w <Option-ButtonPress-1> "winset $w; set tmpstr \[dm m %x %y\]; print_return_val \$tmpstr; break"
	    # Mac command-key emulates mouse 3
	    bind $w <Mod2-ButtonPress-1> "winset $w; zoom 2.0; break"
	}
    } else {
	bind $w <1> "winset $w; focus $w; zoom 0.5; break"
	bind $w <2> "winset $w; focus $w; set tmpstr \[dm m %x %y\]; print_return_val \$tmpstr; break"
	bind $w <3> "winset $w; focus $w; zoom 2.0; break"

<<<<<<< HEAD
=======
	# Mouse wheel fun with Tcl/Tk - see https://wiki.tcl-lang.org/page/mousewheel
	bind $w <MouseWheel> "winset $w; focus $w; if {%D < 0} {zoom 0.9} else {zoom 1.1}; break"
	bind $w <Button-4> {event generate [focus] <MouseWheel> -delta  120}
	bind $w <Button-5> {event generate [focus] <MouseWheel> -delta -120}

>>>>>>> 60304d81
	if {$::tcl_platform(os) == "Darwin"} {
	    # Mac command-key emulates mouse 2 (doesn't work?)
	    bind $w <Option-ButtonPress-1> "winset $w; focus $w; set tmpstr \[dm m %x %y\]; print_return_val \$tmpstr; break"
	    # Mac command-key emulates mouse 3
	    bind $w <Mod2-ButtonPress-1> "winset $w; focus $w; zoom 2.0; break"
	}
    }

    bind $w <ButtonRelease> "winset $w; dm idle; break"
    bind $w <KeyRelease-Control_L> "winset $w; dm idle; break"
    bind $w <KeyRelease-Control_R> "winset $w; dm idle; break"
    bind $w <KeyRelease-Shift_L> "winset $w; dm idle; break"
    bind $w <KeyRelease-Shift_R> "winset $w; dm idle; break"
    bind $w <KeyRelease-Alt_L> "winset $w; dm idle; break"
    bind $w <KeyRelease-Alt_R> "winset $w; dm idle; break"

    if ![catch {adc draw} result] {
	set adcflag $result
    } else {
	set adcflag 0
    }

    if {$adcflag == "1" && $transform == "a"} {
	bind $w <Shift-ButtonPress-1> "winset $w; dm adc t %x %y; \
		shift_grip_hints $w \"Translate ADC\"; break"
	bind $w <Shift-ButtonPress-2> "winset $w; dm adc t %x %y; \
		shift_grip_hints $w \"Translate ADC\"; break"
	bind $w <Shift-ButtonPress-3> "winset $w; dm adc d %x %y; \
		shift_grip_hints $w \"Translate Tick Distance\"; break"

	bind $w <Control-ButtonPress-1> "winset $w; dm adc 1 %x %y; \
		shift_grip_hints $w \"Rotate Angle 1\"; break"
	bind $w <Control-ButtonPress-2> "winset $w; dm adc 2 %x %y; \
		shift_grip_hints $w \"Rotate Angle 2\"; break"
	bind $w <Control-ButtonPress-3> "winset $w; dm adc d %x %y; \
		shift_grip_hints $w \"Translate Tick Distance\"; break"

	bind $w <Shift-Control-ButtonPress-1> "winset $w; dm adc d %x %y; \
		shift_grip_hints $w \"Translate Tick Distance\"; break"
	bind $w <Shift-Control-ButtonPress-2> "winset $w; dm adc d %x %y; \
		shift_grip_hints $w \"Translate Tick Distance\"; break"
	bind $w <Shift-Control-ButtonPress-3> "winset $w; dm adc d %x %y; \
		shift_grip_hints $w \"Translate Tick Distance\"; break"

	#constrained adc defaults
	bind $w <Alt-Shift-ButtonPress-1> "winset $w; dm con a x %x %y; \
		shift_grip_hints $w \"X Translate ADC\"; break"
	bind $w <Alt-Shift-ButtonPress-2> "winset $w; dm con a y %x %y; \
		shift_grip_hints $w \"Y Translate ADC\"; break"
	bind $w <Alt-Shift-ButtonPress-3> "winset $w; dm con a d %x %y; \
		shift_grip_hints $w \"Translate Tick Distance\"; break"

	bind $w <Alt-Control-ButtonPress-1> "winset $w; dm con a 1 %x %y; \
		shift_grip_hints $w \"Rotate Angle 1\"; break"
	bind $w <Alt-Control-ButtonPress-2> "winset $w; dm con a 2 %x %y; \
		shift_grip_hints $w \"Rotate Angle 2\"; break"
	bind $w <Alt-Control-ButtonPress-3> "winset $w; dm con a d %x %y; \
		shift_grip_hints $w \"Translate Tick Distance\"; break"

	bind $w <Alt-Shift-Control-ButtonPress-1> "winset $w; dm con a d %x %y; \
		shift_grip_hints $w \"Translate Tick Distance\"; break"
	bind $w <Alt-Shift-Control-ButtonPress-2> "winset $w; dm con a d %x %y; \
		shift_grip_hints $w \"Translate Tick Distance\"; break"
	bind $w <Alt-Shift-Control-ButtonPress-3> "winset $w; dm con a d %x %y; \
		shift_grip_hints $w \"Translate Tick Distance\"; break"
    } else {
	bind $w <Shift-ButtonPress-1> "winset $w; dm am t %x %y; \
		shift_grip_hints $w Translate; break"
	bind $w <Shift-ButtonPress-2> "winset $w; dm am t %x %y; \
		shift_grip_hints $w Translate; break"
	bind $w <Shift-ButtonPress-3> "winset $w; dm am t %x %y; \
		shift_grip_hints $w Translate; break"

	bind $w <Control-ButtonPress-1> "winset $w; dm am r %x %y; \
		shift_grip_hints $w Rotate; break"
	bind $w <Control-ButtonPress-2> "winset $w; dm am r %x %y; \
		shift_grip_hints $w Rotate; break"
	bind $w <Control-ButtonPress-3> "winset $w; dm am r %x %y; \
		shift_grip_hints $w Rotate; break"

	bind $w <Shift-Control-ButtonPress-1> "winset $w; dm am s %x %y; \
		shift_grip_hints $w Scale/Zoom; break"
	bind $w <Shift-Control-ButtonPress-2> "winset $w; dm am s %x %y; \
		shift_grip_hints $w Scale/Zoom; break"
	bind $w <Shift-Control-ButtonPress-3> "winset $w; dm am s %x %y; \
		shift_grip_hints $w Scale/Zoom; break"

	#constrained defaults
	bind $w <Alt-Shift-ButtonPress-1> "winset $w; dm con t x %x %y; \
		shift_grip_hints $w \"X Translation\"; break"
	bind $w <Alt-Shift-ButtonPress-2> "winset $w; dm con t y %x %y; \
		shift_grip_hints $w \"Y Translation\"; break"
	bind $w <Alt-Shift-ButtonPress-3> "winset $w; dm con t z %x %y; \
		shift_grip_hints $w \"Z Translation\"; break"

	bind $w <Alt-Control-ButtonPress-1> "winset $w; dm con r x %x %y; \
		shift_grip_hints $w \"X Rotation\"; break"
	bind $w <Alt-Control-ButtonPress-2> "winset $w; dm con r y %x %y; \
		shift_grip_hints $w \"Y Rotation\"; break"
	bind $w <Alt-Control-ButtonPress-3> "winset $w; dm con r z %x %y; \
		shift_grip_hints $w \"Z Rotation\"; break"

	bind $w <Alt-Shift-Control-ButtonPress-1> "winset $w; dm con s x %x %y; \
		scale_shift_grip_hints $w X; break"
	bind $w <Alt-Shift-Control-ButtonPress-2> "winset $w; dm con s y %x %y; \
		scale_shift_grip_hints $w Y; break"
	bind $w <Alt-Shift-Control-ButtonPress-3> "winset $w; dm con s z %x %y; \
		scale_shift_grip_hints $w Z; break"
    }
}

proc shift_grip_hints { w hint } {
    global mged_display
    global mged_gui
    global win_to_id

    if ![info exists win_to_id($w)] {
	return
    }

    set id $win_to_id($w)
    set mged_gui($id,illum_label) $hint
}

proc scale_shift_grip_hints { w axis } {
    if {[status state] == "OBJ EDIT"} {
	shift_grip_hints $w "$axis Scale"
    } else {
	shift_grip_hints $w "Scale/Zoom"
    }
}

proc update_gui { w vname val } {
    global mged_players
    global mged_gui

    foreach id $mged_players {
	if {$mged_gui($id,active_dm) == $w} {
	    set mged_gui($id,$vname) $val
	    return
	}
    }
}


# Local Variables:
# mode: Tcl
# tab-width: 8
# c-basic-offset: 4
# tcl-indent-level: 4
# indent-tabs-mode: t
# End:
# ex: shiftwidth=4 tabstop=8<|MERGE_RESOLUTION|>--- conflicted
+++ resolved
@@ -1,11 +1,7 @@
 #                    B I N D I N G S . T C L
 # BRL-CAD
 #
-<<<<<<< HEAD
-# Copyright (c) 2004-2018 United States Government as represented by
-=======
 # Copyright (c) 2004-2020 United States Government as represented by
->>>>>>> 60304d81
 # the U.S. Army Research Laboratory.
 #
 # This library is free software; you can redistribute it and/or
@@ -301,14 +297,11 @@
 	bind $w <2> "winset $w; set tmpstr \[dm m %x %y\]; print_return_val \$tmpstr; break"
 	bind $w <3> "winset $w; zoom 2.0; break"
 
-<<<<<<< HEAD
-=======
 	# Mouse wheel fun with Tcl/Tk - see https://wiki.tcl-lang.org/page/mousewheel
 	bind $w <MouseWheel> "winset $w; focus $w; if {%D < 0} {zoom 0.9} else {zoom 1.1}"
 	bind $w <Button-4> {event generate [focus] <MouseWheel> -delta  120}
 	bind $w <Button-5> {event generate [focus] <MouseWheel> -delta -120}
 
->>>>>>> 60304d81
 	if {$::tcl_platform(os) == "Darwin"} {
 	    # Mac option-key emulates mouse 2 (doesn't work?)
 	    bind $w <Option-ButtonPress-1> "winset $w; set tmpstr \[dm m %x %y\]; print_return_val \$tmpstr; break"
@@ -320,14 +313,11 @@
 	bind $w <2> "winset $w; focus $w; set tmpstr \[dm m %x %y\]; print_return_val \$tmpstr; break"
 	bind $w <3> "winset $w; focus $w; zoom 2.0; break"
 
-<<<<<<< HEAD
-=======
 	# Mouse wheel fun with Tcl/Tk - see https://wiki.tcl-lang.org/page/mousewheel
 	bind $w <MouseWheel> "winset $w; focus $w; if {%D < 0} {zoom 0.9} else {zoom 1.1}; break"
 	bind $w <Button-4> {event generate [focus] <MouseWheel> -delta  120}
 	bind $w <Button-5> {event generate [focus] <MouseWheel> -delta -120}
 
->>>>>>> 60304d81
 	if {$::tcl_platform(os) == "Darwin"} {
 	    # Mac command-key emulates mouse 2 (doesn't work?)
 	    bind $w <Option-ButtonPress-1> "winset $w; focus $w; set tmpstr \[dm m %x %y\]; print_return_val \$tmpstr; break"
