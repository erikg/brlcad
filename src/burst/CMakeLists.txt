--- conflicted
+++ resolved
@@ -5,12 +5,8 @@
 set(LDIR "${BRLCAD_SOURCE_DIR}/src/other/linenoise")
 
 set(BURST_INCLUDE_DIRS
-<<<<<<< HEAD
-  ${DM_INCLUDE_DIRS}
-=======
   ${BU_INCLUDE_DIRS}
   ${FB_INCLUDE_DIRS}
->>>>>>> c64e3f02
   ${RT_INCLUDE_DIRS}
   ${CMAKE_CURRENT_SOURCE_DIR}
   ${CMAKE_SOURCE_DIR}/src/other/linenoise
@@ -29,20 +25,12 @@
 
 BRLCAD_ADDEXEC(nburst "${burst_SOURCES}" "librt;libfb;libbu;${M_LIBRARY}")
 
-<<<<<<< HEAD
-BRLCAD_ADDEXEC(burst "${burst_SOURCES}" "librt;libdm;${M_LIBRARY}")
-
-set(burst_noinst_HEADERS
-=======
 set(burst_ignore
->>>>>>> c64e3f02
   CMakeLists.txt
   burst.h
   burst.format
   )
 CMAKEFILES(${burst_ignore})
-
-CMAKEFILES(TODO.txt)
 
 # Local Variables:
 # tab-width: 8
