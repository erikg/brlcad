--- conflicted
+++ resolved
@@ -38,10 +38,7 @@
   cat.xml
   center.xml
   check.xml
-<<<<<<< HEAD
-=======
   clone.xml
->>>>>>> 60304d81
   color.xml
   comb.xml
   comb_color.xml
