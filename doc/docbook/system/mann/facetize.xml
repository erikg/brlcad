--- conflicted
+++ resolved
@@ -255,11 +255,7 @@
 
     <para>
       Reports of bugs or problems should be submitted via electronic
-<<<<<<< HEAD
-      mail to &lt;devs@brlcad.org&gt;, or via the "cadbug.sh" script.
-=======
       mail to <email>devs@brlcad.org</email>
->>>>>>> 60304d81
     </para>
   </refsection>
 
