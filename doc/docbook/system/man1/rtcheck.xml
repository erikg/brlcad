--- conflicted
+++ resolved
@@ -180,11 +180,7 @@
   <refsection xml:id="copyright"><title>COPYRIGHT</title>
 
     <para>
-<<<<<<< HEAD
-      This software is Copyright (c) 1988-2018 United States Government as
-=======
       This software is Copyright (c) 1988-2020 United States Government as
->>>>>>> 2965d039
       represented by the U.S. Army Research Laboratory.
     </para>
   </refsection>
