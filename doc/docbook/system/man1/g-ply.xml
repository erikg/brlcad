--- conflicted
+++ resolved
@@ -127,11 +127,7 @@
   <refsect1 xml:id='copyright'>
     <title>COPYRIGHT</title>
     <para>
-<<<<<<< HEAD
-      This software is Copyright (c) 2003-2018 by the United States
-=======
       This software is Copyright (c) 2003-2020 by the United States
->>>>>>> 60304d81
       Government as represented by U.S. Army Research Laboratory.
     </para>
   </refsect1>
