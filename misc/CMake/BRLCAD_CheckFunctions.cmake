--- conflicted
+++ resolved
@@ -1,79 +1,99 @@
+#     B R L C A D _ C H E C K F U N C T I O N S . C M A K E
+# BRL-CAD
+#
+# Copyright (c) 2011-2012 United States Government as represented by
+# the U.S. Army Research Laboratory.
+#
+# Redistribution and use in source and binary forms, with or without
+# modification, are permitted provided that the following conditions
+# are met:
+#
+# 1. Redistributions of source code must retain the above copyright
+# notice, this list of conditions and the following disclaimer.
+#
+# 2. Redistributions in binary form must reproduce the above
+# copyright notice, this list of conditions and the following
+# disclaimer in the documentation and/or other materials provided
+# with the distribution.
+#
+# 3. The name of the author may not be used to endorse or promote
+# products derived from this software without specific prior written
+# permission.
+#
+# THIS SOFTWARE IS PROVIDED BY THE AUTHOR ``AS IS'' AND ANY EXPRESS
+# OR IMPLIED WARRANTIES, INCLUDING, BUT NOT LIMITED TO, THE IMPLIED
+# WARRANTIES OF MERCHANTABILITY AND FITNESS FOR A PARTICULAR PURPOSE
+# ARE DISCLAIMED. IN NO EVENT SHALL THE AUTHOR BE LIABLE FOR ANY
+# DIRECT, INDIRECT, INCIDENTAL, SPECIAL, EXEMPLARY, OR CONSEQUENTIAL
+# DAMAGES (INCLUDING, BUT NOT LIMITED TO, PROCUREMENT OF SUBSTITUTE
+# GOODS OR SERVICES; LOSS OF USE, DATA, OR PROFITS; OR BUSINESS
+# INTERRUPTION) HOWEVER CAUSED AND ON ANY THEORY OF LIABILITY,
+# WHETHER IN CONTRACT, STRICT LIABILITY, OR TORT (INCLUDING
+# NEGLIGENCE OR OTHERWISE) ARISING IN ANY WAY OUT OF THE USE OF THIS
+# SOFTWARE, EVEN IF ADVISED OF THE POSSIBILITY OF SUCH DAMAGE.
+#
+###
 # Automate putting variables from tests into a config.h.in file,
 # and otherwise wrap check macros in extra logic as needed
 
-INCLUDE(CheckFunctionExists)
-INCLUDE(CheckIncludeFile)
-INCLUDE(CheckIncludeFiles)
-INCLUDE(CheckIncludeFileCXX)
-INCLUDE(CheckTypeSize)
-INCLUDE(CheckLibraryExists)
-INCLUDE(CheckStructHasMember)
-INCLUDE(ResolveCompilerPaths)
-
-MACRO(BRLCAD_FUNCTION_EXISTS function var)
+include(CheckFunctionExists)
+include(CheckIncludeFile)
+include(CheckIncludeFiles)
+include(CheckIncludeFileCXX)
+include(CheckTypeSize)
+include(CheckLibraryExists)
+include(CheckStructHasMember)
+include(ResolveCompilerPaths)
+
+
+###
+# Check if a function exists (i.e., compiles to a valid symbol).  Adds
+# HAVE_* define to config header.
+###
+macro(BRLCAD_FUNCTION_EXISTS function var)
+  set(CMAKE_C_FLAGS_TMP "${CMAKE_C_FLAGS}")
+  set(CMAKE_C_FLAGS "")
   CHECK_FUNCTION_EXISTS(${function} ${var})
   if(CONFIG_H_FILE AND ${var})
-     FILE(APPEND ${CONFIG_H_FILE} "#cmakedefine ${var} 1\n")
+    CONFIG_H_APPEND(BRLCAD "#cmakedefine ${var} 1\n")
   endif(CONFIG_H_FILE AND ${var})
-ENDMACRO(BRLCAD_FUNCTION_EXISTS)
-
-MACRO(BRLCAD_INCLUDE_FILE filename var)
-	if(NOT "${ARGV2}" STREQUAL "")
-		set(CMAKE_REQUIRED_INCLUDES_BKUP ${CMAKE_REQUIRED_INCLUDES})
-		set(CMAKE_REQUIRED_INCLUDES ${ARGV2} ${CMAKE_REQUIRED_INCLUDES})
-	endif(NOT "${ARGV2}" STREQUAL "")
-	CHECK_INCLUDE_FILE(${filename} ${var})
-	if(CONFIG_H_FILE AND ${var})
-		FILE(APPEND ${CONFIG_H_FILE} "#cmakedefine ${var} 1\n")
-	endif(CONFIG_H_FILE AND ${var})
-	if(NOT "${ARGV2}" STREQUAL "")
-		set(CMAKE_REQUIRED_INCLUDES ${CMAKE_REQUIRED_INCLUDES_BKUP})
-	endif(NOT "${ARGV2}" STREQUAL "")
-ENDMACRO(BRLCAD_INCLUDE_FILE)
-
-MACRO(BRLCAD_INCLUDE_FILE_CXX filename var)
+  set(CMAKE_C_FLAGS "${CMAKE_C_FLAGS_TMP}")
+endmacro(BRLCAD_FUNCTION_EXISTS)
+
+
+###
+# Check if a header exists.  Headers requiring other headers being
+# included first can be prepended in the filelist separated by
+# semicolons.  Add HAVE_*_H define to config header.
+###
+macro(BRLCAD_INCLUDE_FILE filelist var)
+  set(CMAKE_C_FLAGS_TMP "${CMAKE_C_FLAGS}")
+  set(CMAKE_C_FLAGS "")
+  if(NOT "${ARGV2}" STREQUAL "")
+    set(CMAKE_REQUIRED_INCLUDES_BKUP ${CMAKE_REQUIRED_INCLUDES})
+    set(CMAKE_REQUIRED_INCLUDES ${ARGV2} ${CMAKE_REQUIRED_INCLUDES})
+  endif(NOT "${ARGV2}" STREQUAL "")
+  CHECK_INCLUDE_FILES("${filelist}" ${var})
+  if(CONFIG_H_FILE AND ${var})
+    CONFIG_H_APPEND(BRLCAD "#cmakedefine ${var} 1\n")
+  endif(CONFIG_H_FILE AND ${var})
+  if(NOT "${ARGV2}" STREQUAL "")
+    set(CMAKE_REQUIRED_INCLUDES ${CMAKE_REQUIRED_INCLUDES_BKUP})
+  endif(NOT "${ARGV2}" STREQUAL "")
+  set(CMAKE_C_FLAGS "${CMAKE_C_FLAGS_TMP}")
+endmacro(BRLCAD_INCLUDE_FILE)
+
+
+###
+# Check if a C++ header exists.  Adds HAVE_* define to config header.
+###
+macro(BRLCAD_INCLUDE_FILE_CXX filename var)
+  set(CMAKE_CXX_FLAGS_TMP "${CMAKE_CXX_FLAGS}")
+  set(CMAKE_CXX_FLAGS "")
   CHECK_INCLUDE_FILE_CXX(${filename} ${var})
   if(CONFIG_H_FILE AND ${var})
-     FILE(APPEND ${CONFIG_H_FILE} "#cmakedefine ${var} 1\n")
+    CONFIG_H_APPEND(BRLCAD "#cmakedefine ${var} 1\n")
   endif(CONFIG_H_FILE AND ${var})
-<<<<<<< HEAD
-ENDMACRO(BRLCAD_INCLUDE_FILE_CXX)
-
-MACRO(BRLCAD_TYPE_SIZE typename var header)
-	SET(CMAKE_EXTRA_INCLUDE_FILES ${header})
-	CHECK_TYPE_SIZE(${typename} HAVE_${var}_T)
-	SET(CMAKE_EXTRA_INCLUDE_FILES)
-	if(CONFIG_H_FILE AND HAVE_${var}_T)
-		FILE(APPEND ${CONFIG_H_FILE} "#define HAVE_${var}_T 1\n")
-		FILE(APPEND ${CONFIG_H_FILE} "#define SIZEOF_${var} ${HAVE_${var}_T}\n")
-	endif(CONFIG_H_FILE AND HAVE_${var}_T)
-ENDMACRO(BRLCAD_TYPE_SIZE)
-
-MACRO(BRLCAD_STRUCT_MEMBER structname member header var)
-	CHECK_STRUCT_HAS_MEMBER(${structname} ${member} ${header} HAVE_${var})
-	if(CONFIG_H_FILE AND HAVE_${var})
-		FILE(APPEND ${CONFIG_H_FILE} "#define HAVE_${var} 1\n")
-	endif(CONFIG_H_FILE AND HAVE_${var})
-ENDMACRO(BRLCAD_STRUCT_MEMBER)
-
-MACRO(BRLCAD_CHECK_LIBRARY targetname lname func)
-	IF(NOT ${targetname}_LIBRARY)
-		CHECK_LIBRARY_EXISTS(${lname} ${func} "" HAVE_${targetname}_${lname})
-		IF(HAVE_${targetname}_${lname})
-			RESOLVE_LIBRARIES (${targetname}_LIBRARY "-l${lname}")
-			SET(${targetname}_LINKOPT "-l${lname}" CACHE STRING "${targetname} link option")
-			MARK_AS_ADVANCED(${targetname}_LINKOPT)
-		ENDIF(HAVE_${targetname}_${lname})
-	ENDIF(NOT ${targetname}_LIBRARY)
-ENDMACRO(BRLCAD_CHECK_LIBRARY lname func)
-
-# Special purpose macros
-
-INCLUDE(CheckCSourceRuns)
-
-MACRO(BRLCAD_CHECK_BASENAME)
-SET(BASENAME_SRC "
-=======
   set(CMAKE_CXX_FLAGS "${CMAKE_CXX_FLAGS_TMP}")
 endmacro(BRLCAD_INCLUDE_FILE_CXX)
 
@@ -160,22 +180,11 @@
   set(CMAKE_C_FLAGS_TMP "${CMAKE_C_FLAGS}")
   set(CMAKE_C_FLAGS "")
   set(BASENAME_SRC "
->>>>>>> beb05185
 #include <libgen.h>
 int main(int argc, char *argv[]) {
 (void)basename(argv[0]);
 return 0;
 }")
-<<<<<<< HEAD
-CHECK_C_SOURCE_RUNS("${BASENAME_SRC}" HAVE_BASENAME)
-IF(HAVE_BASENAME)
-   FILE(APPEND ${CONFIG_H_FILE} "#define HAVE_BASENAME 1\n")
-ENDIF(HAVE_BASENAME)
-ENDMACRO(BRLCAD_CHECK_BASENAME var)
-
-MACRO(BRLCAD_CHECK_DIRNAME)
-SET(DIRNAME_SRC "
-=======
   CHECK_C_SOURCE_RUNS("${BASENAME_SRC}" HAVE_BASENAME)
   if(HAVE_BASENAME)
     CONFIG_H_APPEND(BRLCAD "#define HAVE_BASENAME 1\n")
@@ -190,23 +199,11 @@
   set(CMAKE_C_FLAGS_TMP "${CMAKE_C_FLAGS}")
   set(CMAKE_C_FLAGS "")
   set(DIRNAME_SRC "
->>>>>>> beb05185
 #include <libgen.h>
 int main(int argc, char *argv[]) {
 (void)dirname(argv[0]);
 return 0;
 }")
-<<<<<<< HEAD
-CHECK_C_SOURCE_RUNS("${DIRNAME_SRC}" HAVE_DIRNAME)
-IF(HAVE_DIRNAME)
-   FILE(APPEND ${CONFIG_H_FILE} "#define HAVE_DIRNAME 1\n")
-ENDIF(HAVE_DIRNAME)
-ENDMACRO(BRLCAD_CHECK_DIRNAME var)
-
-INCLUDE (CheckPrototypeExists)
-INCLUDE (CheckCFileRuns)
-
-=======
   CHECK_C_SOURCE_RUNS("${DIRNAME_SRC}" HAVE_DIRNAME)
   if(HAVE_DIRNAME)
     CONFIG_H_APPEND(BRLCAD "#define HAVE_DIRNAME 1\n")
@@ -216,38 +213,51 @@
 
 ###
 # Undocumented.
->>>>>>> beb05185
 # Based on AC_HEADER_SYS_WAIT
-MACRO(BRLCAD_HEADER_SYS_WAIT)
-  CHECK_C_FILE_RUNS(${CMAKE_SOURCE_DIR}/misc/CMake/test_srcs/sys_wait_test.c WORKING_SYS_WAIT)
-  IF(WORKING_SYS_WAIT)
-    FILE(APPEND ${CONFIG_H_FILE} "#define HAVE_SYS_WAIT_H 1\n")
-  ENDIF(WORKING_SYS_WAIT)
-ENDMACRO(BRLCAD_HEADER_SYS_WAIT)
-
+###
+macro(BRLCAD_HEADER_SYS_WAIT)
+  set(CMAKE_C_FLAGS_TMP "${CMAKE_C_FLAGS}")
+  set(CMAKE_C_FLAGS "")
+  CHECK_C_SOURCE_RUNS(${CMAKE_SOURCE_DIR}/misc/CMake/test_srcs/sys_wait_test.c WORKING_SYS_WAIT)
+  if(WORKING_SYS_WAIT)
+    CONFIG_H_APPEND(BRLCAD "#define HAVE_SYS_WAIT_H 1\n")
+  endif(WORKING_SYS_WAIT)
+  set(CMAKE_C_FLAGS "${CMAKE_C_FLAGS_TMP}")
+endmacro(BRLCAD_HEADER_SYS_WAIT)
+
+###
+# Undocumented.
 # Based on AC_FUNC_ALLOCA
-MACRO(BRLCAD_ALLOCA)
-	CHECK_C_FILE_RUNS(${CMAKE_SOURCE_DIR}/misc/CMake/test_srcs/alloca_header_test.c WORKING_ALLOCA_H)
-	IF(WORKING_ALLOCA_H)
-		FILE(APPEND ${CONFIG_H_FILE} "#define HAVE_ALLOCA_H 1\n")
-		SET(FILE_RUN_DEFINITIONS "-DHAVE_ALLOCA_H")
-	ENDIF(WORKING_ALLOCA_H)
-	CHECK_C_FILE_RUNS(${CMAKE_SOURCE_DIR}/misc/CMake/test_srcs/alloca_test.c WORKING_ALLOCA)
-	IF(WORKING_ALLOCA)
-		FILE(APPEND ${CONFIG_H_FILE} "#define HAVE_ALLOCA 1\n")
-	ENDIF(WORKING_ALLOCA)
-ENDMACRO(BRLCAD_ALLOCA)
-
-###
-# See if the compiler supports the C99 %z print specifier for size_t
-###
-MACRO(BRLCAD_CHECK_C99_FORMAT_SPECIFIERS)
-	SET(CMAKE_REQUIRED_DEFINITIONS_BAK ${CMAKE_REQUIRED_DEFINITIONS})
-	CHECK_INCLUDE_FILE(stdint.h HAVE_STDINT_H)
-	IF(HAVE_STDINT_H)
-		SET(CMAKE_REQUIRED_DEFINITIONS "-DHAVE_STDINT_H=1")
-	ENDIF(HAVE_STDINT_H)
-  SET(CHECK_C99_FORMAT_SPECIFIERS_SRC "
+###
+macro(BRLCAD_ALLOCA)
+  set(CMAKE_C_FLAGS_TMP "${CMAKE_C_FLAGS}")
+  set(CMAKE_C_FLAGS "")
+  CHECK_C_SOURCE_RUNS(${CMAKE_SOURCE_DIR}/misc/CMake/test_srcs/alloca_header_test.c WORKING_ALLOCA_H)
+  if(WORKING_ALLOCA_H)
+    CONFIG_H_APPEND(BRLCAD "#define HAVE_ALLOCA_H 1\n")
+    set(FILE_RUN_DEFINITIONS "-DHAVE_ALLOCA_H")
+  endif(WORKING_ALLOCA_H)
+  CHECK_C_SOURCE_RUNS(${CMAKE_SOURCE_DIR}/misc/CMake/test_srcs/alloca_test.c WORKING_ALLOCA)
+  if(WORKING_ALLOCA)
+    CONFIG_H_APPEND(BRLCAD "#define HAVE_ALLOCA 1\n")
+  endif(WORKING_ALLOCA)
+  set(CMAKE_C_FLAGS "${CMAKE_C_FLAGS_TMP}")
+endmacro(BRLCAD_ALLOCA)
+
+
+###
+# See if the compiler supports the C99 %z print specifier for size_t.
+# Sets -DHAVE_STDINT_H=1 as global preprocessor flag if found.
+###
+macro(BRLCAD_CHECK_C99_FORMAT_SPECIFIERS)
+  set(CMAKE_C_FLAGS_TMP "${CMAKE_C_FLAGS}")
+  set(CMAKE_C_FLAGS "")
+  set(CMAKE_REQUIRED_DEFINITIONS_BAK ${CMAKE_REQUIRED_DEFINITIONS})
+  CHECK_INCLUDE_file(stdint.h HAVE_STDINT_H)
+  if(HAVE_STDINT_H)
+    set(CMAKE_REQUIRED_DEFINITIONS "-DHAVE_STDINT_H=1")
+  endif(HAVE_STDINT_H)
+  set(CHECK_C99_FORMAT_SPECIFIERS_SRC "
 #ifdef HAVE_STDINT_H
 #  include <stdint.h>
 #endif
@@ -264,8 +274,16 @@
 }
 ")
   CHECK_C_SOURCE_RUNS("${CHECK_C99_FORMAT_SPECIFIERS_SRC}" HAVE_C99_FORMAT_SPECIFIERS)
-  IF(HAVE_C99_FORMAT_SPECIFIERS)
-    FILE(APPEND ${CONFIG_H_FILE} "#define HAVE_C99_FORMAT_SPECIFIERS 1\n")
-  ENDIF(HAVE_C99_FORMAT_SPECIFIERS)
-  SET(CMAKE_REQUIRED_DEFINITIONS ${CMAKE_REQUIRED_DEFINITIONS_BAK})
-ENDMACRO(BRLCAD_CHECK_C99_FORMAT_SPECIFIERS)+  if(HAVE_C99_FORMAT_SPECIFIERS)
+    CONFIG_H_APPEND(BRLCAD "#define HAVE_C99_FORMAT_SPECIFIERS 1\n")
+  endif(HAVE_C99_FORMAT_SPECIFIERS)
+  set(CMAKE_REQUIRED_DEFINITIONS ${CMAKE_REQUIRED_DEFINITIONS_BAK})
+  set(CMAKE_C_FLAGS "${CMAKE_C_FLAGS_TMP}")
+endmacro(BRLCAD_CHECK_C99_FORMAT_SPECIFIERS)
+
+# Local Variables:
+# tab-width: 8
+# mode: cmake
+# indent-tabs-mode: t
+# End:
+# ex: shiftwidth=2 tabstop=8