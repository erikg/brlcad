--- conflicted
+++ resolved
@@ -261,13 +261,8 @@
     BRLCAD_FLAGS_DEBUG BRLCAD_ENABLE_PROFILING
     BRLCAD_ENABLE_SMP BUILD_STATIC_LIBS BUILD_SHARED_LIBS
     BRLCAD_ENABLE_COMPILER_WARNINGS BRLCAD_ENABLE_VERBOSE_PROGRESS
-<<<<<<< HEAD
-    ENABLE_STRICT_COMPILER_STANDARD_COMPLIANCE ENABLE_POSIX_COMPLIANCE
-    BRLCAD_INSTALL_EXAMPLE_GEOMETRY BRLCAD_DOCBOOK_BUILD)
-=======
     BRLCAD_INSTALL_EXAMPLE_GEOMETRY BRLCAD_DOCBOOK_BUILD
     ENABLE_STRICT_COMPILER_STANDARD_COMPLIANCE ENABLE_POSIX_COMPLIANCE)
->>>>>>> 70d4454d
 
 # Construct list of all items
 set(ALL_ITEMS)
