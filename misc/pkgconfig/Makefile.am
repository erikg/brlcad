# $Id$

pkgconfigdir = $(libdir)/pkgconfig
pkgconfig_DATA = \
	libbn.pc \
	libbrlcad.pc \
	libbu.pc \
	libdm.pc \
	libfb.pc \
	libfft.pc \
<<<<<<< HEAD
	libmultispectral.pc \
	liboptical.pc \
=======
	libgcv.pc \
	libged.pc \
	libmultispectral.pc \
	liboptical.pc \
	libpc.pc \
>>>>>>> 5f0eecff
	libpkg.pc \
	librt.pc \
	libwdb.pc

EXTRA_DIST = \
	libbn.pc.in \
	libbrlcad.pc.in \
	libbu.pc.in \
	libdm.pc.in \
	libfb.pc.in \
	libfft.pc.in \
<<<<<<< HEAD
	libmultispectral.pc.in \
	liboptical.pc.in \
=======
	libgcv.pc.in \
	libged.pc.in \
	libmultispectral.pc.in \
	liboptical.pc.in \
	libpc.pc.in \
>>>>>>> 5f0eecff
	libpkg.pc.in \
	librt.pc.in \
	libwdb.pc.in

include $(top_srcdir)/misc/Makefile.defs<|MERGE_RESOLUTION|>--- conflicted
+++ resolved
@@ -8,16 +8,11 @@
 	libdm.pc \
 	libfb.pc \
 	libfft.pc \
-<<<<<<< HEAD
-	libmultispectral.pc \
-	liboptical.pc \
-=======
 	libgcv.pc \
 	libged.pc \
 	libmultispectral.pc \
 	liboptical.pc \
 	libpc.pc \
->>>>>>> 5f0eecff
 	libpkg.pc \
 	librt.pc \
 	libwdb.pc
@@ -29,16 +24,11 @@
 	libdm.pc.in \
 	libfb.pc.in \
 	libfft.pc.in \
-<<<<<<< HEAD
-	libmultispectral.pc.in \
-	liboptical.pc.in \
-=======
 	libgcv.pc.in \
 	libged.pc.in \
 	libmultispectral.pc.in \
 	liboptical.pc.in \
 	libpc.pc.in \
->>>>>>> 5f0eecff
 	libpkg.pc.in \
 	librt.pc.in \
 	libwdb.pc.in
