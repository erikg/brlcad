/*                          C O N F I G _ W I N . H
 * BRL-CAD
 *
<<<<<<< HEAD
 * Copyright (c) 1993-2018 United States Government as represented by
=======
 * Copyright (c) 1993-2020 United States Government as represented by
>>>>>>> 2965d039
 * the U.S. Army Research Laboratory.
 *
 * This library is free software; you can redistribute it and/or
 * modify it under the terms of the GNU Lesser General Public License
 * version 2.1 as published by the Free Software Foundation.
 *
 * This library is distributed in the hope that it will be useful, but
 * WITHOUT ANY WARRANTY; without even the implied warranty of
 * MERCHANTABILITY or FITNESS FOR A PARTICULAR PURPOSE.  See the GNU
 * Lesser General Public License for more details.
 *
 * You should have received a copy of the GNU Lesser General Public
 * License along with this file; see the file named COPYING for more
 * information.
 */
/** @addtogroup fixme */
/** @{ */
/** @file config_win.h
 *
 * This file is used for compilation on the Windows platform in place
 * of using the auto-generated brlcad_config.h header.
 *
 */

#ifndef IGNORE_CONFIG_H
#define IGNORE_CONFIG_H
#if defined(_WIN32)

#include <fcntl.h>
#include <errno.h>
#if !defined(__cplusplus)
#include <math.h>
#endif
<<<<<<< HEAD

/* !!! this should not be here, should fix the build system settings */
#define __STDC__ 1
=======
>>>>>>> 2965d039

/* 4127 conditional expression is constant
 * 4244 conversion from type 1 to type 2
 * 4305 truncation
 * 4312 type cast: conversion from type1 to type2 of greater size
 * 4018 signed/unsigned mismatch
 * 4996 deprecation warning on non-secure functions
 */
#pragma warning( disable : 4127 4244 4312 4996 )
/* #pragma warning( disable : 4244 4305 4018) */

<<<<<<< HEAD
/*
 * Ensure that Project Settings / Project Options includes
 *	/Za		for ANSI C
 */
# if !__STDC__
#	error "STDC is not properly set on _WIN32 build, add /Za to Project Settings / Project Options"
# endif

=======
>>>>>>> 2965d039
#ifndef EXPAND_IN_STRING
#  define EXPAND_IN_STRING(x) EXPAND_IN_STRING_INTERN(x)
#  define EXPAND_IN_STRING_INTERN(x) #x
#endif

/*
 * declare results of configure tests
 */

#define HAVE_DECL_FILENO	1

#define HAS_OPENGL		1
#define HAVE_FCNTL_H		1
#define HAVE_FILENO		1
#define HAVE_FLOAT_H		1
#define HAVE_GETFULLPATHNAME	1
#define HAVE_GETHOSTNAME	1
#define HAVE_GETPROGNAME        1
#define HAVE_GL_GL_H		1
#define HAVE_IO_H		1
#define HAVE_MEMORY_H		1
#define HAVE_OFF_T		1
#define HAVE_PROCESS_H  	1
#define HAVE_PUTENV     	1
#define HAVE_REGEX_H		1
#define HAVE_SIG_T		1
#define HAVE_SYS_STAT_H		1
#define HAVE_SYS_TYPES_H	1
#define HAVE_TIME		1
#define HAVE_VFORK		1
#define HAVE_WINSOCK2_H		1
#define HAVE_WINSOCK_H		1

#define fb_log bu_log

#define HAVE_X11_TYPES 1

#define YY_NO_UNISTD_H		1
#define YYTOKENTYPE		1


#define close _close
#define dup _dup
#define dup2 _dup2

/* it we're compiling c++ sources, there's a possibility that we'll be
 * including libc++ headers (e.g., iostream) where these underscore IO
 * function hacks become counterproductive.
 */
#ifndef __cplusplus

/*
 * functions declared in io.h
 */

#define access _access
#define chmod _chmod
#define chsize _chsize
#define commit _commit
#define creat _creat
/* #define filelength _filelength */
#define locking _locking
/* #define mktemp _mktemp */
#define open _open
#define unlink _unlink

/* io.h's _pipe func takes different args */
#define pipe(_FD) (_pipe((_FD), 256, _O_TEXT))

#define read _read
/* #define tell _tell */
#define tzset _tzset
#define umask _umask
#define write _write

#endif /* __cplusplus */

/* Both C and C++ may need to know about isatty */
#ifndef isatty
#  define isatty _isatty
#endif

<<<<<<< HEAD
=======
/* Both C and C++ need to know about _setmode */
#define setmode _setmode

>>>>>>> 2965d039
/*
 * other functions declared elsewhere (many in stdio.h)
 */

#define nextafter _nextafter

/* FIXME: this will be wildly wrong for any values far from 1.0 */
#cmakedefine nextafterf(x,y) ((y)>0?(x)+FLT_EPSILON:(x)-FLT_EPSILON)

/* FIXME: this will be wildly wrong for any values far from 1.0 */
#cmakedefine nextafterl(x,y) ((y)>0?(x)+DBL_EPSILON:(x)-DBL_EPSILON)

#if !defined(HAVE_ISNAN) && defined(HAVE__ISNAN)
#  if defined(__cplusplus)
     /* workaround for VS 2012, needed for Creo 3 build */
     #include <float.h> /* for _isnan() */
     namespace std {
       static inline int isnan(double x) {
         return _isnan(x);
       }
     }
#  else
#    if !defined(isnan) && !defined(__cplusplus)
#       define isnan _isnan
#    endif
#  endif
#endif

#if !defined(isinf) && !defined(__cplusplus)
#   define isinf(x) (!_finite(x))
#endif
#cmakedefine asinh(x) (log(x + sqrt(x * x + 1)))
#define execl _execl
#define execvp _execvp
#define fdopen _fdopen
#define fileno _fileno
#define getpid _getpid
#cmakedefine hypot _hypot
#define isascii __isascii
#define pclose _pclose
#define popen _popen
#define putenv _putenv
#define sopen _sopen
#define strcasecmp _stricmp
#define strncasecmp _strnicmp
#define strdup _strdup
#define sys_errlist _sys_errlist
#define sys_nerr _sys_nerr
#define getcwd _getcwd
#define chdir _chdir

#if !defined(HAVE_STRTOLL) && defined(HAVE__STRTOI64)
#  define strtoll _strtoi64
#endif

#cmakedefine fmax __max
#define ioctl ioctlsocket

#define SHARED_PTR_BOOST	1

/*
 * Signal handling
 */

typedef void (*sig_t)(int);

/*
 * types
 */

typedef int pid_t;
typedef int socklen_t;
typedef unsigned int gid_t;
typedef unsigned int uid_t;
typedef int mode_t;


/*
 * for chmod()
 */

#ifndef S_IFMT
#  define S_IFMT _S_IFMT
#endif
#ifndef S_IFDIR
#  define S_IFDIR _S_IFDIR
#endif
#ifndef S_IFCHR
#  define S_IFCHR _S_IFCHR
#endif
#ifndef S_IFREG
#  define S_IFREG _S_IFREG
#endif

#ifndef S_IREAD
#  define S_IREAD _S_IREAD
#endif
#ifndef S_IWRITE
#  define S_IWRITE _S_IWRITE
#endif
#ifndef S_IEXEC
#  define S_IEXEC _S_IEXEC
#endif

#ifndef S_IRUSR
#  define S_IRUSR      S_IREAD
#endif
#ifndef S_IWUSR
#  define S_IWUSR      S_IWRITE
#endif
#ifndef S_IXUSR
#  define S_IXUSR      S_IEXEC
#endif
#ifndef S_IRWXU
#  define S_IRWXU      ((S_IRUSR)|(S_IWUSR)|(S_IXUSR))
#endif

#ifndef S_IRGRP
#  define S_IRGRP      ((S_IRUSR)>>3)
#endif
#ifndef S_IWGRP
#  define S_IWGRP      ((S_IWUSR)>>3)
#endif
#ifndef S_IXGRP
#  define S_IXGRP      ((S_IXUSR)>>3)
#endif
#ifndef S_IRWXG
#  define S_IRWXG      (((S_IRUSR)|(S_IWUSR)|(S_IXUSR))>>3)
#endif
#ifndef S_IROTH
#  define S_IROTH      ((S_IRUSR)>>6)
#endif
#ifndef S_IWOTH
#  define S_IWOTH      ((S_IWUSR)>>6)
#endif
#ifndef S_IXOTH
#  define S_IXOTH      ((S_IXUSR)>>6)
#endif
#ifndef S_IRWXO
#  define S_IRWXO      (((S_IRUSR)|(S_IWUSR)|(S_IXUSR))>>6)
#endif

#ifndef S_ISDIR
#  define S_ISDIR(x)   ((x) & S_IFDIR)
#endif
#ifndef S_ISREG
#  define S_ISREG(x)   ((x) & S_IFREG)
#endif
#ifndef S_ISLNK
#  define S_ISLNK(x)   (0)
#endif

/*
 * for open()
 */

#define O_APPEND _O_APPEND
#define O_BINARY _O_BINARY
#define O_CREAT _O_CREAT
#define O_EXCL _O_EXCL
#define O_RDONLY _O_RDONLY
#define O_RDWR _O_RDWR
#define O_TRUNC _O_TRUNC
#define O_WRONLY _O_WRONLY

/*
 * for access()
 */

#define R_OK 4
#define W_OK 2
#define X_OK 1
#define F_OK 0

/*
 * faking it
 */

#define fork() -1
#define getprogname() _pgmptr
#define HAVE_SHARED_RINT_TEST 1
#define sleep(_SECONDS) (Sleep(1000 * (_SECONDS)))

#if !defined(__cplusplus) && !defined(inline)
/*  Microsoft specific inline specifier */
#   define inline __inline
#endif /* not __cplusplus */

/*
 * defines for stdin/stdout/stderr file numbers
 */

#ifndef STDIN_FILENO
#  ifdef _STDIN_FILENO
#    define STDIN_FILENO _STDIN_FILENO
#  endif
#endif
#ifndef STDIN_FILENO
#  define STDIN_FILENO _fileno(stdin)
#endif

#ifndef STDOUT_FILENO
#  ifdef _STDOUT_FILENO
#    define STDOUT_FILENO _STDOUT_FILENO
#  endif
#endif
#ifndef STDOUT_FILENO
#  define STDOUT_FILENO _fileno(stdout)
#endif

#ifndef STDERR_FILENO
#  ifdef _STDERR_FILENO
#    define STDERR_FILENO _STDERR_FILENO
#  endif
#endif
#ifndef STDERR_FILENO
#  define STDERR_FILENO _fileno(stderr)
#endif

#endif /* if defined(_WIN32) */
#endif /* ifndef IGNORE_CONFIG_H */

/** @} */
/*
 * Local Variables:
 * mode: C
 * tab-width: 8
 * indent-tabs-mode: t
 * c-file-style: "stroustrup"
 * End:
 * ex: shiftwidth=4 tabstop=8
 */<|MERGE_RESOLUTION|>--- conflicted
+++ resolved
@@ -1,11 +1,7 @@
 /*                          C O N F I G _ W I N . H
  * BRL-CAD
  *
-<<<<<<< HEAD
- * Copyright (c) 1993-2018 United States Government as represented by
-=======
  * Copyright (c) 1993-2020 United States Government as represented by
->>>>>>> 2965d039
  * the U.S. Army Research Laboratory.
  *
  * This library is free software; you can redistribute it and/or
@@ -39,12 +35,6 @@
 #if !defined(__cplusplus)
 #include <math.h>
 #endif
-<<<<<<< HEAD
-
-/* !!! this should not be here, should fix the build system settings */
-#define __STDC__ 1
-=======
->>>>>>> 2965d039
 
 /* 4127 conditional expression is constant
  * 4244 conversion from type 1 to type 2
@@ -56,17 +46,6 @@
 #pragma warning( disable : 4127 4244 4312 4996 )
 /* #pragma warning( disable : 4244 4305 4018) */
 
-<<<<<<< HEAD
-/*
- * Ensure that Project Settings / Project Options includes
- *	/Za		for ANSI C
- */
-# if !__STDC__
-#	error "STDC is not properly set on _WIN32 build, add /Za to Project Settings / Project Options"
-# endif
-
-=======
->>>>>>> 2965d039
 #ifndef EXPAND_IN_STRING
 #  define EXPAND_IN_STRING(x) EXPAND_IN_STRING_INTERN(x)
 #  define EXPAND_IN_STRING_INTERN(x) #x
@@ -149,12 +128,9 @@
 #  define isatty _isatty
 #endif
 
-<<<<<<< HEAD
-=======
 /* Both C and C++ need to know about _setmode */
 #define setmode _setmode
 
->>>>>>> 2965d039
 /*
  * other functions declared elsewhere (many in stdio.h)
  */
