--- conflicted
+++ resolved
@@ -54,167 +54,9 @@
 #  include <sys/time.h>
 #endif
 
-<<<<<<< HEAD
-#ifndef FB_EXPORT
-#  if defined(FB_DLL_EXPORTS) && defined(FB_DLL_IMPORTS)
-#    error "Only FB_DLL_EXPORTS or FB_DLL_IMPORTS can be defined, not both."
-#  elif defined(FB_DLL_EXPORTS)
-#    define FB_EXPORT __declspec(dllexport)
-#  elif defined(FB_DLL_IMPORTS)
-#    define FB_EXPORT __declspec(dllimport)
-#  else
-#    define FB_EXPORT
-#  endif
-#endif
-
-/* TODO - Ideally, everything should go through libpkg */
-#if defined(_WIN32) && !defined(__CYGWIN__)
-#  define FB_USE_TCL_CHANNEL 1
-#endif
-
-/**
- * Format of disk pixels is .pix raw image files.  Formerly used as
- * arguments to many of the library routines, but has fallen into
- * disuse due to the difficulties with ANSI function prototypes, and
- * the fact that arrays are not real types in C.  The most notable
- * problem is that of passing a pointer to an array of RGBpixel.  It
- * looks doubly dimensioned, but isn't.
- */
-typedef unsigned char RGBpixel[3];
-
-
-/**
- * These generic color maps have up to 16 bits of significance,
- * left-justified in a short.  Think of this as fixed-point values
- * from 0 to 1.
- */
-typedef struct {
-    unsigned short cm_red[256];
-    unsigned short cm_green[256];
-    unsigned short cm_blue[256];
-} ColorMap;
-
-#define PIXEL_NULL (unsigned char *) 0
-#define RGBPIXEL_NULL (unsigned char *) 0
-#define COLORMAP_NULL (ColorMap *) 0
-#define FB_NULL (struct fb *) 0
-
-struct fbserv_listener {
-    int fbsl_fd;                        /**< @brief socket to listen for connections */
-#if defined(FB_USE_TCL_CHANNEL)
-    Tcl_Channel fbsl_chan;
-#endif
-    int fbsl_port;                      /**< @brief port number to listen on */
-    int fbsl_listen;                    /**< @brief !0 means listen for connections */
-    struct fbserv_obj *fbsl_fbsp;       /**< @brief points to its fbserv object */
-};
-
-
-struct fbserv_client {
-    int fbsc_fd;
-#if defined(FB_USE_TCL_CHANNEL)
-    Tcl_Channel fbsc_chan;
-    Tcl_FileProc *fbsc_handler;
-#endif
-    struct pkg_conn *fbsc_pkg;
-    struct fbserv_obj *fbsc_fbsp;       /**< @brief points to its fbserv object */
-};
-
-
-/**
- *@brief
- * A frame-buffer container.
- *
- * One of these is allocated for each active framebuffer.  A pointer
- * to this structure is the first argument to all the library
- * routines.
- */
-struct fb {
-    uint32_t fb_magic;
-    int fb_type;
-    char *handle;      /**< @brief what the user called it */
-    void *fb_canvas;
-    int is_embedded;
-    int width;       /**< @brief current values */
-    int height;
-    int dirty_flag;      /**< @brief Page modified flag. */
-    struct bu_attribute_value_set *extra_settings;  /**< @brief All settings (generic and DMTYPE specific) listed here. */
-    /* Support for import/export of data via network */
-    struct fbserv_listener fbs_listener;                /**< @brief data for listening */
-    struct fbserv_client fbs_clients[MAX_CLIENTS];      /**< @brief connected clients */
-    /* With or without active network listeners/clients, have a callback function for possible parents */
-    void (*fb_callback)(void *client_data, void *fb_data);             /**< @brief callback function */
-    void *fb_client_data;
-};
-
-/**
- * assert the integrity of an FBIO struct.
- */
-#define FB_CK_FBIO(_p) BU_CKMAG(_p, FB_MAGIC, "FBIO")
-
-/* Frame buffer structure will (hopefully) be internal to libfb, so use a typedef */
-typedef struct fb fb_s;
-
-    /* Static information: per device TYPE.     */
-    int (*if_open)(struct FBIO_ *ifp, const char *file, int _width, int _height);                       /**< @brief open device */
-    int (*if_close)(struct FBIO_ *ifp);                                                                 /**< @brief close device */
-    int (*if_clear)(struct FBIO_ *ifp, unsigned char *pp);                                              /**< @brief clear device */
-    ssize_t (*if_read)(struct FBIO_ *ifp, int x, int y, unsigned char *pp, size_t count);               /**< @brief read pixels */
-    ssize_t (*if_write)(struct FBIO_ *ifp, int x, int y, const unsigned char *pp, size_t count);        /**< @brief write pixels */
-    int (*if_rmap)(struct FBIO_ *ifp, ColorMap *cmap);                                                  /**< @brief read colormap */
-    int (*if_wmap)(struct FBIO_ *ifp, const ColorMap *cmap);                                            /**< @brief write colormap */
-    int (*if_view)(struct FBIO_ *ifp, int xcent, int ycent, int xzoom, int yzoom);                      /**< @brief set view */
-    int (*if_getview)(struct FBIO_ *ifp, int *xcent, int *ycent, int *xzoom, int *yzoom);               /**< @brief get view */
-    int (*if_setcursor)(struct FBIO_ *ifp, const unsigned char *bits, int xb, int yb, int xo, int yo);  /**< @brief define cursor */
-    int (*if_cursor)(struct FBIO_ *ifp, int mode, int x, int y);                                        /**< @brief set cursor */
-    int (*if_getcursor)(struct FBIO_ *ifp, int *mode, int *x, int *y);                                  /**< @brief get cursor */
-    int (*if_readrect)(struct FBIO_ *ifp, int xmin, int ymin, int _width, int _height, unsigned char *pp);              /**< @brief read rectangle */
-    int (*if_writerect)(struct FBIO_ *ifp, int xmin, int ymin, int _width, int _height, const unsigned char *pp);       /**< @brief write rectangle */
-    int (*if_bwreadrect)(struct FBIO_ *ifp, int xmin, int ymin, int _width, int _height, unsigned char *pp);            /**< @brief read monochrome rectangle */
-    int (*if_bwwriterect)(struct FBIO_ *ifp, int xmin, int ymin, int _width, int _height, const unsigned char *pp);     /**< @brief write rectangle */
-    int (*if_poll)(struct FBIO_ *ifp);          /**< @brief handle events */
-    int (*if_flush)(struct FBIO_ *ifp);         /**< @brief flush output */
-    int (*if_free)(struct FBIO_ *ifp);          /**< @brief free resources */
-    int (*if_help)(struct FBIO_ *ifp);          /**< @brief print useful info */
-    const char *if_type;        /**< @brief what "open" calls it */
-    int if_max_width;   /**< @brief max device width */
-    int if_max_height;  /**< @brief max device height */
-
-
-FB_EXPORT int fb_get_type(fb_s *fbp);
-FB_EXPORT int fb_set_type(fb_s *fbp, int fb_t);
-
-FB_EXPORT int fb_get_width(fb_s *fbp);
-FB_EXPORT int fb_set_width(fb_s *fbp, int width);
-
-FB_EXPORT int fb_get_height(fb_s *fbp);
-FB_EXPORT int fb_set_height(fb_s *fbp, int height);
-
-FB_EXPORT COLORMAP_TYPE *fb_get_colormap(fb_s *fbp);
-FB_EXPORT void           fb_set_colormap(fb_s *fbp, COLORMAP_TYPE *map);
-
-FB_EXPORT ssize_t fb_get_pixels(fb_s *fbp, int x, int y, unsigned char *pp, size_t count);               /**< @brief read pixels into pp */
-FB_EXPORT ssize_t fb_set_pixels(fb_s *fbp, int x, int y, const unsigned char *pp, size_t count);   /**< @brief write pixels from pp*/
-FB_EXPORT ssize_t fb_get_rect(fb_s *fbp, int xmin, int ymin, int _width, int _height, unsigned char *pp); /**< @brief read rectangle into pp */
-FB_EXPORT ssize_t fb_set_rect(fb_s *fbp, int xmin, int ymin, int _width, int _height, unsigned char *pp);   /**< @brief write rectangle from pp*/
-
-
-FB_EXPORT extern int   fb_init(fb_s *fbp, int fb_t, );  /* TODO - probably need an actual public struct to hold parent info */
-FB_EXPORT extern int   fb_close(fb_s *fbp);
-FB_EXPORT extern int   fb_refresh(fb_s *fbp);
-FB_EXPORT extern void *fb_canvas(fb_s *fbp);  /* Exposes the low level drawing object (X window, OpenGL context, etc.) for custom drawing */
-FB_EXPORT extern int   fb_get_type(fb_s *fbp);
-FB_EXPORT extern int   fb_set_type(fb_s *fbp, int fb_t);
-FB_EXPORT extern int   fb_get_image(fb_s *fbp, icv_image_t *image);
-FB_EXPORT extern int   fb_get_obj_image(fb_s *fbp, const char *handle, icv_image_t *image);
-
-
-
-=======
 #include "bu/bu_tcl.h"
 #include "bu/magic.h"
 #include "bu/vls.h"
->>>>>>> 86fda4f5
 
 /**
  * Format of disk pixels is .pix raw image files.  Formerly used as
@@ -324,92 +166,12 @@
 struct fb_platform_specific {uint32_t magic; void *data;};
 FB_EXPORT extern int fb_open_existing(fb *ifp, struct fb_platform_specific *fb_p);
 
-<<<<<<< HEAD
-/*
- * Some functions and variables we couldn't hide.
- * Not for general consumption.
- */
-FB_EXPORT extern int _fb_disk_enable;
-FB_EXPORT extern int fb_sim_readrect(FBIO *ifp, int xmin, int ymin, int _width, int _height, unsigned char *pp);
-FB_EXPORT extern int fb_sim_writerect(FBIO *ifp, int xmin, int ymin, int _width, int _height, const unsigned char *pp);
-FB_EXPORT extern int fb_sim_bwreadrect(FBIO *ifp, int xmin, int ymin, int _width, int _height, unsigned char *pp);
-FB_EXPORT extern int fb_sim_bwwriterect(FBIO *ifp, int xmin, int ymin, int _width, int _height, const unsigned char *pp);
-FB_EXPORT extern int fb_sim_view(FBIO *ifp, int xcenter, int ycenter, int xzoom, int yzoom);
-FB_EXPORT extern int fb_sim_getview(FBIO *ifp, int *xcenter, int *ycenter, int *xzoom, int *yzoom);
-FB_EXPORT extern int fb_sim_cursor(FBIO *ifp, int mode, int x, int y);
-FB_EXPORT extern int fb_sim_getcursor(FBIO *ifp, int *mode, int *x, int *y);
-
-/* FIXME:  these IF_* sections need to die.  they don't belong in a public header. */
-
-#ifdef IF_X
-#  ifdef HAVE_X11_XLIB_H
-#    include <X11/Xlib.h>
-#    include <X11/Xutil.h>
-#  endif
-FB_EXPORT extern int _X24_open_existing(FBIO *ifp, Display *dpy, Window win, Window cwinp, Colormap cmap, XVisualInfo *vip, int width, int height, GC gc);
-#endif
-
-#ifdef IF_OGL
-#  ifdef HAVE_X11_XLIB_H
-#    include <X11/Xlib.h>
-#    include <X11/Xutil.h>
-#  endif
-/* glx.h on Mac OS X (and perhaps elsewhere) defines a slew of
- * parameter names that shadow system symbols.  protect the system
- * symbols by redefining the parameters prior to header inclusion.
- */
-#  define j1 J1
-#  define y1 Y1
-#  define read rd
-#  define index idx
-#  define access acs
-#  define remainder rem
-#  ifdef HAVE_GL_GLX_H
-#    include <GL/glx.h>
-#  endif
-#  undef remainder
-#  undef access
-#  undef index
-#  undef read
-#  undef y1
-#  undef j1
-#  ifdef HAVE_GL_GL_H
-#    include <GL/gl.h>
-#  endif
-FB_EXPORT extern int _ogl_open_existing(FBIO *ifp, Display *dpy, Window win, Colormap cmap, XVisualInfo *vip, int width, int height, GLXContext glxc, int double_buffer, int soft_cmap);
-#endif
-
-/*TODO - openscenegraph stuff needed here? */
-#ifdef IF_OSG
-#  ifdef __cplusplus
-extern "C++" {
-#include <osg/GraphicsContext>
-}
-#include "tk.h"
-FB_EXPORT extern int _osg_open_existing(FBIO *ifp, Display *dpy, Window win, Colormap cmap, int width, int height, osg::ref_ptr<osg::GraphicsContext> graphicsContext);
-#  endif
-#endif /*IF_OSG*/
-
-#ifdef IF_WGL
-#  include <windows.h>
-#  include <tk.h>
-#  ifdef HAVE_GL_GL_H
-#    include <GL/gl.h>
-#  endif
-FB_EXPORT extern int _wgl_open_existing(FBIO *ifp, Display *dpy, Window win, Colormap cmap, PIXELFORMATDESCRIPTOR *vip, HDC hdc, int width, int height, HGLRC glxc, int double_buffer, int soft_cmap);
-#endif
-
-#ifdef IF_QT
-FB_EXPORT extern int _qt_open_existing(FBIO *ifp, int width, int height, void *qapp, void *qwin, void *qpainter, void *draw, void **qimg);
-#endif
-=======
 /* backward compatibility hacks */
 FB_EXPORT extern int fb_reset(fb *ifp);
 FB_EXPORT extern int fb_viewport(fb *ifp, int left, int top, int right, int bottom);
 FB_EXPORT extern int fb_window(fb *ifp, int xcenter, int ycenter);
 FB_EXPORT extern int fb_zoom(fb *ifp, int xzoom, int yzoom);
 FB_EXPORT extern int fb_scursor(fb *ifp, int mode, int x, int y);
->>>>>>> 86fda4f5
 
 /*
  * Copy one RGB pixel to another.
