/*                      B N E T W O R K . H
 * BRL-CAD
 *
<<<<<<< HEAD
 * Copyright (c) 2011-2018 United States Government as represented by
=======
 * Copyright (c) 2011-2020 United States Government as represented by
>>>>>>> 2965d039
 * the U.S. Army Research Laboratory.
 *
 * This library is free software; you can redistribute it and/or
 * modify it under the terms of the GNU Lesser General Public License
 * version 2.1 as published by the Free Software Foundation.
 *
 * This library is distributed in the hope that it will be useful, but
 * WITHOUT ANY WARRANTY; without even the implied warranty of
 * MERCHANTABILITY or FITNESS FOR A PARTICULAR PURPOSE.  See the GNU
 * Lesser General Public License for more details.
 *
 * You should have received a copy of the GNU Lesser General Public
 * License along with this file; see the file named COPYING for more
 * information.
 */
/** @addtogroup bu_bnetwork
 *
 * @brief
 * BRL-CAD system compatibility wrapper header that provides declarations for
 * native and standard system NETWORKING routines.
 *
 * This header is commonly used in lieu of including the following: winsock2.h
 * (not select, fd_set), netinet/in.h, netinet/tcp.h, arpa/inet.h (htonl,
 * ntohl, etc)
 *
 * The logic in this header should not rely on common.h's HAVE_* defines and
 * should not be including the common.h header.  This is intended to be a
 * stand-alone portability header intended to be independent of build system,
 * reusable by external projects.
 */

/** @{ */
/** @file bnetwork.h */

#ifndef BNETWORK_H
#define BNETWORK_H

#if defined(_WIN32) && !defined(__CYGWIN__)
#  ifndef _WINSOCKAPI_
#    include <winsock2.h> /* link against ws2_32 library */
#    include <ws2tcpip.h> /* provides extensions */
#    undef rad1 /* Win32 radio button 1 */
#    undef rad2 /* Win32 radio button 2 */
#    undef small /* defined as part of the Microsoft Interface Definition Language (MIDL) */
#  endif
#else
#  include <sys/types.h>
#  include <netinet/in.h> /* sockaddr */
#  include <netinet/tcp.h> /* for TCP_NODELAY sockopt */
#  include <arpa/inet.h> /* hton/ntoh, inet_addr functions */
#  include <sys/socket.h> /* accept, connect, send, recv, ... */
<<<<<<< HEAD
   /* for c90/c99 compatibility */
#  if !defined(HAVE_DECL_HTONL) && !defined(htonl)
      extern uint32_t htonl(uint32_t);
      extern uint32_t ntohl(uint32_t);
   #endif
=======
/* for c90/c99 compatibility */
#  if !defined(HAVE_DECL_HTONL) && !defined(htonl)
extern uint32_t htonl(uint32_t);
extern uint32_t ntohl(uint32_t);
#  endif
>>>>>>> 2965d039
#endif

#endif /* BNETWORK_H */

/** @} */

/*
 * Local Variables:
 * tab-width: 8
 * mode: C
 * indent-tabs-mode: t
 * c-file-style: "stroustrup"
 * End:
 * ex: shiftwidth=4 tabstop=8
 */<|MERGE_RESOLUTION|>--- conflicted
+++ resolved
@@ -1,11 +1,7 @@
 /*                      B N E T W O R K . H
  * BRL-CAD
  *
-<<<<<<< HEAD
- * Copyright (c) 2011-2018 United States Government as represented by
-=======
  * Copyright (c) 2011-2020 United States Government as represented by
->>>>>>> 2965d039
  * the U.S. Army Research Laboratory.
  *
  * This library is free software; you can redistribute it and/or
@@ -57,19 +53,11 @@
 #  include <netinet/tcp.h> /* for TCP_NODELAY sockopt */
 #  include <arpa/inet.h> /* hton/ntoh, inet_addr functions */
 #  include <sys/socket.h> /* accept, connect, send, recv, ... */
-<<<<<<< HEAD
-   /* for c90/c99 compatibility */
-#  if !defined(HAVE_DECL_HTONL) && !defined(htonl)
-      extern uint32_t htonl(uint32_t);
-      extern uint32_t ntohl(uint32_t);
-   #endif
-=======
 /* for c90/c99 compatibility */
 #  if !defined(HAVE_DECL_HTONL) && !defined(htonl)
 extern uint32_t htonl(uint32_t);
 extern uint32_t ntohl(uint32_t);
 #  endif
->>>>>>> 2965d039
 #endif
 
 #endif /* BNETWORK_H */
