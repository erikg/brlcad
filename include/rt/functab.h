--- conflicted
+++ resolved
@@ -1,11 +1,7 @@
 /*                      R T _ F U N C T A B . H
  * BRL-CAD
  *
-<<<<<<< HEAD
- * Copyright (c) 1993-2018 United States Government as represented by
-=======
  * Copyright (c) 1993-2020 United States Government as represented by
->>>>>>> 60304d81
  * the U.S. Army Research Laboratory.
  *
  * This library is free software; you can redistribute it and/or
@@ -131,11 +127,7 @@
 		   const struct bg_tess_tol * /*ttol*/,
 		   const struct bn_tol * /*tol*/,
 		   const struct rt_view_info * /*view info*/);
-<<<<<<< HEAD
-#define RTFUNCTAB_FUNC_PLOT_CAST(_func) ((int (*)(struct bu_list *, struct rt_db_internal *, const struct rt_tess_tol *, const struct bn_tol *, const struct rt_view_info *))((void (*)(void))_func))
-=======
 #define RTFUNCTAB_FUNC_PLOT_CAST(_func) ((int (*)(struct bu_list *, struct rt_db_internal *, const struct bg_tess_tol *, const struct bn_tol *, const struct rt_view_info *))((void (*)(void))_func))
->>>>>>> 60304d81
 
     int (*ft_adaptive_plot)(struct rt_db_internal * /*ip*/,
 			    const struct rt_view_info * /*view info*/);
@@ -153,11 +145,7 @@
 			 struct rt_db_internal * /*ip*/,
 			 const struct bg_tess_tol * /*ttol*/,
 			 const struct bn_tol * /*tol*/);
-<<<<<<< HEAD
-#define RTFUNCTAB_FUNC_TESS_CAST(_func) ((int (*)(struct nmgregion **, struct model *, struct rt_db_internal *, const struct rt_tess_tol *, const struct bn_tol *))((void (*)(void))_func))
-=======
 #define RTFUNCTAB_FUNC_TESS_CAST(_func) ((int (*)(struct nmgregion **, struct model *, struct rt_db_internal *, const struct bg_tess_tol *, const struct bn_tol *))((void (*)(void))_func))
->>>>>>> 60304d81
     int (*ft_tnurb)(struct nmgregion ** /*r*/,
 		    struct model * /*m*/,
 		    struct rt_db_internal * /*ip*/,
