--- conflicted
+++ resolved
@@ -1,11 +1,7 @@
 /*                           D B 5 . H
  * BRL-CAD
  *
-<<<<<<< HEAD
- * Copyright (c) 2004-2018 United States Government as represented by
-=======
  * Copyright (c) 2004-2020 United States Government as represented by
->>>>>>> 60304d81
  * the U.S. Army Research Laboratory.
  *
  * This library is free software; you can redistribute it and/or
@@ -225,34 +221,6 @@
 };
 #define RT_CK_RIP(_ptr)		BU_CKMAG( _ptr, DB5_RAW_INTERNAL_MAGIC, "db5_raw_internal" )
 
-<<<<<<< HEAD
-/**
- * Number of bytes used for each value of DB5HDR_WIDTHCODE_*
- */
-#define DB5_ENC_LEN(len) (1 << len)
-
-
-/**
- * Given a value and a variable-width format spec, store it in network
- * order.
- *
- * Returns -
- * pointer to next available byte.
- */
-RT_EXPORT extern unsigned char *db5_encode_length(unsigned char *cp,
-						  size_t val,
-						  int format);
-
-/**
- * Returns -
- * on success, pointer to first unused byte
- * NULL, on error
- */
-RT_EXPORT extern const unsigned char *db5_get_raw_internal_ptr(struct db5_raw_internal *rip,
-								const unsigned char *ip);
-
-=======
->>>>>>> 60304d81
 
 __END_DECLS
 
